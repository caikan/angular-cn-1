--- conflicted
+++ resolved
@@ -39,23 +39,6 @@
   type: R3Reference;
 
   /**
-<<<<<<< HEAD
-   * An expression representing a reference to the directive being compiled, intended for use within
-   * a class definition itself.
-   *
-   * 表示对正在编译的指令的引用的表达式，旨在在类定义本身中使用。
-   *
-   * This can differ from the outer `type` if the class is being compiled by ngcc and is inside
-   * an IIFE structure that uses a different name internally.
-   *
-   * 如果类正在由 ngcc 编译并且在内部使用不同名称的 IIFE 结构中，这可能与外部 `type` 不同。
-   *
-   */
-  internalType: o.Expression;
-
-  /**
-=======
->>>>>>> 3b863ddc
    * Number of generic type parameters of the type itself.
    *
    * 类型本身的泛型类型参数的数量。
