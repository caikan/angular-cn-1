/**
 * @license
 * Copyright Google LLC All Rights Reserved.
 *
 * Use of this source code is governed by an MIT-style license that can be
 * found in the LICENSE file at https://angular.io/license
 */

import {R3DeclareNgModuleFacade} from '../compiler_facade_interface';
import * as o from '../output/output_ast';

import {Identifiers as R3} from './r3_identifiers';
import {jitOnlyGuardedExpression, R3CompiledExpression, R3Reference, refsToArray} from './util';
import {DefinitionMap} from './view/util';

/**
 * How the selector scope of an NgModule (its declarations, imports, and exports) should be emitted
 * as a part of the NgModule definition.
 *
 * NgModule 的选择器范围（其声明、导入和导出）应如何作为 NgModule 定义的一部分发出。
 *
 */
export enum R3SelectorScopeMode {
  /**
   * Emit the declarations inline into the module definition.
   *
   * 将声明内联发送到模块定义中。
   *
   * This option is useful in certain contexts where it's known that JIT support is required. The
   * tradeoff here is that this emit style prevents directives and pipes from being tree-shaken if
   * they are unused, but the NgModule is used.
   *
   * 此选项在某些已知需要 JIT 支持的上下文中很有用。这里的权衡是，这种 emit
   * 风格可以防止指令和管道在未使用时被树形抖动，但使用了 NgModule。
   *
   */
  Inline,

  /**
   * Emit the declarations using a side effectful function call, `ɵɵsetNgModuleScope`, that is
   * guarded with the `ngJitMode` flag.
   *
   * 使用由 `ngJitMode` 标志保护的副作用函数调用 `ɵɵsetNgModuleScope` 发出声明。
   *
   * This form of emit supports JIT and can be optimized away if the `ngJitMode` flag is set to
   * false, which allows unused directives and pipes to be tree-shaken.
   *
   * 这种形式的 Emit 支持 JIT，如果将 `ngJitMode` 标志设置为 false
   * ，可以将其优化掉，这允许对未使用的指令和管道进行树形抖动。
   *
   */
  SideEffect,

  /**
   * Don't generate selector scopes at all.
   *
   * 根本不生成选择器范围。
   *
   * This is useful for contexts where JIT support is known to be unnecessary.
   *
   * 这对于已知不需要 JIT 支持的上下文很有用。
   *
   */
  Omit,
}

/**
 * Metadata required by the module compiler to generate a module def (`ɵmod`) for a type.
 *
 * 模块编译器为某种类型生成模块 def ( `ɵmod` ) 所需的元数据。
 *
 */
export interface R3NgModuleMetadata {
  /**
   * An expression representing the module type being compiled.
   *
   * 表示正在编译的模块类型的表达式。
   *
   */
  type: R3Reference;

  /**
<<<<<<< HEAD
   * An expression representing the module type being compiled, intended for use within a class
   * definition itself.
   *
   * 表示正在编译的模块类型的表达式，旨在在类定义本身中使用。
   *
   * This can differ from the outer `type` if the class is being compiled by ngcc and is inside
   * an IIFE structure that uses a different name internally.
   *
   * 如果类正在由 ngcc 编译并且在内部使用不同名称的 IIFE 结构中，这可能与外部 `type` 不同。
   *
   */
  internalType: o.Expression;

  /**
   * An expression intended for use by statements that are adjacent (i.e. tightly coupled) to but
   * not internal to a class definition.
   *
   * 旨在供与类定义相邻（即紧耦合）但不在类定义内部的语句使用的表达式。
   *
   * This can differ from the outer `type` if the class is being compiled by ngcc and is inside
   * an IIFE structure that uses a different name internally.
   *
   * 如果类正在由 ngcc 编译并且在内部使用不同名称的 IIFE 结构中，这可能与外部 `type` 不同。
   *
   */
  adjacentType: o.Expression;

  /**
=======
>>>>>>> 3b863ddc
   * An array of expressions representing the bootstrap components specified by the module.
   *
   * 表示模块指定的引导组件的表达式数组。
   *
   */
  bootstrap: R3Reference[];

  /**
   * An array of expressions representing the directives and pipes declared by the module.
   *
   * 表示模块声明的指令和管道的表达式数组。
   *
   */
  declarations: R3Reference[];

  /**
   * Those declarations which should be visible to downstream consumers. If not specified, all
   * declarations are made visible to downstream consumers.
   *
   * 下游消费者应该可见的那些声明。如果未指定，则所有声明都对下游消费者可见。
   *
   */
  publicDeclarationTypes: o.Expression[]|null;

  /**
   * An array of expressions representing the imports of the module.
   *
   * 表示模块导入的表达式数组。
   *
   */
  imports: R3Reference[];

  /**
   * Whether or not to include `imports` in generated type declarations.
   *
   * 是否在生成的类型声明中包含 `imports` 。
   *
   */
  includeImportTypes: boolean;

  /**
   * An array of expressions representing the exports of the module.
   *
   * 表示模块导出的表达式数组。
   *
   */
  exports: R3Reference[];

  /**
   * How to emit the selector scope values (declarations, imports, exports).
   *
   * 如何发出选择器范围值（声明、导入、导出）。
   *
   */
  selectorScopeMode: R3SelectorScopeMode;

  /**
   * Whether to generate closure wrappers for bootstrap, declarations, imports, and exports.
   *
   * 是否为引导、声明、导入和导出生成闭包包装器。
   *
   */
  containsForwardDecls: boolean;

  /**
   * The set of schemas that declare elements to be allowed in the NgModule.
   *
   * 声明 NgModule 中允许的元素的模式集。
   *
   */
  schemas: R3Reference[]|null;

  /**
   * Unique ID or expression representing the unique ID of an NgModule.
   *
   * 表示 NgModule 的唯一 ID 的唯一 ID 或表达式。
   *
   */
  id: o.Expression|null;
}

/**
 * The shape of the object literal that is passed to the `ɵɵdefineNgModule()` call.
 *
 * 传递给 `ɵɵdefineNgModule()` 调用的对象文字的形状。
 *
 */
interface R3NgModuleDefMap {
  /**
   * An expression representing the module type being compiled.
   *
   * 表示正在编译的模块类型的表达式。
   *
   */
  type: o.Expression;
  /**
   * An expression evaluating to an array of expressions representing the bootstrap components
   * specified by the module.
   *
   * 一个表达式，估算为表示模块指定的引导组件的表达式数组。
   *
   */
  bootstrap?: o.Expression;
  /**
   * An expression evaluating to an array of expressions representing the directives and pipes
   * declared by the module.
   *
   * 一个表达式，估算为表示模块声明的指令和管道的表达式数组。
   *
   */
  declarations?: o.Expression;
  /**
   * An expression evaluating to an array of expressions representing the imports of the module.
   *
   * 一个表达式，估算为表示模块导入的表达式数组。
   *
   */
  imports?: o.Expression;
  /**
   * An expression evaluating to an array of expressions representing the exports of the module.
   *
   * 一个表达式，估算为表示模块导出的表达式数组。
   *
   */
  exports?: o.Expression;
  /**
   * A literal array expression containing the schemas that declare elements to be allowed in the
   * NgModule.
   *
   * 一个文字数组表达式，包含声明 NgModule 中允许的元素的模式。
   *
   */
  schemas?: o.LiteralArrayExpr;
  /**
   * An expression evaluating to the unique ID of an NgModule.
   *
   * 估算为 NgModule 的唯一 ID 的表达式。
   *
   */
  id?: o.Expression;
}

/**
 * Construct an `R3NgModuleDef` for the given `R3NgModuleMetadata`.
 *
 * 为给定的 `R3NgModuleMetadata` `R3NgModuleDef`
 *
 */
export function compileNgModule(meta: R3NgModuleMetadata): R3CompiledExpression {
  const {
    type: moduleType,
    bootstrap,
    declarations,
    imports,
    exports,
    schemas,
    containsForwardDecls,
    selectorScopeMode,
    id
  } = meta;

  const statements: o.Statement[] = [];
  const definitionMap = new DefinitionMap<R3NgModuleDefMap>();
  definitionMap.set('type', moduleType.value);

  if (bootstrap.length > 0) {
    definitionMap.set('bootstrap', refsToArray(bootstrap, containsForwardDecls));
  }

  if (selectorScopeMode === R3SelectorScopeMode.Inline) {
    // If requested to emit scope information inline, pass the `declarations`, `imports` and
    // `exports` to the `ɵɵdefineNgModule()` call directly.

    if (declarations.length > 0) {
      definitionMap.set('declarations', refsToArray(declarations, containsForwardDecls));
    }

    if (imports.length > 0) {
      definitionMap.set('imports', refsToArray(imports, containsForwardDecls));
    }

    if (exports.length > 0) {
      definitionMap.set('exports', refsToArray(exports, containsForwardDecls));
    }
  } else if (selectorScopeMode === R3SelectorScopeMode.SideEffect) {
    // In this mode, scope information is not passed into `ɵɵdefineNgModule` as it
    // would prevent tree-shaking of the declarations, imports and exports references. Instead, it's
    // patched onto the NgModule definition with a `ɵɵsetNgModuleScope` call that's guarded by the
    // `ngJitMode` flag.
    const setNgModuleScopeCall = generateSetNgModuleScopeCall(meta);
    if (setNgModuleScopeCall !== null) {
      statements.push(setNgModuleScopeCall);
    }
  } else {
    // Selector scope emit was not requested, so skip it.
  }

  if (schemas !== null && schemas.length > 0) {
    definitionMap.set('schemas', o.literalArr(schemas.map(ref => ref.value)));
  }

  if (id !== null) {
    definitionMap.set('id', id);

    // Generate a side-effectful call to register this NgModule by its id, as per the semantics of
    // NgModule ids.
    statements.push(o.importExpr(R3.registerNgModuleType).callFn([moduleType.value, id]).toStmt());
  }

  const expression =
      o.importExpr(R3.defineNgModule).callFn([definitionMap.toLiteralMap()], undefined, true);
  const type = createNgModuleType(meta);

  return {expression, type, statements};
}

/**
 * This function is used in JIT mode to generate the call to `ɵɵdefineNgModule()` from a call to
 * `ɵɵngDeclareNgModule()`.
 *
 * 此函数在 JIT 模式下使用，以通过对 ɵɵngDeclareNgModule() 的调用生成对 `ɵɵdefineNgModule()`
 * `ɵɵngDeclareNgModule()` 调用。
 *
 */
export function compileNgModuleDeclarationExpression(meta: R3DeclareNgModuleFacade): o.Expression {
  const definitionMap = new DefinitionMap<R3NgModuleDefMap>();
  definitionMap.set('type', new o.WrappedNodeExpr(meta.type));
  if (meta.bootstrap !== undefined) {
    definitionMap.set('bootstrap', new o.WrappedNodeExpr(meta.bootstrap));
  }
  if (meta.declarations !== undefined) {
    definitionMap.set('declarations', new o.WrappedNodeExpr(meta.declarations));
  }
  if (meta.imports !== undefined) {
    definitionMap.set('imports', new o.WrappedNodeExpr(meta.imports));
  }
  if (meta.exports !== undefined) {
    definitionMap.set('exports', new o.WrappedNodeExpr(meta.exports));
  }
  if (meta.schemas !== undefined) {
    definitionMap.set('schemas', new o.WrappedNodeExpr(meta.schemas));
  }
  if (meta.id !== undefined) {
    definitionMap.set('id', new o.WrappedNodeExpr(meta.id));
  }
  return o.importExpr(R3.defineNgModule).callFn([definitionMap.toLiteralMap()]);
}

export function createNgModuleType(
    {type: moduleType, declarations, exports, imports, includeImportTypes, publicDeclarationTypes}:
        R3NgModuleMetadata): o.ExpressionType {
  return new o.ExpressionType(o.importExpr(R3.NgModuleDeclaration, [
    new o.ExpressionType(moduleType.type),
    publicDeclarationTypes === null ? tupleTypeOf(declarations) :
                                      tupleOfTypes(publicDeclarationTypes),
    includeImportTypes ? tupleTypeOf(imports) : o.NONE_TYPE,
    tupleTypeOf(exports),
  ]));
}

/**
 * Generates a function call to `ɵɵsetNgModuleScope` with all necessary information so that the
 * transitive module scope can be computed during runtime in JIT mode. This call is marked pure
 * such that the references to declarations, imports and exports may be elided causing these
 * symbols to become tree-shakeable.
 *
 * 使用所有必要信息生成对 `ɵɵsetNgModuleScope` 的函数调用，以便可以在运行时以 JIT
 * 模式计算可传递模块范围。此调用被标记为 pure
 * ，以便可以忽略对声明、导入和导出的引用，导致这些符号变得可树摇。
 *
 */
function generateSetNgModuleScopeCall(meta: R3NgModuleMetadata): o.Statement|null {
  const {type: moduleType, declarations, imports, exports, containsForwardDecls} = meta;

  const scopeMap = new DefinitionMap<
      {declarations: o.Expression, imports: o.Expression, exports: o.Expression}>();

  if (declarations.length > 0) {
    scopeMap.set('declarations', refsToArray(declarations, containsForwardDecls));
  }

  if (imports.length > 0) {
    scopeMap.set('imports', refsToArray(imports, containsForwardDecls));
  }

  if (exports.length > 0) {
    scopeMap.set('exports', refsToArray(exports, containsForwardDecls));
  }

  if (Object.keys(scopeMap.values).length === 0) {
    return null;
  }

  // setNgModuleScope(...)
  const fnCall = new o.InvokeFunctionExpr(
      /* fn */ o.importExpr(R3.setNgModuleScope),
      /* args */[moduleType.value, scopeMap.toLiteralMap()]);

  // (ngJitMode guard) && setNgModuleScope(...)
  const guardedCall = jitOnlyGuardedExpression(fnCall);

  // function() { (ngJitMode guard) && setNgModuleScope(...); }
  const iife = new o.FunctionExpr(
      /* params */[],
      /* statements */[guardedCall.toStmt()]);

  // (function() { (ngJitMode guard) && setNgModuleScope(...); })()
  const iifeCall = new o.InvokeFunctionExpr(
      /* fn */ iife,
      /* args */[]);

  return iifeCall.toStmt();
}

function tupleTypeOf(exp: R3Reference[]): o.Type {
  const types = exp.map(ref => o.typeofExpr(ref.type));
  return exp.length > 0 ? o.expressionType(o.literalArr(types)) : o.NONE_TYPE;
}

function tupleOfTypes(types: o.Expression[]): o.Type {
  const typeofTypes = types.map(type => o.typeofExpr(type));
  return types.length > 0 ? o.expressionType(o.literalArr(typeofTypes)) : o.NONE_TYPE;
}<|MERGE_RESOLUTION|>--- conflicted
+++ resolved
@@ -80,37 +80,6 @@
   type: R3Reference;
 
   /**
-<<<<<<< HEAD
-   * An expression representing the module type being compiled, intended for use within a class
-   * definition itself.
-   *
-   * 表示正在编译的模块类型的表达式，旨在在类定义本身中使用。
-   *
-   * This can differ from the outer `type` if the class is being compiled by ngcc and is inside
-   * an IIFE structure that uses a different name internally.
-   *
-   * 如果类正在由 ngcc 编译并且在内部使用不同名称的 IIFE 结构中，这可能与外部 `type` 不同。
-   *
-   */
-  internalType: o.Expression;
-
-  /**
-   * An expression intended for use by statements that are adjacent (i.e. tightly coupled) to but
-   * not internal to a class definition.
-   *
-   * 旨在供与类定义相邻（即紧耦合）但不在类定义内部的语句使用的表达式。
-   *
-   * This can differ from the outer `type` if the class is being compiled by ngcc and is inside
-   * an IIFE structure that uses a different name internally.
-   *
-   * 如果类正在由 ngcc 编译并且在内部使用不同名称的 IIFE 结构中，这可能与外部 `type` 不同。
-   *
-   */
-  adjacentType: o.Expression;
-
-  /**
-=======
->>>>>>> 3b863ddc
    * An array of expressions representing the bootstrap components specified by the module.
    *
    * 表示模块指定的引导组件的表达式数组。
