/**
 * @license
 * Copyright Google LLC All Rights Reserved.
 *
 * Use of this source code is governed by an MIT-style license that can be
 * found in the LICENSE file at https://angular.io/license
 */

const _SELECTOR_REGEXP = new RegExp(
    '(\\:not\\()|' +               // 1: ":not("
        '(([\\.\\#]?)[-\\w]+)|' +  // 2: "tag"; 3: "."/"#";
        // "-" should appear first in the regexp below as FF31 parses "[.-\w]" as a range
        // 4: attribute; 5: attribute_string; 6: attribute_value
        '(?:\\[([-.\\w*\\\\$]+)(?:=([\"\']?)([^\\]\"\']*)\\5)?\\])|' +  // "[name]", "[name=value]",
                                                                        // "[name="value"]",
                                                                        // "[name='value']"
        '(\\))|' +                                                      // 7: ")"
        '(\\s*,\\s*)',                                                  // 8: ","
    'g');

/**
 * These offsets should match the match-groups in `_SELECTOR_REGEXP` offsets.
 *
 * 这些偏移量应该与 `_SELECTOR_REGEXP` 偏移量中的 match-groups 匹配。
 *
 */
const enum SelectorRegexp {
  ALL = 0,  // The whole match
  NOT = 1,
  TAG = 2,
  PREFIX = 3,
  ATTRIBUTE = 4,
  ATTRIBUTE_STRING = 5,
  ATTRIBUTE_VALUE = 6,
  NOT_END = 7,
  SEPARATOR = 8,
}
/**
 * A css selector contains an element name,
 * css classes and attribute/value pairs with the purpose
 * of selecting subsets out of them.
 *
 * css 选择器包含元素名称、css 类和属性/值对，目的是从它们中选择子集。
 *
 */
export class CssSelector {
  element: string|null = null;
  classNames: string[] = [];
  /**
   * The selectors are encoded in pairs where:
   *
   * 选择器是成对编码的，其中：
   *
   * - even locations are attribute names
   *
   *   甚至位置都是属性名称
   *
   * - odd locations are attribute values.
   *
   *   奇数位置是属性值。
   *
   * Example:
   * Selector: `[key1=value1][key2]` would parse to:
   *
   * 示例： Selector: `[key1=value1][key2]` 将解析为：
   *
   * ```
   * ['key1', 'value1', 'key2', '']
   * ```
   *
   */
  attrs: string[] = [];
  notSelectors: CssSelector[] = [];

  static parse(selector: string): CssSelector[] {
    const results: CssSelector[] = [];
    const _addResult = (res: CssSelector[], cssSel: CssSelector) => {
      if (cssSel.notSelectors.length > 0 && !cssSel.element && cssSel.classNames.length == 0 &&
          cssSel.attrs.length == 0) {
        cssSel.element = '*';
      }
      res.push(cssSel);
    };
    let cssSelector = new CssSelector();
    let match: string[]|null;
    let current = cssSelector;
    let inNot = false;
    _SELECTOR_REGEXP.lastIndex = 0;
    while (match = _SELECTOR_REGEXP.exec(selector)) {
      if (match[SelectorRegexp.NOT]) {
        if (inNot) {
          throw new Error('Nesting :not in a selector is not allowed');
        }
        inNot = true;
        current = new CssSelector();
        cssSelector.notSelectors.push(current);
      }
      const tag = match[SelectorRegexp.TAG];
      if (tag) {
        const prefix = match[SelectorRegexp.PREFIX];
        if (prefix === '#') {
          // #hash
          current.addAttribute('id', tag.slice(1));
        } else if (prefix === '.') {
          // Class
          current.addClassName(tag.slice(1));
        } else {
          // Element
          current.setElement(tag);
        }
      }
      const attribute = match[SelectorRegexp.ATTRIBUTE];

      if (attribute) {
        current.addAttribute(
            current.unescapeAttribute(attribute), match[SelectorRegexp.ATTRIBUTE_VALUE]);
      }
      if (match[SelectorRegexp.NOT_END]) {
        inNot = false;
        current = cssSelector;
      }
      if (match[SelectorRegexp.SEPARATOR]) {
        if (inNot) {
          throw new Error('Multiple selectors in :not are not supported');
        }
        _addResult(results, cssSelector);
        cssSelector = current = new CssSelector();
      }
    }
    _addResult(results, cssSelector);
    return results;
  }

  /**
   * Unescape `\$` sequences from the CSS attribute selector.
   *
   * 从 CSS 属性选择器中对 `\$` 序列进行转译。
   *
   * This is needed because `$` can have a special meaning in CSS selectors,
   * but we might want to match an attribute that contains `$`.
   * [MDN web link for more
   * info](https://developer.mozilla.org/en-US/docs/Web/CSS/Attribute_selectors).
   *
   * 这是需要的，因为 `$` 在 CSS 选择器中可以有特殊的含义，但我们可能想要匹配包含 `$` 的属性。 [MDN
   * Web 链接以获取更多信息](https://developer.mozilla.org/en-US/docs/Web/CSS/Attribute_selectors)。
   *
   * @param attr the attribute to unescape.
   *
   * unescape 的属性。
   *
   * @returns
   *
   * the unescaped string.
   *
   * 未转义的字符串。
   *
   */
  unescapeAttribute(attr: string): string {
    let result = '';
    let escaping = false;
    for (let i = 0; i < attr.length; i++) {
      const char = attr.charAt(i);
      if (char === '\\') {
        escaping = true;
        continue;
      }
      if (char === '$' && !escaping) {
        throw new Error(
            `Error in attribute selector "${attr}". ` +
            `Unescaped "$" is not supported. Please escape with "\\$".`);
      }
      escaping = false;
      result += char;
    }
    return result;
  }

  /**
   * Escape `$` sequences from the CSS attribute selector.
   *
   * 从 CSS 属性选择器中转译 `$` 序列。
   *
   * This is needed because `$` can have a special meaning in CSS selectors,
   * with this method we are escaping `$` with \`\\$'.
   * [MDN web link for more
   * info](https://developer.mozilla.org/en-US/docs/Web/CSS/Attribute_selectors).
   *
   * 这是需要的，因为 `$` 在 CSS 选择器中可以有特殊的含义，使用这种方法，我们可以用 \`\\$' 对 `$`
   * 进行转译。 [MDN Web
   * 链接以获取更多信息](https://developer.mozilla.org/en-US/docs/Web/CSS/Attribute_selectors)。
   *
   * @param attr the attribute to escape.
   *
   * 要转义的属性。
   *
   * @returns
   *
   * the escaped string.
   *
   * 转义的字符串。
   *
   */
  escapeAttribute(attr: string): string {
    return attr.replace(/\\/g, '\\\\').replace(/\$/g, '\\$');
  }

  isElementSelector(): boolean {
    return this.hasElementSelector() && this.classNames.length == 0 && this.attrs.length == 0 &&
        this.notSelectors.length === 0;
  }

  hasElementSelector(): boolean {
    return !!this.element;
  }

  setElement(element: string|null = null) {
    this.element = element;
  }

<<<<<<< HEAD
  /**
   * Gets a template string for an element that matches the selector.
   *
   * 获取与选择器匹配的元素的模板字符串。
   *
   */
  getMatchingElementTemplate(): string {
    const tagName = this.element || 'div';
    const classAttr = this.classNames.length > 0 ? ` class="${this.classNames.join(' ')}"` : '';

    let attrs = '';
    for (let i = 0; i < this.attrs.length; i += 2) {
      const attrName = this.attrs[i];
      const attrValue = this.attrs[i + 1] !== '' ? `="${this.attrs[i + 1]}"` : '';
      attrs += ` ${attrName}${attrValue}`;
    }

    return getHtmlTagDefinition(tagName).isVoid ? `<${tagName}${classAttr}${attrs}/>` :
                                                  `<${tagName}${classAttr}${attrs}></${tagName}>`;
  }

=======
>>>>>>> 3b863ddc
  getAttrs(): string[] {
    const result: string[] = [];
    if (this.classNames.length > 0) {
      result.push('class', this.classNames.join(' '));
    }
    return result.concat(this.attrs);
  }

  addAttribute(name: string, value: string = '') {
    this.attrs.push(name, value && value.toLowerCase() || '');
  }

  addClassName(name: string) {
    this.classNames.push(name.toLowerCase());
  }

  toString(): string {
    let res: string = this.element || '';
    if (this.classNames) {
      this.classNames.forEach(klass => res += `.${klass}`);
    }
    if (this.attrs) {
      for (let i = 0; i < this.attrs.length; i += 2) {
        const name = this.escapeAttribute(this.attrs[i]);
        const value = this.attrs[i + 1];
        res += `[${name}${value ? '=' + value : ''}]`;
      }
    }
    this.notSelectors.forEach(notSelector => res += `:not(${notSelector})`);
    return res;
  }
}

/**
 * Reads a list of CssSelectors and allows to calculate which ones
 * are contained in a given CssSelector.
 *
 * 读取 CssSelector 列表，并允许计算给定 CssSelector 中包含的 CssSelector 。
 *
 */
export class SelectorMatcher<T = any> {
  static createNotMatcher(notSelectors: CssSelector[]): SelectorMatcher<null> {
    const notMatcher = new SelectorMatcher<null>();
    notMatcher.addSelectables(notSelectors, null);
    return notMatcher;
  }

  private _elementMap = new Map<string, SelectorContext<T>[]>();
  private _elementPartialMap = new Map<string, SelectorMatcher<T>>();
  private _classMap = new Map<string, SelectorContext<T>[]>();
  private _classPartialMap = new Map<string, SelectorMatcher<T>>();
  private _attrValueMap = new Map<string, Map<string, SelectorContext<T>[]>>();
  private _attrValuePartialMap = new Map<string, Map<string, SelectorMatcher<T>>>();
  private _listContexts: SelectorListContext[] = [];

  addSelectables(cssSelectors: CssSelector[], callbackCtxt?: T) {
    let listContext: SelectorListContext = null!;
    if (cssSelectors.length > 1) {
      listContext = new SelectorListContext(cssSelectors);
      this._listContexts.push(listContext);
    }
    for (let i = 0; i < cssSelectors.length; i++) {
      this._addSelectable(cssSelectors[i], callbackCtxt as T, listContext);
    }
  }

  /**
   * Add an object that can be found later on by calling `match`.
   *
   * 添加一个以后可以通过调用 `match` 找到的对象。
   *
   * @param cssSelector A css selector
   *
   * 一个 css 选择器
   *
   * @param callbackCtxt An opaque object that will be given to the callback of the `match` function
   *
   * 一个不透明对象，将被给予 `match` 函数的回调
   *
   */
  private _addSelectable(
      cssSelector: CssSelector, callbackCtxt: T, listContext: SelectorListContext) {
    let matcher: SelectorMatcher<T> = this;
    const element = cssSelector.element;
    const classNames = cssSelector.classNames;
    const attrs = cssSelector.attrs;
    const selectable = new SelectorContext(cssSelector, callbackCtxt, listContext);

    if (element) {
      const isTerminal = attrs.length === 0 && classNames.length === 0;
      if (isTerminal) {
        this._addTerminal(matcher._elementMap, element, selectable);
      } else {
        matcher = this._addPartial(matcher._elementPartialMap, element);
      }
    }

    if (classNames) {
      for (let i = 0; i < classNames.length; i++) {
        const isTerminal = attrs.length === 0 && i === classNames.length - 1;
        const className = classNames[i];
        if (isTerminal) {
          this._addTerminal(matcher._classMap, className, selectable);
        } else {
          matcher = this._addPartial(matcher._classPartialMap, className);
        }
      }
    }

    if (attrs) {
      for (let i = 0; i < attrs.length; i += 2) {
        const isTerminal = i === attrs.length - 2;
        const name = attrs[i];
        const value = attrs[i + 1];
        if (isTerminal) {
          const terminalMap = matcher._attrValueMap;
          let terminalValuesMap = terminalMap.get(name);
          if (!terminalValuesMap) {
            terminalValuesMap = new Map<string, SelectorContext<T>[]>();
            terminalMap.set(name, terminalValuesMap);
          }
          this._addTerminal(terminalValuesMap, value, selectable);
        } else {
          const partialMap = matcher._attrValuePartialMap;
          let partialValuesMap = partialMap.get(name);
          if (!partialValuesMap) {
            partialValuesMap = new Map<string, SelectorMatcher<T>>();
            partialMap.set(name, partialValuesMap);
          }
          matcher = this._addPartial(partialValuesMap, value);
        }
      }
    }
  }

  private _addTerminal(
      map: Map<string, SelectorContext<T>[]>, name: string, selectable: SelectorContext<T>) {
    let terminalList = map.get(name);
    if (!terminalList) {
      terminalList = [];
      map.set(name, terminalList);
    }
    terminalList.push(selectable);
  }

  private _addPartial(map: Map<string, SelectorMatcher<T>>, name: string): SelectorMatcher<T> {
    let matcher = map.get(name);
    if (!matcher) {
      matcher = new SelectorMatcher<T>();
      map.set(name, matcher);
    }
    return matcher;
  }

  /**
   * Find the objects that have been added via `addSelectable`
   * whose css selector is contained in the given css selector.
   *
   * 查找已通过 `addSelectable` 添加的对象，其 css 选择器包含在给定的 css 选择器中。
   *
   * @param cssSelector A css selector
   *
   * 一个 css 选择器
   *
   * @param matchedCallback This callback will be called with the object handed into `addSelectable`
   *
   * 将使用传递给 `addSelectable` 的对象调用此回调
   *
   * @return boolean true if a match was found
   *
   * 布尔值 如果找到匹配项，则为 true
   *
   */
  match(cssSelector: CssSelector, matchedCallback: ((c: CssSelector, a: T) => void)|null): boolean {
    let result = false;
    const element = cssSelector.element!;
    const classNames = cssSelector.classNames;
    const attrs = cssSelector.attrs;

    for (let i = 0; i < this._listContexts.length; i++) {
      this._listContexts[i].alreadyMatched = false;
    }

    result = this._matchTerminal(this._elementMap, element, cssSelector, matchedCallback) || result;
    result = this._matchPartial(this._elementPartialMap, element, cssSelector, matchedCallback) ||
        result;

    if (classNames) {
      for (let i = 0; i < classNames.length; i++) {
        const className = classNames[i];
        result =
            this._matchTerminal(this._classMap, className, cssSelector, matchedCallback) || result;
        result =
            this._matchPartial(this._classPartialMap, className, cssSelector, matchedCallback) ||
            result;
      }
    }

    if (attrs) {
      for (let i = 0; i < attrs.length; i += 2) {
        const name = attrs[i];
        const value = attrs[i + 1];

        const terminalValuesMap = this._attrValueMap.get(name)!;
        if (value) {
          result =
              this._matchTerminal(terminalValuesMap, '', cssSelector, matchedCallback) || result;
        }
        result =
            this._matchTerminal(terminalValuesMap, value, cssSelector, matchedCallback) || result;

        const partialValuesMap = this._attrValuePartialMap.get(name)!;
        if (value) {
          result = this._matchPartial(partialValuesMap, '', cssSelector, matchedCallback) || result;
        }
        result =
            this._matchPartial(partialValuesMap, value, cssSelector, matchedCallback) || result;
      }
    }
    return result;
  }

  /** @internal */
  _matchTerminal(
      map: Map<string, SelectorContext<T>[]>, name: string, cssSelector: CssSelector,
      matchedCallback: ((c: CssSelector, a: any) => void)|null): boolean {
    if (!map || typeof name !== 'string') {
      return false;
    }

    let selectables: SelectorContext<T>[] = map.get(name) || [];
    const starSelectables: SelectorContext<T>[] = map.get('*')!;
    if (starSelectables) {
      selectables = selectables.concat(starSelectables);
    }
    if (selectables.length === 0) {
      return false;
    }
    let selectable: SelectorContext<T>;
    let result = false;
    for (let i = 0; i < selectables.length; i++) {
      selectable = selectables[i];
      result = selectable.finalize(cssSelector, matchedCallback) || result;
    }
    return result;
  }

  /** @internal */
  _matchPartial(
      map: Map<string, SelectorMatcher<T>>, name: string, cssSelector: CssSelector,
      matchedCallback: ((c: CssSelector, a: any) => void)|null): boolean {
    if (!map || typeof name !== 'string') {
      return false;
    }

    const nestedSelector = map.get(name);
    if (!nestedSelector) {
      return false;
    }
    // TODO(perf): get rid of recursion and measure again
    // TODO(perf): don't pass the whole selector into the recursion,
    // but only the not processed parts
    return nestedSelector.match(cssSelector, matchedCallback);
  }
}


export class SelectorListContext {
  alreadyMatched: boolean = false;

  constructor(public selectors: CssSelector[]) {}
}

// Store context to pass back selector and context when a selector is matched
export class SelectorContext<T = any> {
  notSelectors: CssSelector[];

  constructor(
      public selector: CssSelector, public cbContext: T, public listContext: SelectorListContext) {
    this.notSelectors = selector.notSelectors;
  }

  finalize(cssSelector: CssSelector, callback: ((c: CssSelector, a: T) => void)|null): boolean {
    let result = true;
    if (this.notSelectors.length > 0 && (!this.listContext || !this.listContext.alreadyMatched)) {
      const notMatcher = SelectorMatcher.createNotMatcher(this.notSelectors);
      result = !notMatcher.match(cssSelector, null);
    }
    if (result && callback && (!this.listContext || !this.listContext.alreadyMatched)) {
      if (this.listContext) {
        this.listContext.alreadyMatched = true;
      }
      callback(this.selector, this.cbContext);
    }
    return result;
  }
}<|MERGE_RESOLUTION|>--- conflicted
+++ resolved
@@ -217,30 +217,6 @@
     this.element = element;
   }
 
-<<<<<<< HEAD
-  /**
-   * Gets a template string for an element that matches the selector.
-   *
-   * 获取与选择器匹配的元素的模板字符串。
-   *
-   */
-  getMatchingElementTemplate(): string {
-    const tagName = this.element || 'div';
-    const classAttr = this.classNames.length > 0 ? ` class="${this.classNames.join(' ')}"` : '';
-
-    let attrs = '';
-    for (let i = 0; i < this.attrs.length; i += 2) {
-      const attrName = this.attrs[i];
-      const attrValue = this.attrs[i + 1] !== '' ? `="${this.attrs[i + 1]}"` : '';
-      attrs += ` ${attrName}${attrValue}`;
-    }
-
-    return getHtmlTagDefinition(tagName).isVoid ? `<${tagName}${classAttr}${attrs}/>` :
-                                                  `<${tagName}${classAttr}${attrs}></${tagName}>`;
-  }
-
-=======
->>>>>>> 3b863ddc
   getAttrs(): string[] {
     const result: string[] = [];
     if (this.classNames.length > 0) {
