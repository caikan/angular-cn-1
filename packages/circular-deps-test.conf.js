/**
 * @license
 * Copyright Google LLC All Rights Reserved.
 *
 * Use of this source code is governed by an MIT-style license that can be
 * found in the LICENSE file at https://angular.io/license
 */

const path = require('path');

module.exports = {
  baseDir : '../',
  goldenFile : '../goldens/circular-deps/packages.json',
  glob : `./**/*.ts`,
  // Command that will be displayed if the golden needs to be updated.
  approveCommand : 'yarn ts-circular-deps:approve',
<<<<<<< HEAD
  resolveModule : resolveModule
=======
  resolveModule : resolveModule,
  ignoreTypeOnlyChecks : true,
>>>>>>> cfd87027
};

/**
 * Custom module resolver that maps specifiers starting with `@angular/` to the
 * local packages folder. This ensures that cross package/entry-point dependencies
 * can be detected.
 */
function resolveModule(specifier) {
  if (specifier.startsWith('@angular/')) {
    return path.join(__dirname, specifier.slice('@angular/'.length));
  }
  return null;
}<|MERGE_RESOLUTION|>--- conflicted
+++ resolved
@@ -14,12 +14,8 @@
   glob : `./**/*.ts`,
   // Command that will be displayed if the golden needs to be updated.
   approveCommand : 'yarn ts-circular-deps:approve',
-<<<<<<< HEAD
-  resolveModule : resolveModule
-=======
   resolveModule : resolveModule,
   ignoreTypeOnlyChecks : true,
->>>>>>> cfd87027
 };
 
 /**
