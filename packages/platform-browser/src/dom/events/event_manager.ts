--- conflicted
+++ resolved
@@ -11,8 +11,6 @@
 /**
  * The injection token for the event-manager plug-in service.
  *
- * 事件管理器插件服务的注入令牌。
- *
  * @publicApi
  */
 export const EVENT_MANAGER_PLUGINS =
@@ -21,8 +19,6 @@
 /**
  * An injectable service that provides event management for Angular
  * through a browser plug-in.
- *
- * 通过浏览器插件为 Angular 提供事件管理的可注入服务。
  *
  * @publicApi
  */
@@ -33,9 +29,6 @@
 
   /**
    * Initializes an instance of the event-manager service.
-   *
-   * 初始化事件管理器服务的实例。
-   *
    */
   constructor(@Inject(EVENT_MANAGER_PLUGINS) plugins: EventManagerPlugin[], private _zone: NgZone) {
     plugins.forEach((plugin) => {
@@ -47,25 +40,11 @@
   /**
    * Registers a handler for a specific element and event.
    *
-   * 注册特定元素和事件的处理器。
-   *
    * @param element The HTML element to receive event notifications.
-   *
-   * 要接收事件通知的 HTML 元素。
-   *
    * @param eventName The name of the event to listen for.
-   *
-   * 要监听的事件的名称。
-   *
    * @param handler A function to call when the notification occurs. Receives the
    * event object as an argument.
-   *
-   * 通知发生时调用的函数。接收事件对象作为参数。
-   *
    * @returns  A callback function that can be used to remove the handler.
-   *
-   * 可用于删除处理器的回调函数。
-   *
    */
   addEventListener(element: HTMLElement, eventName: string, handler: Function): Function {
     const plugin = this._findPluginFor(eventName);
@@ -73,43 +52,7 @@
   }
 
   /**
-<<<<<<< HEAD
-   * Registers a global handler for an event in a target view.
-   *
-   * 在目标视图中注册全局事件处理器。
-   *
-   * @param target A target for global event notifications. One of "window", "document", or "body".
-   *
-   * 全局事件通知的目标。 "window"、"document"、"body" 之一。
-   * @param eventName The name of the event to listen for.
-   *
-   * 要监听的事件的名称。
-   * @param handler A function to call when the notification occurs. Receives the
-   * event object as an argument.
-   *
-   * 事件发生时要调用的函数。接收事件对象作为参数。
-   * @returns A callback function that can be used to remove the handler.
-   *
-   * 可用于删除处理器的回调函数。
-   * @deprecated
-   *
-   * No longer being used in Ivy code. To be removed in version 14.
-   *
-   * 不再在 Ivy 代码中使用。要在版本 14 中删除。
-   *
-   */
-  addGlobalEventListener(target: string, eventName: string, handler: Function): Function {
-    const plugin = this._findPluginFor(eventName);
-    return plugin.addGlobalEventListener(target, eventName, handler);
-  }
-
-  /**
-=======
->>>>>>> 3b863ddc
    * Retrieves the compilation zone in which event listeners are registered.
-   *
-   * 检索在其中注册了事件侦听器的编译 Zone。
-   *
    */
   getZone(): NgZone {
     return this._zone;
