load("//packages/examples/upgrade:upgrade_example.bzl", "create_upgrade_example_targets")

package(default_visibility = ["//visibility:public"])

create_upgrade_example_targets(
    name = "lite-multi",
    srcs = glob(
        ["**/*.ts"],
        exclude = ["**/*_spec.ts"],
    ),
    e2e_srcs = glob(["e2e_test/*_spec.ts"]),
<<<<<<< HEAD
    entry_module = "@angular/examples/upgrade/static/ts/lite-multi/module",
=======
    entry_point = ":module.ts",
>>>>>>> 3b863ddc
)

filegroup(
    name = "files_for_docgen",
    srcs = glob([
        "**/*.ts",
    ]),
)<|MERGE_RESOLUTION|>--- conflicted
+++ resolved
@@ -9,11 +9,14 @@
         exclude = ["**/*_spec.ts"],
     ),
     e2e_srcs = glob(["e2e_test/*_spec.ts"]),
-<<<<<<< HEAD
-    entry_module = "@angular/examples/upgrade/static/ts/lite-multi/module",
-=======
     entry_point = ":module.ts",
->>>>>>> 3b863ddc
+)
+
+filegroup(
+    name = "files_for_docgen",
+    srcs = glob([
+        "**/*.ts",
+    ]),
 )
 
 filegroup(
