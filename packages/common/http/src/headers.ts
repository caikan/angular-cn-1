/**
 * @license
 * Copyright Google Inc. All Rights Reserved.
 *
 * Use of this source code is governed by an MIT-style license that can be
 * found in the LICENSE file at https://angular.io/license
 */

interface Update {
  name: string;
  value?: string|string[];
  op: 'a'|'s'|'d';
}

/**
 * Immutable set of Http headers, with lazy parsing.
 *
<<<<<<< HEAD
 * Http 头的不可变集合，惰性解析。
 *
=======
 * @publicApi
>>>>>>> 13eb57a5
 */
export class HttpHeaders {
  /**
   * Internal map of lowercase header names to values.
   *
   * 一个内部映射表，key 是头名称的小写形式，value 是其值。
   */
  // TODO(issue/24571): remove '!'.
  private headers !: Map<string, string[]>;


  /**
   * Internal map of lowercased header names to the normalized
   * form of the name (the form seen first).
   *
   * 一个内部映射表，key 是头名称的小写形式，值是该名称的标准化形式（即首先看到的形式）。
   */
  private normalizedNames: Map<string, string> = new Map();

  /**
   * Complete the lazy initialization of this object (needed before reading).
   *
   * 完成该对象的惰性初始化（在读取之前需要）。
   */
  // TODO(issue/24571): remove '!'.
  private lazyInit !: HttpHeaders | Function | null;

  /**
   * Queued updates to be materialized the next initialization.
   *
   * 一个队列，用于存储下次初始化时要执行的更新。
   */
  private lazyUpdate: Update[]|null = null;

  constructor(headers?: string|{[name: string]: string | string[]}) {
    if (!headers) {
      this.headers = new Map<string, string[]>();
    } else if (typeof headers === 'string') {
      this.lazyInit = () => {
        this.headers = new Map<string, string[]>();
        headers.split('\n').forEach(line => {
          const index = line.indexOf(':');
          if (index > 0) {
            const name = line.slice(0, index);
            const key = name.toLowerCase();
            const value = line.slice(index + 1).trim();
            this.maybeSetNormalizedName(name, key);
            if (this.headers.has(key)) {
              this.headers.get(key) !.push(value);
            } else {
              this.headers.set(key, [value]);
            }
          }
        });
      };
    } else {
      this.lazyInit = () => {
        this.headers = new Map<string, string[]>();
        Object.keys(headers).forEach(name => {
          let values: string|string[] = headers[name];
          const key = name.toLowerCase();
          if (typeof values === 'string') {
            values = [values];
          }
          if (values.length > 0) {
            this.headers.set(key, values);
            this.maybeSetNormalizedName(name, key);
          }
        });
      };
    }
  }

  /**
   * Checks for existence of header by given name.
   *
   * 检查是否存在指定名称的头。
   */
  has(name: string): boolean {
    this.init();

    return this.headers.has(name.toLowerCase());
  }

  /**
   * Returns first header that matches given name.
   *
   * 返回匹配指定名称的第一个头的值。
   */
  get(name: string): string|null {
    this.init();

    const values = this.headers.get(name.toLowerCase());
    return values && values.length > 0 ? values[0] : null;
  }

  /**
   * Returns the names of the headers
   *
   * 返回头中所有的名称。
   */
  keys(): string[] {
    this.init();

    return Array.from(this.normalizedNames.values());
  }

  /**
   * Returns list of header values for a given name.
   *
   * 返回头中具有指定名称的值的列表。
   */
  getAll(name: string): string[]|null {
    this.init();

    return this.headers.get(name.toLowerCase()) || null;
  }

  append(name: string, value: string|string[]): HttpHeaders {
    return this.clone({name, value, op: 'a'});
  }

  set(name: string, value: string|string[]): HttpHeaders {
    return this.clone({name, value, op: 's'});
  }

  delete (name: string, value?: string|string[]): HttpHeaders {
    return this.clone({name, value, op: 'd'});
  }

  private maybeSetNormalizedName(name: string, lcName: string): void {
    if (!this.normalizedNames.has(lcName)) {
      this.normalizedNames.set(lcName, name);
    }
  }

  private init(): void {
    if (!!this.lazyInit) {
      if (this.lazyInit instanceof HttpHeaders) {
        this.copyFrom(this.lazyInit);
      } else {
        this.lazyInit();
      }
      this.lazyInit = null;
      if (!!this.lazyUpdate) {
        this.lazyUpdate.forEach(update => this.applyUpdate(update));
        this.lazyUpdate = null;
      }
    }
  }

  private copyFrom(other: HttpHeaders) {
    other.init();
    Array.from(other.headers.keys()).forEach(key => {
      this.headers.set(key, other.headers.get(key) !);
      this.normalizedNames.set(key, other.normalizedNames.get(key) !);
    });
  }

  private clone(update: Update): HttpHeaders {
    const clone = new HttpHeaders();
    clone.lazyInit =
        (!!this.lazyInit && this.lazyInit instanceof HttpHeaders) ? this.lazyInit : this;
    clone.lazyUpdate = (this.lazyUpdate || []).concat([update]);
    return clone;
  }

  private applyUpdate(update: Update): void {
    const key = update.name.toLowerCase();
    switch (update.op) {
      case 'a':
      case 's':
        let value = update.value !;
        if (typeof value === 'string') {
          value = [value];
        }
        if (value.length === 0) {
          return;
        }
        this.maybeSetNormalizedName(update.name, key);
        const base = (update.op === 'a' ? this.headers.get(key) : undefined) || [];
        base.push(...value);
        this.headers.set(key, base);
        break;
      case 'd':
        const toDelete = update.value as string | undefined;
        if (!toDelete) {
          this.headers.delete(key);
          this.normalizedNames.delete(key);
        } else {
          let existing = this.headers.get(key);
          if (!existing) {
            return;
          }
          existing = existing.filter(value => toDelete.indexOf(value) === -1);
          if (existing.length === 0) {
            this.headers.delete(key);
            this.normalizedNames.delete(key);
          } else {
            this.headers.set(key, existing);
          }
        }
        break;
    }
  }

  /**
   * @internal
   */
  forEach(fn: (name: string, values: string[]) => void) {
    this.init();
    Array.from(this.normalizedNames.keys())
        .forEach(key => fn(this.normalizedNames.get(key) !, this.headers.get(key) !));
  }
}<|MERGE_RESOLUTION|>--- conflicted
+++ resolved
@@ -15,12 +15,9 @@
 /**
  * Immutable set of Http headers, with lazy parsing.
  *
-<<<<<<< HEAD
  * Http 头的不可变集合，惰性解析。
  *
-=======
  * @publicApi
->>>>>>> 13eb57a5
  */
 export class HttpHeaders {
   /**
