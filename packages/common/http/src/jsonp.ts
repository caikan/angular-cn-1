--- conflicted
+++ resolved
@@ -297,17 +297,13 @@
 
   /**
    * Identifies and handles a given JSONP request.
-<<<<<<< HEAD
    *
    * 识别并处理给定的 JSONP 请求。
    *
-   * @param req The outgoing request object to handle.
+   * @param initialRequest The outgoing request object to handle.
    *
    * 要处理的传出请求对象。
    *
-=======
-   * @param initialRequest The outgoing request object to handle.
->>>>>>> cfd87027
    * @param next The next interceptor in the chain, or the backend
    * if no interceptors remain in the chain.
    *
