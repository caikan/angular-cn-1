--- conflicted
+++ resolved
@@ -165,14 +165,10 @@
    *     `minFractionDigits`：小数点后的最小位数。默认为 `0`。
    *
    *   - `maxFractionDigits`: The maximum number of digits after the decimal point.
-<<<<<<< HEAD
-   * Default is `3`.
+   * Default is `0`.
    *
    *     `maxFractionDigits`：小数点后的最大为数，默认为 `3`。
    *
-=======
-   * Default is `0`.
->>>>>>> 13eb57a5
    * @param locale A locale code for the locale format rules to use.
    * When not supplied, uses the value of `LOCALE_ID`, which is `en-US` by default.
    * See [Setting your app locale](guide/i18n#setting-up-the-locale-of-your-app).
@@ -280,14 +276,10 @@
    *     `minIntegerDigits`：在小数点前的最小位数。默认为 `1`。
    *
    *   - `minFractionDigits`: The minimum number of digits after the decimal point.
-<<<<<<< HEAD
-   * Default is `0`.
+   * Default is `2`.
    *
    *     `minFractionDigits`：小数点后的最小位数。默认为 `0`。
    *
-=======
-   * Default is `2`.
->>>>>>> 13eb57a5
    *   - `maxFractionDigits`: The maximum number of digits after the decimal point.
    * Default is `2`.
    * If not provided, the number will be formatted with the proper amount of digits,
