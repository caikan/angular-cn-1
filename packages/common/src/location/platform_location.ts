/**
 * @license
 * Copyright Google LLC All Rights Reserved.
 *
 * Use of this source code is governed by an MIT-style license that can be
 * found in the LICENSE file at https://angular.io/license
 */

import {Inject, Injectable, InjectionToken, ɵɵinject} from '@angular/core';

import {getDOM} from '../dom_adapter';
import {DOCUMENT} from '../dom_tokens';

/**
 * This class should not be used directly by an application developer. Instead, use
 * {@link Location}.
 *
 * 此类不应由应用程序开发人员直接使用。而应使用 {@link Location}。
 *
 * `PlatformLocation` encapsulates all calls to DOM APIs, which allows the Router to be
 * platform-agnostic.
 * This means that we can have different implementation of `PlatformLocation` for the different
 * platforms that Angular supports. For example, `@angular/platform-browser` provides an
 * implementation specific to the browser environment, while `@angular/platform-server` provides
 * one suitable for use with server-side rendering.
 *
 * `PlatformLocation` 封装了对 DOM API 的所有调用，这可以让路由器与平台无关。这意味着我们可以为
 * Angular 支持的不同平台提供 `PlatformLocation` 的不同实现。比如，`@angular/platform-browser`
 * 提供了特定于浏览器环境的实现，而 `@angular/platform-server`
 * 提供了适合与服务器端渲染一起使用的实现。
 *
 * The `PlatformLocation` class is used directly by all implementations of {@link LocationStrategy}
 * when they need to interact with the DOM APIs like pushState, popState, etc.
 *
 * {@link LocationStrategy} 的所有实现在需要与 DOM API（比如 pushState，popState
 * 等）进行交互时，都直接使用 `PlatformLocation`
 *
 * {@link LocationStrategy} in turn is used by the {@link Location} service which is used directly
 * by the {@link Router} in order to navigate between routes. Since all interactions between {@link
 * Router} /
 * {@link Location} / {@link LocationStrategy} and DOM APIs flow through the `PlatformLocation`
 * class, they are all platform-agnostic.
 *
 * {@link LocationStrategy} 由 {@link Router} 直接使用的 {@link Location}
 * 服务使用，以便在路由之间导航。由于 {@link Router} / {@link Location} / {@link LocationStrategy}与
 * DOM API 之间的所有交互都是通过 `PlatformLocation` 类进行的，因此它们都是与平台无关的。
 *
 * @publicApi
 */
@Injectable({
  providedIn: 'platform',
  // See #23917
  useFactory: useBrowserPlatformLocation
})
export abstract class PlatformLocation {
  abstract getBaseHrefFromDOM(): string;
  abstract getState(): unknown;
  /**
   * Returns a function that, when executed, removes the `popstate` event handler.
   *
   * 返回一个函数，该函数在执行时会删除 `popstate` 事件处理程序。
   *
   */
  abstract onPopState(fn: LocationChangeListener): VoidFunction;
  /**
   * Returns a function that, when executed, removes the `hashchange` event handler.
   *
   * 返回一个函数，该函数在执行时会删除 `hashchange` 事件处理程序。
   *
   */
  abstract onHashChange(fn: LocationChangeListener): VoidFunction;

  abstract get href(): string;
  abstract get protocol(): string;
  abstract get hostname(): string;
  abstract get port(): string;
  abstract get pathname(): string;
  abstract get search(): string;
  abstract get hash(): string;

  abstract replaceState(state: any, title: string, url: string): void;

  abstract pushState(state: any, title: string, url: string): void;

  abstract forward(): void;

  abstract back(): void;

  historyGo?(relativePosition: number): void {
    throw new Error('Not implemented');
  }
}

export function useBrowserPlatformLocation() {
  return ɵɵinject(BrowserPlatformLocation);
}

/**
 * @description
 * Indicates when a location is initialized.
 *
 * 指示何时初始化 location。
 *
 * @publicApi
 */
export const LOCATION_INITIALIZED = new InjectionToken<Promise<any>>('Location Initialized');

/**
 * @description
 * A serializable version of the event from `onPopState` or `onHashChange`
 *
 * 来自 `onPopState` 或 `onHashChange` 的事件的可序列化版本
 *
 * @publicApi
 */
export interface LocationChangeEvent {
  type: string;
  state: any;
}

/**
 * @publicApi
 */
export interface LocationChangeListener {
  (event: LocationChangeEvent): any;
}



/**
 * `PlatformLocation` encapsulates all of the direct calls to platform APIs.
 * This class should not be used directly by an application developer. Instead, use
 * {@link Location}.
 *
<<<<<<< HEAD
 * `PlatformLocation` 封装了对平台 API
 * 的所有直接调用。应用程序开发人员不应直接使用此类。相反，请使用 {@link Location} 。
 *
=======
 * @publicApi
>>>>>>> 3b863ddc
 */
@Injectable({
  providedIn: 'platform',
  // See #23917
  useFactory: createBrowserPlatformLocation,
})
export class BrowserPlatformLocation extends PlatformLocation {
  private _location: Location;
  private _history: History;

  constructor(@Inject(DOCUMENT) private _doc: any) {
    super();
    this._location = window.location;
    this._history = window.history;
  }

  override getBaseHrefFromDOM(): string {
    return getDOM().getBaseHref(this._doc)!;
  }

  override onPopState(fn: LocationChangeListener): VoidFunction {
    const window = getDOM().getGlobalEventTarget(this._doc, 'window');
    window.addEventListener('popstate', fn, false);
    return () => window.removeEventListener('popstate', fn);
  }

  override onHashChange(fn: LocationChangeListener): VoidFunction {
    const window = getDOM().getGlobalEventTarget(this._doc, 'window');
    window.addEventListener('hashchange', fn, false);
    return () => window.removeEventListener('hashchange', fn);
  }

  override get href(): string {
    return this._location.href;
  }
  override get protocol(): string {
    return this._location.protocol;
  }
  override get hostname(): string {
    return this._location.hostname;
  }
  override get port(): string {
    return this._location.port;
  }
  override get pathname(): string {
    return this._location.pathname;
  }
  override get search(): string {
    return this._location.search;
  }
  override get hash(): string {
    return this._location.hash;
  }
  override set pathname(newPath: string) {
    this._location.pathname = newPath;
  }

  override pushState(state: any, title: string, url: string): void {
    if (supportsState()) {
      this._history.pushState(state, title, url);
    } else {
      this._location.hash = url;
    }
  }

  override replaceState(state: any, title: string, url: string): void {
    if (supportsState()) {
      this._history.replaceState(state, title, url);
    } else {
      this._location.hash = url;
    }
  }

  override forward(): void {
    this._history.forward();
  }

  override back(): void {
    this._history.back();
  }

  override historyGo(relativePosition: number = 0): void {
    this._history.go(relativePosition);
  }

  override getState(): unknown {
    return this._history.state;
  }
}

export function supportsState(): boolean {
  return !!window.history.pushState;
}
export function createBrowserPlatformLocation() {
  return new BrowserPlatformLocation(ɵɵinject(DOCUMENT));
}<|MERGE_RESOLUTION|>--- conflicted
+++ resolved
@@ -14,8 +14,6 @@
 /**
  * This class should not be used directly by an application developer. Instead, use
  * {@link Location}.
- *
- * 此类不应由应用程序开发人员直接使用。而应使用 {@link Location}。
  *
  * `PlatformLocation` encapsulates all calls to DOM APIs, which allows the Router to be
  * platform-agnostic.
@@ -24,26 +22,14 @@
  * implementation specific to the browser environment, while `@angular/platform-server` provides
  * one suitable for use with server-side rendering.
  *
- * `PlatformLocation` 封装了对 DOM API 的所有调用，这可以让路由器与平台无关。这意味着我们可以为
- * Angular 支持的不同平台提供 `PlatformLocation` 的不同实现。比如，`@angular/platform-browser`
- * 提供了特定于浏览器环境的实现，而 `@angular/platform-server`
- * 提供了适合与服务器端渲染一起使用的实现。
- *
  * The `PlatformLocation` class is used directly by all implementations of {@link LocationStrategy}
  * when they need to interact with the DOM APIs like pushState, popState, etc.
- *
- * {@link LocationStrategy} 的所有实现在需要与 DOM API（比如 pushState，popState
- * 等）进行交互时，都直接使用 `PlatformLocation`
  *
  * {@link LocationStrategy} in turn is used by the {@link Location} service which is used directly
  * by the {@link Router} in order to navigate between routes. Since all interactions between {@link
  * Router} /
  * {@link Location} / {@link LocationStrategy} and DOM APIs flow through the `PlatformLocation`
  * class, they are all platform-agnostic.
- *
- * {@link LocationStrategy} 由 {@link Router} 直接使用的 {@link Location}
- * 服务使用，以便在路由之间导航。由于 {@link Router} / {@link Location} / {@link LocationStrategy}与
- * DOM API 之间的所有交互都是通过 `PlatformLocation` 类进行的，因此它们都是与平台无关的。
  *
  * @publicApi
  */
@@ -57,16 +43,10 @@
   abstract getState(): unknown;
   /**
    * Returns a function that, when executed, removes the `popstate` event handler.
-   *
-   * 返回一个函数，该函数在执行时会删除 `popstate` 事件处理程序。
-   *
    */
   abstract onPopState(fn: LocationChangeListener): VoidFunction;
   /**
    * Returns a function that, when executed, removes the `hashchange` event handler.
-   *
-   * 返回一个函数，该函数在执行时会删除 `hashchange` 事件处理程序。
-   *
    */
   abstract onHashChange(fn: LocationChangeListener): VoidFunction;
 
@@ -99,8 +79,6 @@
  * @description
  * Indicates when a location is initialized.
  *
- * 指示何时初始化 location。
- *
  * @publicApi
  */
 export const LOCATION_INITIALIZED = new InjectionToken<Promise<any>>('Location Initialized');
@@ -108,8 +86,6 @@
 /**
  * @description
  * A serializable version of the event from `onPopState` or `onHashChange`
- *
- * 来自 `onPopState` 或 `onHashChange` 的事件的可序列化版本
  *
  * @publicApi
  */
@@ -132,13 +108,7 @@
  * This class should not be used directly by an application developer. Instead, use
  * {@link Location}.
  *
-<<<<<<< HEAD
- * `PlatformLocation` 封装了对平台 API
- * 的所有直接调用。应用程序开发人员不应直接使用此类。相反，请使用 {@link Location} 。
- *
-=======
- * @publicApi
->>>>>>> 3b863ddc
+ * @publicApi
  */
 @Injectable({
   providedIn: 'platform',
