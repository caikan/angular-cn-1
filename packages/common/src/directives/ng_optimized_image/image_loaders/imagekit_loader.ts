/**
 * @license
 * Copyright Google LLC All Rights Reserved.
 *
 * Use of this source code is governed by an MIT-style license that can be
 * found in the LICENSE file at https://angular.io/license
 */

import {createImageLoader, ImageLoaderConfig, ImageLoaderInfo} from './image_loader';

/**
 * Name and URL tester for ImageKit.
 */
export const imageKitLoaderInfo: ImageLoaderInfo = {
  name: 'ImageKit',
<<<<<<< HEAD
  testUrl: isImageKitUrl
=======
  testUrl: isImageKitUrl,
>>>>>>> 3b863ddc
};

const IMAGE_KIT_LOADER_REGEX = /https?\:\/\/[^\/]+\.imagekit\.io\/.+/;
/**
 * Tests whether a URL is from ImageKit CDN.
 */
function isImageKitUrl(url: string): boolean {
  return IMAGE_KIT_LOADER_REGEX.test(url);
}

/**
 * Function that generates an ImageLoader for ImageKit and turns it into an Angular provider.
 *
 * @param path Base URL of your ImageKit images
 * This URL should match one of the following formats:
 * https://ik.imagekit.io/myaccount
 * https://subdomain.mysite.com
 * @returns Set of providers to configure the ImageKit loader.
 *
 * @publicApi
 */
export const provideImageKitLoader = createImageLoader(
    createImagekitUrl,
    ngDevMode ? ['https://ik.imagekit.io/mysite', 'https://subdomain.mysite.com'] : undefined);

export function createImagekitUrl(path: string, config: ImageLoaderConfig): string {
  // Example of an ImageKit image URL:
  // https://ik.imagekit.io/demo/tr:w-300,h-300/medium_cafe_B1iTdD0C.jpg
  const {src, width} = config;
  let urlSegments: string[];

  if (width) {
    const params = `tr:w-${width}`;
    urlSegments = [path, params, src];
  } else {
    urlSegments = [path, src];
  }

  return urlSegments.join('/');
}<|MERGE_RESOLUTION|>--- conflicted
+++ resolved
@@ -13,11 +13,7 @@
  */
 export const imageKitLoaderInfo: ImageLoaderInfo = {
   name: 'ImageKit',
-<<<<<<< HEAD
-  testUrl: isImageKitUrl
-=======
   testUrl: isImageKitUrl,
->>>>>>> 3b863ddc
 };
 
 const IMAGE_KIT_LOADER_REGEX = /https?\:\/\/[^\/]+\.imagekit\.io\/.+/;
