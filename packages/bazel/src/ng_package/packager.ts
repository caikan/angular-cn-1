/**
 * @license
 * Copyright Google LLC All Rights Reserved.
 *
 * Use of this source code is governed by an MIT-style license that can be
 * found in the LICENSE file at https://angular.io/license
 */

import * as fs from 'fs';
import * as path from 'path';

/**
 * Interface describing a file captured in the Bazel action.
 * <https://docs.bazel.build/versions/main/skylark/lib/File.html>.
 *
 * 描述在 Bazel 操作中捕获的文件的接口。
 * <https://docs.bazel.build/versions/main/skylark/lib/File.html> 。
 *
 */
interface BazelFileInfo {
  /**
   * Execroot-relative path pointing to the file.
   *
   * 指向文件的 Execroot 相对路径。
   *
   */
  path: string;
  /**
   * The path of this file relative to its root. e.g. omitting `bazel-out/<..>/bin`.
   *
   * 此文件相对于其根目录的路径。例如，省略 `bazel-out/<..>/bin` 。
   *
   */
  shortPath: string;
}

/**
 * Interface describing an entry-point.
 *
 * 描述入口点的接口。
 *
 */
interface EntryPointInfo {
<<<<<<< HEAD
  /**
   * ES2020 index file for the APF entry-point.
   *
   * APF 入口点的 ES2020 索引文件。
   *
   */
  index: BazelFileInfo;
  /**
   * Flat ES2020 ES module bundle file.
   *
   * 平面 ES2020 ES 模块包文件。
   *
   */
  fesm2020Bundle: BazelFileInfo;
  /**
   * Flat ES2015 ES module bundle file.
   *
   * 平面 ES2015 ES 模块包文件。
   *
   */
  fesm2015Bundle: BazelFileInfo;
  /**
   * Index type definition file for the APF entry-point.
   *
   * APF 入口点的索引类型定义文件。
   *
   */
=======
  /** ES2022 index file for the APF entry-point. */
  index: BazelFileInfo;
  /** Flat ES2022 ES module bundle file. */
  fesm2022Bundle: BazelFileInfo;
  /** Index type definition file for the APF entry-point. */
>>>>>>> 3b863ddc
  typings: BazelFileInfo;
  /**
   * Whether the index or typing paths have been guessed. For entry-points built
   * through `ts_library`, there is no explicit setting that declares the entry-point
   * so the index file is guessed.
   *
   * 是否已猜测到索引或键入路径。对于通过 `ts_library`
   * 构建的入口点，没有显式设置来声明入口点，因此会猜测索引文件。
   *
   */
  guessedPaths: boolean;
}

/**
 * Interface capturing relevant metadata for packaging.
 *
 * 捕获相关元数据以进行打包的接口。
 *
 */
interface PackageMetadata {
  /**
   * NPM package name of the output.
   *
   * 输出的 NPM 包名称。
   *
   */
  npmPackageName: string;
  /**
   * Record of entry-points (including the primary one) and their info.
   *
   * 入口点（包括主要入口点）及其信息的记录。
   *
   */
  entryPoints: Record<string, EntryPointInfo>;
}

/**
 * List of known `package.json` fields which provide information about
 * supported package formats and their associated entry paths.
 *
 * 已知的 `package.json` 字段的列表，这些字段提供有关受支持的包格式及其关联的条目路径的信息。
 *
 */
const knownFormatPackageJsonFormatFields = [
  'main',
  'esm2022',
  'esm',
  'typings',
  'module',
] as const;

/**
 * Union type matching known `package.json` format fields.
 *
 * 与已知 `package.json` 格式字段匹配的联合类型。
 *
 */
type KnownPackageJsonFormatFields = typeof knownFormatPackageJsonFormatFields[number];

/**
 * Type describing the conditional exports descriptor for an entry-point.
 * <https://nodejs.org/api/packages.html#packages_conditional_exports>
 *
 * 描述入口点的条件导出描述符的类型。
 * [https://nodejs.org/api/packages.html#packages_Conditional_exports](https://nodejs.org/api/packages.html#packages_conditional_exports)
 *
 */
type ConditionalExport = {
  types?: string;
  esm2022?: string;
  esm?: string;
  default?: string;
};

/**
 * Type describing a `package.json` the packager deals with.
 *
 * 描述打包器处理的 `package.json` 的类型。
 *
 */
type PackageJson = {
  [key in KnownPackageJsonFormatFields]?: string;
}&{
  name: string;
  type?: string;
  exports?: Record<string, ConditionalExport>;
};

// Main entry-point.
main(process.argv.slice(2));

function main(args: string[]): void {
  // This utility expects all of its arguments to be specified in a params file generated by
  // bazel (see https://docs.bazel.build/versions/master/skylark/lib/Args.html#use_param_file).
  const paramFilePath = args[0];

  // Bazel params may be surrounded with quotes
  function unquoteParameter(s: string) {
    return s.replace(/^'(.*)'$/, '$1');
  }

  // Parameters are specified in the file one per line.
  const params = fs.readFileSync(paramFilePath, 'utf-8').split('\n').map(unquoteParameter);

  const [
      // Output directory for the npm package.
      outputDirExecPath,

      // The package segment of the ng_package rule's label (e.g. 'package/common').
      owningPackageName,

      // JSON data capturing metadata of the package being built. See `PackageMetadata`.
      metadataArg,

      // Path to the package's README.md.
      readmeMd,

      // List of rolled-up flat ES2022 modules
      fesm2022Arg,

      // List of individual ES2022 modules
      esm2022Arg,

      // List of static files that should be copied into the package.
      staticFilesArg,

      // List of all type definitions that need to packaged into the ng_package.
      typeDefinitionsArg,
  ] = params;

  const fesm2022 = JSON.parse(fesm2022Arg) as BazelFileInfo[];
  const esm2022 = JSON.parse(esm2022Arg) as BazelFileInfo[];
  const typeDefinitions = JSON.parse(typeDefinitionsArg) as BazelFileInfo[];
  const staticFiles = JSON.parse(staticFilesArg) as BazelFileInfo[];
  const metadata = JSON.parse(metadataArg) as PackageMetadata;

  if (readmeMd) {
    copyFile(readmeMd, 'README.md');
  }

  /**
   * Writes a file with the specified content into the package output.
   *
   * 将具有指定内容的文件写入包输出。
   *
   * @param outputRelativePath Relative path in the output directory where the
   *   file is written to.
   *
   * 写入文件的输出目录中的相对路径。
   *
   * @param fileContent Content of the file.
   *
   * 文件的内容。
   *
   */
  function writeFile(outputRelativePath: string, fileContent: string|Buffer) {
    const outputPath = path.join(outputDirExecPath, outputRelativePath);

    // Always ensure that the target directory exists.
    fs.mkdirSync(path.dirname(outputPath), {recursive: true});
    fs.writeFileSync(outputPath, fileContent);
  }

  /**
   * Copies a file into the package output to the specified location.
   *
   * 将文件复制到包输出中的指定位置。
   *
   * @param inputPath File that should be copied.
   *
   * 应该复制的文件。
   *
   * @param outputRelativePath Relative path in the output directory where the
   *   file is written to.
   *
   * 写入文件的输出目录中的相对路径。
   *
   */
  function copyFile(inputPath: string, outputRelativePath: string) {
    const fileContent = fs.readFileSync(inputPath, 'utf8');
    writeFile(outputRelativePath, fileContent);
  }

  /**
   * Gets the relative path for the given file within the owning package. This
   * assumes the file is contained in the owning package.
   *
   * 获取给定文件在所属包中的相对路径。这假定文件包含在拥有的包中。
   *
   * e.g. consider the owning package is `packages/core` and the input file
   * is `packages/core/testing/index.d.ts`. This function would return the
   * relative path as followed: `testing/index.d.ts`.
   *
   * 例如，考虑拥有的包是 `packages/core` ，输入文件是 `packages/core/testing/index.d.ts`
   * 。此函数将返回相对路径： `testing/index.d.ts` 。
   *
   */
  function getOwningPackageRelativePath(file: BazelFileInfo): string {
    return path.relative(owningPackageName, file.shortPath);
  }

<<<<<<< HEAD
  /**
   * Writes an ESM file into the `esm2020` output directory.
   *
   * 将 ESM 文件写入 `esm2020` 输出目录。
   *
   */
  function writeEsm2020File(file: BazelFileInfo) {
=======
  /** Writes an ESM file into the `esm2022` output directory. */
  function writeEsm2022File(file: BazelFileInfo) {
>>>>>>> 3b863ddc
    // Note: files which do not belong to the owning package of this `ng_package` are omitted.
    // this prevents us from accidentally bringing in transitive node module dependencies.
    const packageRelativePath = getOwningPackageRelativePath(file);
    if (!packageRelativePath.startsWith('..')) {
      copyFile(file.path, getEsm2022OutputRelativePath(file));
    }
  }

  /**
   * Gets the output-relative path where the given flat ESM file should be written to.
   *
   * 获取应写入给定平面 ESM 文件的输出相对路径。
   *
   */
  function getFlatEsmOutputRelativePath(file: BazelFileInfo) {
    // Flat ESM files should be put into their owning package relative sub-path. e.g. if
    // there is a bundle in `packages/animations/fesm2022/browser/testing.mjs` then we
    // want the bundle to be stored in `fesm2022/browser/testing.mjs`. Same thing applies
    // for the `fesm2022` bundles. The directory name for `fesm` is already declared as
    // part of the Bazel action generating these files. See `ng_package.bzl`.
    return getOwningPackageRelativePath(file);
  }

<<<<<<< HEAD
  /**
   * Gets the output-relative path where a non-flat ESM2020 file should be written to.
   *
   * 获取应写入非平面 ESM2020 文件的输出相对路径。
   *
   */
  function getEsm2020OutputRelativePath(file: BazelFileInfo) {
    // Path computed relative to the current package in bazel-bin. e.g. a ES2020 output file
    // in `bazel-out/<..>/packages/core/src/di.mjs` should be stored in `esm2020/src/di.mjs`.
    return path.join('esm2020', getOwningPackageRelativePath(file));
=======
  /** Gets the output-relative path where a non-flat ESM2022 file should be written to. */
  function getEsm2022OutputRelativePath(file: BazelFileInfo) {
    // Path computed relative to the current package in bazel-bin. e.g. a ES2022 output file
    // in `bazel-out/<..>/packages/core/src/di.mjs` should be stored in `esm2022/src/di.mjs`.
    return path.join('esm2022', getOwningPackageRelativePath(file));
>>>>>>> 3b863ddc
  }

  /**
   * Gets the output-relative path where the typing file is being written to.
   *
   * 获取要写入键入文件的输出相对路径。
   *
   */
  function getTypingOutputRelativePath(file: BazelFileInfo) {
    // Type definitions are intended to be copied into the package output while preserving the
    // sub-path from the owning package. e.g. a file like `packages/animations/browser/__index.d.ts`
    // will end up being written to `<pkg-out>/browser/index.d.ts`. Note that types are bundled
    // as a separate action in the `ng_package` Starlark rule and prefixed with `__` to avoid
    // conflicts with source `index.d.ts` files. We remove this prefix here.
    return getOwningPackageRelativePath(file).replace(/__index\.d\.ts$/, 'index.d.ts');
  }

  /**
   * Gets the entry-point sub-path from the package root. e.g. if the package name
   * is `@angular/cdk`, then for `@angular/cdk/a11y` just `a11y` would be returned.
   *
   * 从包根获取入口点子路径。例如，如果包名是 `@angular/cdk` ，那么对于 `@angular/cdk/a11y` `a11y`
   * 返回 a11y 。
   *
   */
  function getEntryPointSubpath(moduleName: string): string {
    return moduleName.slice(`${metadata.npmPackageName}/`.length);
  }

  /**
   * Gets whether the given module name resolves to a secondary entry-point.
   * e.g. if the package name is `@angular/cdk`, then for `@angular/cdk/a11y`
   * this would return `true`.
   *
   * 获取给定的模块名称是否解析为辅助入口点。例如，如果包名是 `@angular/cdk` ，那么对于
   * `@angular/cdk/a11y` ，这将返回 `true` 。
   *
   */
  function isSecondaryEntryPoint(moduleName: string): boolean {
    return getEntryPointSubpath(moduleName) !== '';
  }

  esm2022.forEach(file => writeEsm2022File(file));

  // Copy all FESM files into the package output.
  fesm2022.forEach(f => copyFile(f.path, getFlatEsmOutputRelativePath(f)));

  // Copy all type definitions into the package, preserving the sub-path from the
  // owning package. e.g. a file like `packages/animations/browser/__index.d.ts` will
  // end up in `browser/index.d.ts`
  typeDefinitions.forEach(f => copyFile(f.path, getTypingOutputRelativePath(f)));

  for (const file of staticFiles) {
    // We copy all files into the package output while preserving the sub-path from
    // the owning package. e.g. `packages/core/package.json` ends up `<pkg-out>/package.json`.
    const outputRelativePath = getOwningPackageRelativePath(file);
    let content = fs.readFileSync(file.path, 'utf8');

    // Check and modify package.json files as necessary for publishing
    if (path.basename(file.path) === 'package.json') {
      const isPrimaryPackageJson = outputRelativePath === 'package.json';
      const packageJson = JSON.parse(content) as PackageJson;
      const packageName = packageJson['name'];

      // Prevent non-primary `package.json` files which would throw-off resolution.
      // Resolution in the package should only be based on the top-level `package.json`.
      if (!isPrimaryPackageJson) {
        throw Error(
            `Found a nested "package.json" file in the package output: ${file.shortPath}.\n` +
            `All information of the package should reside in the primary package file.`);
      }

      // Check if the `name` field of the `package.json` files are matching with
      // name of the NPM package. This is an additional safety check.
      if (packageName !== metadata.npmPackageName) {
        throw Error(
            `Primary "package.json" has mismatching package name. Expected the ` +
            `package to be named "${metadata.npmPackageName}", but is set to: ${packageName}.`);
      }

      let newPackageJson =
          insertFormatFieldsIntoPackageJson(outputRelativePath, packageJson, false);

      newPackageJson = updatePrimaryPackageJson(newPackageJson);

      // Update the content with the new `package.json` file content.
      content = JSON.stringify(newPackageJson, null, 2);
    }

    writeFile(outputRelativePath, content);
  }

  /**
   * Inserts or edits properties into the package.json file(s) in the package so that
   * they point to all the right generated artifacts.
   *
   * 将属性插入或编辑到包中的 package.json 文件中，以使它们指向所有正确生成的工件。
   *
   * @param packageJsonOutRelativePath Path where the `package.json` is stored in
   *   the package output.
   *
   * `package.json` 存储在包输出中的路径。
   *
   * @param parsedPackage Parsed package.json content
   *
   * 解析的 package.json 内容
   *
   * @param isGeneratedPackageJson Whether the passed package.json has been generated.
   *
   * 是否已生成传递的 package.json 。
   *
   */
  function insertFormatFieldsIntoPackageJson(
      packageJsonOutRelativePath: string, parsedPackage: Readonly<PackageJson>,
      isGeneratedPackageJson: boolean): PackageJson {
    const packageJson: PackageJson = {...parsedPackage};
    const packageName = packageJson['name'];
    const entryPointInfo = metadata.entryPoints[packageName];
    const packageJsonContainingDir = path.dirname(packageJsonOutRelativePath);

    // If a package json file has been discovered that does not match any
    // entry-point in the metadata, we report a warning as most likely the target
    // is configured incorrectly (e.g. missing `module_name` attribute).
    if (!entryPointInfo) {
      // Ideally we should throw here, as we got an entry point that doesn't
      // have flat module metadata / bundle index, so it may have been an
      // ng_module that's missing a module_name attribute.
      // However, @angular/compiler can't be an ng_module, as it's the internals
      // of the ngc compiler, yet we want to build an ng_package for it.
      // So ignore package.json files when we are missing data.
      console.error('WARNING: no module metadata for package', packageName);
      console.error('   Not updating the package.json file to point to it');
      console.error(
          '   The ng_module for this package is possibly missing the module_name attribute ');
      return packageJson;
    }

    // If we guessed the index paths for a module, and it contains an explicit `package.json`
    // file that already sets format properties, we skip automatic insertion of format
    // properties but report a warning in case properties have been set by accident.
    if (entryPointInfo.guessedPaths && !isGeneratedPackageJson &&
        hasExplicitFormatProperties(packageJson)) {
      console.error('WARNING: `package.json` explicitly sets format properties (like `main`).');
      console.error(
          '    Skipping automatic insertion of format properties as explicit ' +
          'format properties are set.');
      console.error('    Ignore this warning if explicit properties are set intentionally.');
      return packageJson;
    }

    const fesm2022RelativeOutPath = getFlatEsmOutputRelativePath(entryPointInfo.fesm2022Bundle);
    const typingsRelativeOutPath = getTypingOutputRelativePath(entryPointInfo.typings);

    packageJson.module =
        normalizePath(path.relative(packageJsonContainingDir, fesm2022RelativeOutPath));
    packageJson.typings =
        normalizePath(path.relative(packageJsonContainingDir, typingsRelativeOutPath));

    return packageJson;
  }

  /**
   * Updates the primary `package.json` file of the NPM package to specify
   * the module conditional exports and the ESM module type.
   *
   * 更新 NPM 包的主要 `package.json` 文件以指定模块条件导出和 ESM 模块类型。
   *
   */
  function updatePrimaryPackageJson(packageJson: Readonly<PackageJson>): PackageJson {
    if (packageJson.type !== undefined) {
      throw Error(
          'The primary "package.json" file of the package sets the "type" field ' +
          'that is controlled by the packager. Please unset it.');
    }

    const newPackageJson: PackageJson = {...packageJson};

    newPackageJson.type = 'module';

    // The `package.json` file is made publicly accessible for tools that
    // might want to query information from the Angular NPM package.
    insertExportMappingOrError(newPackageJson, './package.json', {default: './package.json'});

    // Capture all entry-points in the `exports` field using the subpath export declarations:
    // https://nodejs.org/api/packages.html#packages_subpath_exports.
    for (const [moduleName, entryPoint] of Object.entries(metadata.entryPoints)) {
      const subpath =
          isSecondaryEntryPoint(moduleName) ? `./${getEntryPointSubpath(moduleName)}` : '.';
      const esmIndexOutRelativePath = getEsm2022OutputRelativePath(entryPoint.index);
      const fesm2022OutRelativePath = getFlatEsmOutputRelativePath(entryPoint.fesm2022Bundle);
      const typesOutRelativePath = getTypingOutputRelativePath(entryPoint.typings);

      // Insert the export mapping for the entry-point. We set `default` to the FESM 2022
      // output, and also set the `types` condition which will be respected by TS 4.5.
      // https://github.com/microsoft/TypeScript/pull/45884.
      insertExportMappingOrError(newPackageJson, subpath, {
        types: normalizePath(typesOutRelativePath),
        esm2022: normalizePath(esmIndexOutRelativePath),
        esm: normalizePath(esmIndexOutRelativePath),
        // Note: The default conditions needs to be the last one.
        default: normalizePath(fesm2022OutRelativePath),
      });
    }

    return newPackageJson;
  }

  /**
   * Inserts a subpath export mapping into the specified `package.json` object.
   *
   * 将子路径导出映射插入指定的 `package.json` 对象。
   *
   * @throws An error if the mapping is already defined and would conflict.
   *
   * 如果映射已定义并且会冲突，则会出现错误。
   *
   */
  function insertExportMappingOrError(
      packageJson: PackageJson, subpath: string, mapping: ConditionalExport) {
    if (packageJson.exports === undefined) {
      packageJson.exports = {};
    }
    if (packageJson.exports[subpath] === undefined) {
      packageJson.exports[subpath] = {};
    }

    const subpathExport = packageJson.exports[subpath];

    // Go through all conditions that should be inserted. If the condition is already
    // manually set of the subpath export, we throw an error. In general, we allow for
    // additional conditions to be set. These will always precede the generated ones.
    for (const conditionName of Object.keys(mapping) as [keyof ConditionalExport]) {
      if (subpathExport[conditionName] !== undefined) {
        throw Error(
            `Found a conflicting export condition for "${subpath}". The "${conditionName}" ` +
            `condition would be overridden by the packager. Please unset it.`);
      }

      // **Note**: The order of the conditions is preserved even though we are setting
      // the conditions once at a time (the latest assignment will be at the end).
      subpathExport[conditionName] = mapping[conditionName];
    }
  }

  /**
   * Whether the package explicitly sets any of the format properties (like `main`).
   *
   * 包是否显式设置任何格式属性（例如 `main`）。
   *
   */
  function hasExplicitFormatProperties(parsedPackage: Readonly<PackageJson>): boolean {
    return Object.keys(parsedPackage)
        .some(
            (fieldName: KnownPackageJsonFormatFields) =>
                knownFormatPackageJsonFormatFields.includes(fieldName));
  }

  /**
   * Normalizes the specified path by replacing backslash separators with Posix
   * forward slash separators.
   *
   * 通过使用 Posix 正斜杠分隔符替换反斜杠分隔符来规范化指定路径。
   *
   */
  function normalizePath(path: string): string {
    const result = path.replace(/\\/g, '/');
    return result.startsWith('.') ? result : `./${result}`;
  }
}<|MERGE_RESOLUTION|>--- conflicted
+++ resolved
@@ -41,21 +41,20 @@
  *
  */
 interface EntryPointInfo {
-<<<<<<< HEAD
-  /**
-   * ES2020 index file for the APF entry-point.
-   *
-   * APF 入口点的 ES2020 索引文件。
+  /**
+   * ES2022 index file for the APF entry-point.
+   *
+   * APF 入口点的 ES2022 索引文件。
    *
    */
   index: BazelFileInfo;
   /**
-   * Flat ES2020 ES module bundle file.
-   *
-   * 平面 ES2020 ES 模块包文件。
-   *
-   */
-  fesm2020Bundle: BazelFileInfo;
+   * Flat ES2022 ES module bundle file.
+   *
+   * 平面 ES2022 ES 模块包文件。
+   *
+   */
+  fesm2022Bundle: BazelFileInfo;
   /**
    * Flat ES2015 ES module bundle file.
    *
@@ -69,13 +68,6 @@
    * APF 入口点的索引类型定义文件。
    *
    */
-=======
-  /** ES2022 index file for the APF entry-point. */
-  index: BazelFileInfo;
-  /** Flat ES2022 ES module bundle file. */
-  fesm2022Bundle: BazelFileInfo;
-  /** Index type definition file for the APF entry-point. */
->>>>>>> 3b863ddc
   typings: BazelFileInfo;
   /**
    * Whether the index or typing paths have been guessed. For entry-points built
@@ -277,18 +269,13 @@
     return path.relative(owningPackageName, file.shortPath);
   }
 
-<<<<<<< HEAD
-  /**
-   * Writes an ESM file into the `esm2020` output directory.
-   *
-   * 将 ESM 文件写入 `esm2020` 输出目录。
-   *
-   */
-  function writeEsm2020File(file: BazelFileInfo) {
-=======
-  /** Writes an ESM file into the `esm2022` output directory. */
+  /**
+   * Writes an ESM file into the `esm2022` output directory.
+   *
+   * 将 ESM 文件写入 `esm2022` 输出目录。
+   *
+   */
   function writeEsm2022File(file: BazelFileInfo) {
->>>>>>> 3b863ddc
     // Note: files which do not belong to the owning package of this `ng_package` are omitted.
     // this prevents us from accidentally bringing in transitive node module dependencies.
     const packageRelativePath = getOwningPackageRelativePath(file);
@@ -312,24 +299,16 @@
     return getOwningPackageRelativePath(file);
   }
 
-<<<<<<< HEAD
-  /**
-   * Gets the output-relative path where a non-flat ESM2020 file should be written to.
-   *
-   * 获取应写入非平面 ESM2020 文件的输出相对路径。
-   *
-   */
-  function getEsm2020OutputRelativePath(file: BazelFileInfo) {
-    // Path computed relative to the current package in bazel-bin. e.g. a ES2020 output file
-    // in `bazel-out/<..>/packages/core/src/di.mjs` should be stored in `esm2020/src/di.mjs`.
-    return path.join('esm2020', getOwningPackageRelativePath(file));
-=======
-  /** Gets the output-relative path where a non-flat ESM2022 file should be written to. */
+  /**
+   * Gets the output-relative path where a non-flat ESM2022 file should be written to.
+   *
+   * 获取应写入非平面 ESM2022 文件的输出相对路径。
+   *
+   */
   function getEsm2022OutputRelativePath(file: BazelFileInfo) {
     // Path computed relative to the current package in bazel-bin. e.g. a ES2022 output file
     // in `bazel-out/<..>/packages/core/src/di.mjs` should be stored in `esm2022/src/di.mjs`.
     return path.join('esm2022', getOwningPackageRelativePath(file));
->>>>>>> 3b863ddc
   }
 
   /**
