/**
 * @license
 * Copyright Google LLC All Rights Reserved.
 *
 * Use of this source code is governed by an MIT-style license that can be
 * found in the LICENSE file at https://angular.io/license
 */

// `tsc-wrapped` helpers are not exposed in the primary `@bazel/concatjs` entry-point.
import * as ng from '@angular/compiler-cli';
import {PerfPhase} from '@angular/compiler-cli/private/bazel';
import tscw from '@bazel/concatjs/internal/tsc_wrapped/index.js';
import * as fs from 'fs';
import * as path from 'path';
import * as tsickle from 'tsickle';
import ts from 'typescript';

import {EXT, patchNgHostWithFileNameToModuleName as patchNgHost, relativeToRootDirs} from './utils';

// Add devmode for blaze internal
interface BazelOptions extends tscw.BazelOptions {
  allowedInputs?: string[];
  unusedInputsListPath?: string;
}

<<<<<<< HEAD
/**
 * Reference to the previously loaded `compiler-cli` module exports. We cache the exports
 * as `ngc-wrapped` can run as part of a worker where the Angular compiler should not be
 * resolved through a dynamic import for every build.
 *
 * 对以前加载的 `compiler-cli` 模块导出的引用。我们缓存导出的内容，因为 `ngc-wrapped`
 * 可以作为工作器的一部分运行，其中的 Angular 编译器不应该通过每次构建的动态导入来解析。
 *
 */
let _cachedCompilerCliModule: CompilerCliModule|null = null;

const EXT = /(\.ts|\.d\.ts|\.js|\.jsx|\.tsx)$/;
const NGC_GEN_FILES = /^(.*?)\.(ngfactory|ngsummary|ngstyle|shim\.ngstyle)(.*)$/;
=======
>>>>>>> 3b863ddc
// FIXME: we should be able to add the assets to the tsconfig so FileLoader
// knows about them
const NGC_ASSETS = /\.(css|html)$/;

const BAZEL_BIN = /\b(blaze|bazel)-out\b.*?\bbin\b/;

// Note: We compile the content of node_modules with plain ngc command line.
const ALL_DEPS_COMPILED_WITH_BAZEL = false;

<<<<<<< HEAD
const NODE_MODULES = 'node_modules/';

export async function main(args: string[]) {
  if (runAsWorker(args)) {
    await runWorkerLoop(runOneBuild);
=======
export async function main(args: string[]) {
  if (tscw.runAsWorker(args)) {
    await tscw.runWorkerLoop(runOneBuild);
>>>>>>> 3b863ddc
  } else {
    return await runOneBuild(args) ? 0 : 1;
  }
  return 0;
}

<<<<<<< HEAD
/**
 * The one FileCache instance used in this process.
 *
 * 此过程中使用的一个 FileCache 实例。
 *
 */
const fileCache = new FileCache<ts.SourceFile>(debug);

/**
 * Loads a module that can either be CommonJS or an ESModule. This is done
 * as interop with the current devmode CommonJS and prodmode ESM output.
 *
 * 加载一个可以是 CommonJS 或 ESModule 的模块。这是作为与当前的 devmode CommonJS 和 prodmode ESM
 * 输出的互操作完成的。
 *
 */
async function loadModuleInterop<T>(moduleName: string): Promise<T> {
  // Note: This assumes that there are no conditional exports switching between `import`
  // or `require`. We cannot fully rely on the dynamic import expression here because the
  // Bazel NodeJS rules do not patch the `import` NodeJS module resolution, and this would
  // make ngc-wrapped dependent on the linker. The linker is not enabled when the `ngc-wrapped`
  // binary is shipped in the NPM package and is not available in Google3 either.
  const resolvedUrl = pathToFileURL(require.resolve(moduleName));
  const exports: Partial<T>&{default?: T} =
      await new Function('m', `return import(m);`)(resolvedUrl);
  return exports.default ?? exports as T;
}

/**
 * Fetches the Angular compiler CLI module dynamically, allowing for an ESM
 * variant of the compiler.
 *
 * 动态获取 Angular 编译器 CLI 模块，允许使用编译器的 ESM 变体。
 *
 */
async function fetchCompilerCliModule(): Promise<CompilerCliModule> {
  if (_cachedCompilerCliModule !== null) {
    return _cachedCompilerCliModule;
  }

  // Note: We load the compiler-cli package dynamically using `loadModuleInterop` as
  // this script runs as CommonJS module but the compiler-cli could be built as strict ESM
  // package. Unfortunately we have a mix of CommonJS and ESM output here because the devmode
  // output is still using CommonJS and this is primarily used for testing. Also inside G3,
  // the devmode output will remain CommonJS regardless for now.
  // TODO: Fix this up once devmode and prodmode are combined and we use ESM everywhere.
  const compilerExports =
      await loadModuleInterop<typeof import('@angular/compiler-cli')>('@angular/compiler-cli');
  const compilerPrivateExports =
      await loadModuleInterop<typeof import('@angular/compiler-cli/private/bazel')>(
          '@angular/compiler-cli/private/bazel');
  return _cachedCompilerCliModule = {...compilerExports, ...compilerPrivateExports};
}
=======
/** The one FileCache instance used in this process. */
const fileCache = new tscw.FileCache<ts.SourceFile>(tscw.debug);
>>>>>>> 3b863ddc

export async function runOneBuild(
    args: string[], inputs?: {[path: string]: string}): Promise<boolean> {
  if (args[0] === '-p') {
    args.shift();
  }

  // Strip leading at-signs, used to indicate a params file
  const project = args[0].replace(/^@+/, '');

  const [parsedOptions, errors] = tscw.parseTsconfig(project);
  if (errors?.length) {
    console.error(ng.formatDiagnostics(errors));
    return false;
  }
  if (parsedOptions === null) {
    console.error('Could not parse tsconfig. No parse diagnostics provided.');
    return false;
  }

  const {bazelOpts, options: tsOptions, files, config} = parsedOptions;
  const {errors: userErrors, options: userOptions} = ng.readConfiguration(project);

  if (userErrors?.length) {
    console.error(ng.formatDiagnostics(userErrors));
    return false;
  }

  const allowedNgCompilerOptionsOverrides = new Set<string>([
    'diagnostics',
    'trace',
    'disableExpressionLowering',
    'disableTypeScriptVersionCheck',
    'i18nOutLocale',
    'i18nOutFormat',
    'i18nOutFile',
    'i18nInLocale',
    'i18nInFile',
    'i18nInFormat',
    'i18nUseExternalIds',
    'i18nInMissingTranslations',
    'preserveWhitespaces',
    'createExternalSymbolFactoryReexports',
    'extendedDiagnostics',
  ]);

  const userOverrides = Object.entries(userOptions)
                            .filter(([key]) => allowedNgCompilerOptionsOverrides.has(key))
                            .reduce((obj, [key, value]) => {
                              obj[key] = value;

                              return obj;
                            }, {} as Record<string, unknown>);

  // Angular Compiler options are always set under Bazel. See `ng_module.bzl`.
  const angularConfigRawOptions =
<<<<<<< HEAD
      (config as {angularCompilerOptions: AngularCompilerOptions})['angularCompilerOptions'];
=======
      (config as {angularCompilerOptions: ng.AngularCompilerOptions})['angularCompilerOptions'];
>>>>>>> 3b863ddc

  const compilerOpts: ng.AngularCompilerOptions = {
    ...userOverrides,
    ...angularConfigRawOptions,
    ...tsOptions,
  };

  // These are options passed through from the `ng_module` rule which aren't supported
  // by the `@angular/compiler-cli` and are only intended for `ngc-wrapped`.
  const {expectedOut, _useManifestPathsAsModuleName} = angularConfigRawOptions;

  const tsHost = ts.createCompilerHost(compilerOpts, true);
  const {diagnostics} = compile({
    allDepsCompiledWithBazel: ALL_DEPS_COMPILED_WITH_BAZEL,
    useManifestPathsAsModuleName: _useManifestPathsAsModuleName,
    expectedOuts: expectedOut,
    compilerOpts,
    tsHost,
    bazelOpts,
    files,
    inputs,
  });
  if (diagnostics.length) {
    console.error(ng.formatDiagnostics(diagnostics));
  }
  return diagnostics.every(d => d.category !== ts.DiagnosticCategory.Error);
}

export function compile({
  allDepsCompiledWithBazel = true,
  useManifestPathsAsModuleName,
  compilerOpts,
  tsHost,
  bazelOpts,
  files,
  inputs,
  expectedOuts,
  gatherDiagnostics,
  bazelHost,
}: {
  allDepsCompiledWithBazel?: boolean,
  useManifestPathsAsModuleName?: boolean, compilerOpts: ng.CompilerOptions, tsHost: ts.CompilerHost,
  inputs?: {[path: string]: string},
        bazelOpts: BazelOptions,
        files: string[],
        expectedOuts: string[],
<<<<<<< HEAD
  gatherDiagnostics?: (program: Program) => readonly ts.Diagnostic[],
  bazelHost?: CompilerHost, ng: CompilerCliModule,
}): {diagnostics: readonly ts.Diagnostic[], program: Program|undefined} {
  let fileLoader: FileLoader;
=======
  gatherDiagnostics?: (program: ng.Program) => readonly ts.Diagnostic[],
  bazelHost?: tscw.CompilerHost,
}): {diagnostics: readonly ts.Diagnostic[], program: ng.Program|undefined} {
  let fileLoader: tscw.FileLoader;

  // These options are expected to be set in Bazel. See:
  // https://github.com/bazelbuild/rules_nodejs/blob/591e76edc9ee0a71d604c5999af8bad7909ef2d4/packages/concatjs/internal/common/tsconfig.bzl#L246.
  const baseUrl = compilerOpts.baseUrl!;
  const rootDir = compilerOpts.rootDir!;
  const rootDirs = compilerOpts.rootDirs!;
>>>>>>> 3b863ddc

  // These options are expected to be set in Bazel. See:
  // https://github.com/bazelbuild/rules_nodejs/blob/591e76edc9ee0a71d604c5999af8bad7909ef2d4/packages/concatjs/internal/common/tsconfig.bzl#L246.
  const baseUrl = compilerOpts.baseUrl!;
  const rootDir = compilerOpts.rootDir!;
  const rootDirs = compilerOpts.rootDirs!;

  if (bazelOpts.maxCacheSizeMb !== undefined) {
    const maxCacheSizeBytes = bazelOpts.maxCacheSizeMb * (1 << 20);
    fileCache.setMaxCacheSize(maxCacheSizeBytes);
  } else {
    fileCache.resetMaxCacheSize();
  }

  if (inputs) {
    fileLoader = new tscw.CachedFileLoader(fileCache);
    // Resolve the inputs to absolute paths to match TypeScript internals
    const resolvedInputs = new Map<string, string>();
    const inputKeys = Object.keys(inputs);
    for (let i = 0; i < inputKeys.length; i++) {
      const key = inputKeys[i];
      resolvedInputs.set(tscw.resolveNormalizedPath(key), inputs[key]);
    }
    fileCache.updateCache(resolvedInputs);
  } else {
    fileLoader = new tscw.UncachedFileLoader();
  }

  // Detect from compilerOpts whether the entrypoint is being invoked in Ivy mode.
  if (!compilerOpts.rootDirs) {
    throw new Error('rootDirs is not set!');
  }
  const bazelBin = compilerOpts.rootDirs.find(rootDir => BAZEL_BIN.test(rootDir));
  if (!bazelBin) {
    throw new Error(`Couldn't find bazel bin in the rootDirs: ${compilerOpts.rootDirs}`);
  }

  const expectedOutsSet = new Set(expectedOuts.map(p => convertToForwardSlashPath(p)));

  const originalWriteFile = tsHost.writeFile.bind(tsHost);
  tsHost.writeFile =
      (fileName: string, content: string, writeByteOrderMark: boolean,
       onError?: (message: string) => void, sourceFiles?: readonly ts.SourceFile[]) => {
        const relative = relativeToRootDirs(convertToForwardSlashPath(fileName), [rootDir]);
        if (expectedOutsSet.has(relative)) {
          expectedOutsSet.delete(relative);
          originalWriteFile(fileName, content, writeByteOrderMark, onError, sourceFiles);
        }
      };

  if (!bazelHost) {
    bazelHost = new tscw.CompilerHost(files, compilerOpts, bazelOpts, tsHost, fileLoader);
  }

  const delegate = bazelHost.shouldSkipTsickleProcessing.bind(bazelHost);
  bazelHost.shouldSkipTsickleProcessing = (fileName: string) => {
    // The base implementation of shouldSkipTsickleProcessing checks whether `fileName` is part of
    // the original `srcs[]`. For Angular (Ivy) compilations, ngfactory/ngsummary files that are
    // shims for original .ts files in the program should be treated identically. Thus, strip the
    // '.ngfactory' or '.ngsummary' part of the filename away before calling the delegate.
    return delegate(fileName.replace(/\.(ngfactory|ngsummary)\.ts$/, '.ts'));
  };

  // Never run the tsickle decorator transform.
  // TODO(b/254054103): Remove the transform and this flag.
  bazelHost.transformDecorators = false;

  // By default in the `prodmode` output, we do not add annotations for closure compiler.
  // Though, if we are building inside `google3`, closure annotations are desired for
  // prodmode output, so we enable it by default. The defaults can be overridden by
  // setting the `annotateForClosureCompiler` compiler option in the user tsconfig.
  if (!bazelOpts.es5Mode && !bazelOpts.devmode) {
    if (bazelOpts.workspaceName === 'google3') {
      compilerOpts.annotateForClosureCompiler = true;
    } else {
      compilerOpts.annotateForClosureCompiler = false;
    }
  }

  // The `annotateForClosureCompiler` Angular compiler option is not respected by default
  // as ngc-wrapped handles tsickle emit on its own. This means that we need to update
  // the tsickle compiler host based on the `annotateForClosureCompiler` flag.
  if (compilerOpts.annotateForClosureCompiler) {
    bazelHost.transformTypesToClosure = true;
  }

  // Patch fileExists when resolving modules, so that CompilerHost can ask TypeScript to
  // resolve non-existing generated files that don't exist on disk, but are
  // synthetic and added to the `programWithStubs` based on real inputs.
  const origBazelHostFileExist = bazelHost.fileExists;
  bazelHost.fileExists = (fileName: string) => {
    if (NGC_ASSETS.test(fileName)) {
      return tsHost.fileExists(fileName);
    }
    return origBazelHostFileExist.call(bazelHost, fileName);
  };
  const origBazelHostShouldNameModule = bazelHost.shouldNameModule.bind(bazelHost);
  bazelHost.shouldNameModule = (fileName: string) => {
    const flatModuleOutPath =
        path.posix.join(bazelOpts.package, compilerOpts.flatModuleOutFile + '.ts');

    // The bundle index file is synthesized in bundle_index_host so it's not in the
    // compilationTargetSrc.
    // However we still want to give it an AMD module name for devmode.
    // We can't easily tell which file is the synthetic one, so we build up the path we expect
    // it to have and compare against that.
    if (fileName === path.posix.join(baseUrl, flatModuleOutPath)) return true;

    // Also handle the case the target is in an external repository.
    // Pull the workspace name from the target which is formatted as `@wksp//package:target`
    // if it the target is from an external workspace. If the target is from the local
    // workspace then it will be formatted as `//package:target`.
    const targetWorkspace = bazelOpts.target.split('/')[0].replace(/^@/, '');

    if (targetWorkspace &&
        fileName === path.posix.join(baseUrl, 'external', targetWorkspace, flatModuleOutPath))
      return true;

    return origBazelHostShouldNameModule(fileName);
  };

  const ngHost = ng.createCompilerHost({options: compilerOpts, tsHost: bazelHost});
<<<<<<< HEAD
  patchNgHostWithFileNameToModuleName(
      ngHost, compilerOpts, bazelOpts, rootDirs, !!useManifestPathsAsModuleName);
=======
  patchNgHost(
      ngHost, compilerOpts, rootDirs, bazelOpts.workspaceName, bazelOpts.compilationTargetSrc,
      !!useManifestPathsAsModuleName);
>>>>>>> 3b863ddc

  ngHost.toSummaryFileName = (fileName: string, referringSrcFileName: string) => path.posix.join(
      bazelOpts.workspaceName, relativeToRootDirs(fileName, rootDirs).replace(EXT, ''));
  if (allDepsCompiledWithBazel) {
    // Note: The default implementation would work as well,
    // but we can be faster as we know how `toSummaryFileName` works.
    // Note: We can't do this if some deps have been compiled with the command line,
    // as that has a different implementation of fromSummaryFileName / toSummaryFileName
    ngHost.fromSummaryFileName = (fileName: string, referringLibFileName: string) => {
      const workspaceRelative = fileName.split('/').splice(1).join('/');
      return tscw.resolveNormalizedPath(bazelBin, workspaceRelative) + '.d.ts';
    };
  }
  // Patch a property on the ngHost that allows the resourceNameToModuleName function to
  // report better errors.
  (ngHost as any).reportMissingResource = (resourceName: string) => {
    console.error(`\nAsset not found:\n  ${resourceName}`);
    console.error('Check that it\'s included in the `assets` attribute of the `ng_module` rule.\n');
  };

<<<<<<< HEAD
  const emitCallback: TsEmitCallback<tsickle.EmitResult> = ({
=======
  const emitCallback: ng.TsEmitCallback<tsickle.EmitResult> = ({
>>>>>>> 3b863ddc
    program,
    targetSourceFile,
    writeFile,
    cancellationToken,
    emitOnlyDtsFiles,
    customTransformers = {},
  }) =>
      tsickle.emitWithTsickle(
          program, bazelHost!, bazelHost!, compilerOpts, targetSourceFile, writeFile,
          cancellationToken, emitOnlyDtsFiles, {
            beforeTs: customTransformers.before,
            afterTs: customTransformers.after,
            afterDeclarations: customTransformers.afterDeclarations,
          });

  if (!gatherDiagnostics) {
    gatherDiagnostics = (program) =>
        gatherDiagnosticsForInputsOnly(compilerOpts, bazelOpts, program);
  }
  const {diagnostics, emitResult, program} = ng.performCompilation({
    rootNames: files,
    options: compilerOpts,
    host: ngHost,
    emitCallback,
    mergeEmitResultsCallback: tsickle.mergeEmitResults,
    gatherDiagnostics
  });
  const tsickleEmitResult = emitResult as tsickle.EmitResult;
  let externs = '/** @externs */\n';
  const hasError = diagnostics.some((diag) => diag.category === ts.DiagnosticCategory.Error);
  if (!hasError) {
    if (bazelOpts.tsickleGenerateExterns) {
      externs += tsickle.getGeneratedExterns(tsickleEmitResult.externs, rootDir);
    }
    if (bazelOpts.manifest) {
      const manifest = tscw.constructManifest(tsickleEmitResult.modulesManifest, bazelHost);
      fs.writeFileSync(bazelOpts.manifest, manifest);
    }
  }

  // If compilation fails unexpectedly, performCompilation returns no program.
  // Make sure not to crash but report the diagnostics.
  if (!program) return {program, diagnostics};

  if (bazelOpts.tsickleExternsPath) {
    // Note: when tsickleExternsPath is provided, we always write a file as a
    // marker that compilation succeeded, even if it's empty (just containing an
    // @externs).
    fs.writeFileSync(bazelOpts.tsickleExternsPath, externs);
  }

  // There might be some expected output files that are not written by the
  // compiler. In this case, just write an empty file.
  for (const fileName of expectedOutsSet) {
    originalWriteFile(fileName, '', false);
  }

  if (!compilerOpts.noEmit) {
    maybeWriteUnusedInputsList(program.getTsProgram(), rootDir, bazelOpts);
  }

  return {program, diagnostics};
}

/**
 * Writes a collection of unused input files and directories which can be
 * consumed by bazel to avoid triggering rebuilds if only unused inputs are
 * changed.
 *
 * 写入未使用的输入文件和目录的集合，如果仅更改了未使用的输入，bazel 可以用它们以避免触发重建。
 *
 * See <https://bazel.build/contribute/codebase#input-discovery>
 *
 * 请参阅<https://bazel.build/contribute/codebase#input-discovery>
 *
 */
export function maybeWriteUnusedInputsList(
    program: ts.Program, rootDir: string, bazelOpts: BazelOptions) {
  if (!bazelOpts?.unusedInputsListPath) {
    return;
  }
  if (bazelOpts.allowedInputs === undefined) {
    throw new Error('`unusedInputsListPath` is set, but no list of allowed inputs provided.');
  }

  // ts.Program's getSourceFiles() gets populated by the sources actually
  // loaded while the program is being built.
  const usedFiles = new Set();
  for (const sourceFile of program.getSourceFiles()) {
    // Only concern ourselves with typescript files.
    usedFiles.add(sourceFile.fileName);
  }

  // allowedInputs are absolute paths to files which may also end with /* which
  // implies any files in that directory can be used.
  const unusedInputs: string[] = [];
  for (const f of bazelOpts.allowedInputs) {
    // A ts/x file is unused if it was not found directly in the used sources.
    if ((f.endsWith('.ts') || f.endsWith('.tsx')) && !usedFiles.has(f)) {
      unusedInputs.push(f);
      continue;
    }

    // TODO: Iterate over contents of allowed directories checking for used files.
  }

  // Bazel expects the unused input list to contain paths relative to the
  // execroot directory.
  // See https://docs.bazel.build/versions/main/output_directories.html
  fs.writeFileSync(
      bazelOpts.unusedInputsListPath, unusedInputs.map(f => path.relative(rootDir, f)).join('\n'));
}

function isCompilationTarget(bazelOpts: BazelOptions, sf: ts.SourceFile): boolean {
  return bazelOpts.compilationTargetSrc.indexOf(sf.fileName) !== -1;
}

function convertToForwardSlashPath(filePath: string): string {
  return filePath.replace(/\\/g, '/');
}

function gatherDiagnosticsForInputsOnly(
    options: ng.CompilerOptions, bazelOpts: BazelOptions, ngProgram: ng.Program): ts.Diagnostic[] {
  const tsProgram = ngProgram.getTsProgram();

  // For the Ivy compiler, track the amount of time spent fetching TypeScript diagnostics.
  let previousPhase = PerfPhase.Unaccounted;
  if (ngProgram instanceof ng.NgtscProgram) {
    previousPhase = ngProgram.compiler.perfRecorder.phase(PerfPhase.TypeScriptDiagnostics);
  }
  const diagnostics: ts.Diagnostic[] = [];
  // These checks mirror ts.getPreEmitDiagnostics, with the important
  // exception of avoiding b/30708240, which is that if you call
  // program.getDeclarationDiagnostics() it somehow corrupts the emit.
  diagnostics.push(...tsProgram.getOptionsDiagnostics());
  diagnostics.push(...tsProgram.getGlobalDiagnostics());
  const programFiles = tsProgram.getSourceFiles().filter(f => isCompilationTarget(bazelOpts, f));
  for (let i = 0; i < programFiles.length; i++) {
    const sf = programFiles[i];
    // Note: We only get the diagnostics for individual files
    // to e.g. not check libraries.
    diagnostics.push(...tsProgram.getSyntacticDiagnostics(sf));
    diagnostics.push(...tsProgram.getSemanticDiagnostics(sf));
  }

  if (ngProgram instanceof ng.NgtscProgram) {
    ngProgram.compiler.perfRecorder.phase(previousPhase);
  }

  if (!diagnostics.length) {
    // only gather the angular diagnostics if we have no diagnostics
    // in any other files.
    diagnostics.push(...ngProgram.getNgStructuralDiagnostics());
    diagnostics.push(...ngProgram.getNgSemanticDiagnostics());
  }
  return diagnostics;
}

/**
<<<<<<< HEAD
 * Adds support for the optional `fileNameToModuleName` operation to a given `ng.CompilerHost`.
 *
 * 向给定的 `ng.CompilerHost` 添加对可选的 `fileNameToModuleName` 操作的支持。
 *
 * This is used within `ngc-wrapped` and the Bazel compilation flow, but is exported here to allow
 * for other consumers of the compiler to access this same logic. For example, the xi18n operation
 * in g3 configures its own `ng.CompilerHost` which also requires `fileNameToModuleName` to work
 * correctly.
 *
 * 这在 `ngc-wrapped` 和 Bazel
 * 编译流中使用，但在此导出以允许编译器的其他使用者访问同一个逻辑。例如，g3 中的 xi18n
 * 操作配置自己的 `ng.CompilerHost` ，这还需要 `fileNameToModuleName` 才能正常工作。
 *
 */
export function patchNgHostWithFileNameToModuleName(
    ngHost: NgCompilerHost, compilerOpts: CompilerOptions, bazelOpts: BazelOptions,
    rootDirs: string[], useManifestPathsAsModuleName: boolean): void {
  const fileNameToModuleNameCache = new Map<string, string>();
  ngHost.fileNameToModuleName = (importedFilePath: string, containingFilePath?: string) => {
    const cacheKey = `${importedFilePath}:${containingFilePath}`;
    // Memoize this lookup to avoid expensive re-parses of the same file
    // When run as a worker, the actual ts.SourceFile is cached
    // but when we don't run as a worker, there is no cache.
    // For one example target in g3, we saw a cache hit rate of 7590/7695
    if (fileNameToModuleNameCache.has(cacheKey)) {
      return fileNameToModuleNameCache.get(cacheKey)!;
    }
    const result = doFileNameToModuleName(importedFilePath, containingFilePath);
    fileNameToModuleNameCache.set(cacheKey, result);
    return result;
  };

  function doFileNameToModuleName(importedFilePath: string, containingFilePath?: string): string {
    const relativeTargetPath = relativeToRootDirs(importedFilePath, rootDirs).replace(EXT, '');
    const manifestTargetPath = `${bazelOpts.workspaceName}/${relativeTargetPath}`;
    if (useManifestPathsAsModuleName === true) {
      return manifestTargetPath;
    }

    // Unless manifest paths are explicitly enforced, we initially check if a module name is
    // set for the given source file. The compiler host from `@bazel/concatjs` sets source
    // file module names if the compilation targets either UMD or AMD. To ensure that the AMD
    // module names match, we first consider those.
    try {
      const sourceFile = ngHost.getSourceFile(importedFilePath, ts.ScriptTarget.Latest);
      if (sourceFile && sourceFile.moduleName) {
        return sourceFile.moduleName;
      }
    } catch (err) {
      // File does not exist or parse error. Ignore this case and continue onto the
      // other methods of resolving the module below.
    }

    // It can happen that the ViewEngine compiler needs to write an import in a factory file,
    // and is using an ngsummary file to get the symbols.
    // The ngsummary comes from an upstream ng_module rule.
    // The upstream rule based its imports on ngsummary file which was generated from a
    // metadata.json file that was published to npm in an Angular library.
    // However, the ngsummary doesn't propagate the 'importAs' from the original metadata.json
    // so we would normally not be able to supply the correct module name for it.
    // For example, if the rootDir-relative filePath is
    //  node_modules/@angular/material/toolbar/typings/index
    // we would supply a module name
    //  @angular/material/toolbar/typings/index
    // but there is no JavaScript file to load at this path.
    // This is a workaround for https://github.com/angular/angular/issues/29454
    if (importedFilePath.indexOf('node_modules') >= 0) {
      const maybeMetadataFile = importedFilePath.replace(EXT, '') + '.metadata.json';
      if (fs.existsSync(maybeMetadataFile)) {
        const moduleName = (JSON.parse(fs.readFileSync(maybeMetadataFile, {encoding: 'utf-8'})) as {
                             importAs: string
                           }).importAs;
        if (moduleName) {
          return moduleName;
        }
      }
    }

    if ((compilerOpts.module === ts.ModuleKind.UMD || compilerOpts.module === ts.ModuleKind.AMD) &&
        ngHost.amdModuleName) {
      const amdName = ngHost.amdModuleName({fileName: importedFilePath} as ts.SourceFile);
      if (amdName !== undefined) {
        return amdName;
      }
    }

    // If no AMD module name has been set for the source file by the `@bazel/concatjs` compiler
    // host, and the target file is not part of a flat module node module package, we use the
    // following rules (in order):
    //    1. If target file is part of `node_modules/`, we use the package module name.
    //    2. If no containing file is specified, or the target file is part of a different
    //       compilation unit, we use a Bazel manifest path. Relative paths are not possible
    //       since we don't have a containing file, and the target file could be located in the
    //       output directory, or in an external Bazel repository.
    //    3. If both rules above didn't match, we compute a relative path between the source files
    //       since they are part of the same compilation unit.
    // Note that we don't want to always use (2) because it could mean that compilation outputs
    // are always leaking Bazel-specific paths, and the output is not self-contained. This could
    // break `esm2015` or `esm5` output for Angular package release output
    // Omit the `node_modules` prefix if the module name of an NPM package is requested.
    if (relativeTargetPath.startsWith(NODE_MODULES)) {
      return relativeTargetPath.slice(NODE_MODULES.length);
    } else if (
        containingFilePath == null || !bazelOpts.compilationTargetSrc.includes(importedFilePath)) {
      return manifestTargetPath;
    }
    const containingFileDir = path.dirname(relativeToRootDirs(containingFilePath, rootDirs));
    const relativeImportPath = path.posix.relative(containingFileDir, relativeTargetPath);
    return relativeImportPath.startsWith('.') ? relativeImportPath : `./${relativeImportPath}`;
  }
=======
 * @deprecated
 * Kept here just for compatibility with 1P tools. To be removed soon after 1P update.
 */
export function patchNgHostWithFileNameToModuleName(
    ngHost: ng.CompilerHost, compilerOpts: ng.CompilerOptions, bazelOpts: BazelOptions,
    rootDirs: string[], useManifestPathsAsModuleName: boolean): void {
  patchNgHost(
      ngHost, compilerOpts, rootDirs, bazelOpts.workspaceName, bazelOpts.compilationTargetSrc,
      useManifestPathsAsModuleName);
>>>>>>> 3b863ddc
}<|MERGE_RESOLUTION|>--- conflicted
+++ resolved
@@ -23,22 +23,6 @@
   unusedInputsListPath?: string;
 }
 
-<<<<<<< HEAD
-/**
- * Reference to the previously loaded `compiler-cli` module exports. We cache the exports
- * as `ngc-wrapped` can run as part of a worker where the Angular compiler should not be
- * resolved through a dynamic import for every build.
- *
- * 对以前加载的 `compiler-cli` 模块导出的引用。我们缓存导出的内容，因为 `ngc-wrapped`
- * 可以作为工作器的一部分运行，其中的 Angular 编译器不应该通过每次构建的动态导入来解析。
- *
- */
-let _cachedCompilerCliModule: CompilerCliModule|null = null;
-
-const EXT = /(\.ts|\.d\.ts|\.js|\.jsx|\.tsx)$/;
-const NGC_GEN_FILES = /^(.*?)\.(ngfactory|ngsummary|ngstyle|shim\.ngstyle)(.*)$/;
-=======
->>>>>>> 3b863ddc
 // FIXME: we should be able to add the assets to the tsconfig so FileLoader
 // knows about them
 const NGC_ASSETS = /\.(css|html)$/;
@@ -48,81 +32,17 @@
 // Note: We compile the content of node_modules with plain ngc command line.
 const ALL_DEPS_COMPILED_WITH_BAZEL = false;
 
-<<<<<<< HEAD
-const NODE_MODULES = 'node_modules/';
-
-export async function main(args: string[]) {
-  if (runAsWorker(args)) {
-    await runWorkerLoop(runOneBuild);
-=======
 export async function main(args: string[]) {
   if (tscw.runAsWorker(args)) {
     await tscw.runWorkerLoop(runOneBuild);
->>>>>>> 3b863ddc
   } else {
     return await runOneBuild(args) ? 0 : 1;
   }
   return 0;
 }
 
-<<<<<<< HEAD
-/**
- * The one FileCache instance used in this process.
- *
- * 此过程中使用的一个 FileCache 实例。
- *
- */
-const fileCache = new FileCache<ts.SourceFile>(debug);
-
-/**
- * Loads a module that can either be CommonJS or an ESModule. This is done
- * as interop with the current devmode CommonJS and prodmode ESM output.
- *
- * 加载一个可以是 CommonJS 或 ESModule 的模块。这是作为与当前的 devmode CommonJS 和 prodmode ESM
- * 输出的互操作完成的。
- *
- */
-async function loadModuleInterop<T>(moduleName: string): Promise<T> {
-  // Note: This assumes that there are no conditional exports switching between `import`
-  // or `require`. We cannot fully rely on the dynamic import expression here because the
-  // Bazel NodeJS rules do not patch the `import` NodeJS module resolution, and this would
-  // make ngc-wrapped dependent on the linker. The linker is not enabled when the `ngc-wrapped`
-  // binary is shipped in the NPM package and is not available in Google3 either.
-  const resolvedUrl = pathToFileURL(require.resolve(moduleName));
-  const exports: Partial<T>&{default?: T} =
-      await new Function('m', `return import(m);`)(resolvedUrl);
-  return exports.default ?? exports as T;
-}
-
-/**
- * Fetches the Angular compiler CLI module dynamically, allowing for an ESM
- * variant of the compiler.
- *
- * 动态获取 Angular 编译器 CLI 模块，允许使用编译器的 ESM 变体。
- *
- */
-async function fetchCompilerCliModule(): Promise<CompilerCliModule> {
-  if (_cachedCompilerCliModule !== null) {
-    return _cachedCompilerCliModule;
-  }
-
-  // Note: We load the compiler-cli package dynamically using `loadModuleInterop` as
-  // this script runs as CommonJS module but the compiler-cli could be built as strict ESM
-  // package. Unfortunately we have a mix of CommonJS and ESM output here because the devmode
-  // output is still using CommonJS and this is primarily used for testing. Also inside G3,
-  // the devmode output will remain CommonJS regardless for now.
-  // TODO: Fix this up once devmode and prodmode are combined and we use ESM everywhere.
-  const compilerExports =
-      await loadModuleInterop<typeof import('@angular/compiler-cli')>('@angular/compiler-cli');
-  const compilerPrivateExports =
-      await loadModuleInterop<typeof import('@angular/compiler-cli/private/bazel')>(
-          '@angular/compiler-cli/private/bazel');
-  return _cachedCompilerCliModule = {...compilerExports, ...compilerPrivateExports};
-}
-=======
 /** The one FileCache instance used in this process. */
 const fileCache = new tscw.FileCache<ts.SourceFile>(tscw.debug);
->>>>>>> 3b863ddc
 
 export async function runOneBuild(
     args: string[], inputs?: {[path: string]: string}): Promise<boolean> {
@@ -179,11 +99,7 @@
 
   // Angular Compiler options are always set under Bazel. See `ng_module.bzl`.
   const angularConfigRawOptions =
-<<<<<<< HEAD
-      (config as {angularCompilerOptions: AngularCompilerOptions})['angularCompilerOptions'];
-=======
       (config as {angularCompilerOptions: ng.AngularCompilerOptions})['angularCompilerOptions'];
->>>>>>> 3b863ddc
 
   const compilerOpts: ng.AngularCompilerOptions = {
     ...userOverrides,
@@ -230,23 +146,10 @@
         bazelOpts: BazelOptions,
         files: string[],
         expectedOuts: string[],
-<<<<<<< HEAD
-  gatherDiagnostics?: (program: Program) => readonly ts.Diagnostic[],
-  bazelHost?: CompilerHost, ng: CompilerCliModule,
-}): {diagnostics: readonly ts.Diagnostic[], program: Program|undefined} {
-  let fileLoader: FileLoader;
-=======
   gatherDiagnostics?: (program: ng.Program) => readonly ts.Diagnostic[],
   bazelHost?: tscw.CompilerHost,
 }): {diagnostics: readonly ts.Diagnostic[], program: ng.Program|undefined} {
   let fileLoader: tscw.FileLoader;
-
-  // These options are expected to be set in Bazel. See:
-  // https://github.com/bazelbuild/rules_nodejs/blob/591e76edc9ee0a71d604c5999af8bad7909ef2d4/packages/concatjs/internal/common/tsconfig.bzl#L246.
-  const baseUrl = compilerOpts.baseUrl!;
-  const rootDir = compilerOpts.rootDir!;
-  const rootDirs = compilerOpts.rootDirs!;
->>>>>>> 3b863ddc
 
   // These options are expected to be set in Bazel. See:
   // https://github.com/bazelbuild/rules_nodejs/blob/591e76edc9ee0a71d604c5999af8bad7909ef2d4/packages/concatjs/internal/common/tsconfig.bzl#L246.
@@ -369,14 +272,9 @@
   };
 
   const ngHost = ng.createCompilerHost({options: compilerOpts, tsHost: bazelHost});
-<<<<<<< HEAD
-  patchNgHostWithFileNameToModuleName(
-      ngHost, compilerOpts, bazelOpts, rootDirs, !!useManifestPathsAsModuleName);
-=======
   patchNgHost(
       ngHost, compilerOpts, rootDirs, bazelOpts.workspaceName, bazelOpts.compilationTargetSrc,
       !!useManifestPathsAsModuleName);
->>>>>>> 3b863ddc
 
   ngHost.toSummaryFileName = (fileName: string, referringSrcFileName: string) => path.posix.join(
       bazelOpts.workspaceName, relativeToRootDirs(fileName, rootDirs).replace(EXT, ''));
@@ -397,11 +295,7 @@
     console.error('Check that it\'s included in the `assets` attribute of the `ng_module` rule.\n');
   };
 
-<<<<<<< HEAD
-  const emitCallback: TsEmitCallback<tsickle.EmitResult> = ({
-=======
   const emitCallback: ng.TsEmitCallback<tsickle.EmitResult> = ({
->>>>>>> 3b863ddc
     program,
     targetSourceFile,
     writeFile,
@@ -471,12 +365,7 @@
  * consumed by bazel to avoid triggering rebuilds if only unused inputs are
  * changed.
  *
- * 写入未使用的输入文件和目录的集合，如果仅更改了未使用的输入，bazel 可以用它们以避免触发重建。
- *
- * See <https://bazel.build/contribute/codebase#input-discovery>
- *
- * 请参阅<https://bazel.build/contribute/codebase#input-discovery>
- *
+ * See https://bazel.build/contribute/codebase#input-discovery
  */
 export function maybeWriteUnusedInputsList(
     program: ts.Program, rootDir: string, bazelOpts: BazelOptions) {
@@ -561,118 +450,6 @@
 }
 
 /**
-<<<<<<< HEAD
- * Adds support for the optional `fileNameToModuleName` operation to a given `ng.CompilerHost`.
- *
- * 向给定的 `ng.CompilerHost` 添加对可选的 `fileNameToModuleName` 操作的支持。
- *
- * This is used within `ngc-wrapped` and the Bazel compilation flow, but is exported here to allow
- * for other consumers of the compiler to access this same logic. For example, the xi18n operation
- * in g3 configures its own `ng.CompilerHost` which also requires `fileNameToModuleName` to work
- * correctly.
- *
- * 这在 `ngc-wrapped` 和 Bazel
- * 编译流中使用，但在此导出以允许编译器的其他使用者访问同一个逻辑。例如，g3 中的 xi18n
- * 操作配置自己的 `ng.CompilerHost` ，这还需要 `fileNameToModuleName` 才能正常工作。
- *
- */
-export function patchNgHostWithFileNameToModuleName(
-    ngHost: NgCompilerHost, compilerOpts: CompilerOptions, bazelOpts: BazelOptions,
-    rootDirs: string[], useManifestPathsAsModuleName: boolean): void {
-  const fileNameToModuleNameCache = new Map<string, string>();
-  ngHost.fileNameToModuleName = (importedFilePath: string, containingFilePath?: string) => {
-    const cacheKey = `${importedFilePath}:${containingFilePath}`;
-    // Memoize this lookup to avoid expensive re-parses of the same file
-    // When run as a worker, the actual ts.SourceFile is cached
-    // but when we don't run as a worker, there is no cache.
-    // For one example target in g3, we saw a cache hit rate of 7590/7695
-    if (fileNameToModuleNameCache.has(cacheKey)) {
-      return fileNameToModuleNameCache.get(cacheKey)!;
-    }
-    const result = doFileNameToModuleName(importedFilePath, containingFilePath);
-    fileNameToModuleNameCache.set(cacheKey, result);
-    return result;
-  };
-
-  function doFileNameToModuleName(importedFilePath: string, containingFilePath?: string): string {
-    const relativeTargetPath = relativeToRootDirs(importedFilePath, rootDirs).replace(EXT, '');
-    const manifestTargetPath = `${bazelOpts.workspaceName}/${relativeTargetPath}`;
-    if (useManifestPathsAsModuleName === true) {
-      return manifestTargetPath;
-    }
-
-    // Unless manifest paths are explicitly enforced, we initially check if a module name is
-    // set for the given source file. The compiler host from `@bazel/concatjs` sets source
-    // file module names if the compilation targets either UMD or AMD. To ensure that the AMD
-    // module names match, we first consider those.
-    try {
-      const sourceFile = ngHost.getSourceFile(importedFilePath, ts.ScriptTarget.Latest);
-      if (sourceFile && sourceFile.moduleName) {
-        return sourceFile.moduleName;
-      }
-    } catch (err) {
-      // File does not exist or parse error. Ignore this case and continue onto the
-      // other methods of resolving the module below.
-    }
-
-    // It can happen that the ViewEngine compiler needs to write an import in a factory file,
-    // and is using an ngsummary file to get the symbols.
-    // The ngsummary comes from an upstream ng_module rule.
-    // The upstream rule based its imports on ngsummary file which was generated from a
-    // metadata.json file that was published to npm in an Angular library.
-    // However, the ngsummary doesn't propagate the 'importAs' from the original metadata.json
-    // so we would normally not be able to supply the correct module name for it.
-    // For example, if the rootDir-relative filePath is
-    //  node_modules/@angular/material/toolbar/typings/index
-    // we would supply a module name
-    //  @angular/material/toolbar/typings/index
-    // but there is no JavaScript file to load at this path.
-    // This is a workaround for https://github.com/angular/angular/issues/29454
-    if (importedFilePath.indexOf('node_modules') >= 0) {
-      const maybeMetadataFile = importedFilePath.replace(EXT, '') + '.metadata.json';
-      if (fs.existsSync(maybeMetadataFile)) {
-        const moduleName = (JSON.parse(fs.readFileSync(maybeMetadataFile, {encoding: 'utf-8'})) as {
-                             importAs: string
-                           }).importAs;
-        if (moduleName) {
-          return moduleName;
-        }
-      }
-    }
-
-    if ((compilerOpts.module === ts.ModuleKind.UMD || compilerOpts.module === ts.ModuleKind.AMD) &&
-        ngHost.amdModuleName) {
-      const amdName = ngHost.amdModuleName({fileName: importedFilePath} as ts.SourceFile);
-      if (amdName !== undefined) {
-        return amdName;
-      }
-    }
-
-    // If no AMD module name has been set for the source file by the `@bazel/concatjs` compiler
-    // host, and the target file is not part of a flat module node module package, we use the
-    // following rules (in order):
-    //    1. If target file is part of `node_modules/`, we use the package module name.
-    //    2. If no containing file is specified, or the target file is part of a different
-    //       compilation unit, we use a Bazel manifest path. Relative paths are not possible
-    //       since we don't have a containing file, and the target file could be located in the
-    //       output directory, or in an external Bazel repository.
-    //    3. If both rules above didn't match, we compute a relative path between the source files
-    //       since they are part of the same compilation unit.
-    // Note that we don't want to always use (2) because it could mean that compilation outputs
-    // are always leaking Bazel-specific paths, and the output is not self-contained. This could
-    // break `esm2015` or `esm5` output for Angular package release output
-    // Omit the `node_modules` prefix if the module name of an NPM package is requested.
-    if (relativeTargetPath.startsWith(NODE_MODULES)) {
-      return relativeTargetPath.slice(NODE_MODULES.length);
-    } else if (
-        containingFilePath == null || !bazelOpts.compilationTargetSrc.includes(importedFilePath)) {
-      return manifestTargetPath;
-    }
-    const containingFileDir = path.dirname(relativeToRootDirs(containingFilePath, rootDirs));
-    const relativeImportPath = path.posix.relative(containingFileDir, relativeTargetPath);
-    return relativeImportPath.startsWith('.') ? relativeImportPath : `./${relativeImportPath}`;
-  }
-=======
  * @deprecated
  * Kept here just for compatibility with 1P tools. To be removed soon after 1P update.
  */
@@ -682,5 +459,4 @@
   patchNgHost(
       ngHost, compilerOpts, rootDirs, bazelOpts.workspaceName, bazelOpts.compilationTargetSrc,
       useManifestPathsAsModuleName);
->>>>>>> 3b863ddc
 }