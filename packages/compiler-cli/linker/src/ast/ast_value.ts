/**
 * @license
 * Copyright Google LLC All Rights Reserved.
 *
 * Use of this source code is governed by an MIT-style license that can be
 * found in the LICENSE file at https://angular.io/license
 */
import * as o from '@angular/compiler';

import {FatalLinkerError} from '../fatal_linker_error';

import {AstHost, Range} from './ast_host';

/**
 * Represents only those types in `T` that are object types.
 *
 * 仅表示 `T` 中作为对象类型的那些类型。
 *
 */
type ObjectType<T> = Extract<T, object>;

/**
 * Represents the value type of an object literal.
 *
 * 表示对象文字的值类型。
 *
 */
type ObjectValueType<T> = T extends Record<string, infer R>? R : never;

/**
 * Represents the value type of an array literal.
 *
 * 表示数组文字的值类型。
 *
 */
type ArrayValueType<T> = T extends Array<infer R>? R : never;

/**
 * Ensures that `This` has its generic type `Actual` conform to the expected generic type in
 * `Expected`, to disallow calling a method if the generic type does not conform.
 *
 * 确保 `This` 的泛型类型 `Actual` 符合 `Expected`
 * 中的预期泛型类型，以在泛型类型不符合的情况下禁止调用方法。
 *
 */
type ConformsTo<This, Actual, Expected> = Actual extends Expected ? This : never;

/**
<<<<<<< HEAD
 * Ensures that `This` is an `AstValue` whose generic type conforms to `Expected`, to disallow
 * calling a method if the value's type does not conform.
 *
 * 确保 `This` 是一个 `AstValue` ，其泛型类型符合 `Expected`
 * ，如果值的类型不符合，则不允许调用方法。
 *
 */
type HasValueType<This, Expected> =
    This extends AstValue<infer Actual, any>? ConformsTo<This, Actual, Expected>: never;

/**
=======
>>>>>>> 3b863ddc
 * Represents only the string keys of type `T`.
 *
 * 仅表示 `T` 类型的字符串键。
 *
 */
type PropertyKey<T> = keyof T&string;

/**
 * This helper class wraps an object expression along with an `AstHost` object, exposing helper
 * methods that make it easier to extract the properties of the object.
 *
 * 此帮助器类将对象表达式与 `AstHost` 对象包装在一起，公开了可以更轻松地提取对象属性的帮助器方法。
 *
 * The generic `T` is used as reference type of the expected structure that is represented by this
 * object. It does not achieve full type-safety for the provided operations in correspondence with
 * `T`; its main goal is to provide references to a documented type and ensure that the properties
 * that are read from the object are present.
 *
 * 泛型 `T` 用作此对象表示的预期结构的引用类型。它没有为与 `T`
 * 对应的提供的操作实现完全类型安全；其主要目标是提供对文档化类型的引用，并确保存在从对象读取的属性。
 *
 * Unfortunately, the generic types are unable to prevent reading an optional property from the
 * object without first having called `has` to ensure that the property exists. This is one example
 * of where full type-safety is not achieved.
 *
 * 不幸的是，泛型类型无法在不首先调用 `has`
 * 以确保属性存在的情况下防止从对象读取可选属性。这是未实现完全类型安全的一个例子。
 *
 */
export class AstObject<T extends object, TExpression> {
  /**
   * Create a new `AstObject` from the given `expression` and `host`.
   *
   * 从给定的 `expression` 和 `host` 创建一个新的 `AstObject` 。
   *
   */
  static parse<T extends object, TExpression>(expression: TExpression, host: AstHost<TExpression>):
      AstObject<T, TExpression> {
    const obj = host.parseObjectLiteral(expression);
    return new AstObject<T, TExpression>(expression, obj, host);
  }

  private constructor(
      readonly expression: TExpression, private obj: Map<string, TExpression>,
      private host: AstHost<TExpression>) {}

  /**
   * Returns true if the object has a property called `propertyName`.
   *
   * 如果对象有一个名为 `propertyName` 的属性，则返回 true 。
   *
   */
  has(propertyName: PropertyKey<T>): boolean {
    return this.obj.has(propertyName);
  }

  /**
   * Returns the number value of the property called `propertyName`.
   *
   * 返回名为 `propertyName` 的属性的数字值。
   *
   * Throws an error if there is no such property or the property is not a number.
   *
   * 如果不存在这样的属性或该属性不是数字，则会抛出错误。
   *
   */
  getNumber<K extends PropertyKey<T>>(this: ConformsTo<this, T[K], number>, propertyName: K):
      number {
    return this.host.parseNumericLiteral(this.getRequiredProperty(propertyName));
  }

  /**
   * Returns the string value of the property called `propertyName`.
   *
   * 返回名为 `propertyName` 的属性的字符串值。
   *
   * Throws an error if there is no such property or the property is not a string.
   *
   * 如果不存在这样的属性或者该属性不是字符串，则抛出错误。
   *
   */
  getString<K extends PropertyKey<T>>(this: ConformsTo<this, T[K], string>, propertyName: K):
      string {
    return this.host.parseStringLiteral(this.getRequiredProperty(propertyName));
  }

  /**
   * Returns the boolean value of the property called `propertyName`.
   *
   * 返回名为 `propertyName` 的属性的布尔值。
   *
   * Throws an error if there is no such property or the property is not a boolean.
   *
   * 如果不存在这样的属性或者该属性不是布尔值，则抛出错误。
   *
   */
  getBoolean<K extends PropertyKey<T>>(this: ConformsTo<this, T[K], boolean>, propertyName: K):
      boolean {
    return this.host.parseBooleanLiteral(this.getRequiredProperty(propertyName)) as any;
  }

  /**
   * Returns the nested `AstObject` parsed from the property called `propertyName`.
   *
   * 返回从名为 `propertyName` 的属性解析的嵌套 `AstObject` 。
   *
   * Throws an error if there is no such property or the property is not an object.
   *
   * 如果不存在这样的属性或该属性不是对象，则抛出错误。
   *
   */
  getObject<K extends PropertyKey<T>>(this: ConformsTo<this, T[K], object>, propertyName: K):
      AstObject<ObjectType<T[K]>, TExpression> {
    const expr = this.getRequiredProperty(propertyName);
    const obj = this.host.parseObjectLiteral(expr);
    return new AstObject<ObjectType<T[K]>, TExpression>(expr, obj, this.host);
  }

  /**
   * Returns an array of `AstValue` objects parsed from the property called `propertyName`.
   *
   * 返回从名为 `propertyName` 的属性解析的 `AstValue` 对象的数组。
   *
   * Throws an error if there is no such property or the property is not an array.
   *
   * 如果不存在这样的属性或该属性不是数组，则抛出错误。
   *
   */
  getArray<K extends PropertyKey<T>>(this: ConformsTo<this, T[K], unknown[]>, propertyName: K):
      AstValue<ArrayValueType<T[K]>, TExpression>[] {
    const arr = this.host.parseArrayLiteral(this.getRequiredProperty(propertyName));
    return arr.map(entry => new AstValue<ArrayValueType<T[K]>, TExpression>(entry, this.host));
  }

  /**
   * Returns a `WrappedNodeExpr` object that wraps the expression at the property called
   * `propertyName`.
   *
   * 返回一个 `WrappedNodeExpr` 对象，该对象在名为 `propertyName` 的属性处包装表达式。
   *
   * Throws an error if there is no such property.
   *
   * 如果没有这样的属性，则抛出错误。
   *
   */
  getOpaque(propertyName: PropertyKey<T>): o.WrappedNodeExpr<TExpression> {
    return new o.WrappedNodeExpr(this.getRequiredProperty(propertyName));
  }

  /**
   * Returns the raw `TExpression` value of the property called `propertyName`.
   *
   * 返回名为 `propertyName` 的属性的原始 `TExpression` 值。
   *
   * Throws an error if there is no such property.
   *
   * 如果没有这样的属性，则抛出错误。
   *
   */
  getNode(propertyName: PropertyKey<T>): TExpression {
    return this.getRequiredProperty(propertyName);
  }

  /**
   * Returns an `AstValue` that wraps the value of the property called `propertyName`.
   *
   * 返回一个 `AstValue` ，它包含名为 `propertyName` 的属性的值。
   *
   * Throws an error if there is no such property.
   *
   * 如果没有这样的属性，则抛出错误。
   *
   */
  getValue<K extends PropertyKey<T>>(propertyName: K): AstValue<T[K], TExpression> {
    return new AstValue<T[K], TExpression>(this.getRequiredProperty(propertyName), this.host);
  }

  /**
   * Converts the AstObject to a raw JavaScript object, mapping each property value (as an
   * `AstValue`) to the generic type (`T`) via the `mapper` function.
   *
   * 将 AstObject 转换为原始 JavaScript 对象，通过 `mapper` 函数将每个属性值（作为 `AstValue`
   *）映射到泛型类型 ( `T` )。
   *
   */
  toLiteral<V>(mapper: (value: AstValue<ObjectValueType<T>, TExpression>, key: string) => V):
      Record<string, V> {
    const result: Record<string, V> = {};
    for (const [key, expression] of this.obj) {
      result[key] =
          mapper(new AstValue<ObjectValueType<T>, TExpression>(expression, this.host), key);
    }
    return result;
  }

  /**
   * Converts the AstObject to a JavaScript Map, mapping each property value (as an
   * `AstValue`) to the generic type (`T`) via the `mapper` function.
   *
   * 将 AstObject 转换为 JavaScript Map，通过 `mapper` 函数将每个属性值（作为 `AstValue`
   *）映射到泛型类型 ( `T` )。
   *
   */
  toMap<V>(mapper: (value: AstValue<ObjectValueType<T>, TExpression>) => V): Map<string, V> {
    const result = new Map<string, V>();
    for (const [key, expression] of this.obj) {
      result.set(key, mapper(new AstValue<ObjectValueType<T>, TExpression>(expression, this.host)));
    }
    return result;
  }

  private getRequiredProperty(propertyName: PropertyKey<T>): TExpression {
    if (!this.obj.has(propertyName)) {
      throw new FatalLinkerError(
          this.expression, `Expected property '${propertyName}' to be present.`);
    }
    return this.obj.get(propertyName)!;
  }
}

/**
 * This helper class wraps an `expression`, exposing methods that use the `host` to give
 * access to the underlying value of the wrapped expression.
 *
 * 此帮助器类包装了一个 `expression` ，公开了使用 `host` 来提供对包装表达式的基础值的访问的方法。
 *
 * The generic `T` is used as reference type of the expected type that is represented by this value.
 * It does not achieve full type-safety for the provided operations in correspondence with `T`; its
 * main goal is to provide references to a documented type.
 *
 * 泛型 `T` 用作此值表示的预期类型的引用类型。它没有为与 `T`
 * 对应的提供的操作实现完全类型安全；其主要目标是提供对文档类型的引用。
 *
 */
export class AstValue<T, TExpression> {
  constructor(readonly expression: TExpression, private host: AstHost<TExpression>) {}

  /**
   * Get the name of the symbol represented by the given expression node, or `null` if it is not a
   * symbol.
   *
   * 获取给定表达式节点表示的符号的名称，如果不是符号，则为 `null` 。
   *
   */
  getSymbolName(): string|null {
    return this.host.getSymbolName(this.expression);
  }

  /**
   * Is this value a number?
   *
   * 这个值是数字吗？
   *
   */
  isNumber(): boolean {
    return this.host.isNumericLiteral(this.expression);
  }

  /**
   * Parse the number from this value, or error if it is not a number.
   *
   * 从此值解析数字，如果不是数字，则错误。
   *
   */
  getNumber(this: ConformsTo<this, T, number>): number {
    return this.host.parseNumericLiteral(this.expression);
  }

  /**
   * Is this value a string?
   *
   * 这个值是字符串吗？
   *
   */
  isString(): boolean {
    return this.host.isStringLiteral(this.expression);
  }

  /**
   * Parse the string from this value, or error if it is not a string.
   *
   * 从此值解析字符串，如果不是字符串，则解析错误。
   *
   */
  getString(this: ConformsTo<this, T, string>): string {
    return this.host.parseStringLiteral(this.expression);
  }

  /**
   * Is this value a boolean?
   *
   * 这个值是布尔值吗？
   *
   */
  isBoolean(): boolean {
    return this.host.isBooleanLiteral(this.expression);
  }

  /**
   * Parse the boolean from this value, or error if it is not a boolean.
   *
   * 从此值解析布尔值，如果不是布尔值，则解析错误。
   *
   */
  getBoolean(this: ConformsTo<this, T, boolean>): boolean {
    return this.host.parseBooleanLiteral(this.expression);
  }

  /**
   * Is this value an object literal?
   *
   * 此值是对象文字吗？
   *
   */
  isObject(): boolean {
    return this.host.isObjectLiteral(this.expression);
  }

  /**
   * Parse this value into an `AstObject`, or error if it is not an object literal.
   *
   * 将此值解析为 `AstObject` ，如果它不是对象文字，则解析为错误。
   *
   */
  getObject(this: ConformsTo<this, T, object>): AstObject<ObjectType<T>, TExpression> {
    return AstObject.parse<ObjectType<T>, TExpression>(this.expression, this.host);
  }

  /**
   * Is this value an array literal?
   *
   * 此值是数组文字吗？
   *
   */
  isArray(): boolean {
    return this.host.isArrayLiteral(this.expression);
  }

  /**
   * Parse this value into an array of `AstValue` objects, or error if it is not an array literal.
   *
   * 将此值解析为 `AstValue` 对象数组，如果它不是数组文字，则解析为错误。
   *
   */
  getArray(this: ConformsTo<this, T, unknown[]>): AstValue<ArrayValueType<T>, TExpression>[] {
    const arr = this.host.parseArrayLiteral(this.expression);
    return arr.map(entry => new AstValue<ArrayValueType<T>, TExpression>(entry, this.host));
  }

  /**
   * Is this value a function expression?
   *
   * 此值是函数表达式吗？
   *
   */
  isFunction(): boolean {
    return this.host.isFunctionExpression(this.expression);
  }

  /**
   * Extract the return value as an `AstValue` from this value as a function expression, or error if
   * it is not a function expression.
   *
   * 从此值中将返回值作为 `AstValue` 提取为函数表达式，如果不是函数表达式，则将其提取为错误。
   *
   */
  getFunctionReturnValue<R>(this: ConformsTo<this, T, Function>): AstValue<R, TExpression> {
    return new AstValue(this.host.parseReturnValue(this.expression), this.host);
  }

  isCallExpression(): boolean {
    return this.host.isCallExpression(this.expression);
  }

  getCallee(): AstValue<unknown, TExpression> {
    return new AstValue(this.host.parseCallee(this.expression), this.host);
  }

  getArguments(): AstValue<unknown, TExpression>[] {
    const args = this.host.parseArguments(this.expression);
    return args.map(arg => new AstValue(arg, this.host));
  }

  /**
   * Return the `TExpression` of this value wrapped in a `WrappedNodeExpr`.
   *
   * 返回包装在 `TExpression` 中的此值的 `WrappedNodeExpr` 。
   *
   */
  getOpaque(): o.WrappedNodeExpr<TExpression> {
    return new o.WrappedNodeExpr(this.expression);
  }

  /**
   * Get the range of the location of this value in the original source.
   *
   * 获取此值在原始源中的位置范围。
   *
   */
  getRange(): Range {
    return this.host.getRange(this.expression);
  }
}<|MERGE_RESOLUTION|>--- conflicted
+++ resolved
@@ -46,20 +46,6 @@
 type ConformsTo<This, Actual, Expected> = Actual extends Expected ? This : never;
 
 /**
-<<<<<<< HEAD
- * Ensures that `This` is an `AstValue` whose generic type conforms to `Expected`, to disallow
- * calling a method if the value's type does not conform.
- *
- * 确保 `This` 是一个 `AstValue` ，其泛型类型符合 `Expected`
- * ，如果值的类型不符合，则不允许调用方法。
- *
- */
-type HasValueType<This, Expected> =
-    This extends AstValue<infer Actual, any>? ConformsTo<This, Actual, Expected>: never;
-
-/**
-=======
->>>>>>> 3b863ddc
  * Represents only the string keys of type `T`.
  *
  * 仅表示 `T` 类型的字符串键。
