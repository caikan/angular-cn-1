/**
 * @license
 * Copyright Google LLC All Rights Reserved.
 *
 * Use of this source code is governed by an MIT-style license that can be
 * found in the LICENSE file at https://angular.io/license
 */
/// <reference types="node" />

import {runfiles} from '@bazel/runfiles';
import * as fs from 'fs';
import * as path from 'path';

/**
 * Gets all built Angular NPM package artifacts by querying the Bazel runfiles.
 * In case there is a runfiles manifest (e.g. on Windows), the packages are resolved
 * through the manifest because the runfiles are not symlinked and cannot be searched
 * within the real filesystem.
 *
 * 通过查询 Bazel 运行文件来获取所有构建的 Angular NPM 包工件。如果有 runfiles 清单（例如在 Windows
 * 上），则包将通过清单解析，因为 runfiles 没有符号链接，并且无法在真实文件系统中搜索。
 *
 */
export function getAngularPackagesFromRunfiles() {
  // Path to the Bazel runfiles manifest if present. This file is present if runfiles are
  // not symlinked into the runfiles directory.
  const runfilesManifestPath = process.env.RUNFILES_MANIFEST_FILE;

  if (!runfilesManifestPath) {
    const packageRunfilesDir = path.join(process.env.RUNFILES!, 'angular/packages');

    return fs.readdirSync(packageRunfilesDir)
        .map(name => ({name, pkgPath: path.join(packageRunfilesDir, name, 'npm_package/')}))
        .filter(({pkgPath}) => fs.existsSync(pkgPath));
  }

  return fs.readFileSync(runfilesManifestPath, 'utf8')
      .split('\n')
      .map(mapping => mapping.split(' '))
      .filter(([runfilePath]) => runfilePath.match(/^angular\/packages\/[\w-]+\/npm_package$/))
      .map(([runfilePath, realPath]) => ({
             name: path.relative('angular/packages', runfilePath).split(path.sep)[0],
             pkgPath: realPath,
           }));
}

<<<<<<< HEAD
/**
 * Resolves a NPM package from the Bazel runfiles. We need to resolve the Bazel tree
 * artifacts using a "resolve file" because the NodeJS module resolution does not allow
 * resolving to directory paths.
 *
 * 从 Bazel 运行文件解析 NPM 包。我们需要使用“解析文件”解析 Bazel 树工件，因为 NodeJS
 * 模块解析不允许解析到目录路径。
 *
 */
export function resolveNpmTreeArtifact(manifestPath: string, resolveFile = 'package.json') {
  return path.dirname(require.resolve(path.posix.join(manifestPath, resolveFile)));
=======
/** Resolves a file or directory from the Bazel runfiles. */
export function resolveFromRunfiles(manifestPath: string) {
  return runfiles.resolve(manifestPath);
>>>>>>> 3b863ddc
}<|MERGE_RESOLUTION|>--- conflicted
+++ resolved
@@ -44,21 +44,11 @@
            }));
 }
 
-<<<<<<< HEAD
-/**
- * Resolves a NPM package from the Bazel runfiles. We need to resolve the Bazel tree
- * artifacts using a "resolve file" because the NodeJS module resolution does not allow
- * resolving to directory paths.
- *
+/** Resolves a file or directory from the Bazel runfiles. *
  * 从 Bazel 运行文件解析 NPM 包。我们需要使用“解析文件”解析 Bazel 树工件，因为 NodeJS
  * 模块解析不允许解析到目录路径。
  *
  */
-export function resolveNpmTreeArtifact(manifestPath: string, resolveFile = 'package.json') {
-  return path.dirname(require.resolve(path.posix.join(manifestPath, resolveFile)));
-=======
-/** Resolves a file or directory from the Bazel runfiles. */
 export function resolveFromRunfiles(manifestPath: string) {
   return runfiles.resolve(manifestPath);
->>>>>>> 3b863ddc
 }