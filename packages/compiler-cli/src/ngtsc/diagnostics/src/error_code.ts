--- conflicted
+++ resolved
@@ -130,15 +130,12 @@
    */
   HOST_DIRECTIVE_CONFLICTING_ALIAS = 2018,
 
-<<<<<<< HEAD
-=======
   /**
    * Raised when a host directive definition doesn't expose a
    * required binding from the host directive.
    */
   HOST_DIRECTIVE_MISSING_REQUIRED_BINDING = 2019,
 
->>>>>>> 3b863ddc
   SYMBOL_NOT_EXPORTED = 3001,
   /**
    * Raised when a relationship between directives and/or pipes would cause a cyclic import to be
