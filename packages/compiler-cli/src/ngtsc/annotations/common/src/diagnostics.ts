/**
 * @license
 * Copyright Google LLC All Rights Reserved.
 *
 * Use of this source code is governed by an MIT-style license that can be
 * found in the LICENSE file at https://angular.io/license
 */

import ts from 'typescript';

import {ErrorCode, FatalDiagnosticError, makeDiagnostic, makeRelatedInformation} from '../../../diagnostics';
import {Reference} from '../../../imports';
<<<<<<< HEAD
import {DirectiveMeta, flattenInheritedDirectiveMetadata, HostDirectiveMeta, MetadataReader} from '../../../metadata';
=======
import {ClassPropertyName, DirectiveMeta, flattenInheritedDirectiveMetadata, HostDirectiveMeta, MetadataReader} from '../../../metadata';
>>>>>>> 3b863ddc
import {describeResolvedType, DynamicValue, PartialEvaluator, ResolvedValue, traceDynamicValue} from '../../../partial_evaluator';
import {ClassDeclaration, ReflectionHost} from '../../../reflection';
import {DeclarationData, LocalModuleScopeRegistry} from '../../../scope';
import {identifierOfNode, isFromDtsFile} from '../../../util/src/typescript';

import {InjectableClassRegistry} from './injectable_registry';
import {isAbstractClassDeclaration, readBaseClass} from './util';


/**
 * Create a `ts.Diagnostic` which indicates the given class is part of the declarations of two or
 * more NgModules.
 *
 * 创建一个 `ts.Diagnostic` ，它表明给定类是两个或多个 NgModules 声明的一部分。
 *
 * The resulting `ts.Diagnostic` will have a context entry for each NgModule showing the point where
 * the directive/pipe exists in its `declarations` (if possible).
 *
 * 结果的 `ts.Diagnostic` 将有每个 NgModule 的上下文条目，显示其 `declarations`
 * 中指令/管道存在的点（如果可能）。
 *
 */
export function makeDuplicateDeclarationError(
    node: ClassDeclaration, data: DeclarationData[], kind: string): ts.Diagnostic {
  const context: ts.DiagnosticRelatedInformation[] = [];
  for (const decl of data) {
    if (decl.rawDeclarations === null) {
      continue;
    }
    // Try to find the reference to the declaration within the declarations array, to hang the
    // error there. If it can't be found, fall back on using the NgModule's name.
    const contextNode = decl.ref.getOriginForDiagnostics(decl.rawDeclarations, decl.ngModule.name);
    context.push(makeRelatedInformation(
        contextNode,
        `'${node.name.text}' is listed in the declarations of the NgModule '${
            decl.ngModule.name.text}'.`));
  }

  // Finally, produce the diagnostic.
  return makeDiagnostic(
      ErrorCode.NGMODULE_DECLARATION_NOT_UNIQUE, node.name,
      `The ${kind} '${node.name.text}' is declared by more than one NgModule.`, context);
}


/**
 * Creates a `FatalDiagnosticError` for a node that did not evaluate to the expected type. The
 * diagnostic that is created will include details on why the value is incorrect, i.e. it includes
 * a representation of the actual type that was unsupported, or in the case of a dynamic value the
 * trace to the node where the dynamic value originated.
 *
 * 为未估算为预期类型的节点创建 `FatalDiagnosticError`
 * 。创建的诊断将包括有关值不正确的原因的详细信息，即它包括不支持的实际类型的表示，或者在是动态值的情况下，会跟踪到动态值的来源节点。
 *
 * @param node The node for which the diagnostic should be produced.
 *
 * 应该为其生成诊断的节点。
 *
 * @param value The evaluated value that has the wrong type.
 *
 * 具有错误类型的估算值。
 *
 * @param messageText The message text of the error.
 *
 * 错误的消息文本。
 *
 */
export function createValueHasWrongTypeError(
    node: ts.Node, value: ResolvedValue, messageText: string): FatalDiagnosticError {
  let chainedMessage: string;
  let relatedInformation: ts.DiagnosticRelatedInformation[]|undefined;
  if (value instanceof DynamicValue) {
    chainedMessage = 'Value could not be determined statically.';
    relatedInformation = traceDynamicValue(node, value);
  } else if (value instanceof Reference) {
    const target = value.debugName !== null ? `'${value.debugName}'` : 'an anonymous declaration';
    chainedMessage = `Value is a reference to ${target}.`;

    const referenceNode = identifierOfNode(value.node) ?? value.node;
    relatedInformation = [makeRelatedInformation(referenceNode, 'Reference is declared here.')];
  } else {
    chainedMessage = `Value is of type '${describeResolvedType(value)}'.`;
  }

  const chain: ts.DiagnosticMessageChain = {
    messageText,
    category: ts.DiagnosticCategory.Error,
    code: 0,
    next: [{
      messageText: chainedMessage,
      category: ts.DiagnosticCategory.Message,
      code: 0,
    }]
  };

  return new FatalDiagnosticError(ErrorCode.VALUE_HAS_WRONG_TYPE, node, chain, relatedInformation);
}

/**
 * Gets the diagnostics for a set of provider classes.
 *
 * 获取一组提供程序类的诊断信息。
 *
 * @param providerClasses Classes that should be checked.
 *
 * 应该检查的类。
 *
 * @param providersDeclaration Node that declares the providers array.
 *
 * 声明 provider 数组的节点。
 *
 * @param registry Registry that keeps track of the registered injectable classes.
 *
 * 跟踪注册的可注入类的注册表。
 *
 */
export function getProviderDiagnostics(
    providerClasses: Set<Reference<ClassDeclaration>>, providersDeclaration: ts.Expression,
    registry: InjectableClassRegistry): ts.Diagnostic[] {
  const diagnostics: ts.Diagnostic[] = [];

  for (const provider of providerClasses) {
    const injectableMeta = registry.getInjectableMeta(provider.node);
    if (injectableMeta !== null) {
      // The provided type is recognized as injectable, so we don't report a diagnostic for this
      // provider.
      continue;
    }

    const contextNode = provider.getOriginForDiagnostics(providersDeclaration);
    diagnostics.push(makeDiagnostic(
        ErrorCode.UNDECORATED_PROVIDER, contextNode,
        `The class '${
            provider.node.name
                .text}' cannot be created via dependency injection, as it does not have an Angular decorator. This will result in an error at runtime.

Either add the @Injectable() decorator to '${
            provider.node.name
                .text}', or configure a different provider (such as a provider with 'useFactory').
`,
        [makeRelatedInformation(provider.node, `'${provider.node.name.text}' is declared here.`)]));
  }

  return diagnostics;
}

export function getDirectiveDiagnostics(
    node: ClassDeclaration, injectableRegistry: InjectableClassRegistry,
    evaluator: PartialEvaluator, reflector: ReflectionHost, scopeRegistry: LocalModuleScopeRegistry,
    strictInjectionParameters: boolean, kind: 'Directive'|'Component'): ts.Diagnostic[]|null {
  let diagnostics: ts.Diagnostic[]|null = [];

  const addDiagnostics = (more: ts.Diagnostic|ts.Diagnostic[]|null) => {
    if (more === null) {
      return;
    } else if (diagnostics === null) {
      diagnostics = Array.isArray(more) ? more : [more];
    } else if (Array.isArray(more)) {
      diagnostics.push(...more);
    } else {
      diagnostics.push(more);
    }
  };

  const duplicateDeclarations = scopeRegistry.getDuplicateDeclarations(node);

  if (duplicateDeclarations !== null) {
    addDiagnostics(makeDuplicateDeclarationError(node, duplicateDeclarations, kind));
  }

  addDiagnostics(checkInheritanceOfInjectable(
      node, injectableRegistry, reflector, evaluator, strictInjectionParameters, kind));
  return diagnostics;
}

export function validateHostDirectives(
    origin: ts.Expression, hostDirectives: HostDirectiveMeta[], metaReader: MetadataReader) {
  const diagnostics: ts.DiagnosticWithLocation[] = [];

  for (const current of hostDirectives) {
    const hostMeta = flattenInheritedDirectiveMetadata(metaReader, current.directive);

    if (hostMeta === null) {
      diagnostics.push(makeDiagnostic(
          ErrorCode.HOST_DIRECTIVE_INVALID, current.directive.getOriginForDiagnostics(origin),
          `${
              current.directive
                  .debugName} must be a standalone directive to be used as a host directive`));
      continue;
    }

    if (!hostMeta.isStandalone) {
      diagnostics.push(makeDiagnostic(
          ErrorCode.HOST_DIRECTIVE_NOT_STANDALONE,
          current.directive.getOriginForDiagnostics(origin),
          `Host directive ${hostMeta.name} must be standalone`));
    }

    if (hostMeta.isComponent) {
      diagnostics.push(makeDiagnostic(
          ErrorCode.HOST_DIRECTIVE_COMPONENT, current.directive.getOriginForDiagnostics(origin),
          `Host directive ${hostMeta.name} cannot be a component`));
    }

<<<<<<< HEAD
    validateHostDirectiveMappings('input', current, hostMeta, origin, diagnostics);
    validateHostDirectiveMappings('output', current, hostMeta, origin, diagnostics);
=======
    const requiredInputNames = Array.from(hostMeta.inputs)
                                   .filter(input => input.required)
                                   .map(input => input.classPropertyName);

    validateHostDirectiveMappings(
        'input', current, hostMeta, origin, diagnostics,
        requiredInputNames.length > 0 ? new Set(requiredInputNames) : null);
    validateHostDirectiveMappings('output', current, hostMeta, origin, diagnostics, null);
>>>>>>> 3b863ddc
  }

  return diagnostics;
}

function validateHostDirectiveMappings(
    bindingType: 'input'|'output', hostDirectiveMeta: HostDirectiveMeta, meta: DirectiveMeta,
<<<<<<< HEAD
    origin: ts.Expression, diagnostics: ts.DiagnosticWithLocation[]) {
=======
    origin: ts.Expression, diagnostics: ts.DiagnosticWithLocation[],
    requiredBindings: Set<ClassPropertyName>|null) {
>>>>>>> 3b863ddc
  const className = meta.name;
  const hostDirectiveMappings =
      bindingType === 'input' ? hostDirectiveMeta.inputs : hostDirectiveMeta.outputs;
  const existingBindings = bindingType === 'input' ? meta.inputs : meta.outputs;
<<<<<<< HEAD

  for (const publicName in hostDirectiveMappings) {
    if (hostDirectiveMappings.hasOwnProperty(publicName)) {
      if (!existingBindings.hasBindingPropertyName(publicName)) {
=======
  const exposedRequiredBindings = new Set<string>();

  for (const publicName in hostDirectiveMappings) {
    if (hostDirectiveMappings.hasOwnProperty(publicName)) {
      const bindings = existingBindings.getByBindingPropertyName(publicName);

      if (bindings === null) {
>>>>>>> 3b863ddc
        diagnostics.push(makeDiagnostic(
            ErrorCode.HOST_DIRECTIVE_UNDEFINED_BINDING,
            hostDirectiveMeta.directive.getOriginForDiagnostics(origin),
            `Directive ${className} does not have an ${bindingType} with a public name of ${
                publicName}.`));
<<<<<<< HEAD
=======
      } else if (requiredBindings !== null) {
        for (const field of bindings) {
          if (requiredBindings.has(field.classPropertyName)) {
            exposedRequiredBindings.add(field.classPropertyName);
          }
        }
>>>>>>> 3b863ddc
      }

      const remappedPublicName = hostDirectiveMappings[publicName];
      const bindingsForPublicName = existingBindings.getByBindingPropertyName(remappedPublicName);

      if (bindingsForPublicName !== null) {
        for (const binding of bindingsForPublicName) {
          if (binding.bindingPropertyName !== publicName) {
            diagnostics.push(makeDiagnostic(
                ErrorCode.HOST_DIRECTIVE_CONFLICTING_ALIAS,
                hostDirectiveMeta.directive.getOriginForDiagnostics(origin),
                `Cannot alias ${bindingType} ${publicName} of host directive ${className} to ${
                    remappedPublicName}, because it already has a different ${
                    bindingType} with the same public name.`));
          }
        }
      }
    }
  }
<<<<<<< HEAD
=======

  if (requiredBindings !== null && requiredBindings.size !== exposedRequiredBindings.size) {
    const missingBindings: string[] = [];

    for (const publicName of requiredBindings) {
      if (!exposedRequiredBindings.has(publicName)) {
        const name = existingBindings.getByClassPropertyName(publicName);

        if (name) {
          missingBindings.push(`'${name.bindingPropertyName}'`);
        }
      }
    }

    diagnostics.push(makeDiagnostic(
        ErrorCode.HOST_DIRECTIVE_MISSING_REQUIRED_BINDING,
        hostDirectiveMeta.directive.getOriginForDiagnostics(origin),
        `Required ${bindingType}${missingBindings.length === 1 ? '' : 's'} ${
            missingBindings.join(', ')} from host directive ${className} must be exposed.`));
  }
>>>>>>> 3b863ddc
}


export function getUndecoratedClassWithAngularFeaturesDiagnostic(node: ClassDeclaration):
    ts.Diagnostic {
  return makeDiagnostic(
      ErrorCode.UNDECORATED_CLASS_USING_ANGULAR_FEATURES, node.name,
      `Class is using Angular features but is not decorated. Please add an explicit ` +
          `Angular decorator.`);
}

export function checkInheritanceOfInjectable(
    node: ClassDeclaration, injectableRegistry: InjectableClassRegistry, reflector: ReflectionHost,
    evaluator: PartialEvaluator, strictInjectionParameters: boolean,
    kind: 'Directive'|'Component'|'Pipe'|'Injectable'): ts.Diagnostic|null {
  const classWithCtor = findInheritedCtor(node, injectableRegistry, reflector, evaluator);
  if (classWithCtor === null || classWithCtor.isCtorValid) {
    // The class does not inherit a constructor, or the inherited constructor is compatible
    // with DI; no need to report a diagnostic.
    return null;
  }

  if (!classWithCtor.isDecorated) {
    // The inherited constructor exists in a class that does not have an Angular decorator.
    // This is an error, as there won't be a factory definition available for DI to invoke
    // the constructor.
    return getInheritedUndecoratedCtorDiagnostic(node, classWithCtor.ref, kind);
  }

  if (isFromDtsFile(classWithCtor.ref.node)) {
    // The inherited class is declared in a declaration file, in which case there is not enough
    // information to detect invalid constructors as `@Inject()` metadata is not present in the
    // declaration file. Consequently, we have to accept such occurrences, although they might
    // still fail at runtime.
    return null;
  }

  if (!strictInjectionParameters || isAbstractClassDeclaration(node)) {
    // An invalid constructor is only reported as error under `strictInjectionParameters` and
    // only for concrete classes; follow the same exclusions for derived types.
    return null;
  }

  return getInheritedInvalidCtorDiagnostic(node, classWithCtor.ref, kind);
}

interface ClassWithCtor {
  ref: Reference<ClassDeclaration>;
  isCtorValid: boolean;
  isDecorated: boolean;
}

export function findInheritedCtor(
    node: ClassDeclaration, injectableRegistry: InjectableClassRegistry, reflector: ReflectionHost,
    evaluator: PartialEvaluator): ClassWithCtor|null {
  if (!reflector.isClass(node) || reflector.getConstructorParameters(node) !== null) {
    // We should skip nodes that aren't classes. If a constructor exists, then no base class
    // definition is required on the runtime side - it's legal to inherit from any class.
    return null;
  }

  // The extends clause is an expression which can be as dynamic as the user wants. Try to
  // evaluate it, but fall back on ignoring the clause if it can't be understood. This is a View
  // Engine compatibility hack: View Engine ignores 'extends' expressions that it cannot understand.
  let baseClass = readBaseClass(node, reflector, evaluator);

  while (baseClass !== null) {
    if (baseClass === 'dynamic') {
      return null;
    }

    const injectableMeta = injectableRegistry.getInjectableMeta(baseClass.node);
    if (injectableMeta !== null) {
      if (injectableMeta.ctorDeps !== null) {
        // The class has an Angular decorator with a constructor.
        return {
          ref: baseClass,
          isCtorValid: injectableMeta.ctorDeps !== 'invalid',
          isDecorated: true,
        };
      }
    } else {
      const baseClassConstructorParams = reflector.getConstructorParameters(baseClass.node);
      if (baseClassConstructorParams !== null) {
        // The class is not decorated, but it does have constructor. An undecorated class is only
        // allowed to have a constructor without parameters, otherwise it is invalid.
        return {
          ref: baseClass,
          isCtorValid: baseClassConstructorParams.length === 0,
          isDecorated: false,
        };
      }
    }

    // Go up the chain and continue
    baseClass = readBaseClass(baseClass.node, reflector, evaluator);
  }

  return null;
}

function getInheritedInvalidCtorDiagnostic(
    node: ClassDeclaration, baseClass: Reference,
    kind: 'Directive'|'Component'|'Pipe'|'Injectable') {
  const baseClassName = baseClass.debugName;

  return makeDiagnostic(
      ErrorCode.INJECTABLE_INHERITS_INVALID_CONSTRUCTOR, node.name,
      `The ${kind.toLowerCase()} ${node.name.text} inherits its constructor from ${
          baseClassName}, ` +
          `but the latter has a constructor parameter that is not compatible with dependency injection. ` +
          `Either add an explicit constructor to ${node.name.text} or change ${
              baseClassName}'s constructor to ` +
          `use parameters that are valid for DI.`);
}

function getInheritedUndecoratedCtorDiagnostic(
    node: ClassDeclaration, baseClass: Reference,
    kind: 'Directive'|'Component'|'Pipe'|'Injectable') {
  const baseClassName = baseClass.debugName;
  const baseNeedsDecorator =
      kind === 'Component' || kind === 'Directive' ? 'Directive' : 'Injectable';

  return makeDiagnostic(
      ErrorCode.DIRECTIVE_INHERITS_UNDECORATED_CTOR, node.name,
      `The ${kind.toLowerCase()} ${node.name.text} inherits its constructor from ${
          baseClassName}, ` +
          `but the latter does not have an Angular decorator of its own. Dependency injection will not be able to ` +
          `resolve the parameters of ${baseClassName}'s constructor. Either add a @${
              baseNeedsDecorator} decorator ` +
          `to ${baseClassName}, or add an explicit constructor to ${node.name.text}.`);
}<|MERGE_RESOLUTION|>--- conflicted
+++ resolved
@@ -10,11 +10,7 @@
 
 import {ErrorCode, FatalDiagnosticError, makeDiagnostic, makeRelatedInformation} from '../../../diagnostics';
 import {Reference} from '../../../imports';
-<<<<<<< HEAD
-import {DirectiveMeta, flattenInheritedDirectiveMetadata, HostDirectiveMeta, MetadataReader} from '../../../metadata';
-=======
 import {ClassPropertyName, DirectiveMeta, flattenInheritedDirectiveMetadata, HostDirectiveMeta, MetadataReader} from '../../../metadata';
->>>>>>> 3b863ddc
 import {describeResolvedType, DynamicValue, PartialEvaluator, ResolvedValue, traceDynamicValue} from '../../../partial_evaluator';
 import {ClassDeclaration, ReflectionHost} from '../../../reflection';
 import {DeclarationData, LocalModuleScopeRegistry} from '../../../scope';
@@ -28,14 +24,8 @@
  * Create a `ts.Diagnostic` which indicates the given class is part of the declarations of two or
  * more NgModules.
  *
- * 创建一个 `ts.Diagnostic` ，它表明给定类是两个或多个 NgModules 声明的一部分。
- *
  * The resulting `ts.Diagnostic` will have a context entry for each NgModule showing the point where
  * the directive/pipe exists in its `declarations` (if possible).
- *
- * 结果的 `ts.Diagnostic` 将有每个 NgModule 的上下文条目，显示其 `declarations`
- * 中指令/管道存在的点（如果可能）。
- *
  */
 export function makeDuplicateDeclarationError(
     node: ClassDeclaration, data: DeclarationData[], kind: string): ts.Diagnostic {
@@ -66,21 +56,9 @@
  * a representation of the actual type that was unsupported, or in the case of a dynamic value the
  * trace to the node where the dynamic value originated.
  *
- * 为未估算为预期类型的节点创建 `FatalDiagnosticError`
- * 。创建的诊断将包括有关值不正确的原因的详细信息，即它包括不支持的实际类型的表示，或者在是动态值的情况下，会跟踪到动态值的来源节点。
- *
  * @param node The node for which the diagnostic should be produced.
- *
- * 应该为其生成诊断的节点。
- *
  * @param value The evaluated value that has the wrong type.
- *
- * 具有错误类型的估算值。
- *
  * @param messageText The message text of the error.
- *
- * 错误的消息文本。
- *
  */
 export function createValueHasWrongTypeError(
     node: ts.Node, value: ResolvedValue, messageText: string): FatalDiagnosticError {
@@ -115,21 +93,9 @@
 
 /**
  * Gets the diagnostics for a set of provider classes.
- *
- * 获取一组提供程序类的诊断信息。
- *
  * @param providerClasses Classes that should be checked.
- *
- * 应该检查的类。
- *
  * @param providersDeclaration Node that declares the providers array.
- *
- * 声明 provider 数组的节点。
- *
  * @param registry Registry that keeps track of the registered injectable classes.
- *
- * 跟踪注册的可注入类的注册表。
- *
  */
 export function getProviderDiagnostics(
     providerClasses: Set<Reference<ClassDeclaration>>, providersDeclaration: ts.Expression,
@@ -219,10 +185,6 @@
           `Host directive ${hostMeta.name} cannot be a component`));
     }
 
-<<<<<<< HEAD
-    validateHostDirectiveMappings('input', current, hostMeta, origin, diagnostics);
-    validateHostDirectiveMappings('output', current, hostMeta, origin, diagnostics);
-=======
     const requiredInputNames = Array.from(hostMeta.inputs)
                                    .filter(input => input.required)
                                    .map(input => input.classPropertyName);
@@ -231,7 +193,6 @@
         'input', current, hostMeta, origin, diagnostics,
         requiredInputNames.length > 0 ? new Set(requiredInputNames) : null);
     validateHostDirectiveMappings('output', current, hostMeta, origin, diagnostics, null);
->>>>>>> 3b863ddc
   }
 
   return diagnostics;
@@ -239,22 +200,12 @@
 
 function validateHostDirectiveMappings(
     bindingType: 'input'|'output', hostDirectiveMeta: HostDirectiveMeta, meta: DirectiveMeta,
-<<<<<<< HEAD
-    origin: ts.Expression, diagnostics: ts.DiagnosticWithLocation[]) {
-=======
     origin: ts.Expression, diagnostics: ts.DiagnosticWithLocation[],
     requiredBindings: Set<ClassPropertyName>|null) {
->>>>>>> 3b863ddc
   const className = meta.name;
   const hostDirectiveMappings =
       bindingType === 'input' ? hostDirectiveMeta.inputs : hostDirectiveMeta.outputs;
   const existingBindings = bindingType === 'input' ? meta.inputs : meta.outputs;
-<<<<<<< HEAD
-
-  for (const publicName in hostDirectiveMappings) {
-    if (hostDirectiveMappings.hasOwnProperty(publicName)) {
-      if (!existingBindings.hasBindingPropertyName(publicName)) {
-=======
   const exposedRequiredBindings = new Set<string>();
 
   for (const publicName in hostDirectiveMappings) {
@@ -262,21 +213,17 @@
       const bindings = existingBindings.getByBindingPropertyName(publicName);
 
       if (bindings === null) {
->>>>>>> 3b863ddc
         diagnostics.push(makeDiagnostic(
             ErrorCode.HOST_DIRECTIVE_UNDEFINED_BINDING,
             hostDirectiveMeta.directive.getOriginForDiagnostics(origin),
             `Directive ${className} does not have an ${bindingType} with a public name of ${
                 publicName}.`));
-<<<<<<< HEAD
-=======
       } else if (requiredBindings !== null) {
         for (const field of bindings) {
           if (requiredBindings.has(field.classPropertyName)) {
             exposedRequiredBindings.add(field.classPropertyName);
           }
         }
->>>>>>> 3b863ddc
       }
 
       const remappedPublicName = hostDirectiveMappings[publicName];
@@ -296,8 +243,6 @@
       }
     }
   }
-<<<<<<< HEAD
-=======
 
   if (requiredBindings !== null && requiredBindings.size !== exposedRequiredBindings.size) {
     const missingBindings: string[] = [];
@@ -318,7 +263,6 @@
         `Required ${bindingType}${missingBindings.length === 1 ? '' : 's'} ${
             missingBindings.join(', ')} from host directive ${className} must be exposed.`));
   }
->>>>>>> 3b863ddc
 }
 
 
