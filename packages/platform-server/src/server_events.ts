/**
 * @license
 * Copyright Google LLC All Rights Reserved.
 *
 * Use of this source code is governed by an MIT-style license that can be
 * found in the LICENSE file at https://angular.io/license
 */

import {DOCUMENT, ɵgetDOM as getDOM} from '@angular/common';
import {Inject, Injectable} from '@angular/core';

@Injectable()
export class ServerEventManagerPlugin /* extends EventManagerPlugin which is private */ {
  constructor(@Inject(DOCUMENT) private doc: any) {}

  // Handle all events on the server.
  supports(eventName: string) {
    return true;
  }

  addEventListener(element: HTMLElement, eventName: string, handler: Function): Function {
    return getDOM().onAndCancel(element, eventName, handler);
  }
<<<<<<< HEAD

  /**
   * @deprecated
   *
   * No longer being used in Ivy code. To be removed in version 14.
   *
   * 不再在 Ivy 代码中使用。要在版本 14 中删除。
   *
   */
  addGlobalEventListener(element: string, eventName: string, handler: Function): Function {
    const target: HTMLElement = getDOM().getGlobalEventTarget(this.doc, element);
    if (!target) {
      throw new Error(`Unsupported event target ${target} for event ${eventName}`);
    }
    return this.addEventListener(target, eventName, handler);
  }
=======
>>>>>>> 3b863ddc
}<|MERGE_RESOLUTION|>--- conflicted
+++ resolved
@@ -21,23 +21,4 @@
   addEventListener(element: HTMLElement, eventName: string, handler: Function): Function {
     return getDOM().onAndCancel(element, eventName, handler);
   }
-<<<<<<< HEAD
-
-  /**
-   * @deprecated
-   *
-   * No longer being used in Ivy code. To be removed in version 14.
-   *
-   * 不再在 Ivy 代码中使用。要在版本 14 中删除。
-   *
-   */
-  addGlobalEventListener(element: string, eventName: string, handler: Function): Function {
-    const target: HTMLElement = getDOM().getGlobalEventTarget(this.doc, element);
-    if (!target) {
-      throw new Error(`Unsupported event target ${target} for event ${eventName}`);
-    }
-    return this.addEventListener(target, eventName, handler);
-  }
-=======
->>>>>>> 3b863ddc
 }