/**
 * @license
 * Copyright Google LLC All Rights Reserved.
 *
 * Use of this source code is governed by an MIT-style license that can be
 * found in the LICENSE file at https://angular.io/license
 */
import {getFileSystem, PathManipulation} from '@angular/compiler-cli/private/localize';
import {ɵParsedTranslation} from '@angular/localize';
<<<<<<< HEAD
=======
import {NodePath, PluginObj, types as t} from '@babel/core';
>>>>>>> 3b863ddc

import {NodePath, PluginObj, types as t} from '../../babel_core';
import {Diagnostics} from '../../diagnostics';
import {buildCodeFrameError, buildLocalizeReplacement, isBabelParseError, isLocalize, translate, TranslatePluginOptions, unwrapMessagePartsFromLocalizeCall, unwrapSubstitutionsFromLocalizeCall} from '../../source_file_utils';

/**
 * Create a Babel plugin that can be used to do compile-time translation of `$localize` tagged
 * messages.
 *
 * 创建一个 Babel 插件，可用于对 `$localize` 标记消息进行编译时翻译。
 *
 * @publicApi used by CLI
 */
export function makeEs5TranslatePlugin(
    diagnostics: Diagnostics, translations: Record<string, ɵParsedTranslation>,
    {missingTranslation = 'error', localizeName = '$localize'}: TranslatePluginOptions = {},
    fs: PathManipulation = getFileSystem()): PluginObj {
  return {
    visitor: {
      CallExpression(callPath: NodePath<t.CallExpression>) {
        try {
          const calleePath = callPath.get('callee');
          if (isLocalize(calleePath, localizeName)) {
            const [messageParts] = unwrapMessagePartsFromLocalizeCall(callPath, fs);
            const [expressions] = unwrapSubstitutionsFromLocalizeCall(callPath, fs);
            const translated =
                translate(diagnostics, translations, messageParts, expressions, missingTranslation);
            callPath.replaceWith(buildLocalizeReplacement(translated[0], translated[1]));
          }
        } catch (e) {
          if (isBabelParseError(e)) {
            diagnostics.error(buildCodeFrameError(fs, callPath, e));
          } else {
            throw e;
          }
        }
      }
    }
  };
}<|MERGE_RESOLUTION|>--- conflicted
+++ resolved
@@ -7,20 +7,14 @@
  */
 import {getFileSystem, PathManipulation} from '@angular/compiler-cli/private/localize';
 import {ɵParsedTranslation} from '@angular/localize';
-<<<<<<< HEAD
-=======
 import {NodePath, PluginObj, types as t} from '@babel/core';
->>>>>>> 3b863ddc
 
-import {NodePath, PluginObj, types as t} from '../../babel_core';
 import {Diagnostics} from '../../diagnostics';
 import {buildCodeFrameError, buildLocalizeReplacement, isBabelParseError, isLocalize, translate, TranslatePluginOptions, unwrapMessagePartsFromLocalizeCall, unwrapSubstitutionsFromLocalizeCall} from '../../source_file_utils';
 
 /**
  * Create a Babel plugin that can be used to do compile-time translation of `$localize` tagged
  * messages.
- *
- * 创建一个 Babel 插件，可用于对 `$localize` 标记消息进行编译时翻译。
  *
  * @publicApi used by CLI
  */
