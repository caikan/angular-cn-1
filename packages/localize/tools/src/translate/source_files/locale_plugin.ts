/**
 * @license
 * Copyright Google LLC All Rights Reserved.
 *
 * Use of this source code is governed by an MIT-style license that can be
 * found in the LICENSE file at https://angular.io/license
 */
<<<<<<< HEAD
import {NodePath, PluginObj, types as t} from '../../babel_core';
=======
import {NodePath, PluginObj, types as t} from '@babel/core';

>>>>>>> 3b863ddc
import {isLocalize, TranslatePluginOptions} from '../../source_file_utils';

/**
 * This Babel plugin will replace the following code forms with a string literal containing the
 * given `locale`.
 *
 * 这个 Babel 插件将使用包含给定 `locale` 的字符串文字替换以下代码形式。
 *
 * * `$localize.locale`                                            -> `"locale"`
 *
 * * `typeof $localize !== "undefined" && $localize.locale`        -> `"locale"`
 *
 * * `xxx && typeof $localize !== "undefined" && $localize.locale` -> `"xxx && locale"`
 *
 * * `$localize.locale || default`                                 -> `"locale" || default`
 *
 * @param locale The name of the locale to inline into the code.
 *
 * 要内联到代码中的区域设置名称。
 *
 * @param options Additional options including the name of the `$localize` function.
 *
 * 其他选项，包括 `$localize` 函数的名称。
 *
 * @publicApi used by CLI
 */
export function makeLocalePlugin(
    locale: string, {localizeName = '$localize'}: TranslatePluginOptions = {}): PluginObj {
  return {
    visitor: {
      MemberExpression(expression: NodePath<t.MemberExpression>) {
        const obj = expression.get('object');
        if (!isLocalize(obj, localizeName)) {
          return;
        }
        const property = expression.get('property') as NodePath;
        if (!property.isIdentifier({name: 'locale'})) {
          return;
        }
        if (expression.parentPath.isAssignmentExpression() &&
            expression.parentPath.get('left') === expression) {
          return;
        }
        // Check for the `$localize.locale` being guarded by a check on the existence of
        // `$localize`.
        const parent = expression.parentPath;
        if (parent.isLogicalExpression({operator: '&&'}) && parent.get('right') === expression) {
          const left = parent.get('left');
          if (isLocalizeGuard(left, localizeName)) {
            // Replace `typeof $localize !== "undefined" && $localize.locale` with
            // `$localize.locale`
            parent.replaceWith(expression);
          } else if (
              left.isLogicalExpression({operator: '&&'}) &&
              isLocalizeGuard(left.get('right'), localizeName)) {
            // The `$localize` is part of a preceding logical AND.
            // Replace XXX && typeof $localize !== "undefined" && $localize.locale` with `XXX &&
            // $localize.locale`
            left.replaceWith(left.get('left'));
          }
        }
        // Replace the `$localize.locale` with the string literal
        expression.replaceWith(t.stringLiteral(locale));
      }
    }
  };
}

/**
 * Returns true if the expression one of:
 *
 * 如果表达式是以下之一，则返回 true：
 *
 * * `typeof $localize !== "undefined"`
 *
 * * `"undefined" !== typeof $localize`
 *
 * * `typeof $localize != "undefined"`
 *
 * * `"undefined" != typeof $localize`
 *
 * @param expression the expression to check
 *
 * 要检查的表达式
 *
 * @param localizeName the name of the `$localize` symbol
 *
 * `$localize` 符号的名称
 *
 */
function isLocalizeGuard(expression: NodePath, localizeName: string): boolean {
  if (!expression.isBinaryExpression() ||
      !(expression.node.operator === '!==' || expression.node.operator === '!=')) {
    return false;
  }
  const left = expression.get('left');
  const right = expression.get('right');

  return (left.isUnaryExpression({operator: 'typeof'}) &&
          isLocalize(left.get('argument'), localizeName) &&
          right.isStringLiteral({value: 'undefined'})) ||
      (right.isUnaryExpression({operator: 'typeof'}) &&
       isLocalize(right.get('argument'), localizeName) &&
       left.isStringLiteral({value: 'undefined'}));
}<|MERGE_RESOLUTION|>--- conflicted
+++ resolved
@@ -5,36 +5,21 @@
  * Use of this source code is governed by an MIT-style license that can be
  * found in the LICENSE file at https://angular.io/license
  */
-<<<<<<< HEAD
-import {NodePath, PluginObj, types as t} from '../../babel_core';
-=======
 import {NodePath, PluginObj, types as t} from '@babel/core';
 
->>>>>>> 3b863ddc
 import {isLocalize, TranslatePluginOptions} from '../../source_file_utils';
 
 /**
  * This Babel plugin will replace the following code forms with a string literal containing the
  * given `locale`.
  *
- * 这个 Babel 插件将使用包含给定 `locale` 的字符串文字替换以下代码形式。
- *
  * * `$localize.locale`                                            -> `"locale"`
- *
  * * `typeof $localize !== "undefined" && $localize.locale`        -> `"locale"`
- *
  * * `xxx && typeof $localize !== "undefined" && $localize.locale` -> `"xxx && locale"`
- *
  * * `$localize.locale || default`                                 -> `"locale" || default`
  *
  * @param locale The name of the locale to inline into the code.
- *
- * 要内联到代码中的区域设置名称。
- *
  * @param options Additional options including the name of the `$localize` function.
- *
- * 其他选项，包括 `$localize` 函数的名称。
- *
  * @publicApi used by CLI
  */
 export function makeLocalePlugin(
@@ -81,25 +66,13 @@
 
 /**
  * Returns true if the expression one of:
- *
- * 如果表达式是以下之一，则返回 true：
- *
  * * `typeof $localize !== "undefined"`
- *
  * * `"undefined" !== typeof $localize`
- *
  * * `typeof $localize != "undefined"`
- *
  * * `"undefined" != typeof $localize`
  *
  * @param expression the expression to check
- *
- * 要检查的表达式
- *
  * @param localizeName the name of the `$localize` symbol
- *
- * `$localize` 符号的名称
- *
  */
 function isLocalizeGuard(expression: NodePath, localizeName: string): boolean {
   if (!expression.isBinaryExpression() ||
