--- conflicted
+++ resolved
@@ -18,10 +18,7 @@
 import {Schema} from './schema';
 
 const localizeType = `@angular/localize`;
-<<<<<<< HEAD
-=======
 const localizeTripleSlashType = `/// <reference types="@angular/localize" />`;
->>>>>>> 3b863ddc
 
 function addTypeScriptConfigTypes(projectName: string): Rule {
   return async (host: Tree) => {
@@ -32,11 +29,7 @@
     }
 
     // We add the root workspace tsconfig for better IDE support.
-<<<<<<< HEAD
-    const tsConfigFiles = new Set<string>(['tsconfig.json']);
-=======
     const tsConfigFiles = new Set<string>();
->>>>>>> 3b863ddc
     for (const target of project.targets.values()) {
       switch (target.builder) {
         case Builders.Karma:
@@ -48,8 +41,6 @@
           }
 
           break;
-<<<<<<< HEAD
-=======
       }
 
       if (target.builder === Builders.Browser) {
@@ -57,7 +48,6 @@
         if (typeof value === 'string') {
           addTripleSlashType(host, value);
         }
->>>>>>> 3b863ddc
       }
     }
 
@@ -84,8 +74,6 @@
       json.modify(typesJsonPath, [...types, localizeType]);
     }
   };
-<<<<<<< HEAD
-=======
 }
 
 function addTripleSlashType(host: Tree, path: string): void {
@@ -93,7 +81,6 @@
   if (!content.includes(localizeTripleSlashType)) {
     host.overwrite(path, localizeTripleSlashType + '\n\n' + content);
   }
->>>>>>> 3b863ddc
 }
 
 function moveToDependencies(host: Tree, context: SchematicContext): void {
