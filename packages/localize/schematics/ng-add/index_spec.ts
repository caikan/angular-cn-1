/**
 * @license
 * Copyright Google LLC All Rights Reserved.
 *
 * Use of this source code is governed by an MIT-style license that can be
 * found in the LICENSE file at https://angular.io/license
 */

import {EmptyTree, Tree} from '@angular-devkit/schematics';
import {SchematicTestRunner} from '@angular-devkit/schematics/testing';
<<<<<<< HEAD
=======
import {runfiles} from '@bazel/runfiles';
>>>>>>> 3b863ddc
import ts from 'typescript';

interface TsConfig {
  compilerOptions?: ts.CompilerOptions;
}

describe('ng-add schematic', () => {
<<<<<<< HEAD
  const localizeType = '@angular/localize';
  const defaultOptions = {project: 'demo'};
  const schematicRunner =
      new SchematicTestRunner('@angular/localize', require.resolve('../collection.json'));
=======
  const localizeTripleSlashType = `/// <reference types="@angular/localize" />`;

  const defaultOptions = {project: 'demo'};
  const schematicRunner = new SchematicTestRunner(
      '@angular/localize', runfiles.resolvePackageRelative('../collection.json'));
>>>>>>> 3b863ddc
  let host: Tree;

  beforeEach(() => {
    host = new EmptyTree();

    host.create('package.json', JSON.stringify({
      'devDependencies': {
        // The default (according to `ng-add` in its package.json) is for `@angular/localize` to be
        // saved to `devDependencies`.
        '@angular/localize': '~0.0.0-PLACEHOLDER',
      },
    }));

<<<<<<< HEAD
=======
    host.create('main.ts', `
      import { enableProdMode } from '@angular/core';
      import { platformBrowserDynamic } from '@angular/platform-browser-dynamic';
    `);

>>>>>>> 3b863ddc
    host.create('angular.json', JSON.stringify({
      version: 1,
      projects: {
        'demo': {
          root: '',
          architect: {
            build: {
              builder: '@angular-devkit/build-angular:browser',
              options: {
<<<<<<< HEAD
=======
                main: './main.ts',
>>>>>>> 3b863ddc
                tsConfig: './tsconfig.app.json',
              },
            },
            test: {
              builder: '@angular-devkit/build-angular:karma',
              options: {
                tsConfig: './tsconfig.spec.json',
              },
            },
            server: {
              builder: '@angular-devkit/build-angular:server',
              options: {
                tsConfig: './tsconfig.server.json',
              },
            },
            unknown: {
              builder: '@custom-builder/build-angular:unknown',
              options: {
                tsConfig: './tsconfig.unknown.json',
              },
            },
          },
        },
      },
    }));
  });

<<<<<<< HEAD
  it(`should add '@angular/localize' in 'types' in the root level 'tsconfig.json'`, async () => {
    host.create('tsconfig.json', JSON.stringify({
      compilerOptions: {
        types: ['node'],
      },
    }));

    host = await schematicRunner.runSchematicAsync('ng-add', defaultOptions, host).toPromise();
    const {compilerOptions} = host.readJson('tsconfig.json') as TsConfig;
    const types = compilerOptions?.types;
    expect(types).toContain(localizeType);
    expect(types).toHaveSize(2);
  });

  it(`should not add '@angular/localize' in 'types' tsconfig when '@angular/localize/init' is present`,
     async () => {
       host.create('tsconfig.json', JSON.stringify({
         compilerOptions: {
           types: ['node', '@angular/localize/init'],
         },
       }));

       host = await schematicRunner.runSchematicAsync('ng-add', defaultOptions, host).toPromise();
       const {compilerOptions} = host.readJson('tsconfig.json') as TsConfig;
       const types = compilerOptions?.types;
       expect(types).not.toContain(localizeType);
       expect(types).toHaveSize(2);
     });


  it(`should not add '@angular/localize' in 'types' tsconfigs referenced in non official builders`,
=======
  it(`should add '@angular/localize' type reference in 'main.ts'`, async () => {
    host = await schematicRunner.runSchematic('ng-add', defaultOptions, host);
    expect(host.readText('main.ts')).toContain(localizeTripleSlashType);
  });

  it(`should not add '@angular/localize' type reference in 'main.ts' if already present`,
     async () => {
       const mainContentInput = `
      ${localizeTripleSlashType}
      import { enableProdMode } from '@angular/core';
    `;
       host.overwrite('main.ts', mainContentInput);
       host = await schematicRunner.runSchematic('ng-add', defaultOptions, host);
       expect(host.readText('main.ts')).toBe(mainContentInput);
     });

  it(`should not add '@angular/localize' in 'types' tsconfigs referenced in non official builders`,
     async () => {
       const tsConfig = JSON.stringify({
         compilerOptions: {
           types: ['node'],
         },
       });

       host.create('tsconfig.unknown.json', tsConfig);

       host = await schematicRunner.runSchematic('ng-add', defaultOptions, host);
       const {compilerOptions} = host.readJson('tsconfig.unknown.json') as TsConfig;
       const types = compilerOptions?.types;
       expect(types).not.toContain('@angular/localize');
       expect(types).toHaveSize(1);
     });

  it(`should add '@angular/localize' in 'types' tsconfigs referenced in browser builder`,
>>>>>>> 3b863ddc
     async () => {
       const tsConfig = JSON.stringify({
         compilerOptions: {
           types: ['node'],
         },
       });

<<<<<<< HEAD
       host.create('tsconfig.unknown.json', tsConfig);

       host = await schematicRunner.runSchematicAsync('ng-add', defaultOptions, host).toPromise();
       const {compilerOptions} = host.readJson('tsconfig.unknown.json') as TsConfig;
       const types = compilerOptions?.types;
       expect(types).not.toContain('@angular/localize');
       expect(types).toHaveSize(1);
     });

  it(`should add '@angular/localize' in 'types' tsconfigs referenced in browser builder`,
     async () => {
       const tsConfig = JSON.stringify({
         compilerOptions: {
           types: ['node'],
         },
       });

       host.create('tsconfig.app.json', tsConfig);

       host = await schematicRunner.runSchematicAsync('ng-add', defaultOptions, host).toPromise();
=======
       host.create('tsconfig.app.json', tsConfig);

       host = await schematicRunner.runSchematic('ng-add', defaultOptions, host);
>>>>>>> 3b863ddc
       const {compilerOptions} = host.readJson('tsconfig.app.json') as TsConfig;
       const types = compilerOptions?.types;
       expect(types).toContain('@angular/localize');
       expect(types).toHaveSize(2);
     });


  it(`should add '@angular/localize' in 'types' tsconfigs referenced in karma builder`,
     async () => {
       const tsConfig = JSON.stringify({
         compilerOptions: {
           types: ['node'],
         },
       });

       host.create('tsconfig.spec.json', tsConfig);

<<<<<<< HEAD
       host = await schematicRunner.runSchematicAsync('ng-add', defaultOptions, host).toPromise();
=======
       host = await schematicRunner.runSchematic('ng-add', defaultOptions, host);
>>>>>>> 3b863ddc
       const {compilerOptions} = host.readJson('tsconfig.spec.json') as TsConfig;
       const types = compilerOptions?.types;
       expect(types).toContain('@angular/localize');
       expect(types).toHaveSize(2);
     });

  it(`should add '@angular/localize' in 'types' tsconfigs referenced in server builder`,
     async () => {
       const tsConfig = JSON.stringify({
         compilerOptions: {},
       });

       host.create('tsconfig.server.json', tsConfig);

<<<<<<< HEAD
       host = await schematicRunner.runSchematicAsync('ng-add', defaultOptions, host).toPromise();
=======
       host = await schematicRunner.runSchematic('ng-add', defaultOptions, host);
>>>>>>> 3b863ddc
       const {compilerOptions} = host.readJson('tsconfig.server.json') as TsConfig;
       const types = compilerOptions?.types;
       expect(types).toContain('@angular/localize');
       expect(types).toHaveSize(1);
     });

  it('should add package to `dependencies` if `useAtRuntime` is `true`', async () => {
<<<<<<< HEAD
    host = await schematicRunner
               .runSchematicAsync('ng-add', {...defaultOptions, useAtRuntime: true}, host)
               .toPromise();
=======
    host =
        await schematicRunner.runSchematic('ng-add', {...defaultOptions, useAtRuntime: true}, host);
>>>>>>> 3b863ddc

    const {devDependencies, dependencies} = host.readJson('/package.json') as {
      devDependencies: {[key: string]: string};
      dependencies: {[key: string]: string};
    };
    expect(dependencies?.['@angular/localize']).toBe('~0.0.0-PLACEHOLDER');
    expect(devDependencies?.['@angular/localize']).toBeUndefined();
  });
});<|MERGE_RESOLUTION|>--- conflicted
+++ resolved
@@ -8,10 +8,7 @@
 
 import {EmptyTree, Tree} from '@angular-devkit/schematics';
 import {SchematicTestRunner} from '@angular-devkit/schematics/testing';
-<<<<<<< HEAD
-=======
 import {runfiles} from '@bazel/runfiles';
->>>>>>> 3b863ddc
 import ts from 'typescript';
 
 interface TsConfig {
@@ -19,18 +16,11 @@
 }
 
 describe('ng-add schematic', () => {
-<<<<<<< HEAD
-  const localizeType = '@angular/localize';
-  const defaultOptions = {project: 'demo'};
-  const schematicRunner =
-      new SchematicTestRunner('@angular/localize', require.resolve('../collection.json'));
-=======
   const localizeTripleSlashType = `/// <reference types="@angular/localize" />`;
 
   const defaultOptions = {project: 'demo'};
   const schematicRunner = new SchematicTestRunner(
       '@angular/localize', runfiles.resolvePackageRelative('../collection.json'));
->>>>>>> 3b863ddc
   let host: Tree;
 
   beforeEach(() => {
@@ -44,14 +34,11 @@
       },
     }));
 
-<<<<<<< HEAD
-=======
     host.create('main.ts', `
       import { enableProdMode } from '@angular/core';
       import { platformBrowserDynamic } from '@angular/platform-browser-dynamic';
     `);
 
->>>>>>> 3b863ddc
     host.create('angular.json', JSON.stringify({
       version: 1,
       projects: {
@@ -61,10 +48,7 @@
             build: {
               builder: '@angular-devkit/build-angular:browser',
               options: {
-<<<<<<< HEAD
-=======
                 main: './main.ts',
->>>>>>> 3b863ddc
                 tsConfig: './tsconfig.app.json',
               },
             },
@@ -92,39 +76,6 @@
     }));
   });
 
-<<<<<<< HEAD
-  it(`should add '@angular/localize' in 'types' in the root level 'tsconfig.json'`, async () => {
-    host.create('tsconfig.json', JSON.stringify({
-      compilerOptions: {
-        types: ['node'],
-      },
-    }));
-
-    host = await schematicRunner.runSchematicAsync('ng-add', defaultOptions, host).toPromise();
-    const {compilerOptions} = host.readJson('tsconfig.json') as TsConfig;
-    const types = compilerOptions?.types;
-    expect(types).toContain(localizeType);
-    expect(types).toHaveSize(2);
-  });
-
-  it(`should not add '@angular/localize' in 'types' tsconfig when '@angular/localize/init' is present`,
-     async () => {
-       host.create('tsconfig.json', JSON.stringify({
-         compilerOptions: {
-           types: ['node', '@angular/localize/init'],
-         },
-       }));
-
-       host = await schematicRunner.runSchematicAsync('ng-add', defaultOptions, host).toPromise();
-       const {compilerOptions} = host.readJson('tsconfig.json') as TsConfig;
-       const types = compilerOptions?.types;
-       expect(types).not.toContain(localizeType);
-       expect(types).toHaveSize(2);
-     });
-
-
-  it(`should not add '@angular/localize' in 'types' tsconfigs referenced in non official builders`,
-=======
   it(`should add '@angular/localize' type reference in 'main.ts'`, async () => {
     host = await schematicRunner.runSchematic('ng-add', defaultOptions, host);
     expect(host.readText('main.ts')).toContain(localizeTripleSlashType);
@@ -159,25 +110,6 @@
      });
 
   it(`should add '@angular/localize' in 'types' tsconfigs referenced in browser builder`,
->>>>>>> 3b863ddc
-     async () => {
-       const tsConfig = JSON.stringify({
-         compilerOptions: {
-           types: ['node'],
-         },
-       });
-
-<<<<<<< HEAD
-       host.create('tsconfig.unknown.json', tsConfig);
-
-       host = await schematicRunner.runSchematicAsync('ng-add', defaultOptions, host).toPromise();
-       const {compilerOptions} = host.readJson('tsconfig.unknown.json') as TsConfig;
-       const types = compilerOptions?.types;
-       expect(types).not.toContain('@angular/localize');
-       expect(types).toHaveSize(1);
-     });
-
-  it(`should add '@angular/localize' in 'types' tsconfigs referenced in browser builder`,
      async () => {
        const tsConfig = JSON.stringify({
          compilerOptions: {
@@ -187,12 +119,7 @@
 
        host.create('tsconfig.app.json', tsConfig);
 
-       host = await schematicRunner.runSchematicAsync('ng-add', defaultOptions, host).toPromise();
-=======
-       host.create('tsconfig.app.json', tsConfig);
-
        host = await schematicRunner.runSchematic('ng-add', defaultOptions, host);
->>>>>>> 3b863ddc
        const {compilerOptions} = host.readJson('tsconfig.app.json') as TsConfig;
        const types = compilerOptions?.types;
        expect(types).toContain('@angular/localize');
@@ -210,11 +137,7 @@
 
        host.create('tsconfig.spec.json', tsConfig);
 
-<<<<<<< HEAD
-       host = await schematicRunner.runSchematicAsync('ng-add', defaultOptions, host).toPromise();
-=======
        host = await schematicRunner.runSchematic('ng-add', defaultOptions, host);
->>>>>>> 3b863ddc
        const {compilerOptions} = host.readJson('tsconfig.spec.json') as TsConfig;
        const types = compilerOptions?.types;
        expect(types).toContain('@angular/localize');
@@ -229,11 +152,7 @@
 
        host.create('tsconfig.server.json', tsConfig);
 
-<<<<<<< HEAD
-       host = await schematicRunner.runSchematicAsync('ng-add', defaultOptions, host).toPromise();
-=======
        host = await schematicRunner.runSchematic('ng-add', defaultOptions, host);
->>>>>>> 3b863ddc
        const {compilerOptions} = host.readJson('tsconfig.server.json') as TsConfig;
        const types = compilerOptions?.types;
        expect(types).toContain('@angular/localize');
@@ -241,14 +160,8 @@
      });
 
   it('should add package to `dependencies` if `useAtRuntime` is `true`', async () => {
-<<<<<<< HEAD
-    host = await schematicRunner
-               .runSchematicAsync('ng-add', {...defaultOptions, useAtRuntime: true}, host)
-               .toPromise();
-=======
     host =
         await schematicRunner.runSchematic('ng-add', {...defaultOptions, useAtRuntime: true}, host);
->>>>>>> 3b863ddc
 
     const {devDependencies, dependencies} = host.readJson('/package.json') as {
       devDependencies: {[key: string]: string};
