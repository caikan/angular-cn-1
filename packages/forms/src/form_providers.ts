--- conflicted
+++ resolved
@@ -94,33 +94,21 @@
    * 一个配置选项对象
    *
    * * `warnOnNgModelWithFormControl` Configures when to emit a warning when an `ngModel`
-<<<<<<< HEAD
-   *   binding is used with reactive form directives.
-   *
-   *   `warnOnNgModelWithFormControl` 配置了当 `ngModel`
-   * 绑定与响应式表单指令一起使用时，发出警告的时机。
-   *
+   * binding is used with reactive form directives.
+   * * `callSetDisabledState` Configures whether to `always` call `setDisabledState`, which is more
+   * correct, or to only call it `whenDisabled`, which is the legacy behavior.
    */
   static withConfig(opts: {
-    /**
+                    /**
      * @deprecated as of v6
      *
      * 从 v6 开始
      *
      */
-    warnOnNgModelWithFormControl: 'never'|'once'|'always'
-  }): ModuleWithProviders<ReactiveFormsModule> {
-=======
-   * binding is used with reactive form directives.
-   * * `callSetDisabledState` Configures whether to `always` call `setDisabledState`, which is more
-   * correct, or to only call it `whenDisabled`, which is the legacy behavior.
-   */
-  static withConfig(opts: {
-                    /** @deprecated as of v6 */ warnOnNgModelWithFormControl?: 'never'|'once'|
+    warnOnNgModelWithFormControl?: 'never'|'once'|
                                                                             'always',
                     callSetDisabledState?: SetDisabledStateOption,
                     }): ModuleWithProviders<ReactiveFormsModule> {
->>>>>>> cfd87027
     return {
       ngModule: ReactiveFormsModule,
       providers: [
