/**
 * @license
 * Copyright Google Inc. All Rights Reserved.
 *
 * Use of this source code is governed by an MIT-style license that can be
 * found in the LICENSE file at https://angular.io/license
 */

import {Directive, EventEmitter, Host, Inject, Input, OnChanges, OnDestroy, Optional, Output, Self, SimpleChanges, forwardRef} from '@angular/core';

import {FormControl, FormHooks} from '../model';
import {NG_ASYNC_VALIDATORS, NG_VALIDATORS} from '../validators';

import {AbstractFormGroupDirective} from './abstract_form_group_directive';
import {ControlContainer} from './control_container';
import {ControlValueAccessor, NG_VALUE_ACCESSOR} from './control_value_accessor';
import {NgControl} from './ng_control';
import {NgForm} from './ng_form';
import {NgModelGroup} from './ng_model_group';
import {composeAsyncValidators, composeValidators, controlPath, isPropertyUpdated, selectValueAccessor, setUpControl} from './shared';
import {TemplateDrivenErrors} from './template_driven_errors';
import {AsyncValidator, AsyncValidatorFn, Validator, ValidatorFn} from './validators';

export const formControlBinding: any = {
  provide: NgControl,
  useExisting: forwardRef(() => NgModel)
};

/**
 * `ngModel` forces an additional change detection run when its inputs change:
 * E.g.:
 *
 * 当输入发生变化时，`ngModel` 会强制运行额外的变更检测，比如：
 * ```
 * <div>{{myModel.valid}}</div>
 * <input [(ngModel)]="myValue" #myModel="ngModel">
 * ```
 * I.e. `ngModel` can export itself on the element and then be used in the template.
 * Normally, this would result in expressions before the `input` that use the exported directive
 * to have and old value as they have been
 * dirty checked before. As this is a very common case for `ngModel`, we added this second change
 * detection run.
 *
 * 也就是说，`ngModel` 可以把它自己导出到元素上，然后在模板中使用它。
 * 通常，这将导致这个 `input` 前面的表达式中使用指令中的旧值，因为刚才它们已经完成了变更检测。
 * 由于在 `ngModel` 中这是一种很常见的情况，所以我们额外执行了一次变更检测。
 *
 * Notes:
 *
 * 注意：
 *
 * - this is just one extra run no matter how many `ngModel` have been changed.
 *
 *   不管有多少个 `ngModel` 发生了变化，都只会有一轮额外的变更检测。
 *
 * - this is a general problem when using `exportAs` for directives!
 *
 *   当在指令中使用 `exportAs` 时，这是一个常见问题！
 *
 */
const resolvedPromise = Promise.resolve(null);

/**
 * @description
 *
 * Creates a `FormControl` instance from a domain model and binds it
 * to a form control element.
 *
 * 根据领域对象创建一个 `FormControl` 实例，并把它绑定到一个表单控件元素上。
 *
 * The `FormControl` instance will track the value, user interaction, and
 * validation status of the control and keep the view synced with the model. If used
 * within a parent form, the directive will also register itself with the form as a child
 * control.
 *
 * 这个 `FormControl` 实例将会跟踪值、用户交互和控件的验证状态，以保持视图与模型的同步。
 * 如果用在某个父表单中，该指令还会把自己注册为这个父表单的子控件。
 *
 * This directive can be used by itself or as part of a larger form. All you need is the
 * `ngModel` selector to activate it.
 *
 * 这个指令可以单独使用，也可以用作一个大表单的一部分。你所要做的一切就是用 `ngModel` 选择器来激活它。
 *
 * It accepts a domain model as an optional `Input`. If you have a one-way binding
 * to `ngModel` with `[]` syntax, changing the value of the domain model in the component
 * class will set the value in the view. If you have a two-way binding with `[()]` syntax
 * (also known as 'banana-box syntax'), the value in the UI will always be synced back to
 * the domain model in your class as well.
 *
 * 它可以接受一个领域模型作为可选的 `Input`。如果使用 `[]` 语法来单向绑定到 `ngModel`，那么在组件类中修改领域模型将会更新视图中的值。
 * 如果使用 `[()]` 语法来双向绑定到 `ngModel`，那么视图中值的变化同样会随时同步回组件类中的领域模型。
 *
 * If you wish to inspect the properties of the associated `FormControl` (like
 * validity state), you can also export the directive into a local template variable using
 * `ngModel` as the key (ex: `#myVar="ngModel"`). You can then access the control using the
 * directive's `control` property, but most properties you'll need (like `valid` and `dirty`)
 * will fall through to the control anyway, so you can access them directly. You can see a
 * full list of properties directly available in `AbstractControlDirective`.
 *
 * 如果你希望查看与 `FormControl` 相关的属性（比如校验状态），你也可以使用 `ngModel` 作为键，把该指令导出到一个局部模板变量中（如：`#myVar="ngModel"`）。
 * 你也可以使用该指令的 `control` 属性来访问此控件，实际上你要用到的大多数属性（如 `valid` 和 `dirty`）都会委托给该控件，这样你就可以直接访问这些属性了。
 * 你可以在 `AbstractControlDirective` 中直接查看这些属性的完整列表。
 *
 * The following is an example of a simple standalone control using `ngModel`:
 *
 * 下面是一个在简单的独立控件中使用 `ngModel` 的例子：
 *
 * {@example forms/ts/simpleNgModel/simple_ng_model_example.ts region='Component'}
 *
 * When using the `ngModel` within `<form>` tags, you'll also need to supply a `name` attribute
 * so that the control can be registered with the parent form under that name.
 *
 * 当在 `<form>` 标签中使用 `ngModel` 时，你还需要提供一个 `name` 属性，以便该控件可以使用这个名字把自己注册到父表单中。
 *
 * It's worth noting that in the context of a parent form, you often can skip one-way or
 * two-way binding because the parent form will sync the value for you. You can access
 * its properties by exporting it into a local template variable using `ngForm` (ex:
 * `#f="ngForm"`). Then you can pass it where it needs to go on submit.
 *
 * 不用太关注父表单的上下文，你通常可以忽略它的单向或双向绑定，因为这个父表单将会为你同步该值。
 * 你可以使用 `ngForm` 把它导出给一个模板局部变量（如 `#f="ngForm"`），以访问它的属性。
 * 然后你就可以在提交时把它传给任何需要它的地方了。
 *
 * If you do need to populate initial values into your form, using a one-way binding for
 * `ngModel` tends to be sufficient as long as you use the exported form's value rather
 * than the domain model's value on submit.
 *
 * 如果你只是要为表单设置初始值，对 `ngModel` 使用单向绑定就够了。在提交时，你可以使用从表单导出的值，而不必使用领域模型的值。
 *
 * Take a look at an example of using `ngModel` within a form:
 *
 * 来看一个在表单中使用 `ngModel` 的例子：
 *
 * {@example forms/ts/simpleForm/simple_form_example.ts region='Component'}
 *
 * To see `ngModel` examples with different form control types, see:
 *
 * 要查看不同空间类型的 `ngModel` 范例，参见：
 *
 * * Radio buttons: `RadioControlValueAccessor`
 *
 *   单选按钮组：`RadioControlValueAccessor`
 *
 * * Selects: `SelectControlValueAccessor`
 *
<<<<<<< HEAD
 *   下拉框：`SelectControlValueAccessor`
 *
 * **npm package**: `@angular/forms`
 *
 * **npm 包**: `@angular/forms`
 *
 * **NgModule**: `FormsModule`
 *
 *
=======
 * @ngModule FormsModule
>>>>>>> 331989ce
 */
@Directive({
  selector: '[ngModel]:not([formControlName]):not([formControl])',
  providers: [formControlBinding],
  exportAs: 'ngModel'
})
export class NgModel extends NgControl implements OnChanges,
    OnDestroy {
  public readonly control: FormControl = new FormControl();
  /** @internal */
  _registered = false;
  viewModel: any;

  // TODO(issue/24571): remove '!'.
  @Input() name !: string;
  // TODO(issue/24571): remove '!'.
  @Input('disabled') isDisabled !: boolean;
  @Input('ngModel') model: any;

  /**
   * Options object for this `ngModel` instance. You can configure the following properties:
   *
   * 当前 `ngModel` 实例的配置对象。你可以配置下列属性：
   *
   * **name**: An alternative to setting the name attribute on the form control element.
   * Sometimes, especially with custom form components, the name attribute might be used
   * as an `@Input` property for a different purpose. In cases like these, you can configure
   * the `ngModel` name through this option.
   *
   * **name**：设置这个表单控件元素名的一个替代方案。有时候，特别是在自定义表单控件上，name 属性可能被作为 `@Input` 属性用作其它目的。
   * 这时，你就可以通过该选项来配置 `ngModel` 的名字。
   *
   * ```html
   * <form>
   *   <my-person-control name="Nancy" ngModel [ngModelOptions]="{name: 'user'}">
   *   </my-person-control>
   * </form>
   * <!-- form value: {user: ''} -->
   * ```
   *
   * **standalone**: Defaults to false. If this is set to true, the `ngModel` will not
   * register itself with its parent form, and will act as if it's not in the form. This
   * can be handy if you have form meta-controls, a.k.a. form elements nested in
   * the `<form>` tag that control the display of the form, but don't contain form data.
   *
   * **standalone**：默认为 `false`。如果设置为 `true`，那么 `ngModel` 就不会把自己注册到它的父表单上，其行为就像它没有在表单中一样。
   * 如果要使用表单元控件，这会很方便。表单元控件是指嵌在 `<form>` 标签中的表单元素，它控制表单的显示，但不包含表单数据。
   *
   * ```html
   * <form>
   *   <input name="login" ngModel placeholder="Login">
   *   <input type="checkbox" ngModel [ngModelOptions]="{standalone: true}"> Show more options?
   * </form>
   * <!-- form value: {login: ''} -->
   * ```
   *
   * **updateOn**: Defaults to `'change'`. Defines the event upon which the form control
   * value and validity will update. Also accepts `'blur'` and `'submit'`.
   *
   * **updateOn**：默认为 `'change'`。用来定义该何时更新表单控件的值和有效性。其它有效值为：`'blur'` 和 `'submit'`。
   *
   * ```html
   * <input [(ngModel)]="firstName" [ngModelOptions]="{updateOn: 'blur'}">
   * ```
   *
   */
  // TODO(issue/24571): remove '!'.
  @Input('ngModelOptions')
  options !: {name?: string, standalone?: boolean, updateOn?: FormHooks};

  @Output('ngModelChange') update = new EventEmitter();

  constructor(@Optional() @Host() parent: ControlContainer,
              @Optional() @Self() @Inject(NG_VALIDATORS) validators: Array<Validator|ValidatorFn>,
              @Optional() @Self() @Inject(NG_ASYNC_VALIDATORS) asyncValidators: Array<AsyncValidator|AsyncValidatorFn>,
              @Optional() @Self() @Inject(NG_VALUE_ACCESSOR)
              valueAccessors: ControlValueAccessor[]) {
                super();
                this._parent = parent;
                this._rawValidators = validators || [];
                this._rawAsyncValidators = asyncValidators || [];
                this.valueAccessor = selectValueAccessor(this, valueAccessors);
              }

              ngOnChanges(changes: SimpleChanges) {
                this._checkForErrors();
                if (!this._registered) this._setUpControl();
                if ('isDisabled' in changes) {
                  this._updateDisabled(changes);
                }

                if (isPropertyUpdated(changes, this.viewModel)) {
                  this._updateValue(this.model);
                  this.viewModel = this.model;
                }
              }

              ngOnDestroy(): void { this.formDirective && this.formDirective.removeControl(this); }

              get path(): string[] {
                return this._parent ? controlPath(this.name, this._parent) : [this.name];
              }

              get formDirective(): any { return this._parent ? this._parent.formDirective : null; }

              get validator(): ValidatorFn|null { return composeValidators(this._rawValidators); }

              get asyncValidator(): AsyncValidatorFn|null {
                return composeAsyncValidators(this._rawAsyncValidators);
              }

              viewToModelUpdate(newValue: any): void {
                this.viewModel = newValue;
                this.update.emit(newValue);
              }

              private _setUpControl(): void {
                this._setUpdateStrategy();
                this._isStandalone() ? this._setUpStandalone() :
                                       this.formDirective.addControl(this);
                this._registered = true;
              }

              private _setUpdateStrategy(): void {
                if (this.options && this.options.updateOn != null) {
                  this.control._updateOn = this.options.updateOn;
                }
              }

              private _isStandalone(): boolean {
                return !this._parent || !!(this.options && this.options.standalone);
              }

              private _setUpStandalone(): void {
                setUpControl(this.control, this);
                this.control.updateValueAndValidity({emitEvent: false});
              }

              private _checkForErrors(): void {
                if (!this._isStandalone()) {
                  this._checkParentType();
                }
                this._checkName();
              }

              private _checkParentType(): void {
                if (!(this._parent instanceof NgModelGroup) &&
                    this._parent instanceof AbstractFormGroupDirective) {
                  TemplateDrivenErrors.formGroupNameException();
                } else if (
                    !(this._parent instanceof NgModelGroup) && !(this._parent instanceof NgForm)) {
                  TemplateDrivenErrors.modelParentException();
                }
              }

              private _checkName(): void {
                if (this.options && this.options.name) this.name = this.options.name;

                if (!this._isStandalone() && !this.name) {
                  TemplateDrivenErrors.missingNameException();
                }
              }

              private _updateValue(value: any): void {
                resolvedPromise.then(
                    () => { this.control.setValue(value, {emitViewToModelChange: false}); });
              }

              private _updateDisabled(changes: SimpleChanges) {
                const disabledValue = changes['isDisabled'].currentValue;

                const isDisabled =
                    disabledValue === '' || (disabledValue && disabledValue !== 'false');

                resolvedPromise.then(() => {
                  if (isDisabled && !this.control.disabled) {
                    this.control.disable();
                  } else if (!isDisabled && this.control.disabled) {
                    this.control.enable();
                  }
                });
              }
}<|MERGE_RESOLUTION|>--- conflicted
+++ resolved
@@ -143,19 +143,9 @@
  *
  * * Selects: `SelectControlValueAccessor`
  *
-<<<<<<< HEAD
  *   下拉框：`SelectControlValueAccessor`
  *
- * **npm package**: `@angular/forms`
- *
- * **npm 包**: `@angular/forms`
- *
- * **NgModule**: `FormsModule`
- *
- *
-=======
  * @ngModule FormsModule
->>>>>>> 331989ce
  */
 @Directive({
   selector: '[ngModel]:not([formControlName]):not([formControl])',
