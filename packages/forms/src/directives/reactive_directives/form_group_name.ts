--- conflicted
+++ resolved
@@ -38,7 +38,8 @@
  * looks for a `FormGroup` registered with that name in the parent
  * `FormGroup` instance you passed into `FormGroupDirective`.
  *
- * 它接受嵌套的字符串名称 `FormGroup` 链接，并寻找使用这个名字在你传给 `FormGroupDirective` 的父 `FormGroup` 实例中注册的 `FormGroup`。
+ * 它接受嵌套的字符串名称 `FormGroup` 链接，并寻找使用这个名字在你传给 `FormGroupDirective` 的父
+ * `FormGroup` 实例中注册的 `FormGroup`。
  *
  * Use nested form groups to validate a sub-group of a
  * form separately from the rest or to group the values of certain
@@ -54,13 +55,9 @@
  *
  * ### Access the group by name
  *
-<<<<<<< HEAD
  * ### 按名称访问组
  *
- * The following example uses the {@link AbstractControl#get get} method to access the
-=======
  * The following example uses the `AbstractControl.get` method to access the
->>>>>>> f25ac4ae
  * associated `FormGroup`
  *
  * 下面的示例使用 {@link AbstractControl#get get} 方法访问关联的 `FormGroup`
@@ -71,13 +68,9 @@
  *
  * ### Access individual controls in the group
  *
-<<<<<<< HEAD
  * ### 访问组中的各个控件
  *
- * The following example uses the {@link AbstractControl#get get} method to access
-=======
  * The following example uses the `AbstractControl.get` method to access
->>>>>>> f25ac4ae
  * individual controls within the group using dot syntax.
  *
  * 下面的示例使用 {@link AbstractControl#get get} 方法使用点语法访问组中的各个控件。
@@ -93,7 +86,8 @@
  * The following example registers a nested *name* `FormGroup` within an existing `FormGroup`,
  * and provides methods to retrieve the nested `FormGroup` and individual controls.
  *
- * 下面的示例在现有 `FormGroup` 注册一个嵌套*名称*的 `FormGroup` ，并提供检索嵌套 `FormGroup` 和各个控件的方法。
+ * 下面的示例在现有 `FormGroup` 注册一个嵌套*名称*的 `FormGroup` ，并提供检索嵌套 `FormGroup`
+ * 和各个控件的方法。
  *
  * {@example forms/ts/nestedFormGroup/nested_form_group_example.ts region='Component'}
  *
@@ -111,7 +105,9 @@
    * while the numerical form allows for form groups to be bound
    * to indices when iterating over groups in a `FormArray`.
    *
-   * 跟踪绑定到此指令的 `FormGroup` 名称。该名称对应于父 `FormGroup` 或 `FormArray` 中的键名。接受字符串或数字形式的名称。字符串形式的名称对于单个表单很有用，而数字形式则允许在 `FormArray` 组上进行迭代时将表单组绑定到索引。
+   * 跟踪绑定到此指令的 `FormGroup` 名称。该名称对应于父 `FormGroup` 或 `FormArray`
+   * 中的键名。接受字符串或数字形式的名称。字符串形式的名称对于单个表单很有用，而数字形式则允许在
+   * `FormArray` 组上进行迭代时将表单组绑定到索引。
    *
    */
   // TODO(issue/24571): remove '!'.
@@ -157,7 +153,8 @@
  * will look for a `FormArray` registered with that name in the parent
  * `FormGroup` instance you passed into `FormGroupDirective`.
  *
- * 它接受你要链接的嵌套 `FormArray` 的字符串名称，并寻找使用这个名字在你传给 `FormGroupDirective` 的父 `FormGroup` 实例中注册的 `FormGroup`。
+ * 它接受你要链接的嵌套 `FormArray` 的字符串名称，并寻找使用这个名字在你传给 `FormGroupDirective`
+ * 的父 `FormGroup` 实例中注册的 `FormGroup`。
  *
  * @see [Reactive Forms Guide](guide/reactive-forms)
  *
@@ -190,7 +187,9 @@
    * while the numerical form allows for form arrays to be bound
    * to indices when iterating over arrays in a `FormArray`.
    *
-   * 跟踪绑定到指令 `FormArray` 的名称。该名称对应于父 `FormGroup` 或 `FormArray` 中的键名。接受字符串或数字形式的名称。字符串形式的名称对于单个表单很有用，而数字形式则允许在 `FormArray` 数组上进行迭代时将表单数组绑定到索引。
+   * 跟踪绑定到指令 `FormArray` 的名称。该名称对应于父 `FormGroup` 或 `FormArray`
+   * 中的键名。接受字符串或数字形式的名称。字符串形式的名称对于单个表单很有用，而数字形式则允许在
+   * `FormArray` 数组上进行迭代时将表单数组绑定到索引。
    *
    */
   // TODO(issue/24571): remove '!'.
