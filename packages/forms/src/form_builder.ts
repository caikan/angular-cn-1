/**
 * @license
 * Copyright Google LLC All Rights Reserved.
 *
 * Use of this source code is governed by an MIT-style license that can be
 * found in the LICENSE file at https://angular.io/license
 */

import {inject, Injectable} from '@angular/core';

import {AsyncValidatorFn, ValidatorFn} from './directives/validators';
import {ReactiveFormsModule} from './form_providers';
import {AbstractControl, AbstractControlOptions, FormHooks} from './model/abstract_model';
import {FormArray, UntypedFormArray} from './model/form_array';
import {FormControl, FormControlOptions, FormControlState, UntypedFormControl} from './model/form_control';
import {FormGroup, FormRecord, UntypedFormGroup} from './model/form_group';

function isAbstractControlOptions(options: AbstractControlOptions|{[key: string]: any}|null|
                                  undefined): options is AbstractControlOptions {
  return !!options &&
      ((options as AbstractControlOptions).asyncValidators !== undefined ||
       (options as AbstractControlOptions).validators !== undefined ||
       (options as AbstractControlOptions).updateOn !== undefined);
}

/**
 * The union of all validator types that can be accepted by a ControlConfig.
 */
type ValidatorConfig = ValidatorFn|AsyncValidatorFn|ValidatorFn[]|AsyncValidatorFn[];

/**
 * The compiler may not always be able to prove that the elements of the control config are a tuple
 * (i.e. occur in a fixed order). This slightly looser type is used for inference, to catch cases
 * where the compiler cannot prove order and position.
 *
 * For example, consider the simple case `fb.group({foo: ['bar', Validators.required]})`. The
 * compiler will infer this as an array, not as a tuple.
 */
type PermissiveControlConfig<T> = Array<T|FormControlState<T>|ValidatorConfig>;

/**
 * Helper type to allow the compiler to accept [XXXX, { updateOn: string }] as a valid shorthand
 * argument for .group()
 */
interface PermissiveAbstractControlOptions extends Omit<AbstractControlOptions, 'updateOn'> {
  updateOn?: string;
}

/**
 * ControlConfig<T> is a tuple containing a value of type T, plus optional validators and async
 * validators.
 *
 * 控制配置<T>是一个包含 T 类型的值的元组，以及可选的验证器和异步验证器。
 *
 * @publicApi
 */
export type ControlConfig<T> = [T|FormControlState<T>, (ValidatorFn|(ValidatorFn[]))?, (AsyncValidatorFn|AsyncValidatorFn[])?];

// Disable clang-format to produce clearer formatting for this multiline type.
// clang-format off

/**
 * FormBuilder accepts values in various container shapes, as well as raw values.
 * Element returns the appropriate corresponding model class, given the container T.
 * The flag N, if not never, makes the resulting `FormControl` have N in its type.
 *
 * FormBuilder 接受各种容器形状的值以及原始值。在给定容器 T 的情况下，Element 会返回适当的对应模型类。标志 N（如果不是永远）会使结果 `FormControl` 的类型具有 N 。
 *
 */
export type ɵElement<T, N extends null> =
  // The `extends` checks are wrapped in arrays in order to prevent TypeScript from applying type unions
  // through the distributive conditional type. This is the officially recommended solution:
  // https://www.typescriptlang.org/docs/handbook/2/conditional-types.html#distributive-conditional-types
  //
  // Identify FormControl container types.
  [T] extends [FormControl<infer U>] ? FormControl<U> :
  // Or FormControl containers that are optional in their parent group.
  [T] extends [FormControl<infer U>|undefined] ? FormControl<U> :
  // FormGroup containers.
  [T] extends [FormGroup<infer U>] ? FormGroup<U> :
  // Optional FormGroup containers.
  [T] extends [FormGroup<infer U>|undefined] ? FormGroup<U> :
  // FormRecord containers.
  [T] extends [FormRecord<infer U>] ? FormRecord<U> :
  // Optional FormRecord containers.
  [T] extends [FormRecord<infer U>|undefined] ? FormRecord<U> :
  // FormArray containers.
  [T] extends [FormArray<infer U>] ? FormArray<U> :
  // Optional FormArray containers.
  [T] extends [FormArray<infer U>|undefined] ? FormArray<U> :
  // Otherwise unknown AbstractControl containers.
  [T] extends [AbstractControl<infer U>] ? AbstractControl<U> :
  // Optional AbstractControl containers.
  [T] extends [AbstractControl<infer U>|undefined] ? AbstractControl<U> :
  // FormControlState object container, which produces a nullable control.
  [T] extends [FormControlState<infer U>] ? FormControl<U|N> :
  // A ControlConfig tuple, which produces a nullable control.
  [T] extends [PermissiveControlConfig<infer U>] ? FormControl<Exclude<U, ValidatorConfig| PermissiveAbstractControlOptions>|N> :
  FormControl<T|N>;

// clang-format on

/**
 * @description
 * Creates an `AbstractControl` from a user-specified configuration.
 *
 * 使用用户指定的配置创建 `AbstractControl`。
 *
 * The `FormBuilder` provides syntactic sugar that shortens creating instances of a
 * `FormControl`, `FormGroup`, or `FormArray`. It reduces the amount of boilerplate needed to
 * build complex forms.
 *
 * `FormBuilder` 提供了一个语法糖，以简化 `FormControl`、`FormGroup` 或 `FormArray` 实例的创建过程。
 * 它会减少构建复杂表单时所需的样板代码的数量。
 *
 * @see [Reactive Forms Guide](guide/reactive-forms)
 *
 * [响应式表单](/guide/reactive-forms)
 *
 * @publicApi
 */
@Injectable({providedIn: ReactiveFormsModule})
export class FormBuilder {
  private useNonNullable: boolean = false;

  /**
   * @description
   *
   * Returns a FormBuilder in which automatically constructed
   *
   * 返回一个 FormBuilder ，在其中自动构造
   *
   * @see FormControl} elements
   * have `{nonNullable: true}` and are non-nullable.
   *
   * FormControl} 元素具有 `{nonNullable: true}` 并且不可为 null。
   *
   * **Constructing non-nullable controls**
   *
   * **构建不可为空的控件**
   *
   * When constructing a control, it will be non-nullable, and will reset to its initial value.
   *
   * 构造控件时，它将是不可为空的，并将重置为其初始值。
   *
   * ```ts
   * let nnfb = new FormBuilder().nonNullable;
   * let name = nnfb.control('Alex'); // FormControl<string>
   * name.reset();
   * console.log(name); // 'Alex'
   * ```
   *
   * **Constructing non-nullable groups or arrays**
   *
   * **构造不可为空的组或数组**
   *
   * When constructing a group or array, all automatically created inner controls will be
   * non-nullable, and will reset to their initial values.
   *
   * 构造组或数组时，所有自动创建的内部控件都将不可为空，并将重置为它们的初始值。
   *
   * ```ts
   * let nnfb = new FormBuilder().nonNullable;
   * let name = nnfb.group({who: 'Alex'}); // FormGroup<{who: FormControl<string>}>
   * name.reset();
   * console.log(name); // {who: 'Alex'}
   * ```
   *
   * **Constructing *nullable* fields on groups or arrays**
   *
   * **在组或数组上构造可以为*空*的字段**
   *
   * It is still possible to have a nullable field. In particular, any `FormControl` which is
   * *already* constructed will not be altered. For example:
   *
   * 仍然可以有一个可以为 null 的字段。特别是，任何*已经*构建的 `FormControl` 都不会被更改。例如：
   *
   * ```ts
   * let nnfb = new FormBuilder().nonNullable;
   * // FormGroup<{who: FormControl<string|null>}>
   * let name = nnfb.group({who: new FormControl('Alex')});
   * name.reset(); console.log(name); // {who: null}
   * ```
   *
   * Because the inner control is constructed explicitly by the caller, the builder has
   * no control over how it is created, and cannot exclude the `null`.
   *
   * 因为内部控件是由调用者显式构造的，所以构建器无法控制它的创建方式，并且不能排除 `null` 。
   *
   */
  get nonNullable(): NonNullableFormBuilder {
    const nnfb = new FormBuilder();
    nnfb.useNonNullable = true;
    return nnfb as NonNullableFormBuilder;
  }

  /**
   * @description
<<<<<<< HEAD
   *
   * Construct a new `FormGroup` instance. Accepts a single generic argument, which is an object
=======
   * Constructs a new `FormGroup` instance. Accepts a single generic argument, which is an object
>>>>>>> cfd87027
   * containing all the keys and corresponding inner control types.
   *
   * 构造一个新的 `FormGroup` 实例。接受单个泛型参数，该参数是包含所有键和对应的内部控件类型的对象。
   *
   * @param controls A collection of child controls. The key for each child is the name
   * under which it is registered.
   *
   * 一组子控件。每个 key 就是注册进来的控件的名字。
   *
   * @param options Configuration options object for the `FormGroup`. The object should have the
   * `AbstractControlOptions` type and might contain the following fields:
   *
   * `FormGroup` 的配置选项对象。该对象应该具有 `AbstractControlOptions` 类型，并可能包含以下字段：
   *
   * * `validators`: A synchronous validator function, or an array of validator functions.
   *
   *   `validators` ：同步验证器函数或验证器函数数组。
   *
   * * `asyncValidators`: A single async validator or array of async validator functions.
   *
   *   `asyncValidators` ：单个异步验证器或异步验证器函数数组。
   *
   * * `updateOn`: The event upon which the control should be updated (options: 'change' | 'blur'
   *   | submit').
   *
   *   `updateOn` ：应该更新控件的事件（选项： 'change' | 'blur' | submit'）。
   *
   */
  group<T extends {}>(
      controls: T,
      options?: AbstractControlOptions|null,
      ): FormGroup<{[K in keyof T]: ɵElement<T[K], null>}>;

  /**
   * @description
   * Constructs a new `FormGroup` instance.
   *
   * 构造一个新的 `FormGroup` 实例。
   * @deprecated This API is not typesafe and can result in issues with Closure Compiler renaming.
   * Use the `FormBuilder#group` overload with `AbstractControlOptions` instead.
   * Note that `AbstractControlOptions` expects `validators` and `asyncValidators` to be valid
   * validators. If you have custom validators, make sure their validation function parameter is
   * `AbstractControl` and not a sub-class, such as `FormGroup`. These functions will be called
   * with an object of type `AbstractControl` and that cannot be automatically downcast to a
   * subclass, so TypeScript sees this as an error. For example, change the `(group: FormGroup) =>
   * ValidationErrors|null` signature to be `(group: AbstractControl) => ValidationErrors|null`.
   *
   * 此 api 不是类型安全的，可能会导致 Closure Compiler 重命名时出现问题。应该改用
   * `FormBuilder#group` 的接受 `AbstractControlOptions` 的重载形式。
   * @param controls A record of child controls. The key for each child is the name
   * under which the control is registered.
   *
   * 子控件的集合。每个子控件的键就是其注册名称。
   * @param options Configuration options object for the `FormGroup`. The legacy configuration
   * object consists of:
   *
   * `FormGroup` 配置选项对象。旧的配置对象包括：
   *
   * * `validator`: A synchronous validator function, or an array of validator functions.
   *
   *   `validator`：一个同步验证器函数或其数组。
   *
   * * `asyncValidator`: A single async validator or array of async validator functions
   *   Note: the legacy format is deprecated and might be removed in one of the next major versions
   *   of Angular.
   *
   *     `asyncValidator` ：单个异步验证器或异步验证器函数数组。注意：不推荐使用旧格式，并且会在
   *   Angular 的后面的某个主要版本中将其删除。
   *
   */
  group(
      controls: {[key: string]: any},
      options: {[key: string]: any},
      ): FormGroup;

  group(controls: {[key: string]: any}, options: AbstractControlOptions|{[key: string]:
                                                                             any}|null = null):
      FormGroup {
    const reducedControls = this._reduceControls(controls);
    let newOptions: FormControlOptions = {};
    if (isAbstractControlOptions(options)) {
      // `options` are `AbstractControlOptions`
      newOptions = options;
    } else if (options !== null) {
      // `options` are legacy form group options
      newOptions.validators = (options as any).validator;
      newOptions.asyncValidators = (options as any).asyncValidator;
    }
    return new FormGroup(reducedControls, newOptions);
  }

  /**
   * @description
   * Constructs a new `FormRecord` instance. Accepts a single generic argument, which is an object
   * containing all the keys and corresponding inner control types.
   *
   * @param controls A collection of child controls. The key for each child is the name
   * under which it is registered.
   *
   * @param options Configuration options object for the `FormRecord`. The object should have the
   * `AbstractControlOptions` type and might contain the following fields:
   * * `validators`: A synchronous validator function, or an array of validator functions.
   * * `asyncValidators`: A single async validator or array of async validator functions.
   * * `updateOn`: The event upon which the control should be updated (options: 'change' | 'blur'
   * | submit').
   */
  record<T>(controls: {[key: string]: T}, options: AbstractControlOptions|null = null):
      FormRecord<ɵElement<T, null>> {
    const reducedControls = this._reduceControls(controls);
    // Cast to `any` because the inferred types are not as specific as Element.
    return new FormRecord(reducedControls, options) as any;
  }

  /**
   * @deprecated
   *
   * Use `nonNullable` instead.
   *
   * 改用 `nonNullable` 。
   *
   */
  control<T>(formState: T|FormControlState<T>, opts: FormControlOptions&{
    initialValueIsDefault: true
  }): FormControl<T>;

  control<T>(formState: T|FormControlState<T>, opts: FormControlOptions&{nonNullable: true}):
      FormControl<T>;

  /**
   * @deprecated
   *
   * When passing an `options` argument, the `asyncValidator` argument has no effect.
   *
   * 传递 `options` 参数时，`asyncValidator` 参数无效。
   *
   */
  control<T>(
      formState: T|FormControlState<T>, opts: FormControlOptions,
      asyncValidator: AsyncValidatorFn|AsyncValidatorFn[]): FormControl<T|null>;

  control<T>(
      formState: T|FormControlState<T>,
      validatorOrOpts?: ValidatorFn|ValidatorFn[]|FormControlOptions|null,
      asyncValidator?: AsyncValidatorFn|AsyncValidatorFn[]|null): FormControl<T|null>;

  /**
   * @description
   * Constructs a new `FormControl` with the given state, validators and options. Sets
   * `{nonNullable: true}` in the options to get a non-nullable control. Otherwise, the
   * control will be nullable. Accepts a single generic argument, which is the type  of the
   * control's value.
   *
   * 构建一个新的 `FormControl` 实例。
   *
   * @param formState Initializes the control with an initial state value, or
   * with an object that contains both a value and a disabled status.
   *
   * 使用一个初始值或一个定义了初始值和禁用状态的对象初始化该控件。
   *
   * @param validatorOrOpts A synchronous validator function, or an array of
   * such functions, or a `FormControlOptions` object that contains
   * validation functions and a validation trigger.
   *
   * 一个同步验证器函数或其数组，或者一个包含验证器函数和验证触发器的 `AbstractControlOptions`
   * 对象。
   *
   * @param asyncValidator A single async validator or array of async validator
   * functions.
   *
   * 一个异步验证器函数或其数组。
   *
   * @usageNotes
   *
   * ### Initialize a control as disabled
   *
   * ### 把控件初始化为禁用状态
   *
   * The following example returns a control with an initial value in a disabled state.
   *
   * 下面的例子返回一个带有初始值并已禁用的控件。
   *
   * <code-example path="forms/ts/formBuilder/form_builder_example.ts" region="disabled-control">
   * </code-example>
   */
  control<T>(
      formState: T|FormControlState<T>,
      validatorOrOpts?: ValidatorFn|ValidatorFn[]|FormControlOptions|null,
      asyncValidator?: AsyncValidatorFn|AsyncValidatorFn[]|null): FormControl {
    let newOptions: FormControlOptions = {};
    if (!this.useNonNullable) {
      return new FormControl(formState, validatorOrOpts, asyncValidator);
    }
    if (isAbstractControlOptions(validatorOrOpts)) {
      // If the second argument is options, then they are copied.
      newOptions = validatorOrOpts;
    } else {
      // If the other arguments are validators, they are copied into an options object.
      newOptions.validators = validatorOrOpts;
      newOptions.asyncValidators = asyncValidator;
    }
    return new FormControl<T>(formState, {...newOptions, nonNullable: true});
  }

  /**
   * Constructs a new `FormArray` from the given array of configurations,
   * validators and options. Accepts a single generic argument, which is the type of each control
   * inside the array.
   *
   * 构造一个新的 `FormArray` 实例。
   *
   * @param controls An array of child controls or control configs. Each child control is given an
   *     index when it is registered.
   *
   * 一个子控件数组。每个子控件的 key 都是它在数组中的索引。
   *
   * @param validatorOrOpts A synchronous validator function, or an array of such functions, or an
   *     `AbstractControlOptions` object that contains
   * validation functions and a validation trigger.
   *
   * 一个同步验证器函数或其数组，或者一个包含验证器函数和验证触发器的 `AbstractControlOptions`
   * 对象。
   *
   * @param asyncValidator A single async validator or array of async validator functions.
   *
   * 一个异步验证器函数或其数组。
   */
  array<T>(
      controls: Array<T>, validatorOrOpts?: ValidatorFn|ValidatorFn[]|AbstractControlOptions|null,
      asyncValidator?: AsyncValidatorFn|AsyncValidatorFn[]|null): FormArray<ɵElement<T, null>> {
    const createdControls = controls.map(c => this._createControl(c));
    // Cast to `any` because the inferred types are not as specific as Element.
    return new FormArray(createdControls, validatorOrOpts, asyncValidator) as any;
  }

  /** @internal */
  _reduceControls<T>(controls:
                         {[k: string]: T|ControlConfig<T>|FormControlState<T>|AbstractControl<T>}):
      {[key: string]: AbstractControl} {
    const createdControls: {[key: string]: AbstractControl} = {};
    Object.keys(controls).forEach(controlName => {
      createdControls[controlName] = this._createControl(controls[controlName]);
    });
    return createdControls;
  }

  /** @internal */
  _createControl<T>(controls: T|FormControlState<T>|ControlConfig<T>|FormControl<T>|
                    AbstractControl<T>): FormControl<T>|FormControl<T|null>|AbstractControl<T> {
    if (controls instanceof FormControl) {
      return controls as FormControl<T>;
    } else if (controls instanceof AbstractControl) {  // A control; just return it
      return controls;
    } else if (Array.isArray(controls)) {  // ControlConfig Tuple
      const value: T|FormControlState<T> = controls[0];
      const validator: ValidatorFn|ValidatorFn[]|null = controls.length > 1 ? controls[1]! : null;
      const asyncValidator: AsyncValidatorFn|AsyncValidatorFn[]|null =
          controls.length > 2 ? controls[2]! : null;
      return this.control<T>(value, validator, asyncValidator);
    } else {  // T or FormControlState<T>
      return this.control<T>(controls);
    }
  }
}

/**
 * @description
 *
 * `NonNullableFormBuilder` is similar to {@link FormBuilder}, but automatically constructed
 * {@link FormControl} elements have `{nonNullable: true}` and are non-nullable.
 *
 * `NonNullableFormBuilder` 类似于 {@link FormBuilder} ，但自动构造的 {@link FormControl} 元素具有
 * `{nonNullable: true}` 并且不可为空。
 *
 * @publicApi
 */
@Injectable({
  providedIn: ReactiveFormsModule,
  useFactory: () => inject(FormBuilder).nonNullable,
})
export abstract class NonNullableFormBuilder {
  /**
   * Similar to `FormBuilder#group`, except any implicitly constructed `FormControl`
   * will be non-nullable (i.e. it will have `nonNullable` set to true). Note
   * that already-constructed controls will not be altered.
   *
   * 类似于 `FormBuilder#group` ，只是任何隐式构造的 `FormControl` 都将是不可空的（即它将
   * `nonNullable` 设置为 true）。请注意，已经构建的控件不会被更改。
   *
   */
  abstract group<T extends {}>(
      controls: T,
      options?: AbstractControlOptions|null,
      ): FormGroup<{[K in keyof T]: ɵElement<T[K], never>}>;

  /**
   * Similar to `FormBuilder#record`, except any implicitly constructed `FormControl`
   * will be non-nullable (i.e. it will have `nonNullable` set to true). Note
   * that already-constructed controls will not be altered.
   */
  abstract record<T>(
      controls: {[key: string]: T},
      options?: AbstractControlOptions|null,
      ): FormRecord<ɵElement<T, never>>;

  /**
   * Similar to `FormBuilder#array`, except any implicitly constructed `FormControl`
   * will be non-nullable (i.e. it will have `nonNullable` set to true). Note
   * that already-constructed controls will not be altered.
   *
   * 类似于 `FormBuilder#array` ，只是任何隐式构造的 `FormControl` 都将是不可为空的（即它将
   * `nonNullable` 设置为 true）。请注意，已经构建的控件不会被更改。
   *
   */
  abstract array<T>(
      controls: Array<T>, validatorOrOpts?: ValidatorFn|ValidatorFn[]|AbstractControlOptions|null,
      asyncValidator?: AsyncValidatorFn|AsyncValidatorFn[]|null): FormArray<ɵElement<T, never>>;

  /**
   * Similar to `FormBuilder#control`, except this overridden version of `control` forces
   * `nonNullable` to be `true`, resulting in the control always being non-nullable.
   *
   * 类似于 `FormBuilder#control` ，只是此 `control` 的覆盖版本会强制 `nonNullable` 为 `true`
   * ，导致控件始终不可为空。
   *
   */
  abstract control<T>(
      formState: T|FormControlState<T>,
      validatorOrOpts?: ValidatorFn|ValidatorFn[]|AbstractControlOptions|null,
      asyncValidator?: AsyncValidatorFn|AsyncValidatorFn[]|null): FormControl<T>;
}

/**
 * UntypedFormBuilder is the same as @see FormBuilder, but it provides untyped controls.
 *
 * UntypedFormBuilder 与 @see FormBuilder 相同，但它提供了无类型的控件。
 *
 */
@Injectable({providedIn: ReactiveFormsModule})
export class UntypedFormBuilder extends FormBuilder {
  /**
   * Like `FormBuilder#group`, except the resulting group is untyped.
   *
   * 与 `FormBuilder#group` 一样，只是结果组是无类型的。
   *
   */
  override group(
      controlsConfig: {[key: string]: any},
      options?: AbstractControlOptions|null,
      ): UntypedFormGroup;

  /**
   * @deprecated
   *
   * This API is not typesafe and can result in issues with Closure Compiler renaming.
   * Use the `FormBuilder#group` overload with `AbstractControlOptions` instead.
   *
   * 此 API 不是类型安全的，可能会导致 Closure Compiler 重命名问题。改用带有
   * `AbstractControlOptions` 的 `FormBuilder#group` 重载。
   *
   */
  override group(
      controlsConfig: {[key: string]: any},
      options: {[key: string]: any},
      ): UntypedFormGroup;

  override group(
      controlsConfig: {[key: string]: any},
      options: AbstractControlOptions|{[key: string]: any}|null = null): UntypedFormGroup {
    return super.group(controlsConfig, options);
  }

  /**
   * Like `FormBuilder#control`, except the resulting control is untyped.
   *
   * 与 `FormBuilder#control` 一样，只是结果控件是无类型的。
   *
   */
  override control(
      formState: any, validatorOrOpts?: ValidatorFn|ValidatorFn[]|FormControlOptions|null,
      asyncValidator?: AsyncValidatorFn|AsyncValidatorFn[]|null): UntypedFormControl {
    return super.control(formState, validatorOrOpts, asyncValidator);
  }

  /**
   * Like `FormBuilder#array`, except the resulting array is untyped.
   *
   * 与 `FormBuilder#array` 一样，只是结果数组是无类型的。
   *
   */
  override array(
      controlsConfig: any[],
      validatorOrOpts?: ValidatorFn|ValidatorFn[]|AbstractControlOptions|null,
      asyncValidator?: AsyncValidatorFn|AsyncValidatorFn[]|null): UntypedFormArray {
    return super.array(controlsConfig, validatorOrOpts, asyncValidator);
  }
}<|MERGE_RESOLUTION|>--- conflicted
+++ resolved
@@ -196,12 +196,8 @@
 
   /**
    * @description
-<<<<<<< HEAD
-   *
-   * Construct a new `FormGroup` instance. Accepts a single generic argument, which is an object
-=======
+   *
    * Constructs a new `FormGroup` instance. Accepts a single generic argument, which is an object
->>>>>>> cfd87027
    * containing all the keys and corresponding inner control types.
    *
    * 构造一个新的 `FormGroup` 实例。接受单个泛型参数，该参数是包含所有键和对应的内部控件类型的对象。
