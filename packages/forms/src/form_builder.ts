/**
 * @license
 * Copyright Google LLC All Rights Reserved.
 *
 * Use of this source code is governed by an MIT-style license that can be
 * found in the LICENSE file at https://angular.io/license
 */

import {inject, Injectable} from '@angular/core';

import {AsyncValidatorFn, ValidatorFn} from './directives/validators';
import {AbstractControl, AbstractControlOptions, FormHooks} from './model/abstract_model';
import {FormArray, UntypedFormArray} from './model/form_array';
import {FormControl, FormControlOptions, FormControlState, UntypedFormControl} from './model/form_control';
import {FormGroup, FormRecord, UntypedFormGroup} from './model/form_group';

function isAbstractControlOptions(options: AbstractControlOptions|{[key: string]: any}|null|
                                  undefined): options is AbstractControlOptions {
  return !!options &&
      ((options as AbstractControlOptions).asyncValidators !== undefined ||
       (options as AbstractControlOptions).validators !== undefined ||
       (options as AbstractControlOptions).updateOn !== undefined);
}

/**
 * The union of all validator types that can be accepted by a ControlConfig.
 *
 * ControlConfig 可以接受的所有验证器类型的联合。
 *
 */
type ValidatorConfig = ValidatorFn|AsyncValidatorFn|ValidatorFn[]|AsyncValidatorFn[];

/**
 * The compiler may not always be able to prove that the elements of the control config are a tuple
 * (i.e. occur in a fixed order). This slightly looser type is used for inference, to catch cases
 * where the compiler cannot prove order and position.
 *
 * 编译器可能并不总是能够证明控制配置的元素是元组（即以固定的顺序出现）。这种稍微宽松的类型用于推理，以捕获编译器无法证明顺序和位置的情况。
 *
 * For example, consider the simple case `fb.group({foo: ['bar', Validators.required]})`. The
 * compiler will infer this as an array, not as a tuple.
 *
 * 例如，考虑简单的情况 `fb.group({foo: ['bar', Validators.required]})` 。编译器会将其推断为数组，而不是元组。
 *
 */
type PermissiveControlConfig<T> = Array<T|FormControlState<T>|ValidatorConfig>;

/**
 * Helper type to allow the compiler to accept [XXXX, { updateOn: string }] as a valid shorthand
 * argument for .group()
<<<<<<< HEAD
 *
 * 允许编译器接受[XXXX，{ updateOn: string }][XXXX, { updateOn: string }]作为 .group() 的有效速记参数的帮助器类型
 *
=======
>>>>>>> 3b863ddc
 */
interface PermissiveAbstractControlOptions extends Omit<AbstractControlOptions, 'updateOn'> {
  updateOn?: string;
}

/**
 * ControlConfig<T> is a tuple containing a value of type T, plus optional validators and async
 * validators.
 *
 * 控制配置<T>是一个包含 T 类型的值的元组，以及可选的验证器和异步验证器。
 *
 * @publicApi
 */
export type ControlConfig<T> = [T|FormControlState<T>, (ValidatorFn|(ValidatorFn[]))?, (AsyncValidatorFn|AsyncValidatorFn[])?];

// Disable clang-format to produce clearer formatting for this multiline type.
// clang-format off

/**
 * FormBuilder accepts values in various container shapes, as well as raw values.
 * Element returns the appropriate corresponding model class, given the container T.
 * The flag N, if not never, makes the resulting `FormControl` have N in its type.
 *
 * FormBuilder 接受各种容器形状的值以及原始值。在给定容器 T 的情况下，Element 会返回适当的对应模型类。标志 N（如果不是永远）会使结果 `FormControl` 的类型具有 N 。
 *
 */
export type ɵElement<T, N extends null> =
  // The `extends` checks are wrapped in arrays in order to prevent TypeScript from applying type unions
  // through the distributive conditional type. This is the officially recommended solution:
  // https://www.typescriptlang.org/docs/handbook/2/conditional-types.html#distributive-conditional-types
  //
  // Identify FormControl container types.
  [T] extends [FormControl<infer U>] ? FormControl<U> :
  // Or FormControl containers that are optional in their parent group.
  [T] extends [FormControl<infer U>|undefined] ? FormControl<U> :
  // FormGroup containers.
  [T] extends [FormGroup<infer U>] ? FormGroup<U> :
  // Optional FormGroup containers.
  [T] extends [FormGroup<infer U>|undefined] ? FormGroup<U> :
  // FormRecord containers.
  [T] extends [FormRecord<infer U>] ? FormRecord<U> :
  // Optional FormRecord containers.
  [T] extends [FormRecord<infer U>|undefined] ? FormRecord<U> :
  // FormArray containers.
  [T] extends [FormArray<infer U>] ? FormArray<U> :
  // Optional FormArray containers.
  [T] extends [FormArray<infer U>|undefined] ? FormArray<U> :
  // Otherwise unknown AbstractControl containers.
  [T] extends [AbstractControl<infer U>] ? AbstractControl<U> :
  // Optional AbstractControl containers.
  [T] extends [AbstractControl<infer U>|undefined] ? AbstractControl<U> :
  // FormControlState object container, which produces a nullable control.
  [T] extends [FormControlState<infer U>] ? FormControl<U|N> :
  // A ControlConfig tuple, which produces a nullable control.
  [T] extends [PermissiveControlConfig<infer U>] ? FormControl<Exclude<U, ValidatorConfig| PermissiveAbstractControlOptions>|N> :
  FormControl<T|N>;

// clang-format on

/**
 * @description
 * Creates an `AbstractControl` from a user-specified configuration.
 *
 * 使用用户指定的配置创建 `AbstractControl`。
 *
 * The `FormBuilder` provides syntactic sugar that shortens creating instances of a
 * `FormControl`, `FormGroup`, or `FormArray`. It reduces the amount of boilerplate needed to
 * build complex forms.
 *
 * `FormBuilder` 提供了一个语法糖，以简化 `FormControl`、`FormGroup` 或 `FormArray` 实例的创建过程。
 * 它会减少构建复杂表单时所需的样板代码的数量。
 *
 * @see [Reactive Forms Guide](guide/reactive-forms)
 *
 * [响应式表单](/guide/reactive-forms)
 *
 * @publicApi
 */
@Injectable({providedIn: 'root'})
export class FormBuilder {
  private useNonNullable: boolean = false;

  /**
   * @description
<<<<<<< HEAD
   *
   * Returns a FormBuilder in which automatically constructed
   *
   * 返回一个 FormBuilder ，在其中自动构造
   *
   * @see FormControl} elements
=======
   * Returns a FormBuilder in which automatically constructed `FormControl` elements
>>>>>>> 3b863ddc
   * have `{nonNullable: true}` and are non-nullable.
   *
   * FormControl} 元素具有 `{nonNullable: true}` 并且不可为 null。
   *
   * **Constructing non-nullable controls**
   *
   * **构建不可为空的控件**
   *
   * When constructing a control, it will be non-nullable, and will reset to its initial value.
   *
   * 构造控件时，它将是不可为空的，并将重置为其初始值。
   *
   * ```ts
   * let nnfb = new FormBuilder().nonNullable;
   * let name = nnfb.control('Alex'); // FormControl<string>
   * name.reset();
   * console.log(name); // 'Alex'
   * ```
   *
   * **Constructing non-nullable groups or arrays**
   *
   * **构造不可为空的组或数组**
   *
   * When constructing a group or array, all automatically created inner controls will be
   * non-nullable, and will reset to their initial values.
   *
   * 构造组或数组时，所有自动创建的内部控件都将不可为空，并将重置为它们的初始值。
   *
   * ```ts
   * let nnfb = new FormBuilder().nonNullable;
   * let name = nnfb.group({who: 'Alex'}); // FormGroup<{who: FormControl<string>}>
   * name.reset();
   * console.log(name); // {who: 'Alex'}
   * ```
   *
   * **Constructing *nullable* fields on groups or arrays**
   *
   * **在组或数组上构造可以为*空*的字段**
   *
   * It is still possible to have a nullable field. In particular, any `FormControl` which is
   * *already* constructed will not be altered. For example:
   *
   * 仍然可以有一个可以为 null 的字段。特别是，任何*已经*构建的 `FormControl` 都不会被更改。例如：
   *
   * ```ts
   * let nnfb = new FormBuilder().nonNullable;
   * // FormGroup<{who: FormControl<string|null>}>
   * let name = nnfb.group({who: new FormControl('Alex')});
   * name.reset(); console.log(name); // {who: null}
   * ```
   *
   * Because the inner control is constructed explicitly by the caller, the builder has
   * no control over how it is created, and cannot exclude the `null`.
   *
   * 因为内部控件是由调用者显式构造的，所以构建器无法控制它的创建方式，并且不能排除 `null` 。
   *
   */
  get nonNullable(): NonNullableFormBuilder {
    const nnfb = new FormBuilder();
    nnfb.useNonNullable = true;
    return nnfb as NonNullableFormBuilder;
  }

  /**
   * @description
   *
   * Constructs a new `FormGroup` instance. Accepts a single generic argument, which is an object
   * containing all the keys and corresponding inner control types.
   *
   * 构造一个新的 `FormGroup` 实例。接受单个泛型参数，该参数是包含所有键和对应的内部控件类型的对象。
   *
   * @param controls A collection of child controls. The key for each child is the name
   * under which it is registered.
   *
   * 一组子控件。每个 key 就是注册进来的控件的名字。
   *
   * @param options Configuration options object for the `FormGroup`. The object should have the
   * `AbstractControlOptions` type and might contain the following fields:
   *
   * `FormGroup` 的配置选项对象。该对象应该具有 `AbstractControlOptions` 类型，并可能包含以下字段：
   *
   * * `validators`: A synchronous validator function, or an array of validator functions.
   *
   *   `validators` ：同步验证器函数或验证器函数数组。
   *
   * * `asyncValidators`: A single async validator or array of async validator functions.
   *
   *   `asyncValidators` ：单个异步验证器或异步验证器函数数组。
   *
   * * `updateOn`: The event upon which the control should be updated (options: 'change' | 'blur'
   *   | submit').
   *
   *   `updateOn` ：应该更新控件的事件（选项： 'change' | 'blur' | submit'）。
   *
   */
  group<T extends {}>(
      controls: T,
      options?: AbstractControlOptions|null,
      ): FormGroup<{[K in keyof T]: ɵElement<T[K], null>}>;

  /**
   * @description
   * Constructs a new `FormGroup` instance.
   *
   * 构造一个新的 `FormGroup` 实例。
   * @deprecated This API is not typesafe and can result in issues with Closure Compiler renaming.
   * Use the `FormBuilder#group` overload with `AbstractControlOptions` instead.
   * Note that `AbstractControlOptions` expects `validators` and `asyncValidators` to be valid
   * validators. If you have custom validators, make sure their validation function parameter is
   * `AbstractControl` and not a sub-class, such as `FormGroup`. These functions will be called
   * with an object of type `AbstractControl` and that cannot be automatically downcast to a
   * subclass, so TypeScript sees this as an error. For example, change the `(group: FormGroup) =>
   * ValidationErrors|null` signature to be `(group: AbstractControl) => ValidationErrors|null`.
   *
   * 此 api 不是类型安全的，可能会导致 Closure Compiler 重命名时出现问题。应该改用
   * `FormBuilder#group` 的接受 `AbstractControlOptions` 的重载形式。
   * @param controls A record of child controls. The key for each child is the name
   * under which the control is registered.
   *
   * 子控件的集合。每个子控件的键就是其注册名称。
   * @param options Configuration options object for the `FormGroup`. The legacy configuration
   * object consists of:
   *
   * `FormGroup` 配置选项对象。旧的配置对象包括：
   *
   * * `validator`: A synchronous validator function, or an array of validator functions.
   *
   *   `validator`：一个同步验证器函数或其数组。
   *
   * * `asyncValidator`: A single async validator or array of async validator functions
   *   Note: the legacy format is deprecated and might be removed in one of the next major versions
   *   of Angular.
   *
   *   `asyncValidator` ：单个异步验证器或异步验证器函数数组。注意：不推荐使用旧格式，并且会在
   *   Angular 的后面的某个主要版本中将其删除。
   *
   */
  group(
      controls: {[key: string]: any},
      options: {[key: string]: any},
      ): FormGroup;

  group(controls: {[key: string]: any}, options: AbstractControlOptions|{[key: string]:
                                                                             any}|null = null):
      FormGroup {
    const reducedControls = this._reduceControls(controls);
    let newOptions: FormControlOptions = {};
    if (isAbstractControlOptions(options)) {
      // `options` are `AbstractControlOptions`
      newOptions = options;
    } else if (options !== null) {
      // `options` are legacy form group options
      newOptions.validators = (options as any).validator;
      newOptions.asyncValidators = (options as any).asyncValidator;
    }
    return new FormGroup(reducedControls, newOptions);
  }

  /**
   * @description
   *
   * Constructs a new `FormRecord` instance. Accepts a single generic argument, which is an object
   * containing all the keys and corresponding inner control types.
   *
   * 构造一个新的 `FormRecord` 实例。接受单个泛型参数，该参数是包含所有键和对应的内部控件类型的对象。
   *
   * @param controls A collection of child controls. The key for each child is the name
   * under which it is registered.
   *
   * 子控件的集合。每个子项的键是它注册的名称。
   *
   * @param options Configuration options object for the `FormRecord`. The object should have the
   * `AbstractControlOptions` type and might contain the following fields:
   *
   * `FormRecord` 的配置选项对象。该对象应该具有 `AbstractControlOptions` 类型，并可能包含以下字段：
   *
   * * `validators`: A synchronous validator function, or an array of validator functions.
   *
   *   `validators` ：同步验证器函数或验证器函数数组。
   *
   * * `asyncValidators`: A single async validator or array of async validator functions.
   *
   *   `asyncValidators` ：单个异步验证器或异步验证器函数数组。
   *
   * * `updateOn`: The event upon which the control should be updated (options: 'change' | 'blur'
   *   | submit').
   *
   *   `updateOn` ：应该更新控件的事件（选项： 'change' | 'blur' | submit'）。
   *
   */
  record<T>(controls: {[key: string]: T}, options: AbstractControlOptions|null = null):
      FormRecord<ɵElement<T, null>> {
    const reducedControls = this._reduceControls(controls);
    // Cast to `any` because the inferred types are not as specific as Element.
    return new FormRecord(reducedControls, options) as any;
  }

  /**
   * @deprecated
   *
   * Use `nonNullable` instead.
   *
   * 改用 `nonNullable` 。
   *
   */
  control<T>(formState: T|FormControlState<T>, opts: FormControlOptions&{
    initialValueIsDefault: true
  }): FormControl<T>;

  control<T>(formState: T|FormControlState<T>, opts: FormControlOptions&{nonNullable: true}):
      FormControl<T>;

  /**
   * @deprecated
   *
   * When passing an `options` argument, the `asyncValidator` argument has no effect.
   *
   * 传递 `options` 参数时，`asyncValidator` 参数无效。
   *
   */
  control<T>(
      formState: T|FormControlState<T>, opts: FormControlOptions,
      asyncValidator: AsyncValidatorFn|AsyncValidatorFn[]): FormControl<T|null>;

  control<T>(
      formState: T|FormControlState<T>,
      validatorOrOpts?: ValidatorFn|ValidatorFn[]|FormControlOptions|null,
      asyncValidator?: AsyncValidatorFn|AsyncValidatorFn[]|null): FormControl<T|null>;

  /**
   * @description
   * Constructs a new `FormControl` with the given state, validators and options. Sets
   * `{nonNullable: true}` in the options to get a non-nullable control. Otherwise, the
   * control will be nullable. Accepts a single generic argument, which is the type  of the
   * control's value.
   *
   * 构建一个新的 `FormControl` 实例。
   *
   * @param formState Initializes the control with an initial state value, or
   * with an object that contains both a value and a disabled status.
   *
   * 使用一个初始值或一个定义了初始值和禁用状态的对象初始化该控件。
   *
   * @param validatorOrOpts A synchronous validator function, or an array of
   * such functions, or a `FormControlOptions` object that contains
   * validation functions and a validation trigger.
   *
   * 一个同步验证器函数或其数组，或者一个包含验证器函数和验证触发器的 `AbstractControlOptions`
   * 对象。
   *
   * @param asyncValidator A single async validator or array of async validator
   * functions.
   *
   * 一个异步验证器函数或其数组。
   *
   * @usageNotes
   *
   * ### Initialize a control as disabled
   *
   * ### 把控件初始化为禁用状态
   *
   * The following example returns a control with an initial value in a disabled state.
   *
   * 下面的例子返回一个带有初始值并已禁用的控件。
   *
   * <code-example path="forms/ts/formBuilder/form_builder_example.ts" region="disabled-control">
   * </code-example>
   */
  control<T>(
      formState: T|FormControlState<T>,
      validatorOrOpts?: ValidatorFn|ValidatorFn[]|FormControlOptions|null,
      asyncValidator?: AsyncValidatorFn|AsyncValidatorFn[]|null): FormControl {
    let newOptions: FormControlOptions = {};
    if (!this.useNonNullable) {
      return new FormControl(formState, validatorOrOpts, asyncValidator);
    }
    if (isAbstractControlOptions(validatorOrOpts)) {
      // If the second argument is options, then they are copied.
      newOptions = validatorOrOpts;
    } else {
      // If the other arguments are validators, they are copied into an options object.
      newOptions.validators = validatorOrOpts;
      newOptions.asyncValidators = asyncValidator;
    }
    return new FormControl<T>(formState, {...newOptions, nonNullable: true});
  }

  /**
   * Constructs a new `FormArray` from the given array of configurations,
   * validators and options. Accepts a single generic argument, which is the type of each control
   * inside the array.
   *
   * 构造一个新的 `FormArray` 实例。
   *
   * @param controls An array of child controls or control configs. Each child control is given an
   *     index when it is registered.
   *
   * 一个子控件数组。每个子控件的 key 都是它在数组中的索引。
   *
   * @param validatorOrOpts A synchronous validator function, or an array of such functions, or an
   *     `AbstractControlOptions` object that contains
   * validation functions and a validation trigger.
   *
   * 一个同步验证器函数或其数组，或者一个包含验证器函数和验证触发器的 `AbstractControlOptions`
   * 对象。
   *
   * @param asyncValidator A single async validator or array of async validator functions.
   *
   * 一个异步验证器函数或其数组。
   */
  array<T>(
      controls: Array<T>, validatorOrOpts?: ValidatorFn|ValidatorFn[]|AbstractControlOptions|null,
      asyncValidator?: AsyncValidatorFn|AsyncValidatorFn[]|null): FormArray<ɵElement<T, null>> {
    const createdControls = controls.map(c => this._createControl(c));
    // Cast to `any` because the inferred types are not as specific as Element.
    return new FormArray(createdControls, validatorOrOpts, asyncValidator) as any;
  }

  /** @internal */
  _reduceControls<T>(controls:
                         {[k: string]: T|ControlConfig<T>|FormControlState<T>|AbstractControl<T>}):
      {[key: string]: AbstractControl} {
    const createdControls: {[key: string]: AbstractControl} = {};
    Object.keys(controls).forEach(controlName => {
      createdControls[controlName] = this._createControl(controls[controlName]);
    });
    return createdControls;
  }

  /** @internal */
  _createControl<T>(controls: T|FormControlState<T>|ControlConfig<T>|FormControl<T>|
                    AbstractControl<T>): FormControl<T>|FormControl<T|null>|AbstractControl<T> {
    if (controls instanceof FormControl) {
      return controls as FormControl<T>;
    } else if (controls instanceof AbstractControl) {  // A control; just return it
      return controls;
    } else if (Array.isArray(controls)) {  // ControlConfig Tuple
      const value: T|FormControlState<T> = controls[0];
      const validator: ValidatorFn|ValidatorFn[]|null = controls.length > 1 ? controls[1]! : null;
      const asyncValidator: AsyncValidatorFn|AsyncValidatorFn[]|null =
          controls.length > 2 ? controls[2]! : null;
      return this.control<T>(value, validator, asyncValidator);
    } else {  // T or FormControlState<T>
      return this.control<T>(controls);
    }
  }
}

/**
 * @description
 *
 * `NonNullableFormBuilder` is similar to {@link FormBuilder}, but automatically constructed
 * {@link FormControl} elements have `{nonNullable: true}` and are non-nullable.
 *
 * `NonNullableFormBuilder` 类似于 {@link FormBuilder} ，但自动构造的 {@link FormControl} 元素具有
 * `{nonNullable: true}` 并且不可为空。
 *
 * @publicApi
 */
@Injectable({
  providedIn: 'root',
  useFactory: () => inject(FormBuilder).nonNullable,
})
export abstract class NonNullableFormBuilder {
  /**
   * Similar to `FormBuilder#group`, except any implicitly constructed `FormControl`
   * will be non-nullable (i.e. it will have `nonNullable` set to true). Note
   * that already-constructed controls will not be altered.
   *
   * 类似于 `FormBuilder#group` ，只是任何隐式构造的 `FormControl` 都将是不可空的（即它将
   * `nonNullable` 设置为 true）。请注意，已经构建的控件不会被更改。
   *
   */
  abstract group<T extends {}>(
      controls: T,
      options?: AbstractControlOptions|null,
      ): FormGroup<{[K in keyof T]: ɵElement<T[K], never>}>;

  /**
   * Similar to `FormBuilder#record`, except any implicitly constructed `FormControl`
   * will be non-nullable (i.e. it will have `nonNullable` set to true). Note
   * that already-constructed controls will not be altered.
   *
   * 与 `FormBuilder#record` 类似，只是任何隐式构造的 `FormControl` 都将是不可为空的（即它将 `nonNullable` 设置为 true ）。请注意，已经构建的控件不会被更改。
   *
   */
  abstract record<T>(
      controls: {[key: string]: T},
      options?: AbstractControlOptions|null,
      ): FormRecord<ɵElement<T, never>>;

  /**
   * Similar to `FormBuilder#array`, except any implicitly constructed `FormControl`
   * will be non-nullable (i.e. it will have `nonNullable` set to true). Note
   * that already-constructed controls will not be altered.
   *
   * 类似于 `FormBuilder#array` ，只是任何隐式构造的 `FormControl` 都将是不可为空的（即它将
   * `nonNullable` 设置为 true）。请注意，已经构建的控件不会被更改。
   *
   */
  abstract array<T>(
      controls: Array<T>, validatorOrOpts?: ValidatorFn|ValidatorFn[]|AbstractControlOptions|null,
      asyncValidator?: AsyncValidatorFn|AsyncValidatorFn[]|null): FormArray<ɵElement<T, never>>;

  /**
   * Similar to `FormBuilder#control`, except this overridden version of `control` forces
   * `nonNullable` to be `true`, resulting in the control always being non-nullable.
   *
   * 类似于 `FormBuilder#control` ，只是此 `control` 的覆盖版本会强制 `nonNullable` 为 `true`
   * ，导致控件始终不可为空。
   *
   */
  abstract control<T>(
      formState: T|FormControlState<T>,
      validatorOrOpts?: ValidatorFn|ValidatorFn[]|AbstractControlOptions|null,
      asyncValidator?: AsyncValidatorFn|AsyncValidatorFn[]|null): FormControl<T>;
}

/**
<<<<<<< HEAD
 * UntypedFormBuilder is the same as @see FormBuilder, but it provides untyped controls.
 *
 * UntypedFormBuilder 与 @see FormBuilder 相同，但它提供了无类型的控件。
 *
=======
 * UntypedFormBuilder is the same as `FormBuilder`, but it provides untyped controls.
>>>>>>> 3b863ddc
 */
@Injectable({providedIn: 'root'})
export class UntypedFormBuilder extends FormBuilder {
  /**
   * Like `FormBuilder#group`, except the resulting group is untyped.
   *
   * 与 `FormBuilder#group` 一样，只是结果组是无类型的。
   *
   */
  override group(
      controlsConfig: {[key: string]: any},
      options?: AbstractControlOptions|null,
      ): UntypedFormGroup;

  /**
   * @deprecated
   *
   * This API is not typesafe and can result in issues with Closure Compiler renaming.
   * Use the `FormBuilder#group` overload with `AbstractControlOptions` instead.
   *
   * 此 API 不是类型安全的，可能会导致 Closure Compiler 重命名问题。改用带有
   * `AbstractControlOptions` 的 `FormBuilder#group` 重载。
   *
   */
  override group(
      controlsConfig: {[key: string]: any},
      options: {[key: string]: any},
      ): UntypedFormGroup;

  override group(
      controlsConfig: {[key: string]: any},
      options: AbstractControlOptions|{[key: string]: any}|null = null): UntypedFormGroup {
    return super.group(controlsConfig, options);
  }

  /**
   * Like `FormBuilder#control`, except the resulting control is untyped.
   *
   * 与 `FormBuilder#control` 一样，只是结果控件是无类型的。
   *
   */
  override control(
      formState: any, validatorOrOpts?: ValidatorFn|ValidatorFn[]|FormControlOptions|null,
      asyncValidator?: AsyncValidatorFn|AsyncValidatorFn[]|null): UntypedFormControl {
    return super.control(formState, validatorOrOpts, asyncValidator);
  }

  /**
   * Like `FormBuilder#array`, except the resulting array is untyped.
   *
   * 与 `FormBuilder#array` 一样，只是结果数组是无类型的。
   *
   */
  override array(
      controlsConfig: any[],
      validatorOrOpts?: ValidatorFn|ValidatorFn[]|AbstractControlOptions|null,
      asyncValidator?: AsyncValidatorFn|AsyncValidatorFn[]|null): UntypedFormArray {
    return super.array(controlsConfig, validatorOrOpts, asyncValidator);
  }
}<|MERGE_RESOLUTION|>--- conflicted
+++ resolved
@@ -24,9 +24,6 @@
 
 /**
  * The union of all validator types that can be accepted by a ControlConfig.
- *
- * ControlConfig 可以接受的所有验证器类型的联合。
- *
  */
 type ValidatorConfig = ValidatorFn|AsyncValidatorFn|ValidatorFn[]|AsyncValidatorFn[];
 
@@ -35,25 +32,14 @@
  * (i.e. occur in a fixed order). This slightly looser type is used for inference, to catch cases
  * where the compiler cannot prove order and position.
  *
- * 编译器可能并不总是能够证明控制配置的元素是元组（即以固定的顺序出现）。这种稍微宽松的类型用于推理，以捕获编译器无法证明顺序和位置的情况。
- *
  * For example, consider the simple case `fb.group({foo: ['bar', Validators.required]})`. The
  * compiler will infer this as an array, not as a tuple.
- *
- * 例如，考虑简单的情况 `fb.group({foo: ['bar', Validators.required]})` 。编译器会将其推断为数组，而不是元组。
- *
  */
 type PermissiveControlConfig<T> = Array<T|FormControlState<T>|ValidatorConfig>;
 
 /**
  * Helper type to allow the compiler to accept [XXXX, { updateOn: string }] as a valid shorthand
  * argument for .group()
-<<<<<<< HEAD
- *
- * 允许编译器接受[XXXX，{ updateOn: string }][XXXX, { updateOn: string }]作为 .group() 的有效速记参数的帮助器类型
- *
-=======
->>>>>>> 3b863ddc
  */
 interface PermissiveAbstractControlOptions extends Omit<AbstractControlOptions, 'updateOn'> {
   updateOn?: string;
@@ -63,8 +49,6 @@
  * ControlConfig<T> is a tuple containing a value of type T, plus optional validators and async
  * validators.
  *
- * 控制配置<T>是一个包含 T 类型的值的元组，以及可选的验证器和异步验证器。
- *
  * @publicApi
  */
 export type ControlConfig<T> = [T|FormControlState<T>, (ValidatorFn|(ValidatorFn[]))?, (AsyncValidatorFn|AsyncValidatorFn[])?];
@@ -76,9 +60,6 @@
  * FormBuilder accepts values in various container shapes, as well as raw values.
  * Element returns the appropriate corresponding model class, given the container T.
  * The flag N, if not never, makes the resulting `FormControl` have N in its type.
- *
- * FormBuilder 接受各种容器形状的值以及原始值。在给定容器 T 的情况下，Element 会返回适当的对应模型类。标志 N（如果不是永远）会使结果 `FormControl` 的类型具有 N 。
- *
  */
 export type ɵElement<T, N extends null> =
   // The `extends` checks are wrapped in arrays in order to prevent TypeScript from applying type unions
@@ -117,18 +98,11 @@
  * @description
  * Creates an `AbstractControl` from a user-specified configuration.
  *
- * 使用用户指定的配置创建 `AbstractControl`。
- *
  * The `FormBuilder` provides syntactic sugar that shortens creating instances of a
  * `FormControl`, `FormGroup`, or `FormArray`. It reduces the amount of boilerplate needed to
  * build complex forms.
  *
- * `FormBuilder` 提供了一个语法糖，以简化 `FormControl`、`FormGroup` 或 `FormArray` 实例的创建过程。
- * 它会减少构建复杂表单时所需的样板代码的数量。
- *
  * @see [Reactive Forms Guide](guide/reactive-forms)
- *
- * [响应式表单](/guide/reactive-forms)
  *
  * @publicApi
  */
@@ -138,27 +112,12 @@
 
   /**
    * @description
-<<<<<<< HEAD
-   *
-   * Returns a FormBuilder in which automatically constructed
-   *
-   * 返回一个 FormBuilder ，在其中自动构造
-   *
-   * @see FormControl} elements
-=======
    * Returns a FormBuilder in which automatically constructed `FormControl` elements
->>>>>>> 3b863ddc
    * have `{nonNullable: true}` and are non-nullable.
    *
-   * FormControl} 元素具有 `{nonNullable: true}` 并且不可为 null。
-   *
    * **Constructing non-nullable controls**
    *
-   * **构建不可为空的控件**
-   *
    * When constructing a control, it will be non-nullable, and will reset to its initial value.
-   *
-   * 构造控件时，它将是不可为空的，并将重置为其初始值。
    *
    * ```ts
    * let nnfb = new FormBuilder().nonNullable;
@@ -169,12 +128,8 @@
    *
    * **Constructing non-nullable groups or arrays**
    *
-   * **构造不可为空的组或数组**
-   *
    * When constructing a group or array, all automatically created inner controls will be
    * non-nullable, and will reset to their initial values.
-   *
-   * 构造组或数组时，所有自动创建的内部控件都将不可为空，并将重置为它们的初始值。
    *
    * ```ts
    * let nnfb = new FormBuilder().nonNullable;
@@ -182,15 +137,10 @@
    * name.reset();
    * console.log(name); // {who: 'Alex'}
    * ```
-   *
    * **Constructing *nullable* fields on groups or arrays**
-   *
-   * **在组或数组上构造可以为*空*的字段**
    *
    * It is still possible to have a nullable field. In particular, any `FormControl` which is
    * *already* constructed will not be altered. For example:
-   *
-   * 仍然可以有一个可以为 null 的字段。特别是，任何*已经*构建的 `FormControl` 都不会被更改。例如：
    *
    * ```ts
    * let nnfb = new FormBuilder().nonNullable;
@@ -201,9 +151,6 @@
    *
    * Because the inner control is constructed explicitly by the caller, the builder has
    * no control over how it is created, and cannot exclude the `null`.
-   *
-   * 因为内部控件是由调用者显式构造的，所以构建器无法控制它的创建方式，并且不能排除 `null` 。
-   *
    */
   get nonNullable(): NonNullableFormBuilder {
     const nnfb = new FormBuilder();
@@ -213,35 +160,18 @@
 
   /**
    * @description
-   *
    * Constructs a new `FormGroup` instance. Accepts a single generic argument, which is an object
    * containing all the keys and corresponding inner control types.
    *
-   * 构造一个新的 `FormGroup` 实例。接受单个泛型参数，该参数是包含所有键和对应的内部控件类型的对象。
-   *
    * @param controls A collection of child controls. The key for each child is the name
    * under which it is registered.
    *
-   * 一组子控件。每个 key 就是注册进来的控件的名字。
-   *
    * @param options Configuration options object for the `FormGroup`. The object should have the
    * `AbstractControlOptions` type and might contain the following fields:
-   *
-   * `FormGroup` 的配置选项对象。该对象应该具有 `AbstractControlOptions` 类型，并可能包含以下字段：
-   *
    * * `validators`: A synchronous validator function, or an array of validator functions.
-   *
-   *   `validators` ：同步验证器函数或验证器函数数组。
-   *
    * * `asyncValidators`: A single async validator or array of async validator functions.
-   *
-   *   `asyncValidators` ：单个异步验证器或异步验证器函数数组。
-   *
    * * `updateOn`: The event upon which the control should be updated (options: 'change' | 'blur'
-   *   | submit').
-   *
-   *   `updateOn` ：应该更新控件的事件（选项： 'change' | 'blur' | submit'）。
-   *
+   * | submit').
    */
   group<T extends {}>(
       controls: T,
@@ -252,7 +182,6 @@
    * @description
    * Constructs a new `FormGroup` instance.
    *
-   * 构造一个新的 `FormGroup` 实例。
    * @deprecated This API is not typesafe and can result in issues with Closure Compiler renaming.
    * Use the `FormBuilder#group` overload with `AbstractControlOptions` instead.
    * Note that `AbstractControlOptions` expects `validators` and `asyncValidators` to be valid
@@ -262,28 +191,15 @@
    * subclass, so TypeScript sees this as an error. For example, change the `(group: FormGroup) =>
    * ValidationErrors|null` signature to be `(group: AbstractControl) => ValidationErrors|null`.
    *
-   * 此 api 不是类型安全的，可能会导致 Closure Compiler 重命名时出现问题。应该改用
-   * `FormBuilder#group` 的接受 `AbstractControlOptions` 的重载形式。
    * @param controls A record of child controls. The key for each child is the name
    * under which the control is registered.
    *
-   * 子控件的集合。每个子控件的键就是其注册名称。
    * @param options Configuration options object for the `FormGroup`. The legacy configuration
    * object consists of:
-   *
-   * `FormGroup` 配置选项对象。旧的配置对象包括：
-   *
    * * `validator`: A synchronous validator function, or an array of validator functions.
-   *
-   *   `validator`：一个同步验证器函数或其数组。
-   *
    * * `asyncValidator`: A single async validator or array of async validator functions
-   *   Note: the legacy format is deprecated and might be removed in one of the next major versions
-   *   of Angular.
-   *
-   *   `asyncValidator` ：单个异步验证器或异步验证器函数数组。注意：不推荐使用旧格式，并且会在
-   *   Angular 的后面的某个主要版本中将其删除。
-   *
+   * Note: the legacy format is deprecated and might be removed in one of the next major versions
+   * of Angular.
    */
   group(
       controls: {[key: string]: any},
@@ -308,35 +224,18 @@
 
   /**
    * @description
-   *
    * Constructs a new `FormRecord` instance. Accepts a single generic argument, which is an object
    * containing all the keys and corresponding inner control types.
    *
-   * 构造一个新的 `FormRecord` 实例。接受单个泛型参数，该参数是包含所有键和对应的内部控件类型的对象。
-   *
    * @param controls A collection of child controls. The key for each child is the name
    * under which it is registered.
    *
-   * 子控件的集合。每个子项的键是它注册的名称。
-   *
    * @param options Configuration options object for the `FormRecord`. The object should have the
    * `AbstractControlOptions` type and might contain the following fields:
-   *
-   * `FormRecord` 的配置选项对象。该对象应该具有 `AbstractControlOptions` 类型，并可能包含以下字段：
-   *
    * * `validators`: A synchronous validator function, or an array of validator functions.
-   *
-   *   `validators` ：同步验证器函数或验证器函数数组。
-   *
    * * `asyncValidators`: A single async validator or array of async validator functions.
-   *
-   *   `asyncValidators` ：单个异步验证器或异步验证器函数数组。
-   *
    * * `updateOn`: The event upon which the control should be updated (options: 'change' | 'blur'
-   *   | submit').
-   *
-   *   `updateOn` ：应该更新控件的事件（选项： 'change' | 'blur' | submit'）。
-   *
+   * | submit').
    */
   record<T>(controls: {[key: string]: T}, options: AbstractControlOptions|null = null):
       FormRecord<ɵElement<T, null>> {
@@ -345,14 +244,7 @@
     return new FormRecord(reducedControls, options) as any;
   }
 
-  /**
-   * @deprecated
-   *
-   * Use `nonNullable` instead.
-   *
-   * 改用 `nonNullable` 。
-   *
-   */
+  /** @deprecated Use `nonNullable` instead. */
   control<T>(formState: T|FormControlState<T>, opts: FormControlOptions&{
     initialValueIsDefault: true
   }): FormControl<T>;
@@ -361,12 +253,7 @@
       FormControl<T>;
 
   /**
-   * @deprecated
-   *
-   * When passing an `options` argument, the `asyncValidator` argument has no effect.
-   *
-   * 传递 `options` 参数时，`asyncValidator` 参数无效。
-   *
+   * @deprecated When passing an `options` argument, the `asyncValidator` argument has no effect.
    */
   control<T>(
       formState: T|FormControlState<T>, opts: FormControlOptions,
@@ -384,34 +271,21 @@
    * control will be nullable. Accepts a single generic argument, which is the type  of the
    * control's value.
    *
-   * 构建一个新的 `FormControl` 实例。
-   *
    * @param formState Initializes the control with an initial state value, or
    * with an object that contains both a value and a disabled status.
-   *
-   * 使用一个初始值或一个定义了初始值和禁用状态的对象初始化该控件。
    *
    * @param validatorOrOpts A synchronous validator function, or an array of
    * such functions, or a `FormControlOptions` object that contains
    * validation functions and a validation trigger.
    *
-   * 一个同步验证器函数或其数组，或者一个包含验证器函数和验证触发器的 `AbstractControlOptions`
-   * 对象。
-   *
    * @param asyncValidator A single async validator or array of async validator
    * functions.
    *
-   * 一个异步验证器函数或其数组。
-   *
    * @usageNotes
    *
    * ### Initialize a control as disabled
    *
-   * ### 把控件初始化为禁用状态
-   *
    * The following example returns a control with an initial value in a disabled state.
-   *
-   * 下面的例子返回一个带有初始值并已禁用的控件。
    *
    * <code-example path="forms/ts/formBuilder/form_builder_example.ts" region="disabled-control">
    * </code-example>
@@ -440,23 +314,14 @@
    * validators and options. Accepts a single generic argument, which is the type of each control
    * inside the array.
    *
-   * 构造一个新的 `FormArray` 实例。
-   *
    * @param controls An array of child controls or control configs. Each child control is given an
    *     index when it is registered.
-   *
-   * 一个子控件数组。每个子控件的 key 都是它在数组中的索引。
    *
    * @param validatorOrOpts A synchronous validator function, or an array of such functions, or an
    *     `AbstractControlOptions` object that contains
    * validation functions and a validation trigger.
    *
-   * 一个同步验证器函数或其数组，或者一个包含验证器函数和验证触发器的 `AbstractControlOptions`
-   * 对象。
-   *
    * @param asyncValidator A single async validator or array of async validator functions.
-   *
-   * 一个异步验证器函数或其数组。
    */
   array<T>(
       controls: Array<T>, validatorOrOpts?: ValidatorFn|ValidatorFn[]|AbstractControlOptions|null,
@@ -498,12 +363,8 @@
 
 /**
  * @description
- *
  * `NonNullableFormBuilder` is similar to {@link FormBuilder}, but automatically constructed
  * {@link FormControl} elements have `{nonNullable: true}` and are non-nullable.
- *
- * `NonNullableFormBuilder` 类似于 {@link FormBuilder} ，但自动构造的 {@link FormControl} 元素具有
- * `{nonNullable: true}` 并且不可为空。
  *
  * @publicApi
  */
@@ -516,10 +377,6 @@
    * Similar to `FormBuilder#group`, except any implicitly constructed `FormControl`
    * will be non-nullable (i.e. it will have `nonNullable` set to true). Note
    * that already-constructed controls will not be altered.
-   *
-   * 类似于 `FormBuilder#group` ，只是任何隐式构造的 `FormControl` 都将是不可空的（即它将
-   * `nonNullable` 设置为 true）。请注意，已经构建的控件不会被更改。
-   *
    */
   abstract group<T extends {}>(
       controls: T,
@@ -530,9 +387,6 @@
    * Similar to `FormBuilder#record`, except any implicitly constructed `FormControl`
    * will be non-nullable (i.e. it will have `nonNullable` set to true). Note
    * that already-constructed controls will not be altered.
-   *
-   * 与 `FormBuilder#record` 类似，只是任何隐式构造的 `FormControl` 都将是不可为空的（即它将 `nonNullable` 设置为 true ）。请注意，已经构建的控件不会被更改。
-   *
    */
   abstract record<T>(
       controls: {[key: string]: T},
@@ -543,10 +397,6 @@
    * Similar to `FormBuilder#array`, except any implicitly constructed `FormControl`
    * will be non-nullable (i.e. it will have `nonNullable` set to true). Note
    * that already-constructed controls will not be altered.
-   *
-   * 类似于 `FormBuilder#array` ，只是任何隐式构造的 `FormControl` 都将是不可为空的（即它将
-   * `nonNullable` 设置为 true）。请注意，已经构建的控件不会被更改。
-   *
    */
   abstract array<T>(
       controls: Array<T>, validatorOrOpts?: ValidatorFn|ValidatorFn[]|AbstractControlOptions|null,
@@ -555,10 +405,6 @@
   /**
    * Similar to `FormBuilder#control`, except this overridden version of `control` forces
    * `nonNullable` to be `true`, resulting in the control always being non-nullable.
-   *
-   * 类似于 `FormBuilder#control` ，只是此 `control` 的覆盖版本会强制 `nonNullable` 为 `true`
-   * ，导致控件始终不可为空。
-   *
    */
   abstract control<T>(
       formState: T|FormControlState<T>,
@@ -567,22 +413,12 @@
 }
 
 /**
-<<<<<<< HEAD
- * UntypedFormBuilder is the same as @see FormBuilder, but it provides untyped controls.
- *
- * UntypedFormBuilder 与 @see FormBuilder 相同，但它提供了无类型的控件。
- *
-=======
  * UntypedFormBuilder is the same as `FormBuilder`, but it provides untyped controls.
->>>>>>> 3b863ddc
  */
 @Injectable({providedIn: 'root'})
 export class UntypedFormBuilder extends FormBuilder {
   /**
    * Like `FormBuilder#group`, except the resulting group is untyped.
-   *
-   * 与 `FormBuilder#group` 一样，只是结果组是无类型的。
-   *
    */
   override group(
       controlsConfig: {[key: string]: any},
@@ -590,14 +426,8 @@
       ): UntypedFormGroup;
 
   /**
-   * @deprecated
-   *
-   * This API is not typesafe and can result in issues with Closure Compiler renaming.
+   * @deprecated This API is not typesafe and can result in issues with Closure Compiler renaming.
    * Use the `FormBuilder#group` overload with `AbstractControlOptions` instead.
-   *
-   * 此 API 不是类型安全的，可能会导致 Closure Compiler 重命名问题。改用带有
-   * `AbstractControlOptions` 的 `FormBuilder#group` 重载。
-   *
    */
   override group(
       controlsConfig: {[key: string]: any},
@@ -612,9 +442,6 @@
 
   /**
    * Like `FormBuilder#control`, except the resulting control is untyped.
-   *
-   * 与 `FormBuilder#control` 一样，只是结果控件是无类型的。
-   *
    */
   override control(
       formState: any, validatorOrOpts?: ValidatorFn|ValidatorFn[]|FormControlOptions|null,
@@ -624,9 +451,6 @@
 
   /**
    * Like `FormBuilder#array`, except the resulting array is untyped.
-   *
-   * 与 `FormBuilder#array` 一样，只是结果数组是无类型的。
-   *
    */
   override array(
       controlsConfig: any[],
