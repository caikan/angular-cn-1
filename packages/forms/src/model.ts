--- conflicted
+++ resolved
@@ -101,37 +101,25 @@
 /**
  * Interface for options provided to an `AbstractControl`.
  *
-<<<<<<< HEAD
  * 提供给 `AbstractControl` 的配置项接口。
  *
- * @experimental
- */
-export interface AbstractControlOptions {
-  /**
-   * List of validators applied to control.
-   *
-   * 应用于该控件的验证器列表。
-   *
-   */
-  validators?: ValidatorFn|ValidatorFn[]|null;
-  /**
-   * List of async validators applied to control.
-   *
-   * 应用于该控件的异步验证器列表。
-   *
-=======
  * @publicApi
  */
 export interface AbstractControlOptions {
   /**
    * @description
    * The list of validators applied to a control.
+   *
+   * 应用于该控件的验证器列表。
+   *
    */
   validators?: ValidatorFn|ValidatorFn[]|null;
   /**
    * @description
    * The list of async validators applied to control.
->>>>>>> 13eb57a5
+   *
+   * 应用于该控件的异步验证器列表。
+   *
    */
   asyncValidators?: AsyncValidatorFn|AsyncValidatorFn[]|null;
   /**
@@ -175,12 +163,9 @@
  *
  * @see [Dynamic Forms Guide](/guide/dynamic-form)
  *
-<<<<<<< HEAD
  * [动态表单](/guide/dynamic-form)
  *
-=======
  * @publicApi
->>>>>>> 13eb57a5
  */
 export abstract class AbstractControl {
   /** @internal */
@@ -2080,13 +2065,10 @@
  * the `FormArray` directly, as that result in strange and unexpected behavior such
  * as broken change detection.
  *
-<<<<<<< HEAD
  * 要改变数组中的控件列表，可以使用 `FormArray` 本身的 `push`、`insert` 或 `removeAt` 方法。这些方法能确保表单数组正确的跟踪这些子控件。
  * 不要直接修改实例化 `FormArray` 时传入的那个 `AbstractControl` 数组，否则会导致奇怪的、非预期的行为，比如破坏变更检测机制。
  *
-=======
  * @publicApi
->>>>>>> 13eb57a5
  */
 export class FormArray extends AbstractControl {
   /**
