--- conflicted
+++ resolved
@@ -14,25 +14,12 @@
 import {extractProjectableNodes} from './extract-projectable-nodes';
 import {isFunction, scheduler, strictEquals} from './utils';
 
-/**
- * Time in milliseconds to wait before destroying the component ref when disconnected.
- *
- * 断开连接时销毁组件 ref 之前要等待的时间（以毫秒为单位）。
- *
- */
+/** Time in milliseconds to wait before destroying the component ref when disconnected. */
 const DESTROY_DELAY = 10;
 
 /**
  * Factory that creates new ComponentNgElementStrategy instance. Gets the component factory with the
  * constructor's injector's factory resolver and passes that factory to each strategy.
-<<<<<<< HEAD
- *
- * 本工厂用来创建新的 ComponentNgElementStrategy
- * 实例。使用构造函数的注入器的工厂解析器来获取组件工厂，并将该工厂传递给每个策略。
- *
- * @publicApi
-=======
->>>>>>> 3b863ddc
  */
 export class ComponentNgElementStrategyFactory implements NgElementStrategyFactory {
   componentFactory: ComponentFactory<any>;
@@ -50,127 +37,53 @@
 /**
  * Creates and destroys a component ref using a component factory and handles change detection
  * in response to input changes.
-<<<<<<< HEAD
- *
- * 使用组件工厂创建和销毁组件引用，并在输入属性发生变化时处理变更检测。
- *
- * @publicApi
-=======
->>>>>>> 3b863ddc
  */
 export class ComponentNgElementStrategy implements NgElementStrategy {
   // Subject of `NgElementStrategyEvent` observables corresponding to the component's outputs.
   private eventEmitters = new ReplaySubject<Observable<NgElementStrategyEvent>[]>(1);
 
-  /**
-   * Merged stream of the component's output events.
-   *
-   * 合并本组件的各个输出事件流。
-   *
-   */
+  /** Merged stream of the component's output events. */
   readonly events = this.eventEmitters.pipe(switchMap(emitters => merge(...emitters)));
 
-  /**
-   * Reference to the component that was created on connect.
-   *
-   * 指向连接时创建的组件的引用。
-   *
-   */
+  /** Reference to the component that was created on connect. */
   private componentRef: ComponentRef<any>|null = null;
 
-  /**
-   * Reference to the component view's `ChangeDetectorRef`.
-   *
-   * 引用组件视图的 `ChangeDetectorRef` 。
-   *
-   */
+  /** Reference to the component view's `ChangeDetectorRef`. */
   private viewChangeDetectorRef: ChangeDetectorRef|null = null;
 
   /**
    * Changes that have been made to component inputs since the last change detection run.
    * (NOTE: These are only recorded if the component implements the `OnChanges` interface.)
-   *
-   * 自上次变更检测运行以来，对组件输入进行的更改。（注意：仅当组件实现了 `OnChanges`
-   * 接口时才需要记录这些内容。）
-   *
    */
   private inputChanges: SimpleChanges|null = null;
 
-  /**
-   * Whether changes have been made to component inputs since the last change detection run.
-   *
-   * 自上次运行变更检测以来，是否对组件的输入进行过更改。
-   *
-   */
+  /** Whether changes have been made to component inputs since the last change detection run. */
   private hasInputChanges = false;
 
-  /**
-   * Whether the created component implements the `OnChanges` interface.
-   *
-   * 创建的组件是否实现了 `OnChanges` 接口。
-   *
-   */
+  /** Whether the created component implements the `OnChanges` interface. */
   private implementsOnChanges = false;
 
-  /**
-   * Whether a change detection has been scheduled to run on the component.
-   *
-   * 是否已计划在组件上运行变更检测。
-   *
-   */
+  /** Whether a change detection has been scheduled to run on the component. */
   private scheduledChangeDetectionFn: (() => void)|null = null;
 
-  /**
-   * Callback function that when called will cancel a scheduled destruction on the component.
-   *
-   * 回调函数，调用该函数将取消已计划过的组件销毁。
-   *
-   */
+  /** Callback function that when called will cancel a scheduled destruction on the component. */
   private scheduledDestroyFn: (() => void)|null = null;
 
-  /**
-   * Initial input values that were set before the component was created.
-   *
-   * 在创建组件之前设置的初始输入值。
-   *
-   */
+  /** Initial input values that were set before the component was created. */
   private readonly initialInputValues = new Map<string, any>();
 
   /**
    * Set of component inputs that have not yet changed, i.e. for which `recordInputChange()` has not
    * fired.
    * (This helps detect the first change of an input, even if it is explicitly set to `undefined`.)
-   *
-   * 尚未更改的组件输入属性集，也就是尚未触发
-   * `recordInputChange()`（这有助于检测输入的首次更改，即使将其显式设置为 `undefined` 也算。）
-   *
    */
   private readonly unchangedInputs: Set<string>;
 
-<<<<<<< HEAD
-  /**
-   * Service for setting zone context.
-   *
-   * 用于设置 Zone 上下文的服务。
-   *
-   */
-  private readonly ngZone = this.injector.get<NgZone>(NgZone);
-
-  /**
-   * The zone the element was created in or `null` if Zone.js is not loaded.
-   *
-   * 元素创建时所在的 Zone；如果未加载 Zone.js，则为 `null`
-   *
-   */
-  private readonly elementZone =
-      (typeof Zone === 'undefined') ? null : this.ngZone.run(() => Zone.current);
-=======
   /** Service for setting zone context. */
   private readonly ngZone: NgZone;
 
   /** The zone the element was created in or `null` if Zone.js is not loaded. */
   private readonly elementZone: Zone|null;
->>>>>>> 3b863ddc
 
 
   constructor(private componentFactory: ComponentFactory<any>, private injector: Injector) {
@@ -183,9 +96,6 @@
   /**
    * Initializes a new component if one has not yet been created and cancels any scheduled
    * destruction.
-   *
-   * 如果尚未创建一个新组件，则将其初始化，并取消任何已计划的销毁。
-   *
    */
   connect(element: HTMLElement) {
     this.runInZone(() => {
@@ -206,9 +116,6 @@
   /**
    * Schedules the component to be destroyed after some small delay in case the element is just
    * being moved across the DOM.
-   *
-   * 计划在短暂延迟后销毁组件，用于处理元素仅在 DOM 中移动的情况。
-   *
    */
   disconnect() {
     this.runInZone(() => {
@@ -232,9 +139,6 @@
   /**
    * Returns the component property value. If the component has not yet been created, the value is
    * retrieved from the cached initialization values.
-   *
-   * 返回组件属性值。如果尚未创建组件，则从缓存的初始化值中检索该值。
-   *
    */
   getInputValue(property: string): any {
     return this.runInZone(() => {
@@ -249,9 +153,6 @@
   /**
    * Sets the input value for the property. If the component has not yet been created, the value is
    * cached and set when the component is created.
-   *
-   * 设置属性的输入值。如果尚未创建组件，则在创建组件时将缓存并设置该值。
-   *
    */
   setInputValue(property: string, value: any): void {
     this.runInZone(() => {
@@ -283,9 +184,6 @@
   /**
    * Creates a new component through the component factory with the provided element host and
    * sets up its initial inputs, listens for outputs changes, and runs an initial change detection.
-   *
-   * 通过带有提供的元素宿主的组件工厂创建一个新组件，并设置其初始输入属性，监听输出更改并运行初始变更检测。
-   *
    */
   protected initializeComponent(element: HTMLElement) {
     const childInjector = Injector.create({providers: [], parent: this.injector});
@@ -305,12 +203,7 @@
     applicationRef.attachView(this.componentRef.hostView);
   }
 
-  /**
-   * Set any stored initial inputs on the component's properties.
-   *
-   * 在组件的属性上设置任何已存储的初始输入。
-   *
-   */
+  /** Set any stored initial inputs on the component's properties. */
   protected initializeInputs(): void {
     this.componentFactory.inputs.forEach(({propName}) => {
       if (this.initialInputValues.has(propName)) {
@@ -323,12 +216,7 @@
     this.initialInputValues.clear();
   }
 
-  /**
-   * Sets up listeners for the component's outputs so that the events stream emits the events.
-   *
-   * 为组件的输出设置监听器，以便事件流发出事件。
-   *
-   */
+  /** Sets up listeners for the component's outputs so that the events stream emits the events. */
   protected initializeOutputs(componentRef: ComponentRef<any>): void {
     const eventEmitters: Observable<NgElementStrategyEvent>[] =
         this.componentFactory.outputs.map(({propName, templateName}) => {
@@ -339,12 +227,7 @@
     this.eventEmitters.next(eventEmitters);
   }
 
-  /**
-   * Calls ngOnChanges with all the inputs that have changed since the last call.
-   *
-   * 使用自上次调用以来的所有已更改的输入来调用 ngOnChanges。
-   *
-   */
+  /** Calls ngOnChanges with all the inputs that have changed since the last call. */
   protected callNgOnChanges(componentRef: ComponentRef<any>): void {
     if (!this.implementsOnChanges || this.inputChanges === null) {
       return;
@@ -360,10 +243,6 @@
   /**
    * Marks the component view for check, if necessary.
    * (NOTE: This is required when the `ChangeDetectionStrategy` is set to `OnPush`.)
-   *
-   * 如有必要，将组件视图标记为要检查。（注意：当把 `ChangeDetectionStrategy` 设为 `OnPush`
-   * 时，这是必需的。）
-   *
    */
   protected markViewForCheck(viewChangeDetectorRef: ChangeDetectorRef): void {
     if (this.hasInputChanges) {
@@ -375,9 +254,6 @@
   /**
    * Schedules change detection to run on the component.
    * Ignores subsequent calls if already scheduled.
-   *
-   * 安排变更检测以在组件上运行。如果已安排，则忽略后续调用。
-   *
    */
   protected scheduleDetectChanges(): void {
     if (this.scheduledChangeDetectionFn) {
@@ -392,9 +268,6 @@
 
   /**
    * Records input changes so that the component receives SimpleChanges in its onChanges function.
-   *
-   * 记录输入的变化，以便组件在其 onChange 函数中接收一组 SimpleChange。
-   *
    */
   protected recordInputChange(property: string, currentValue: any): void {
     // Do not record the change if the component does not implement `OnChanges`.
@@ -419,12 +292,7 @@
     this.inputChanges[property] = new SimpleChange(previousValue, currentValue, isFirstChange);
   }
 
-  /**
-   * Runs change detection on the component.
-   *
-   * 在组件上运行变更检测。
-   *
-   */
+  /** Runs change detection on the component. */
   protected detectChanges(): void {
     if (this.componentRef === null) {
       return;
@@ -435,12 +303,7 @@
     this.componentRef.changeDetectorRef.detectChanges();
   }
 
-  /**
-   * Runs in the angular zone, if present.
-   *
-   * 在 Angular Zone（如果存在）中运行。
-   *
-   */
+  /** Runs in the angular zone, if present. */
   private runInZone(fn: () => unknown) {
     return (this.elementZone && Zone.current !== this.elementZone) ? this.ngZone.run(fn) : fn();
   }
