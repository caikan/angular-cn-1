/**
 * @license
 * Copyright Google LLC All Rights Reserved.
 *
 * Use of this source code is governed by an MIT-style license that can be
 * found in the LICENSE file at https://angular.io/license
 */

import {EnvironmentInjector} from '@angular/core';
import {TestBed} from '@angular/core/testing';

import {Routes} from '../src/models';
import {Recognizer} from '../src/recognize';
import {RouterConfigLoader} from '../src/router_config_loader';
import {ActivatedRouteSnapshot, RouterStateSnapshot} from '../src/router_state';
import {Params, PRIMARY_OUTLET} from '../src/shared';
import {DefaultUrlSerializer, UrlTree} from '../src/url_tree';

describe('recognize', async () => {
  it('should work', async () => {
    const s = await recognize([{path: 'a', component: ComponentA}], 'a');
    checkActivatedRoute(s.root, '', {}, RootComponent);
    checkActivatedRoute(s.root.firstChild!, 'a', {}, ComponentA);
  });

  it('should freeze params object', async () => {
    const s: RouterStateSnapshot =
        await recognize([{path: 'a/:id', component: ComponentA}], 'a/10');
    checkActivatedRoute(s.root, '', {}, RootComponent);
    const child = s.root.firstChild!;
    expect(Object.isFrozen(child.params)).toBeTruthy();
  });

  it('should support secondary routes', async () => {
    const s: RouterStateSnapshot = await recognize(
        [
          {path: 'a', component: ComponentA}, {path: 'b', component: ComponentB, outlet: 'left'},
          {path: 'c', component: ComponentC, outlet: 'right'}
        ],
        'a(left:b//right:c)');
    const c = s.root.children;
    checkActivatedRoute(c[0], 'a', {}, ComponentA);
    checkActivatedRoute(c[1], 'b', {}, ComponentB, 'left');
    checkActivatedRoute(c[2], 'c', {}, ComponentC, 'right');
  });

  it('should set url segment and index properly', async () => {
    const url = tree('a(left:b//right:c)');
    const s = await recognize(
        [
          {path: 'a', component: ComponentA}, {path: 'b', component: ComponentB, outlet: 'left'},
          {path: 'c', component: ComponentC, outlet: 'right'}
        ],
        'a(left:b//right:c)');
    expect(s.root.url.toString()).toEqual(url.root.toString());

    const c = s.root.children;
    expect(c[0].url.toString()).toEqual(url.root.children[PRIMARY_OUTLET].toString());

    expect(c[1].url.toString()).toEqual(url.root.children['left'].toString());

    expect(c[2].url.toString()).toEqual(url.root.children['right'].toString());
  });

  it('should match routes in the depth first order', async () => {
    const s = await recognize(
        [
          {path: 'a', component: ComponentA, children: [{path: ':id', component: ComponentB}]},
          {path: 'a/:id', component: ComponentC}
        ],
        'a/paramA');
    checkActivatedRoute(s.root, '', {}, RootComponent);
    checkActivatedRoute(s.root.firstChild!, 'a', {}, ComponentA);
    checkActivatedRoute(s.root.firstChild!.firstChild!, 'paramA', {id: 'paramA'}, ComponentB);

    const s2 = await recognize(
        [{path: 'a', component: ComponentA}, {path: 'a/:id', component: ComponentC}], 'a/paramA');
    checkActivatedRoute(s2.root, '', {}, RootComponent);
    checkActivatedRoute(s2.root.firstChild!, 'a/paramA', {id: 'paramA'}, ComponentC);
  });

  it('should use outlet name when matching secondary routes', async () => {
    const s = await recognize(
        [
          {path: 'a', component: ComponentA}, {path: 'b', component: ComponentB, outlet: 'left'},
          {path: 'b', component: ComponentC, outlet: 'right'}
        ],
        'a(right:b)');
    const c = s.root.children;
    checkActivatedRoute(c[0], 'a', {}, ComponentA);
    checkActivatedRoute(c[1], 'b', {}, ComponentC, 'right');
  });

  it('should handle non top-level secondary routes', async () => {
    const s = await recognize(
        [
          {
            path: 'a',
            component: ComponentA,
            children: [
              {path: 'b', component: ComponentB}, {path: 'c', component: ComponentC, outlet: 'left'}
            ]
          },
        ],
        'a/(b//left:c)');
    const c = s.root.firstChild!.children;
    checkActivatedRoute(c[0], 'b', {}, ComponentB, PRIMARY_OUTLET);
    checkActivatedRoute(c[1], 'c', {}, ComponentC, 'left');
  });

  it('should sort routes by outlet name', async () => {
    const s = await recognize(
        [
          {path: 'a', component: ComponentA}, {path: 'c', component: ComponentC, outlet: 'c'},
          {path: 'b', component: ComponentB, outlet: 'b'}
        ],
        'a(c:c//b:b)');
    const c = s.root.children;
    checkActivatedRoute(c[0], 'a', {}, ComponentA);
    checkActivatedRoute(c[1], 'b', {}, ComponentB, 'b');
    checkActivatedRoute(c[2], 'c', {}, ComponentC, 'c');
  });

  it('should support matrix parameters', async () => {
    const s = await recognize(
        [
          {path: 'a', component: ComponentA, children: [{path: 'b', component: ComponentB}]},
          {path: 'c', component: ComponentC, outlet: 'left'}
        ],
        'a;a1=11;a2=22/b;b1=111;b2=222(left:c;c1=1111;c2=2222)');
    const c = s.root.children;
    checkActivatedRoute(c[0], 'a', {a1: '11', a2: '22'}, ComponentA);
    checkActivatedRoute(c[0].firstChild!, 'b', {b1: '111', b2: '222'}, ComponentB);
    checkActivatedRoute(c[1], 'c', {c1: '1111', c2: '2222'}, ComponentC, 'left');
  });

  describe('data', async () => {
    it('should set static data', async () => {
      const s = await recognize([{path: 'a', data: {one: 1}, component: ComponentA}], 'a');
      const r: ActivatedRouteSnapshot = s.root.firstChild!;
      expect(r.data).toEqual({one: 1});
    });

    it('should inherit componentless route\'s data', async () => {
      const s = await recognize(
          [{
            path: 'a',
            data: {one: 1},
            children: [{path: 'b', data: {two: 2}, component: ComponentB}]
          }],
          'a/b');
      const r: ActivatedRouteSnapshot = s.root.firstChild!.firstChild!;
      expect(r.data).toEqual({one: 1, two: 2});
    });

    it('should not inherit route\'s data if it has component', async () => {
      const s = await recognize(
          [{
            path: 'a',
            component: ComponentA,
            data: {one: 1},
            children: [{path: 'b', data: {two: 2}, component: ComponentB}]
          }],
          'a/b');
      const r: ActivatedRouteSnapshot = s.root.firstChild!.firstChild!;
      expect(r.data).toEqual({two: 2});
    });

    it('should inherit route\'s data if paramsInheritanceStrategy is \'always\'', async () => {
      const s = await recognize(
          [{
            path: 'a',
            component: ComponentA,
            data: {one: 1},
            children: [{path: 'b', data: {two: 2}, component: ComponentB}]
          }],
          'a/b', 'always');
      const r: ActivatedRouteSnapshot = s.root.firstChild!.firstChild!;
      expect(r.data).toEqual({one: 1, two: 2});
    });

    it('should set resolved data', async () => {
      const s =
          await recognize([{path: 'a', resolve: {one: 'some-token'}, component: ComponentA}], 'a');
      const r: any = s.root.firstChild!;
      expect(r._resolve).toEqual({one: 'some-token'});
    });
  });

  describe('empty path', async () => {
    describe('root', async () => {
      it('should work', async () => {
        const s = await recognize([{path: '', component: ComponentA}], '');
        checkActivatedRoute(s.root.firstChild!, '', {}, ComponentA);
      });

      it('should match when terminal', async () => {
        const s = await recognize([{path: '', pathMatch: 'full', component: ComponentA}], '');
        checkActivatedRoute(s.root.firstChild!, '', {}, ComponentA);
      });

      it('should work (nested case)', async () => {
        const s = await recognize(
            [{path: '', component: ComponentA, children: [{path: '', component: ComponentB}]}], '');
        checkActivatedRoute(s.root.firstChild!, '', {}, ComponentA);
        checkActivatedRoute(s.root.firstChild!.firstChild!, '', {}, ComponentB);
      });

      it('should inherit params', async () => {
        const s = await recognize(
            [{
              path: 'a',
              component: ComponentA,
              children:
                  [{path: '', component: ComponentB, children: [{path: '', component: ComponentC}]}]
            }],
            '/a;p=1');
        checkActivatedRoute(s.root.firstChild!, 'a', {p: '1'}, ComponentA);
        checkActivatedRoute(s.root.firstChild!.firstChild!, '', {p: '1'}, ComponentB);
        checkActivatedRoute(s.root.firstChild!.firstChild!.firstChild!, '', {p: '1'}, ComponentC);
      });
    });

    describe('aux split is in the middle', async () => {
      it('should match (non-terminal)', async () => {
        const s = await recognize(
            [{
              path: 'a',
              component: ComponentA,
              children: [
                {path: 'b', component: ComponentB}, {path: '', component: ComponentC, outlet: 'aux'}
              ]
            }],
            'a/b');
        checkActivatedRoute(s.root.firstChild!, 'a', {}, ComponentA);

        const c = s.root.firstChild!.children;
        checkActivatedRoute(c[0], 'b', {}, ComponentB);
        checkActivatedRoute(c[1], '', {}, ComponentC, 'aux');
      });

      it('should match (non-terminal) when both primary and secondary and primary has a child',
         async () => {
           const config = [{
             path: 'parent',
             children: [
               {
                 path: '',
                 component: ComponentA,
                 children: [
                   {path: 'b', component: ComponentB},
                   {path: 'c', component: ComponentC},
                 ]
               },
               {
                 path: '',
                 component: ComponentD,
                 outlet: 'secondary',
               }
             ]
           }];

           const s = await recognize(config, 'parent/b');
           checkActivatedRoute(s.root, '', {}, RootComponent);
           checkActivatedRoute(s.root.firstChild!, 'parent', {}, null);

           const cc = s.root.firstChild!.children;
           checkActivatedRoute(cc[0], '', {}, ComponentA);
           checkActivatedRoute(cc[1], '', {}, ComponentD, 'secondary');

           checkActivatedRoute(cc[0].firstChild!, 'b', {}, ComponentB);
         });

      it('should match (terminal)', async () => {
        const s = await recognize(
            [{
              path: 'a',
              component: ComponentA,
              children: [
                {path: 'b', component: ComponentB},
                {path: '', pathMatch: 'full', component: ComponentC, outlet: 'aux'}
              ]
            }],
            'a/b');
        checkActivatedRoute(s.root.firstChild!, 'a', {}, ComponentA);

        const c = s.root.firstChild!.children;
        expect(c.length).toEqual(1);
        checkActivatedRoute(c[0], 'b', {}, ComponentB);
      });
<<<<<<< HEAD

      it('should set url segment and index properly', async () => {
        const url = tree('a/b') as any;
        const s = await recognize(
            [{
              path: 'a',
              component: ComponentA,
              children: [
                {path: 'b', component: ComponentB}, {path: '', component: ComponentC, outlet: 'aux'}
              ]
            }],
            'a/b');
        expect((s.root as any)._urlSegment.toString()).toEqual(url.root.toString());
        expect((s.root as any)._lastPathIndex).toBe(-1);

        const a = s.root.firstChild!;
        expect((a as any)._urlSegment.toString())
            .toEqual(url.root.children[PRIMARY_OUTLET].toString());
        expect((a as any)._lastPathIndex).toBe(0);

        const b = a.firstChild!;
        expect((b as any)._urlSegment.toString())
            .toEqual(url.root.children[PRIMARY_OUTLET].toString());
        expect((b as any)._lastPathIndex).toBe(1);

        const c = a.children[1];
        expect((c as any)._urlSegment.toString())
            .toEqual(url.root.children[PRIMARY_OUTLET].toString());
        expect((c as any)._lastPathIndex).toBe(0);
      });

      it('should set url segment and index properly when nested empty-path segments', async () => {
        const url = tree('a') as any;
        const s = await recognize(
            [{
              path: 'a',
              children:
                  [{path: '', component: ComponentB, children: [{path: '', component: ComponentC}]}]
            }],
            'a');
        expect((s.root as any)._urlSegment.toString()).toEqual(url.root.toString());
        expect((s.root as any)._lastPathIndex).toBe(-1);

        const a = s.root.firstChild!;
        expect((a as any)._urlSegment.toString())
            .toEqual(url.root.children[PRIMARY_OUTLET].toString());
        expect((a as any)._lastPathIndex).toBe(0);

        const b = a.firstChild!;
        expect((b as any)._urlSegment.toString())
            .toEqual(url.root.children[PRIMARY_OUTLET].toString());
        expect((b as any)._lastPathIndex).toBe(0);

        const c = b.firstChild!;
        expect((c as any)._urlSegment.toString())
            .toEqual(url.root.children[PRIMARY_OUTLET].toString());
        expect((c as any)._lastPathIndex).toBe(0);
      });

      it('should set url segment and index properly for nested empty-path segments', async () => {
        const url = tree('a/b');
        const s = await recognize(
            [{
              path: 'a',
              children: [{
                path: 'b',
                component: ComponentB,
                children: [
                  {path: '', component: ComponentC, children: [{path: '', component: ComponentD}]}
                ]
              }]
            }],
            'a/b', 'emptyOnly');
        expect((s.root as any)._urlSegment.toString()).toEqual(url.root.toString());
        expect((s.root as any)._lastPathIndex).toBe(-1);

        const a = s.root.firstChild!;
        expect((a as any)._urlSegment.toString())
            .toEqual(url.root.children[PRIMARY_OUTLET].toString());
        expect((a as any)._lastPathIndex).toBe(0);

        const b = a.firstChild!;
        expect((b as any)._urlSegment.toString())
            .toEqual(url.root.children[PRIMARY_OUTLET].toString());
        expect((b as any)._lastPathIndex).toBe(1);

        const c = b.firstChild!;
        expect((c as any)._urlSegment.toString())
            .toEqual(url.root.children[PRIMARY_OUTLET].toString());
        expect((c as any)._lastPathIndex).toBe(1);

        const d = c.firstChild!;
        expect((d as any)._urlSegment.toString())
            .toEqual(url.root.children[PRIMARY_OUTLET].toString());
        expect((d as any)._lastPathIndex).toBe(1);
      });

      it('should set url segment and index properly when nested empty-path segments (2)',
         async () => {
           const url = tree('');
           const s = await recognize(
               [{
                 path: '',
                 children: [
                   {path: '', component: ComponentB, children: [{path: '', component: ComponentC}]}
                 ]
               }],
               '');
           expect((s.root as any)._urlSegment.toString()).toEqual(url.root.toString());
           expect((s.root as any)._lastPathIndex).toBe(-1);

           const a = s.root.firstChild!;
           expect((a as any)._urlSegment.toString()).toEqual(url.root.toString());
           expect((a as any)._lastPathIndex).toBe(-1);

           const b = a.firstChild!;
           expect((b as any)._urlSegment.toString()).toEqual(url.root.toString());
           expect((b as any)._lastPathIndex).toBe(-1);

           const c = b.firstChild!;
           expect((c as any)._urlSegment.toString()).toEqual(url.root.toString());
           expect((c as any)._lastPathIndex).toBe(-1);
         });
=======
>>>>>>> 3b863ddc
    });

    describe('aux split at the end (no right child)', async () => {
      it('should match (non-terminal)', async () => {
        const s = await recognize(
            [{
              path: 'a',
              component: ComponentA,
              children: [
                {path: '', component: ComponentB},
                {path: '', component: ComponentC, outlet: 'aux'},
              ]
            }],
            'a');
        checkActivatedRoute(s.root.firstChild!, 'a', {}, ComponentA);

        const c = s.root.firstChild!.children;
        checkActivatedRoute(c[0], '', {}, ComponentB);
        checkActivatedRoute(c[1], '', {}, ComponentC, 'aux');
      });

      it('should match (terminal)', async () => {
        const s = await recognize(
            [{
              path: 'a',
              component: ComponentA,
              children: [
                {path: '', pathMatch: 'full', component: ComponentB},
                {path: '', pathMatch: 'full', component: ComponentC, outlet: 'aux'},
              ]
            }],
            'a');
        checkActivatedRoute(s.root.firstChild!, 'a', {}, ComponentA);

        const c = s.root.firstChild!.children;
        checkActivatedRoute(c[0], '', {}, ComponentB);
        checkActivatedRoute(c[1], '', {}, ComponentC, 'aux');
      });

      it('should work only only primary outlet', async () => {
        const s = await recognize(
            [{
              path: 'a',
              component: ComponentA,
              children: [
                {path: '', component: ComponentB},
                {path: 'c', component: ComponentC, outlet: 'aux'},
              ]
            }],
            'a/(aux:c)');
        checkActivatedRoute(s.root.firstChild!, 'a', {}, ComponentA);

        const c = s.root.firstChild!.children;
        checkActivatedRoute(c[0], '', {}, ComponentB);
        checkActivatedRoute(c[1], 'c', {}, ComponentC, 'aux');
      });

      it('should work when split is at the root level', async () => {
        const s = await recognize(
            [
              {path: '', component: ComponentA}, {path: 'b', component: ComponentB},
              {path: 'c', component: ComponentC, outlet: 'aux'}
            ],
            '(aux:c)');
        checkActivatedRoute(s.root, '', {}, RootComponent);

        const children = s.root.children;
        expect(children.length).toEqual(2);
        checkActivatedRoute(children[0], '', {}, ComponentA);
        checkActivatedRoute(children[1], 'c', {}, ComponentC, 'aux');
      });
    });

    describe('split at the end (right child)', async () => {
      it('should match (non-terminal)', async () => {
        const s = await recognize(
            [{
              path: 'a',
              component: ComponentA,
              children: [
                {path: '', component: ComponentB, children: [{path: 'd', component: ComponentD}]},
                {
                  path: '',
                  component: ComponentC,
                  outlet: 'aux',
                  children: [{path: 'e', component: ComponentE}]
                },
              ]
            }],
            'a/(d//aux:e)');
        checkActivatedRoute(s.root.firstChild!, 'a', {}, ComponentA);

        const c = s.root.firstChild!.children;
        checkActivatedRoute(c[0], '', {}, ComponentB);
        checkActivatedRoute(c[0].firstChild!, 'd', {}, ComponentD);
        checkActivatedRoute(c[1], '', {}, ComponentC, 'aux');
        checkActivatedRoute(c[1].firstChild!, 'e', {}, ComponentE);
      });
    });

    describe('with outlets', async () => {
      it('should work when outlet is a child of empty path parent', async () => {
        const s = await recognize(
            [{
              path: '',
              component: ComponentA,
              children: [{path: 'b', outlet: 'b', component: ComponentB}]
            }],
            '(b:b)');
        checkActivatedRoute(s.root.children[0], '', {}, ComponentA);
        checkActivatedRoute(s.root.children[0].children[0], 'b', {}, ComponentB, 'b');
      });

      it('should work for outlets adjacent to empty path', async () => {
        const s = await recognize(
            [
              {
                path: '',
                component: ComponentA,
                children: [{path: '', component: ComponentC}],
              },
              {path: 'b', outlet: 'b', component: ComponentB}
            ],
            '(b:b)');
        const [primaryChild, outletChild] = s.root.children;
        checkActivatedRoute(primaryChild, '', {}, ComponentA);
        checkActivatedRoute(outletChild, 'b', {}, ComponentB, 'b');
        checkActivatedRoute(primaryChild.children[0], '', {}, ComponentC);
      });

      it('should work with named outlets both adjecent to and as a child of empty path',
         async () => {
           const s = await recognize(
               [
                 {
                   path: '',
                   component: ComponentA,
                   children: [{path: 'b', outlet: 'b', component: ComponentB}]
                 },
                 {path: 'c', outlet: 'c', component: ComponentC}
               ],
               '(b:b//c:c)');
           checkActivatedRoute(s.root.children[0], '', {}, ComponentA);
           checkActivatedRoute(s.root.children[1], 'c', {}, ComponentC, 'c');
           checkActivatedRoute(s.root.children[0].children[0], 'b', {}, ComponentB, 'b');
         });

      it('should work with children outlets within two levels of empty parents', async () => {
        const s = await recognize(
            [{
              path: '',
              component: ComponentA,
              children: [{
                path: '',
                component: ComponentB,
                children: [{path: 'c', outlet: 'c', component: ComponentC}],
              }]
            }],
            '(c:c)');
        const [compAConfig] = s.root.children;
        checkActivatedRoute(compAConfig, '', {}, ComponentA);
        expect(compAConfig.children.length).toBe(1);

        const [compBConfig] = compAConfig.children;
        checkActivatedRoute(compBConfig, '', {}, ComponentB);
        expect(compBConfig.children.length).toBe(1);

        const [compCConfig] = compBConfig.children;
        checkActivatedRoute(compCConfig, 'c', {}, ComponentC, 'c');
      });

      it('should not persist a primary segment beyond the boundary of a named outlet match',
         async () => {
<<<<<<< HEAD
           const s = await new Recognizer(
                         TestBed.inject(EnvironmentInjector), RootComponent,
                         [
                           {
                             path: '',
                             component: ComponentA,
                             outlet: 'a',
                             children: [{path: 'b', component: ComponentB}],
                           },
                         ],
                         tree('/b'), '/b', 'emptyOnly', new DefaultUrlSerializer())
                         .recognize()
                         .toPromise();
           expect(s).toBeNull();
=======
           const recognizePromise = new Recognizer(
                                        TestBed.inject(EnvironmentInjector),
                                        TestBed.inject(RouterConfigLoader), RootComponent,
                                        [
                                          {
                                            path: '',
                                            component: ComponentA,
                                            outlet: 'a',
                                            children: [{path: 'b', component: ComponentB}],
                                          },
                                        ],
                                        tree('/b'), 'emptyOnly', new DefaultUrlSerializer())
                                        .recognize()
                                        .toPromise();
           await expectAsync(recognizePromise).toBeRejected();
>>>>>>> 3b863ddc
         });
    });
  });

  describe('wildcards', async () => {
    it('should support simple wildcards', async () => {
      const s = await recognize([{path: '**', component: ComponentA}], 'a/b/c/d;a1=11');
      checkActivatedRoute(s.root.firstChild!, 'a/b/c/d', {a1: '11'}, ComponentA);
    });
  });

  describe('componentless routes', async () => {
    it('should work', async () => {
      const s = await recognize(
          [{
            path: 'p/:id',
            children: [
              {path: 'a', component: ComponentA}, {path: 'b', component: ComponentB, outlet: 'aux'}
            ]
          }],
          'p/11;pp=22/(a;pa=33//aux:b;pb=44)');
      const p = s.root.firstChild!;
      checkActivatedRoute(p, 'p/11', {id: '11', pp: '22'}, null);

      const c = p.children;
      checkActivatedRoute(c[0], 'a', {id: '11', pp: '22', pa: '33'}, ComponentA);
      checkActivatedRoute(c[1], 'b', {id: '11', pp: '22', pb: '44'}, ComponentB, 'aux');
    });

    it('should inherit params until encounters a normal route', async () => {
      const s = await recognize(
          [{
            path: 'p/:id',
            children: [{
              path: 'a/:name',
              children: [
                {path: 'b', component: ComponentB, children: [{path: 'c', component: ComponentC}]}
              ]
            }]
          }],
          'p/11/a/victor/b/c');
      const p = s.root.firstChild!;
      checkActivatedRoute(p, 'p/11', {id: '11'}, null);

      const a = p.firstChild!;
      checkActivatedRoute(a, 'a/victor', {id: '11', name: 'victor'}, null);

      const b = a.firstChild!;
      checkActivatedRoute(b, 'b', {id: '11', name: 'victor'}, ComponentB);

      const c = b.firstChild!;
      checkActivatedRoute(c, 'c', {}, ComponentC);
    });

    it('should inherit all params if paramsInheritanceStrategy is \'always\'', async () => {
      const s = await recognize(
          [{
            path: 'p/:id',
            children: [{
              path: 'a/:name',
              children: [
                {path: 'b', component: ComponentB, children: [{path: 'c', component: ComponentC}]}
              ]
            }]
          }],
          'p/11/a/victor/b/c', 'always');
      const c = s.root.firstChild!.firstChild!.firstChild!.firstChild!;
      checkActivatedRoute(c, 'c', {id: '11', name: 'victor'}, ComponentC);
    });
  });

  describe('empty URL leftovers', async () => {
    it('should not throw when no children matching', async () => {
      const s = await recognize(
          [{path: 'a', component: ComponentA, children: [{path: 'b', component: ComponentB}]}],
          '/a');
      const a = s.root.firstChild;
      checkActivatedRoute(a!, 'a', {}, ComponentA);
    });

    it('should not throw when no children matching (aux routes)', async () => {
      const s = await recognize(
          [{
            path: 'a',
            component: ComponentA,
            children: [
              {path: 'b', component: ComponentB},
              {path: '', component: ComponentC, outlet: 'aux'},
            ]
          }],
          '/a');
      const a = s.root.firstChild!;
      checkActivatedRoute(a, 'a', {}, ComponentA);
      checkActivatedRoute(a.children[0], '', {}, ComponentC, 'aux');
    });
  });

  describe('custom path matchers', async () => {
    it('should use custom path matcher', async () => {
      const matcher = (s: any, g: any, r: any) => {
        if (s[0].path === 'a') {
          return {consumed: s.slice(0, 2), posParams: {id: s[1]}};
        } else {
          return null;
        }
      };

      const s = await recognize(
          [{
            matcher: matcher,
            component: ComponentA,
            children: [{path: 'b', component: ComponentB}]
          }] as any,
          '/a/1;p=99/b');
      const a = s.root.firstChild!;
      checkActivatedRoute(a, 'a/1', {id: '1', p: '99'}, ComponentA);
      checkActivatedRoute(a.firstChild!, 'b', {}, ComponentB);
    });

    it('should work with terminal route', async () => {
      const matcher = (s: any, g: any, r: any) => s.length === 0 ? ({consumed: s}) : null;

      const s = await recognize([{matcher, component: ComponentA}], '');
      const a = s.root.firstChild!;
      checkActivatedRoute(a, '', {}, ComponentA);
    });

    it('should work with child terminal route', async () => {
      const matcher = (s: any, g: any, r: any) => s.length === 0 ? ({consumed: s}) : null;

      const s = await recognize(
          [{path: 'a', component: ComponentA, children: [{matcher, component: ComponentB}]}], 'a');
      const a = s.root.firstChild!;
      checkActivatedRoute(a, 'a', {}, ComponentA);
    });
  });

  describe('query parameters', async () => {
    it('should support query params', async () => {
      const config = [{path: 'a', component: ComponentA}];
      const s = await recognize(config, 'a?q=11');
      expect(s.root.queryParams).toEqual({q: '11'});
      expect(s.root.queryParamMap.get('q')).toEqual('11');
    });

    it('should freeze query params object', async () => {
      const s = await recognize([{path: 'a', component: ComponentA}], 'a?q=11');
      expect(Object.isFrozen(s.root.queryParams)).toBeTruthy();
    });

    it('should not freeze UrlTree query params', async () => {
      const url = tree('a?q=11');
      const s = await recognize([{path: 'a', component: ComponentA}], 'a?q=11');
      expect(Object.isFrozen(url.queryParams)).toBe(false);
    });
  });

  describe('fragment', async () => {
    it('should support fragment', async () => {
      const config = [{path: 'a', component: ComponentA}];
      const s = await recognize(config, 'a#f1');
      expect(s.root.fragment).toEqual('f1');
    });
  });
});

async function recognize(
    config: Routes, url: string,
    paramsInheritanceStrategy: 'emptyOnly'|'always' = 'emptyOnly'): Promise<RouterStateSnapshot> {
  const serializer = new DefaultUrlSerializer();
  const result = await new Recognizer(
<<<<<<< HEAD
                     TestBed.inject(EnvironmentInjector), RootComponent, config, tree(url), url,
                     paramsInheritanceStrategy, serializer)
=======
                     TestBed.inject(EnvironmentInjector), TestBed.inject(RouterConfigLoader),
                     RootComponent, config, tree(url), paramsInheritanceStrategy, serializer)
>>>>>>> 3b863ddc
                     .recognize()
                     .toPromise();
  return result.state;
}

function checkActivatedRoute(
    actual: ActivatedRouteSnapshot, url: string, params: Params, cmp: Function|null,
    outlet: string = PRIMARY_OUTLET): void {
  if (actual === null) {
    expect(actual).not.toBeNull();
  } else {
    expect(actual.url.map(s => s.path).join('/')).toEqual(url);
    expect(actual.params).toEqual(params);
    expect(actual.component).toBe(cmp);
    expect(actual.outlet).toEqual(outlet);
  }
}

function tree(url: string): UrlTree {
  return new DefaultUrlSerializer().parse(url);
}

class RootComponent {}
class ComponentA {}
class ComponentB {}
class ComponentC {}
class ComponentD {}
class ComponentE {}<|MERGE_RESOLUTION|>--- conflicted
+++ resolved
@@ -288,132 +288,6 @@
         expect(c.length).toEqual(1);
         checkActivatedRoute(c[0], 'b', {}, ComponentB);
       });
-<<<<<<< HEAD
-
-      it('should set url segment and index properly', async () => {
-        const url = tree('a/b') as any;
-        const s = await recognize(
-            [{
-              path: 'a',
-              component: ComponentA,
-              children: [
-                {path: 'b', component: ComponentB}, {path: '', component: ComponentC, outlet: 'aux'}
-              ]
-            }],
-            'a/b');
-        expect((s.root as any)._urlSegment.toString()).toEqual(url.root.toString());
-        expect((s.root as any)._lastPathIndex).toBe(-1);
-
-        const a = s.root.firstChild!;
-        expect((a as any)._urlSegment.toString())
-            .toEqual(url.root.children[PRIMARY_OUTLET].toString());
-        expect((a as any)._lastPathIndex).toBe(0);
-
-        const b = a.firstChild!;
-        expect((b as any)._urlSegment.toString())
-            .toEqual(url.root.children[PRIMARY_OUTLET].toString());
-        expect((b as any)._lastPathIndex).toBe(1);
-
-        const c = a.children[1];
-        expect((c as any)._urlSegment.toString())
-            .toEqual(url.root.children[PRIMARY_OUTLET].toString());
-        expect((c as any)._lastPathIndex).toBe(0);
-      });
-
-      it('should set url segment and index properly when nested empty-path segments', async () => {
-        const url = tree('a') as any;
-        const s = await recognize(
-            [{
-              path: 'a',
-              children:
-                  [{path: '', component: ComponentB, children: [{path: '', component: ComponentC}]}]
-            }],
-            'a');
-        expect((s.root as any)._urlSegment.toString()).toEqual(url.root.toString());
-        expect((s.root as any)._lastPathIndex).toBe(-1);
-
-        const a = s.root.firstChild!;
-        expect((a as any)._urlSegment.toString())
-            .toEqual(url.root.children[PRIMARY_OUTLET].toString());
-        expect((a as any)._lastPathIndex).toBe(0);
-
-        const b = a.firstChild!;
-        expect((b as any)._urlSegment.toString())
-            .toEqual(url.root.children[PRIMARY_OUTLET].toString());
-        expect((b as any)._lastPathIndex).toBe(0);
-
-        const c = b.firstChild!;
-        expect((c as any)._urlSegment.toString())
-            .toEqual(url.root.children[PRIMARY_OUTLET].toString());
-        expect((c as any)._lastPathIndex).toBe(0);
-      });
-
-      it('should set url segment and index properly for nested empty-path segments', async () => {
-        const url = tree('a/b');
-        const s = await recognize(
-            [{
-              path: 'a',
-              children: [{
-                path: 'b',
-                component: ComponentB,
-                children: [
-                  {path: '', component: ComponentC, children: [{path: '', component: ComponentD}]}
-                ]
-              }]
-            }],
-            'a/b', 'emptyOnly');
-        expect((s.root as any)._urlSegment.toString()).toEqual(url.root.toString());
-        expect((s.root as any)._lastPathIndex).toBe(-1);
-
-        const a = s.root.firstChild!;
-        expect((a as any)._urlSegment.toString())
-            .toEqual(url.root.children[PRIMARY_OUTLET].toString());
-        expect((a as any)._lastPathIndex).toBe(0);
-
-        const b = a.firstChild!;
-        expect((b as any)._urlSegment.toString())
-            .toEqual(url.root.children[PRIMARY_OUTLET].toString());
-        expect((b as any)._lastPathIndex).toBe(1);
-
-        const c = b.firstChild!;
-        expect((c as any)._urlSegment.toString())
-            .toEqual(url.root.children[PRIMARY_OUTLET].toString());
-        expect((c as any)._lastPathIndex).toBe(1);
-
-        const d = c.firstChild!;
-        expect((d as any)._urlSegment.toString())
-            .toEqual(url.root.children[PRIMARY_OUTLET].toString());
-        expect((d as any)._lastPathIndex).toBe(1);
-      });
-
-      it('should set url segment and index properly when nested empty-path segments (2)',
-         async () => {
-           const url = tree('');
-           const s = await recognize(
-               [{
-                 path: '',
-                 children: [
-                   {path: '', component: ComponentB, children: [{path: '', component: ComponentC}]}
-                 ]
-               }],
-               '');
-           expect((s.root as any)._urlSegment.toString()).toEqual(url.root.toString());
-           expect((s.root as any)._lastPathIndex).toBe(-1);
-
-           const a = s.root.firstChild!;
-           expect((a as any)._urlSegment.toString()).toEqual(url.root.toString());
-           expect((a as any)._lastPathIndex).toBe(-1);
-
-           const b = a.firstChild!;
-           expect((b as any)._urlSegment.toString()).toEqual(url.root.toString());
-           expect((b as any)._lastPathIndex).toBe(-1);
-
-           const c = b.firstChild!;
-           expect((c as any)._urlSegment.toString()).toEqual(url.root.toString());
-           expect((c as any)._lastPathIndex).toBe(-1);
-         });
-=======
->>>>>>> 3b863ddc
     });
 
     describe('aux split at the end (no right child)', async () => {
@@ -587,22 +461,6 @@
 
       it('should not persist a primary segment beyond the boundary of a named outlet match',
          async () => {
-<<<<<<< HEAD
-           const s = await new Recognizer(
-                         TestBed.inject(EnvironmentInjector), RootComponent,
-                         [
-                           {
-                             path: '',
-                             component: ComponentA,
-                             outlet: 'a',
-                             children: [{path: 'b', component: ComponentB}],
-                           },
-                         ],
-                         tree('/b'), '/b', 'emptyOnly', new DefaultUrlSerializer())
-                         .recognize()
-                         .toPromise();
-           expect(s).toBeNull();
-=======
            const recognizePromise = new Recognizer(
                                         TestBed.inject(EnvironmentInjector),
                                         TestBed.inject(RouterConfigLoader), RootComponent,
@@ -618,7 +476,6 @@
                                         .recognize()
                                         .toPromise();
            await expectAsync(recognizePromise).toBeRejected();
->>>>>>> 3b863ddc
          });
     });
   });
@@ -790,13 +647,8 @@
     paramsInheritanceStrategy: 'emptyOnly'|'always' = 'emptyOnly'): Promise<RouterStateSnapshot> {
   const serializer = new DefaultUrlSerializer();
   const result = await new Recognizer(
-<<<<<<< HEAD
-                     TestBed.inject(EnvironmentInjector), RootComponent, config, tree(url), url,
-                     paramsInheritanceStrategy, serializer)
-=======
                      TestBed.inject(EnvironmentInjector), TestBed.inject(RouterConfigLoader),
                      RootComponent, config, tree(url), paramsInheritanceStrategy, serializer)
->>>>>>> 3b863ddc
                      .recognize()
                      .toPromise();
   return result.state;
