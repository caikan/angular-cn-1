/**
 * @license
 * Copyright Google LLC All Rights Reserved.
 *
 * Use of this source code is governed by an MIT-style license that can be
 * found in the LICENSE file at https://angular.io/license
 */

import {fakeAsync, tick} from '@angular/core/testing';
import {DefaultUrlSerializer, Event, NavigationEnd, NavigationStart} from '@angular/router';
import {Subject} from 'rxjs';
import {filter, switchMap, take} from 'rxjs/operators';

import {Scroll} from '../src/events';
import {RouterScroller} from '../src/router_scroller';

// TODO: add tests that exercise the `withInMemoryScrolling` feature of the provideRouter function
const fakeZone = {
  runOutsideAngular: (fn: any) => fn(),
  run: (fn: any) => fn()
};
describe('RouterScroller', () => {
  it('defaults to disabled', () => {
    const events = new Subject<Event>();
    const router = <any>{
      events,
      parseUrl: (url: any) => new DefaultUrlSerializer().parse(url),
      triggerEvent: (e: any) => events.next(e)
    };

    const viewportScroller = jasmine.createSpyObj(
        'viewportScroller',
        ['getScrollPosition', 'scrollToPosition', 'scrollToAnchor', 'setHistoryScrollRestoration']);
    setScroll(viewportScroller, 0, 0);
<<<<<<< HEAD
    const scroller = new RouterScroller(router, router, fakeZone as any);
=======
    const scroller = new RouterScroller(
        new DefaultUrlSerializer(), {events} as any, viewportScroller, fakeZone as any);
>>>>>>> 3b863ddc

    expect((scroller as any).options.scrollPositionRestoration).toBe('disabled');
    expect((scroller as any).options.anchorScrolling).toBe('disabled');
  });

  function nextScrollEvent(events: Subject<Event>): Promise<Scroll> {
    return events.pipe(filter((e): e is Scroll => e instanceof Scroll), take(1)).toPromise();
  }

  describe('scroll to top', () => {
    it('should scroll to the top', async () => {
      const {events, viewportScroller} =
          createRouterScroller({scrollPositionRestoration: 'top', anchorScrolling: 'disabled'});

      events.next(new NavigationStart(1, '/a'));
      events.next(new NavigationEnd(1, '/a', '/a'));
      await nextScrollEvent(events);
      expect(viewportScroller.scrollToPosition).toHaveBeenCalledWith([0, 0]);

      events.next(new NavigationStart(2, '/a'));
      events.next(new NavigationEnd(2, '/b', '/b'));
      await nextScrollEvent(events);
      expect(viewportScroller.scrollToPosition).toHaveBeenCalledWith([0, 0]);

      events.next(new NavigationStart(3, '/a', 'popstate'));
      events.next(new NavigationEnd(3, '/a', '/a'));
      await nextScrollEvent(events);
      expect(viewportScroller.scrollToPosition).toHaveBeenCalledWith([0, 0]);
    });
  });

  describe('scroll to the stored position', () => {
    it('should scroll to the stored position on popstate', async () => {
      const {events, viewportScroller} =
          createRouterScroller({scrollPositionRestoration: 'enabled', anchorScrolling: 'disabled'});

      events.next(new NavigationStart(1, '/a'));
      events.next(new NavigationEnd(1, '/a', '/a'));
      await nextScrollEvent(events);
      setScroll(viewportScroller, 10, 100);
      expect(viewportScroller.scrollToPosition).toHaveBeenCalledWith([0, 0]);

      events.next(new NavigationStart(2, '/b'));
      events.next(new NavigationEnd(2, '/b', '/b'));
      await nextScrollEvent(events);
      setScroll(viewportScroller, 20, 200);
      expect(viewportScroller.scrollToPosition).toHaveBeenCalledWith([0, 0]);

      events.next(new NavigationStart(3, '/a', 'popstate', {navigationId: 1}));
      events.next(new NavigationEnd(3, '/a', '/a'));
      await nextScrollEvent(events);
      expect(viewportScroller.scrollToPosition).toHaveBeenCalledWith([10, 100]);
    });
  });

  describe('anchor scrolling', () => {
    it('should work (scrollPositionRestoration is disabled)', async () => {
      const {events, viewportScroller} =
          createRouterScroller({scrollPositionRestoration: 'disabled', anchorScrolling: 'enabled'});
      events.next(new NavigationStart(1, '/a#anchor'));
      events.next(new NavigationEnd(1, '/a#anchor', '/a#anchor'));
      await nextScrollEvent(events);
      expect(viewportScroller.scrollToAnchor).toHaveBeenCalledWith('anchor');

      events.next(new NavigationStart(2, '/a#anchor2'));
      events.next(new NavigationEnd(2, '/a#anchor2', '/a#anchor2'));
      await nextScrollEvent(events);
      expect(viewportScroller.scrollToAnchor).toHaveBeenCalledWith('anchor2');
      viewportScroller.scrollToAnchor.calls.reset();

      // we never scroll to anchor when navigating back.
      events.next(new NavigationStart(3, '/a#anchor', 'popstate'));
      events.next(new NavigationEnd(3, '/a#anchor', '/a#anchor'));
      await nextScrollEvent(events);
      expect(viewportScroller.scrollToAnchor).not.toHaveBeenCalled();
      expect(viewportScroller.scrollToPosition).not.toHaveBeenCalled();
    });

    it('should work (scrollPositionRestoration is enabled)', async () => {
      const {events, viewportScroller} =
          createRouterScroller({scrollPositionRestoration: 'enabled', anchorScrolling: 'enabled'});
      events.next(new NavigationStart(1, '/a#anchor'));
      events.next(new NavigationEnd(1, '/a#anchor', '/a#anchor'));
      await nextScrollEvent(events);
      expect(viewportScroller.scrollToAnchor).toHaveBeenCalledWith('anchor');

      events.next(new NavigationStart(2, '/a#anchor2'));
      events.next(new NavigationEnd(2, '/a#anchor2', '/a#anchor2'));
      await nextScrollEvent(events);
      expect(viewportScroller.scrollToAnchor).toHaveBeenCalledWith('anchor2');
      viewportScroller.scrollToAnchor.calls.reset();

      // we never scroll to anchor when navigating back
      events.next(new NavigationStart(3, '/a#anchor', 'popstate', {navigationId: 1}));
      events.next(new NavigationEnd(3, '/a#anchor', '/a#anchor'));
      await nextScrollEvent(events);
      expect(viewportScroller.scrollToAnchor).not.toHaveBeenCalled();
      expect(viewportScroller.scrollToPosition).toHaveBeenCalledWith([0, 0]);
    });
  });

  describe('extending a scroll service', () => {
    it('work', fakeAsync(() => {
         const {events, viewportScroller} = createRouterScroller(
             {scrollPositionRestoration: 'disabled', anchorScrolling: 'disabled'});

         events
             .pipe(filter((e): e is Scroll => e instanceof Scroll && !!e.position), switchMap(p => {
                     // can be any delay (e.g., we can wait for NgRx store to emit an event)
                     const r = new Subject<Scroll>();
                     setTimeout(() => {
                       r.next(p);
                       r.complete();
                     }, 1000);
                     return r;
                   }))
             .subscribe((e: Scroll) => {
               viewportScroller.scrollToPosition(e.position);
             });

         events.next(new NavigationStart(1, '/a'));
         events.next(new NavigationEnd(1, '/a', '/a'));
         tick();
         setScroll(viewportScroller, 10, 100);

         events.next(new NavigationStart(2, '/b'));
         events.next(new NavigationEnd(2, '/b', '/b'));
         tick();
         setScroll(viewportScroller, 20, 200);

         events.next(new NavigationStart(3, '/c'));
         events.next(new NavigationEnd(3, '/c', '/c'));
         tick();
         setScroll(viewportScroller, 30, 300);

         events.next(new NavigationStart(4, '/a', 'popstate', {navigationId: 1}));
         events.next(new NavigationEnd(4, '/a', '/a'));

         tick(500);
         expect(viewportScroller.scrollToPosition).not.toHaveBeenCalled();

         events.next(new NavigationStart(5, '/a', 'popstate', {navigationId: 1}));
         events.next(new NavigationEnd(5, '/a', '/a'));

         tick(5000);
         expect(viewportScroller.scrollToPosition).toHaveBeenCalledWith([10, 100]);
       }));
  });


  function createRouterScroller({scrollPositionRestoration, anchorScrolling}: {
    scrollPositionRestoration: 'disabled'|'enabled'|'top',
    anchorScrolling: 'disabled'|'enabled'
  }) {
    const events = new Subject<Event>();
<<<<<<< HEAD
    const router = <any>{
      events,
      parseUrl: (url: any) => new DefaultUrlSerializer().parse(url),
      triggerEvent: (e: any) => events.next(e)
    };
=======
    const transitions: any = {events};
>>>>>>> 3b863ddc

    const viewportScroller = jasmine.createSpyObj(
        'viewportScroller',
        ['getScrollPosition', 'scrollToPosition', 'scrollToAnchor', 'setHistoryScrollRestoration']);
    setScroll(viewportScroller, 0, 0);

    const scroller = new RouterScroller(
<<<<<<< HEAD
        router, viewportScroller, fakeZone as any, {scrollPositionRestoration, anchorScrolling});
=======
        new DefaultUrlSerializer(), transitions, viewportScroller, fakeZone as any,
        {scrollPositionRestoration, anchorScrolling});
>>>>>>> 3b863ddc
    scroller.init();

    return {events, viewportScroller};
  }

  function setScroll(viewportScroller: any, x: number, y: number) {
    viewportScroller.getScrollPosition.and.returnValue([x, y]);
  }
});<|MERGE_RESOLUTION|>--- conflicted
+++ resolved
@@ -32,12 +32,8 @@
         'viewportScroller',
         ['getScrollPosition', 'scrollToPosition', 'scrollToAnchor', 'setHistoryScrollRestoration']);
     setScroll(viewportScroller, 0, 0);
-<<<<<<< HEAD
-    const scroller = new RouterScroller(router, router, fakeZone as any);
-=======
     const scroller = new RouterScroller(
         new DefaultUrlSerializer(), {events} as any, viewportScroller, fakeZone as any);
->>>>>>> 3b863ddc
 
     expect((scroller as any).options.scrollPositionRestoration).toBe('disabled');
     expect((scroller as any).options.anchorScrolling).toBe('disabled');
@@ -193,15 +189,7 @@
     anchorScrolling: 'disabled'|'enabled'
   }) {
     const events = new Subject<Event>();
-<<<<<<< HEAD
-    const router = <any>{
-      events,
-      parseUrl: (url: any) => new DefaultUrlSerializer().parse(url),
-      triggerEvent: (e: any) => events.next(e)
-    };
-=======
     const transitions: any = {events};
->>>>>>> 3b863ddc
 
     const viewportScroller = jasmine.createSpyObj(
         'viewportScroller',
@@ -209,12 +197,8 @@
     setScroll(viewportScroller, 0, 0);
 
     const scroller = new RouterScroller(
-<<<<<<< HEAD
-        router, viewportScroller, fakeZone as any, {scrollPositionRestoration, anchorScrolling});
-=======
         new DefaultUrlSerializer(), transitions, viewportScroller, fakeZone as any,
         {scrollPositionRestoration, anchorScrolling});
->>>>>>> 3b863ddc
     scroller.init();
 
     return {events, viewportScroller};
