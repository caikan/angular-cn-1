--- conflicted
+++ resolved
@@ -8,15 +8,8 @@
 
 import {Location} from '@angular/common';
 import {provideLocationMocks} from '@angular/common/testing';
-<<<<<<< HEAD
-import {Compiler, Injector, ModuleWithProviders, NgModule, Optional} from '@angular/core';
-import {ChildrenOutletContexts, ExtraOptions, NoPreloading, Route, Router, ROUTER_CONFIGURATION, RouteReuseStrategy, RouterModule, ROUTES, Routes, TitleStrategy, UrlHandlingStrategy, UrlSerializer, ɵassignExtraOptionsToRouter as assignExtraOptionsToRouter, ɵflatten as flatten, ɵROUTER_PROVIDERS as ROUTER_PROVIDERS, ɵwithPreloading as withPreloading} from '@angular/router';
-
-import {EXTRA_ROUTER_TESTING_PROVIDERS} from './extra_router_testing_providers';
-=======
 import {Compiler, inject, Injector, ModuleWithProviders, NgModule} from '@angular/core';
 import {ChildrenOutletContexts, ExtraOptions, NoPreloading, Route, Router, ROUTER_CONFIGURATION, RouteReuseStrategy, RouterModule, ROUTES, Routes, TitleStrategy, UrlHandlingStrategy, UrlSerializer, ɵROUTER_PROVIDERS as ROUTER_PROVIDERS, ɵwithPreloading as withPreloading} from '@angular/router';
->>>>>>> 3b863ddc
 
 function isUrlHandlingStrategy(opts: ExtraOptions|
                                UrlHandlingStrategy): opts is UrlHandlingStrategy {
@@ -25,42 +18,14 @@
   return 'shouldProcessUrl' in opts;
 }
 
-<<<<<<< HEAD
-/**
- * Router setup factory function used for testing. Only used internally to keep the factory that's
- * marked as publicApi cleaner (i.e. not having _both_ `TitleStrategy` and `DefaultTitleStrategy`).
- *
- * 用于测试的路由器设置工厂函数。仅在内部使用以保持标记为 publicApi 的工厂更清洁（即不 _ 具有
- * _`TitleStrategy` 和 `DefaultTitleStrategy`）。
- *
- */
-export function setupTestingRouterInternal(
-    urlSerializer: UrlSerializer,
-    contexts: ChildrenOutletContexts,
-    location: Location,
-    compiler: Compiler,
-    injector: Injector,
-    routes: Route[][],
-    titleStrategy: TitleStrategy,
-    opts?: ExtraOptions|UrlHandlingStrategy,
-    urlHandlingStrategy?: UrlHandlingStrategy,
-    routeReuseStrategy?: RouteReuseStrategy,
-) {
-  return setupTestingRouter(
-      urlSerializer, contexts, location, compiler, injector, routes, opts, urlHandlingStrategy,
-      routeReuseStrategy, titleStrategy);
-=======
 function throwInvalidConfigError(parameter: string): never {
   throw new Error(
       `Parameter ${parameter} does not match the one available in the injector. ` +
       '`setupTestingRouter` is meant to be used as a factory function with dependencies coming from DI.');
->>>>>>> 3b863ddc
 }
 
 /**
  * Router setup factory function used for testing.
- *
- * 用于测试的路由器设置工厂函数。
  *
  * @publicApi
  * @deprecated Use `provideRouter` or `RouterModule` instead.
@@ -126,19 +91,11 @@
  *
  * Sets up the router to be used for testing.
  *
- * 设置要用于测试的路由器。
- *
  * The modules sets up the router to be used for testing.
  * It provides spy implementations of `Location` and `LocationStrategy`.
  *
- * 这些模块会设置用于测试的路由器。它提供 `Location`、`LocationStrategy` 和 `LocationStrategy`
- * 的间谍实现。
- *
  * @usageNotes
- *
  * ### Example
- *
- * ### 例子
  *
  * ```
  * beforeEach(() => {
