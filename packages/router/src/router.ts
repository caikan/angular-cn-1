--- conflicted
+++ resolved
@@ -45,16 +45,12 @@
   /**
    * Specifies a root URI to use for relative navigation.
    *
-<<<<<<< HEAD
    * 允许从当前激活的路由进行相对导航。
    *
-   * Configuration:
-=======
    * For example, consider the following route configuration where the parent route
    * has two children.
->>>>>>> 6d28a209
-   *
-   * 配置：
+   * 
+   * 比如，考虑下列路由器配置，parent 路由拥有两个子路由。
    *
    * ```
    * [{
@@ -73,8 +69,6 @@
    * The following `go()` function navigates to the `list` route by
    * interpreting the destination URI as relative to the activated `child`  route
    *
-   * 从 `child` 路由导航到 `list` 路由：
-   *
    * ```
    *  @Component({...})
    *  class ChildComponent {
@@ -116,16 +110,8 @@
    * **DEPRECATED**: Use `queryParamsHandling: "preserve"` instead to preserve
    * query parameters for the next navigation.
    *
-<<<<<<< HEAD
    * 已废弃，请改用 `queryParamsHandling` 来为后续导航保留查询参数。
-   *
-   * ```
-   * // Preserve query params from /results?page=1 to /view?page=1
-   * this.router.navigate(['/view'], { preserveQueryParams: true });
-   * ```
-   *
-=======
->>>>>>> 6d28a209
+   * 
    * @deprecated since v4
    */
   preserveQueryParams?: boolean;
@@ -196,17 +182,10 @@
 /**
  * Error handler that is invoked when a navigation error occurs.
  *
-<<<<<<< HEAD
- * Error handler that is invoked when a navigation errors.
- *
  * 错误处理器会在导航出错时调用。
  *
- * If the handler returns a value, the navigation promise will be resolved with this value.
- * If the handler throws an exception, the navigation promise will be rejected with
-=======
  * If the handler returns a value, the navigation promise is resolved with this value.
  * If the handler throws an exception, the navigation promise is rejected with
->>>>>>> 6d28a209
  * the exception.
  *
  * 如果该处理器返回一个值，那么本次导航返回的 Promise 就会使用这个值进行解析（resolve）。
@@ -406,14 +385,10 @@
   };
 
   /**
-<<<<<<< HEAD
-   * Extracts and merges URLs. Used for AngularJS to Angular migrations.
-   *
-   * 提取并合并 URL。在 AngularJS 向 Angular 迁移时会用到。
-=======
    * A strategy for extracting and merging URLs.
    * Used for AngularJS to Angular migrations.
->>>>>>> 6d28a209
+   *
+   * 提取并合并 URL。在 AngularJS 向 Angular 迁移时会用到。
    */
   urlHandlingStrategy: UrlHandlingStrategy = new DefaultUrlHandlingStrategy();
 
@@ -458,43 +433,17 @@
   paramsInheritanceStrategy: 'emptyOnly'|'always' = 'emptyOnly';
 
   /**
-<<<<<<< HEAD
-   * Defines when the router updates the browser URL. The default behavior is to update after
-   * successful navigation. However, some applications may prefer a mode where the URL gets
-   * updated at the beginning of navigation. The most common use case would be updating the
-   * URL early so if navigation fails, you can show an error message with the URL that failed.
-   * Available options are:
-   *
-   * 定义路由器要何时更新浏览器的 URL。默认行为是在每次成功的导航之后更新。
-   * 不过，有些应用会更愿意在导航开始时就更新。最常见的情况是尽早更新 URL，这样当导航失败时，你就可以在出错的 URL 上显示一条错误信息了。
-   * 可用的选项包括：
-   *
-   * - `'deferred'`, the default, updates the browser URL after navigation has finished.
-   *
-   *   `'deferred'`，默认值，在导航完毕后更新浏览器 URL。
-   *
-   * - `'eager'`, updates browser URL at the beginning of navigation.
-   *
-   *   `'eager'`，在导航开始时更新浏览器的 URL。
-=======
    * Determines when the router updates the browser URL.
    * By default (`"deferred"`), updates the browser URL after navigation has finished.
    * Set to `'eager'` to update the browser URL at the beginning of navigation.
    * You can choose to update early so that, if navigation fails,
    * you can show an error message with the URL that failed.
->>>>>>> 6d28a209
    */
   urlUpdateStrategy: 'deferred'|'eager' = 'deferred';
 
   /**
-<<<<<<< HEAD
-   * See {@link RouterModule} for more information.
-   *
-   * 欲知详情，参见 {@link RouterModule}。
-=======
    * Enables a bug fix that corrects relative link resolution in components with empty paths.
    * @see `RouterModule`
->>>>>>> 6d28a209
    */
   relativeLinkResolution: 'legacy'|'corrected' = 'legacy';
 
@@ -1003,29 +952,20 @@
   /**
    * Applies an array of commands to the current URL tree and creates a new URL tree.
    *
-<<<<<<< HEAD
    * 把一个命令数组应用于当前的 URL 树，并创建一个新的 URL 树。
    *
-   * When given an activate route, applies the given commands starting from the route.
-   * When not given a route, applies the given command starting from the root.
-=======
    * When given an activated route, applies the given commands starting from the route.
    * Otherwise, applies the given command starting from the root.
->>>>>>> 6d28a209
    *
    * 如果指定了激活路由，就以该路由为起点应用这些命令。
    * 如果没有指定激活路由，就以根路由为起点应用这些命令。
    *
    * @param commands An array of commands to apply.
-<<<<<<< HEAD
    *
    * 要应用的命令数组。
    *
-   * @param navigationExtras
-=======
    * @param navigationExtras Options that control the navigation strategy. This function
    * only utilizes properties in `NavigationExtras` that would change the provided URL.
->>>>>>> 6d28a209
    * @returns The new URL tree.
    *
    * 新的 URL Tree。
@@ -1116,13 +1056,6 @@
    *
    * @usageNotes
    *
-<<<<<<< HEAD
-   * ### Example
-   *
-   * ### 用法
-   *
-=======
->>>>>>> 6d28a209
    * ```
    * router.navigateByUrl("/team/33/user/11");
    *
@@ -1169,13 +1102,6 @@
    *
    * @usageNotes
    *
-<<<<<<< HEAD
-   * ### Example
-   *
-   * ### 用法
-   *
-=======
->>>>>>> 6d28a209
    * ```
    * router.navigate(['team', 33, 'user', 11], {relativeTo: route});
    *
