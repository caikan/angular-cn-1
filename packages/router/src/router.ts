--- conflicted
+++ resolved
@@ -30,281 +30,6 @@
 
 const NG_DEV_MODE = typeof ngDevMode === 'undefined' || !!ngDevMode;
 
-<<<<<<< HEAD
-/**
- * @description
- *
- * Options that modify the `Router` URL.
- * Supply an object containing any of these properties to a `Router` navigation function to
- * control how the target URL should be constructed.
- *
- * 本选项用来修改 `Router` 的 URL。向 `Router`
- * 导航功能提供包含任何这些属性的对象，以控制应如何构造目标 URL。
- *
- * @see [Router.navigate() method](api/router/Router#navigate)
- *
- * [Router.navigate() 方法](api/router/Router#navigate)
- *
- * @see [Router.createUrlTree() method](api/router/Router#createurltree)
- *
- * [Router.createUrlTree() 方法](api/router/Router#createurltree)
- *
- * @see [Routing and Navigation guide](guide/router)
- *
- * 用于修订导航策略的额外选项。
- *
- * @publicApi
- */
-export interface UrlCreationOptions {
-  /**
-   * Specifies a root URI to use for relative navigation.
-   *
-   * 允许从当前激活的路由进行相对导航。
-   *
-   * For example, consider the following route configuration where the parent route
-   * has two children.
-   *
-   * 比如，考虑下列路由器配置，parent 路由拥有两个子路由。
-   *
-   * ```
-   * [{
-   *   path: 'parent',
-   *   component: ParentComponent,
-   *   children: [{
-   *     path: 'list',
-   *     component: ListComponent
-   *   },{
-   *     path: 'child',
-   *     component: ChildComponent
-   *   }]
-   * }]
-   * ```
-   *
-   * The following `go()` function navigates to the `list` route by
-   * interpreting the destination URI as relative to the activated `child`  route
-   *
-   * 下面的 `go()` 函数会把目标 URI 解释为相对于已激活路由 `child` 的，从而导航到 `list` 路由。
-   *
-   * ```
-   * @Component ({...})
-   *  class ChildComponent {
-   *    constructor(private router: Router, private route: ActivatedRoute) {}
-   *
-   *    go() {
-   *      this.router.navigate(['../list'], { relativeTo: this.route });
-   *    }
-   *  }
-   * ```
-   *
-   * A value of `null` or `undefined` indicates that the navigation commands should be applied
-   * relative to the root.
-   *
-   */
-  relativeTo?: ActivatedRoute|null;
-
-  /**
-   * Sets query parameters to the URL.
-   *
-   * 设置 URL 的查询参数。
-   *
-   * ```
-   * // Navigate to /results?page=1
-   * this.router.navigate(['/results'], { queryParams: { page: 1 } });
-   * ```
-   */
-  queryParams?: Params|null;
-
-  /**
-   * Sets the hash fragment for the URL.
-   *
-   * 设置 URL 的哈希片段（`#`）。
-   *
-   * ```
-   * // Navigate to /results#top
-   * this.router.navigate(['/results'], { fragment: 'top' });
-   * ```
-   */
-  fragment?: string;
-
-  /**
-   * How to handle query parameters in the router link for the next navigation.
-   * One of:
-   *
-   * 如何在路由器链接中处理查询参数以进行下一个导航。为下列值之一：
-   *
-   * * `preserve` : Preserve current parameters.
-   *
-   *   `preserve` ：保留当前参数。
-   *
-   * * `merge` : Merge new with current parameters.
-   *
-   *   `merge` ：合并新的当前参数。
-   *
-   * The "preserve" option discards any new query params:
-   *
-   * “preserve” 选项将放弃所有新的查询参数：
-   *
-   * ```
-   * // from /view1?page=1 to/view2?page=1
-   * this.router.navigate(['/view2'], { queryParams: { page: 2 },  queryParamsHandling: "preserve"
-   * });
-   * ```
-   *
-   * The "merge" option appends new query params to the params from the current URL:
-   *
-   * “merge” 选项会将新的查询参数附加到当前 URL 的参数中：
-   *
-   * ```
-   * // from /view1?page=1 to/view2?page=1&otherKey=2
-   * this.router.navigate(['/view2'], { queryParams: { otherKey: 2 },  queryParamsHandling: "merge"
-   * });
-   * ```
-   *
-   * In case of a key collision between current parameters and those in the `queryParams` object,
-   * the new value is used.
-   *
-   * `queryParams` 对象中的参数之间发生键名冲突，则使用新值。
-   */
-  queryParamsHandling?: QueryParamsHandling|null;
-
-  /**
-   * When true, preserves the URL fragment for the next navigation
-   *
-   * 在后续导航时保留 `#` 片段
-   *
-   * ```
-   * // Preserve fragment from /results#top to /view#top
-   * this.router.navigate(['/view'], { preserveFragment: true });
-   * ```
-   */
-  preserveFragment?: boolean;
-}
-
-/**
- * @description
- *
- * Options that modify the `Router` navigation strategy.
- * Supply an object containing any of these properties to a `Router` navigation function to
- * control how the navigation should be handled.
- *
- * 修改 `Router` 导航策略的选项。为 `Router`
- * 导航功能提供包含任何这些属性的对象，以控制导航的处理方式。
- *
- * @see [Router.navigate() method](api/router/Router#navigate)
- *
- * [Router.navigate() 方法](api/router/Router#navigate)
- *
- * @see [Router.navigateByUrl() method](api/router/Router#navigatebyurl)
- *
- * [Router.navigateByUrl() 方法](api/router/Router#navigatebyurl)
- *
- * @see [Routing and Navigation guide](guide/router)
- *
- * [路由和导航指南](guide/router)
- *
- * @publicApi
- */
-export interface NavigationBehaviorOptions {
-  /**
-   * When true, navigates without pushing a new state into history.
-   *
-   * 导航时不要把新状态记入历史
-   *
-   * ```
-   * // Navigate silently to /view
-   * this.router.navigate(['/view'], { skipLocationChange: true });
-   * ```
-   */
-  skipLocationChange?: boolean;
-
-  /**
-   * When true, navigates while replacing the current state in history.
-   *
-   * 导航时不要把当前状态记入历史
-   *
-   * ```
-   * // Navigate to /view
-   * this.router.navigate(['/view'], { replaceUrl: true });
-   * ```
-   */
-  replaceUrl?: boolean;
-
-  /**
-   * Developer-defined state that can be passed to any navigation.
-   * Access this value through the `Navigation.extras` object
-   * returned from the [Router.getCurrentNavigation()
-   * method](api/router/Router#getcurrentnavigation) while a navigation is executing.
-   *
-   * 由开发人员定义的状态，可以传递给任何导航。当执行导航时会通过由 [Router.getCurrentNavigation()
-   * 方法](api/router/Router#getcurrentnavigation)返回的 `Navigation.extras` 对象来访问此值。
-   *
-   * After a navigation completes, the router writes an object containing this
-   * value together with a `navigationId` to `history.state`.
-   * The value is written when `location.go()` or `location.replaceState()`
-   * is called before activating this route.
-   *
-   * 导航完成后，路由器会将包含该值和 `navigationId` 的对象写入
-   * `history.state`。在激活此路由之前，会在调用 `location.go()` 或 `location.replaceState()`
-   * 时写入该值。
-   *
-   * Note that `history.state` does not pass an object equality test because
-   * the router adds the `navigationId` on each navigation.
-   *
-   * 需要注意的是 `history.state` 不应该用于对象相等测试，因为每次导航时路由器都会添加
-   * `navigationId`。
-   *
-   */
-  state?: {[k: string]: any};
-}
-
-/**
- * @description
- *
- * Options that modify the `Router` navigation strategy.
- * Supply an object containing any of these properties to a `Router` navigation function to
- * control how the target URL should be constructed or interpreted.
- *
- * 修改 `Router` 导航策略的选项。为 `Router`
- * 导航功能提供包含任何这些属性的对象，以控制应如何构造或解释目标 URL。
- * @see [Router.navigate() method](api/router/Router#navigate)
- *
- * [Router.navigate() 方法](api/router/Router#navigate)
- * @see [Router.navigateByUrl() method](api/router/Router#navigatebyurl)
- *
- * [Router.navigateByUrl() 方法](api/router/Router#navigatebyurl)
- * @see [Router.createUrlTree() method](api/router/Router#createurltree)
- *
- * [Router.createUrlTree() 方法](api/router/Router#createurltree)
- * @see [Routing and Navigation guide](guide/router)
- *
- * [路由和导航指南](guide/router)
- * @see UrlCreationOptions
- * @see NavigationBehaviorOptions
- *
- * 导航行为选项
- *
- * @publicApi
- */
-export interface NavigationExtras extends UrlCreationOptions, NavigationBehaviorOptions {}
-
-/**
- * Error handler that is invoked when a navigation error occurs.
- *
- * 错误处理器会在导航出错时调用。
- *
- * If the handler returns a value, the navigation Promise is resolved with this value.
- * If the handler throws an exception, the navigation Promise is rejected with
- * the exception.
- *
- * 如果该处理器返回一个值，那么本次导航返回的 Promise 就会使用这个值进行解析（resolve）。
- * 如果该处理器抛出异常，那么本次导航返回的 Promise 就会使用这个异常进行拒绝（reject）。
- *
- * @publicApi
- */
-export type ErrorHandler = (error: any) => any;
-
-=======
->>>>>>> cfd87027
 function defaultErrorHandler(error: any): any {
   throw error;
 }
@@ -314,211 +39,6 @@
   return urlSerializer.parse('/');
 }
 
-<<<<<<< HEAD
-export type RestoredState = {
-  [k: string]: any,
-  // TODO(#27607): Remove `navigationId` and `ɵrouterPageId` and move to `ng` or `ɵ` namespace.
-  navigationId: number,
-  // The `ɵ` prefix is there to reduce the chance of colliding with any existing user properties on
-  // the history state.
-  ɵrouterPageId?: number,
-};
-
-/**
- * Information about a navigation operation.
- * Retrieve the most recent navigation object with the
- * [Router.getCurrentNavigation() method](api/router/Router#getcurrentnavigation) .
- *
- * 有关导航操作的信息。使用 [Router.getCurrentNavigation()
- * 方法](api/router/Router#getcurrentnavigation)检索最新的导航对象。
- *
- * * *id* : The unique identifier of the current navigation.
- *
- *   *id* ：当前导航的唯一标识符。
- *
- * * *initialUrl* : The target URL passed into the `Router#navigateByUrl()` call before navigation.
- *     This is the value before the router has parsed or applied redirects to it.
- *
- *     *initialUrl* ：在导航之前传递给 `Router#navigateByUrl()` 调用的目标
- *   URL。这是路由器解析或应用重定向之前的值。
- *
- *   ```
- *   *initialUrl*：在导航前传给 `Router#navigateByUrl()` 调用的目标
- *   ```
- *
- *     URL。这是路由器解析或对其应用重定向之前的值。
- *
- * * *extractedUrl* : The initial target URL after being parsed with `UrlSerializer.extract()`.
- *
- *   *extractedUrl*：使用 `UrlSerializer.extract()` 解析后的初始目标 URL。
- *
- * * *finalUrl* : The extracted URL after redirects have been applied.
- *     This URL may not be available immediately, therefore this property can be `undefined`.
- *     It is guaranteed to be set after the `RoutesRecognized` event fires.
- *
- *     *finalUrl* ：应用重定向后提取的 URL。此 URL 可能无法立即使用，因此此属性可以是 `undefined`
- *   。保证在 `RoutesRecognized` 事件触发之后设置。
- *
- *   ```
- *   *finalUrl*：应用重定向之后提取的 URL。该 URL 可能不会立即可用，因此该属性也可以是
- *   ```
- *
- *     `undefined`。在 `RoutesRecognized` 事件触发后进行设置。
- *
- * * *trigger* : Identifies how this navigation was triggered.
- *   \-- 'imperative'--Triggered by `router.navigateByUrl` or `router.navigate`.
- *   \-- 'popstate'--Triggered by a popstate event.
- *   \-- 'hashchange'--Triggered by a hashchange event.
- *
- *     *trigger*：表明这次导航是如何触发的。
- *     \-- 'imperative'-- 由 `router.navigateByUrl` 或 `router.navigate` 触发。
- *     \-- 'popstate'-- 由 popstate 事件触发。
- *     \-- 'hashchange'-- 由 hashchange 事件触发。
- *
- * * *extras* : A `NavigationExtras` options object that controlled the strategy used for this
- *   navigation.
- *
- *   *extras* ：控制此导航使用的策略的 `NavigationExtras` 选项对象。
- *
- *   ```
- *   *extras*：一个 `NavigationExtras` 选项对象，它控制用于此导航的策略。
- *   ```
- *
- * * *previousNavigation* : The previously successful `Navigation` object. Only one previous
- *     navigation is available, therefore this previous `Navigation` object has a `null` value for
- * its own `previousNavigation`.
- *
- *     *previousNavigation* ：以前成功的 `Navigation` 对象。只有一个以前的导航可用，因此这
- *   `previousNavigation` 的 `Navigation` 对象的 nextNavigation 有一个 `null` 值。
- *
- *   ```
- *   *previousNavigation*：先前成功的 `Navigation` 对象。只有一个先前的导航可用，因此该先前的
- *   ```
- *
- *     `Navigation` 对象自己的 `previousNavigation` 值为 `null`。
- *
- * @publicApi
- */
-export interface Navigation {
-  /**
-   * The unique identifier of the current navigation.
-   *
-   * 当前导航的唯一标识符。
-   *
-   */
-  id: number;
-  /**
-   * The target URL passed into the `Router#navigateByUrl()` call before navigation. This is
-   * the value before the router has parsed or applied redirects to it.
-   *
-   * 导航之前，将目标 URL 传递到 `Router#navigateByUrl()`
-   * 调用中。这是路由器解析或对其应用重定向之前的值。
-   *
-   */
-  initialUrl: UrlTree;
-  /**
-   * The initial target URL after being parsed with `UrlSerializer.extract()`.
-   *
-   * `UrlSerializer.extract()` 解析后的初始目标 URL。
-   *
-   */
-  extractedUrl: UrlTree;
-  /**
-   * The extracted URL after redirects have been applied.
-   * This URL may not be available immediately, therefore this property can be `undefined`.
-   * It is guaranteed to be set after the `RoutesRecognized` event fires.
-   *
-   * 应用重定向后的已提取 URL。该 URL 可能不会立即可用，因此该属性也可能是 `undefined`。这会在
-   * `RoutesRecognized` 事件触发后进行设置。
-   *
-   */
-  finalUrl?: UrlTree;
-  /**
-   * Identifies how this navigation was triggered.
-   *
-   * 标识此导航是如何触发的。
-   *
-   * * 'imperative'--Triggered by `router.navigateByUrl` or `router.navigate`.
-   *
-   *   'imperative' - 由 `router.navigateByUrl` 或 `router.navigate` 触发。
-   *
-   * * 'popstate'--Triggered by a popstate event.
-   *
-   *   'popstate'-由 popstate 事件触发。
-   *
-   * * 'hashchange'--Triggered by a hashchange event.
-   *
-   *   'hashchange' - 由 hashchange 事件触发。
-   */
-  trigger: 'imperative'|'popstate'|'hashchange';
-  /**
-   * Options that controlled the strategy used for this navigation.
-   * See `NavigationExtras`.
-   *
-   * 本选项控制用于此导航的策略。请参阅 `NavigationExtras` 。
-   *
-   */
-  extras: NavigationExtras;
-  /**
-   * The previously successful `Navigation` object. Only one previous navigation
-   * is available, therefore this previous `Navigation` object has a `null` value
-   * for its own `previousNavigation`.
-   *
-   * 先前成功的 `Navigation` 对象。只有一个先前的导航可用，因此该先前 `Navigation` 对象自己的
-   * `previousNavigation` 值为 `null`。
-   *
-   */
-  previousNavigation: Navigation|null;
-}
-
-export interface NavigationTransition {
-  id: number;
-  targetPageId: number;
-  currentUrlTree: UrlTree;
-  currentRawUrl: UrlTree;
-  extractedUrl: UrlTree;
-  urlAfterRedirects?: UrlTree;
-  rawUrl: UrlTree;
-  extras: NavigationExtras;
-  resolve: any;
-  reject: any;
-  promise: Promise<boolean>;
-  source: NavigationTrigger;
-  restoredState: RestoredState|null;
-  currentSnapshot: RouterStateSnapshot;
-  targetSnapshot: RouterStateSnapshot|null;
-  currentRouterState: RouterState;
-  targetRouterState: RouterState|null;
-  guards: Checks;
-  guardsResult: boolean|UrlTree|null;
-}
-
-/**
- * @internal
- */
-export type RouterHook = (snapshot: RouterStateSnapshot, runExtras: {
-  appliedUrlTree: UrlTree,
-  rawUrlTree: UrlTree,
-  skipLocationChange: boolean,
-  replaceUrl: boolean,
-  navigationId: number
-}) => Observable<void>;
-
-/**
- * @internal
- */
-function defaultRouterHook(snapshot: RouterStateSnapshot, runExtras: {
-  appliedUrlTree: UrlTree,
-  rawUrlTree: UrlTree,
-  skipLocationChange: boolean,
-  replaceUrl: boolean,
-  navigationId: number
-}): Observable<void> {
-  return of(null) as any;
-}
-
-=======
->>>>>>> cfd87027
 /**
  * The equivalent `IsActiveMatchOptions` options for `Router.isActive` is called with `true`
  * (exact = true).
@@ -621,14 +141,11 @@
    *
    * This should match the `browserUrlTree` when a navigation succeeds. If the
    * `UrlHandlingStrategy.shouldProcessUrl` is `false`, only the `browserUrlTree` is updated.
-<<<<<<< HEAD
    *
    * 导航成功时，这应该与 `browserUrlTree` 匹配。如果 `UrlHandlingStrategy.shouldProcessUrl` 为
    * `false` ，则仅更新 `browserUrlTree` 。
    *
-=======
    * @internal
->>>>>>> cfd87027
    */
   currentUrlTree: UrlTree;
   /**
@@ -650,11 +167,10 @@
    * rawUrlTree to be a combination of the urlAfterRedirects (again, this might only apply to part
    * of the initial url) and the rawUrl of the transition (which was the original navigation url in
    * its full form).
-<<<<<<< HEAD
    *
    *    在激活之前（因为我们假设激活会成功），我们将 rawUrlTree 更新为 urlAfterRedirects
    *（同样，这可能仅适用于初始 url 的一部分）和转换的 rawUrl（这是原始的完整形式的导航 url）。
-=======
+   *
    * @internal
    *
    * Note that this is _only_ here to support `UrlHandlingStrategy.extract` and
@@ -670,7 +186,6 @@
    * updates the `rawUrlTree` with the assumption that the navigation was caused by the location
    * change listener due to a URL update by the AngularJS router. In this case, we still need to
    * know what the browser's URL is for future navigations.
->>>>>>> cfd87027
    *
    */
   rawUrlTree: UrlTree;
@@ -700,13 +215,10 @@
    * `urlUpdateStrategy === 'eager'` 保护之前或使用 `'deferred'` 激活之前。
    *
    * This should match the `currentUrlTree` when the navigation succeeds.
-<<<<<<< HEAD
    *
    * 导航成功时，这应该与 `currentUrlTree` 匹配。
    *
-=======
    * @internal
->>>>>>> cfd87027
    */
   browserUrlTree: UrlTree;
   /** @internal */
@@ -895,20 +407,6 @@
   urlUpdateStrategy: 'deferred'|'eager' = 'deferred';
 
   /**
-<<<<<<< HEAD
-   * Enables a bug fix that corrects relative link resolution in components with empty paths.
-   *
-   * 启用错误修复功能，以更正带空路径的组件中的相对链接。
-   *
-   * @see `RouterModule`
-   *
-   * @deprecated
-   */
-  relativeLinkResolution: 'legacy'|'corrected' = 'corrected';
-
-  /**
-=======
->>>>>>> cfd87027
    * Configures how the Router attempts to restore state when a navigation is cancelled.
    *
    * 配置在取消导航时路由器如何尝试恢复状态。
@@ -1539,13 +1037,10 @@
   /**
    * Performs the necessary rollback action to restore the browser URL to the
    * state before the transition.
-<<<<<<< HEAD
    *
    * 执行必要的回滚操作以将浏览器 URL 恢复到转换之前的状态。
    *
-=======
    * @internal
->>>>>>> cfd87027
    */
   restoreHistory(transition: NavigationTransition, restoringFromCaughtError = false) {
     if (this.canceledNavigationResolution === 'computed') {
