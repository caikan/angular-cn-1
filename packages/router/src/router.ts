/**
 * @license
 * Copyright Google LLC All Rights Reserved.
 *
 * Use of this source code is governed by an MIT-style license that can be
 * found in the LICENSE file at https://angular.io/license
 */

import {Location, PopStateEvent} from '@angular/common';
import {Compiler, Injectable, Injector, NgModuleFactoryLoader, NgModuleRef, NgZone, Type, ɵConsole as Console} from '@angular/core';
import {BehaviorSubject, EMPTY, Observable, of, Subject, SubscriptionLike} from 'rxjs';
import {catchError, filter, finalize, map, switchMap, tap} from 'rxjs/operators';

import {QueryParamsHandling, Route, Routes} from './config';
import {createRouterState} from './create_router_state';
import {createUrlTree} from './create_url_tree';
import {Event, GuardsCheckEnd, GuardsCheckStart, NavigationCancel, NavigationEnd, NavigationError, NavigationStart, NavigationTrigger, ResolveEnd, ResolveStart, RouteConfigLoadEnd, RouteConfigLoadStart, RoutesRecognized} from './events';
import {activateRoutes} from './operators/activate_routes';
import {applyRedirects} from './operators/apply_redirects';
import {checkGuards} from './operators/check_guards';
import {recognize} from './operators/recognize';
import {resolveData} from './operators/resolve_data';
import {switchTap} from './operators/switch_tap';
import {DefaultRouteReuseStrategy, RouteReuseStrategy} from './route_reuse_strategy';
import {RouterConfigLoader} from './router_config_loader';
import {ChildrenOutletContexts} from './router_outlet_context';
import {ActivatedRoute, createEmptyState, RouterState, RouterStateSnapshot} from './router_state';
import {isNavigationCancelingError, navigationCancelingError, Params} from './shared';
import {DefaultUrlHandlingStrategy, UrlHandlingStrategy} from './url_handling_strategy';
import {containsTree, createEmptyUrlTree, IsActiveMatchOptions, UrlSerializer, UrlTree} from './url_tree';
import {standardizeConfig, validateConfig} from './utils/config';
import {Checks, getAllRouteGuards} from './utils/preactivation';
import {isUrlTree} from './utils/type_guards';



/**
 * @description
 *
 * Options that modify the `Router` URL.
 * Supply an object containing any of these properties to a `Router` navigation function to
 * control how the target URL should be constructed.
 *
 * 本选项用来修改 `Router` 的 URL。向 `Router` 导航功能提供包含任何这些属性的对象，以控制应如何构造目标 URL。
 *
 * @see [Router.navigate() method](api/router/Router#navigate)
 *
 * [Router.navigate() 方法](api/router/Router#navigate)
 *
 * @see [Router.createUrlTree() method](api/router/Router#createurltree)
 *
 * [Router.createUrlTree() 方法](api/router/Router#createurltree)
 *
 * @see [Routing and Navigation guide](guide/router)
 *
 * 用于修订导航策略的额外选项。
 *
 * @publicApi
 */
export interface UrlCreationOptions {
  /**
   * Specifies a root URI to use for relative navigation.
   *
   * 允许从当前激活的路由进行相对导航。
   *
   * For example, consider the following route configuration where the parent route
   * has two children.
   *
   * 比如，考虑下列路由器配置，parent 路由拥有两个子路由。
   *
   * ```
   * [{
   *   path: 'parent',
   *   component: ParentComponent,
   *   children: [{
   *     path: 'list',
   *     component: ListComponent
   *   },{
   *     path: 'child',
   *     component: ChildComponent
   *   }]
   * }]
   * ```
   *
   * The following `go()` function navigates to the `list` route by
   * interpreting the destination URI as relative to the activated `child`  route
   *
   * 下面的 `go()` 函数会把目标 URI 解释为相对于已激活路由 `child` 的，从而导航到 `list` 路由。
   *
   * ```
   *  @Component({...})
   *  class ChildComponent {
   *    constructor(private router: Router, private route: ActivatedRoute) {}
   *
   *    go() {
   *      this.router.navigate(['../list'], { relativeTo: this.route });
   *    }
   *  }
   * ```
   *
   * A value of `null` or `undefined` indicates that the navigation commands should be applied
   * relative to the root.
   */
  relativeTo?: ActivatedRoute|null;

  /**
   * Sets query parameters to the URL.
   *
   * 设置 URL 的查询参数。
   *
   * ```
   * // Navigate to /results?page=1
   * this.router.navigate(['/results'], { queryParams: { page: 1 } });
   * ```
   */
  queryParams?: Params|null;

  /**
   * Sets the hash fragment for the URL.
   *
   * 设置 URL 的哈希片段（`#`）。
   *
   * ```
   * // Navigate to /results#top
   * this.router.navigate(['/results'], { fragment: 'top' });
   * ```
   */
  fragment?: string;

  /**
   * How to handle query parameters in the router link for the next navigation.
   * One of:
   *
   * 如何在路由器链接中处理查询参数以进行下一个导航。为下列值之一：
   *
   * * `preserve` : Preserve current parameters.
   *
   *   `preserve` ：保留当前参数。
   *
   * * `merge` : Merge new with current parameters.
   *
   *   `merge` ：合并新的当前参数。
   *
   * The "preserve" option discards any new query params:
   *
   * “preserve” 选项将放弃所有新的查询参数：
   *
   * ```
   * // from /view1?page=1 to/view2?page=1
   * this.router.navigate(['/view2'], { queryParams: { page: 2 },  queryParamsHandling: "preserve"
   * });
   * ```
   *
   * The "merge" option appends new query params to the params from the current URL:
   *
   * “merge” 选项会将新的查询参数附加到当前 URL 的参数中：
   *
   * ```
   * // from /view1?page=1 to/view2?page=1&otherKey=2
   * this.router.navigate(['/view2'], { queryParams: { otherKey: 2 },  queryParamsHandling: "merge"
   * });
   * ```
   *
   * In case of a key collision between current parameters and those in the `queryParams` object,
   * the new value is used.
   *
   * `queryParams` 对象中的参数之间发生键名冲突，则使用新值。
   */
  queryParamsHandling?: QueryParamsHandling|null;

  /**
   * When true, preserves the URL fragment for the next navigation
   *
   * 在后续导航时保留 `#` 片段
   *
   * ```
   * // Preserve fragment from /results#top to /view#top
   * this.router.navigate(['/view'], { preserveFragment: true });
   * ```
   */
  preserveFragment?: boolean;
}

/**
 * @description
 *
 * Options that modify the `Router` navigation strategy.
 * Supply an object containing any of these properties to a `Router` navigation function to
 * control how the navigation should be handled.
 *
 * 修改 `Router` 导航策略的选项。为 `Router` 导航功能提供包含任何这些属性的对象，以控制导航的处理方式。
 *
 * @see [Router.navigate() method](api/router/Router#navigate)
 *
 * [Router.navigate() 方法](api/router/Router#navigate)
 *
 * @see [Router.navigateByUrl() method](api/router/Router#navigatebyurl)
 *
 * [Router.navigateByUrl() 方法](api/router/Router#navigatebyurl)
 *
 * @see [Routing and Navigation guide](guide/router)
 *
 * [路由和导航指南](guide/router)
 *
 * @publicApi
 */
export interface NavigationBehaviorOptions {
  /**
   * When true, navigates without pushing a new state into history.
   *
   * 导航时不要把新状态记入历史
   *
   * ```
   * // Navigate silently to /view
   * this.router.navigate(['/view'], { skipLocationChange: true });
   * ```
   */
  skipLocationChange?: boolean;

  /**
   * When true, navigates while replacing the current state in history.
   *
   * 导航时不要把当前状态记入历史
   *
   * ```
   * // Navigate to /view
   * this.router.navigate(['/view'], { replaceUrl: true });
   * ```
   */
  replaceUrl?: boolean;

  /**
   * Developer-defined state that can be passed to any navigation.
   * Access this value through the `Navigation.extras` object
   * returned from the [Router.getCurrentNavigation()
   * method](api/router/Router#getcurrentnavigation) while a navigation is executing.
   *
   * 由开发人员定义的状态，可以传递给任何导航。当执行导航时会通过由 [Router.getCurrentNavigation() 方法](api/router/Router#getcurrentnavigation)返回的 `Navigation.extras` 对象来访问此值。
   *
   * After a navigation completes, the router writes an object containing this
   * value together with a `navigationId` to `history.state`.
   * The value is written when `location.go()` or `location.replaceState()`
   * is called before activating this route.
   *
   * 导航完成后，路由器会将包含该值和 `navigationId` 的对象写入 `history.state`。在激活此路由之前，会在调用 `location.go()` 或 `location.replaceState()` 时写入该值。
   *
   * Note that `history.state` does not pass an object equality test because
   * the router adds the `navigationId` on each navigation.
   *
   * 需要注意的是 `history.state` 不应该用于对象相等测试，因为每次导航时路由器都会添加 `navigationId`。
   *
   */
  state?: {[k: string]: any};
}

/**
 * @description
 *
 * Options that modify the `Router` navigation strategy.
 * Supply an object containing any of these properties to a `Router` navigation function to
 * control how the target URL should be constructed or interpreted.
 *
 * 修改 `Router` 导航策略的选项。为 `Router` 导航功能提供包含任何这些属性的对象，以控制应如何构造或解释目标 URL。
 *
 * @see [Router.navigate() method](api/router/Router#navigate)
 *
 * [Router.navigate() 方法](api/router/Router#navigate)
 *
 * @see [Router.navigateByUrl() method](api/router/Router#navigatebyurl)
 *
 * [Router.navigateByUrl() 方法](api/router/Router#navigatebyurl)
 *
 * @see [Router.createUrlTree() method](api/router/Router#createurltree)
 *
 * [Router.createUrlTree() 方法](api/router/Router#createurltree)
 *
 * @see [Routing and Navigation guide](guide/router)
 *
 * [路由和导航指南](guide/router)
 *
 * @see UrlCreationOptions
 * @see NavigationBehaviorOptions
 *
 * @publicApi
 */
export interface NavigationExtras extends UrlCreationOptions, NavigationBehaviorOptions {}

/**
 * Error handler that is invoked when a navigation error occurs.
 *
 * 错误处理器会在导航出错时调用。
 *
 * If the handler returns a value, the navigation Promise is resolved with this value.
 * If the handler throws an exception, the navigation Promise is rejected with
 * the exception.
 *
 * 如果该处理器返回一个值，那么本次导航返回的 Promise 就会使用这个值进行解析（resolve）。
 * 如果该处理器抛出异常，那么本次导航返回的 Promise 就会使用这个异常进行拒绝（reject）。
 *
 * @publicApi
 */
export type ErrorHandler = (error: any) => any;

function defaultErrorHandler(error: any): any {
  throw error;
}

function defaultMalformedUriErrorHandler(
    error: URIError, urlSerializer: UrlSerializer, url: string): UrlTree {
  return urlSerializer.parse('/');
}

export type RestoredState = {
  [k: string]: any; navigationId: number;
};

/**
 * Information about a navigation operation.
 * Retrieve the most recent navigation object with the
 * [Router.getCurrentNavigation() method](api/router/Router#getcurrentnavigation) .
 *
 * 有关导航操作的信息。使用 [Router.getCurrentNavigation() 方法](api/router/Router#getcurrentnavigation)检索最新的导航对象。
 *
 * * *id* : The unique identifier of the current navigation.
 *
 *   *id* ：当前导航的唯一标识符。
 *
 * * *initialUrl* : The target URL passed into the `Router#navigateByUrl()` call before navigation.
 * This is the value before the router has parsed or applied redirects to it.
 *
 *     *initialUrl*：在导航前传给 `Router#navigateByUrl()` 调用的目标 URL。这是路由器解析或对其应用重定向之前的值。
 *
 * * *extractedUrl* : The initial target URL after being parsed with `UrlSerializer.extract()`.
 *
 *   *extractedUrl*：使用 `UrlSerializer.extract()` 解析后的初始目标 URL。
 *
 * * *finalUrl* : The extracted URL after redirects have been applied.
 * This URL may not be available immediately, therefore this property can be `undefined`.
 * It is guaranteed to be set after the `RoutesRecognized` event fires.
 *
 *     *finalUrl*：应用重定向之后提取的 URL。该 URL 可能不会立即可用，因此该属性也可以是 `undefined`。在 `RoutesRecognized` 事件触发后进行设置。
 *
 * * *trigger* : Identifies how this navigation was triggered.
 * -- 'imperative'--Triggered by `router.navigateByUrl` or `router.navigate`.
 * -- 'popstate'--Triggered by a popstate event.
 * -- 'hashchange'--Triggered by a hashchange event.
 *
 *   *trigger*：表明这次导航是如何触发的。
 *   \-- 'imperative'-- 由 `router.navigateByUrl` 或 `router.navigate` 触发。
 *   \-- 'popstate'-- 由 popstate 事件触发。
 *   \-- 'hashchange'-- 由 hashchange 事件触发。
 *
 * * *extras* : A `NavigationExtras` options object that controlled the strategy used for this
 * navigation.
 *
 *     *extras*：一个 `NavigationExtras` 选项对象，它控制用于此导航的策略。
 *
 * * *previousNavigation* : The previously successful `Navigation` object. Only one previous
 * navigation is available, therefore this previous `Navigation` object has a `null` value for its
 * own `previousNavigation`.
 *
 *     *previousNavigation*：先前成功的 `Navigation` 对象。只有一个先前的导航可用，因此该先前的 `Navigation` 对象自己的 `previousNavigation` 值为 `null`。
 * @publicApi
 */
export type Navigation = {
  /**
   * The unique identifier of the current navigation.
   *
   * 当前导航的唯一标识符。
   *
   */
  id: number;
  /**
   * The target URL passed into the `Router#navigateByUrl()` call before navigation. This is
   * the value before the router has parsed or applied redirects to it.
   *
   * 导航之前，将目标 URL 传递到 `Router#navigateByUrl()` 调用中。这是路由器解析或对其应用重定向之前的值。
   *
   */
  initialUrl: string | UrlTree;
  /**
   * The initial target URL after being parsed with `UrlSerializer.extract()`.
   *
   * `UrlSerializer.extract()` 解析后的初始目标 URL。
   *
   */
  extractedUrl: UrlTree;
  /**
   * The extracted URL after redirects have been applied.
   * This URL may not be available immediately, therefore this property can be `undefined`.
   * It is guaranteed to be set after the `RoutesRecognized` event fires.
   *
   * 应用重定向后的已提取 URL。该 URL 可能不会立即可用，因此该属性也可能是 `undefined`。这会在 `RoutesRecognized` 事件触发后进行设置。
   *
   */
  finalUrl?: UrlTree;
  /**
   * Identifies how this navigation was triggered.
   *
   * 标识此导航是如何触发的。
   *
   * * 'imperative'--Triggered by `router.navigateByUrl` or `router.navigate`.
   *
   *   'imperative' - 由 `router.navigateByUrl` 或 `router.navigate` 触发。
   *
   * * 'popstate'--Triggered by a popstate event.
   *
   *   'popstate'-由 popstate 事件触发。
   *
   * * 'hashchange'--Triggered by a hashchange event.
   *
   *   'hashchange' - 由 hashchange 事件触发。
   */
  trigger: 'imperative' | 'popstate' | 'hashchange';
  /**
   * Options that controlled the strategy used for this navigation.
   * See `NavigationExtras`.
   *
   * 本选项控制用于此导航的策略。请参阅 `NavigationExtras` 。
   *
   */
  extras: NavigationExtras;
  /**
   * The previously successful `Navigation` object. Only one previous navigation
   * is available, therefore this previous `Navigation` object has a `null` value
   * for its own `previousNavigation`.
   *
   * 先前成功的 `Navigation` 对象。只有一个先前的导航可用，因此该先前 `Navigation` 对象自己的 `previousNavigation` 值为 `null`。
   *
   */
  previousNavigation: Navigation | null;
};

export type NavigationTransition = {
  id: number,
  currentUrlTree: UrlTree,
  currentRawUrl: UrlTree,
  extractedUrl: UrlTree,
  urlAfterRedirects: UrlTree,
  rawUrl: UrlTree,
  extras: NavigationExtras,
  resolve: any,
  reject: any,
  promise: Promise<boolean>,
  source: NavigationTrigger,
  restoredState: RestoredState|null,
  currentSnapshot: RouterStateSnapshot,
  targetSnapshot: RouterStateSnapshot|null,
  currentRouterState: RouterState,
  targetRouterState: RouterState|null,
  guards: Checks,
  guardsResult: boolean|UrlTree|null,
};

/**
 * @internal
 */
export type RouterHook = (snapshot: RouterStateSnapshot, runExtras: {
  appliedUrlTree: UrlTree,
  rawUrlTree: UrlTree,
  skipLocationChange: boolean,
  replaceUrl: boolean,
  navigationId: number
}) => Observable<void>;

/**
 * @internal
 */
function defaultRouterHook(snapshot: RouterStateSnapshot, runExtras: {
  appliedUrlTree: UrlTree,
  rawUrlTree: UrlTree,
  skipLocationChange: boolean,
  replaceUrl: boolean,
  navigationId: number
}): Observable<void> {
  return of(null) as any;
}

/**
 * Information related to a location change, necessary for scheduling follow-up Router navigations.
 */
type LocationChangeInfo = {
  source: 'popstate'|'hashchange',
  urlTree: UrlTree,
  state: RestoredState|null,
  transitionId: number
};

/**
 * The equivalent `IsActiveUrlTreeOptions` options for `Router.isActive` is called with `true`
 * (exact = true).
 */
export const exactMatchOptions: IsActiveMatchOptions = {
  paths: 'exact',
  fragment: 'ignored',
  matrixParams: 'ignored',
  queryParams: 'exact'
};

/**
 * The equivalent `IsActiveUrlTreeOptions` options for `Router.isActive` is called with `false`
 * (exact = false).
 */
export const subsetMatchOptions: IsActiveMatchOptions = {
  paths: 'subset',
  fragment: 'ignored',
  matrixParams: 'ignored',
  queryParams: 'subset'
};


/**
 * @description
 *
 * A service that provides navigation among views and URL manipulation capabilities.
 *
 * 一个提供导航和操纵 URL 能力的 NgModule。
 *
 * @see `Route`.
 * @see [Routing and Navigation Guide](guide/router).
 *
 * [路由与导航](guide/router)。
 *
 * @ngModule RouterModule
 *
 * @publicApi
 */
@Injectable()
export class Router {
  private currentUrlTree: UrlTree;
  private rawUrlTree: UrlTree;
  private browserUrlTree: UrlTree;
  private readonly transitions: BehaviorSubject<NavigationTransition>;
  private navigations: Observable<NavigationTransition>;
  private lastSuccessfulNavigation: Navigation|null = null;
  private currentNavigation: Navigation|null = null;
  private disposed = false;

  private locationSubscription?: SubscriptionLike;
  /**
   * Tracks the previously seen location change from the location subscription so we can compare
   * the two latest to see if they are duplicates. See setUpLocationChangeListener.
   *
   * 跟踪 location 订阅中以前看到的 location 更改，因此我们可以比较两个最新的位置更改是否重复。请参阅 setUpLocationChangeListener。
   *
   */
  private lastLocationChangeInfo: LocationChangeInfo|null = null;
  private navigationId: number = 0;
  private configLoader: RouterConfigLoader;
  private ngModule: NgModuleRef<any>;
  private console: Console;
  private isNgZoneEnabled: boolean = false;

  /**
   * An event stream for routing events in this NgModule.
   *
   * 用于表示此 NgModule 中路由事件的事件流。
   *
   */
  public readonly events: Observable<Event> = new Subject<Event>();
  /**
   * The current state of routing in this NgModule.
   *
   * 此 NgModule 中路由的当前状态。
   *
   */
  public readonly routerState: RouterState;

  /**
   * A handler for navigation errors in this NgModule.
   *
   * 本模块中的导航错误处理器。
   *
   */
  errorHandler: ErrorHandler = defaultErrorHandler;

  /**
   * A handler for errors thrown by `Router.parseUrl(url)`
   * when `url` contains an invalid character.
   * The most common case is a `%` sign
   * that's not encoded and is not part of a percent encoded sequence.
   *
   * uri 格式无效错误的处理器，在 `Router.parseUrl(url)` 由于 `url` 包含无效字符而报错时调用。
   * 最常见的情况可能是 `%` 本身既没有被编码，又不是正常 `%` 编码序列的一部分。
   */
  malformedUriErrorHandler:
      (error: URIError, urlSerializer: UrlSerializer,
       url: string) => UrlTree = defaultMalformedUriErrorHandler;

  /**
   * True if at least one navigation event has occurred,
   * false otherwise.
   *
   * 如果为 True 则表示是否发生过至少一次导航，反之为 False。
   */
  navigated: boolean = false;
  private lastSuccessfulId: number = -1;

  /**
   * Hooks that enable you to pause navigation,
   * either before or after the preactivation phase.
   * Used by `RouterModule`.
   *
   * 让你可以在预激活阶段之前或之后暂停导航的钩子。由 `RouterModule` 使用。
   *
   * @internal
   */
  hooks: {
    beforePreactivation: RouterHook,
    afterPreactivation: RouterHook
  } = {beforePreactivation: defaultRouterHook, afterPreactivation: defaultRouterHook};

  /**
   * A strategy for extracting and merging URLs.
   * Used for AngularJS to Angular migrations.
   *
   * 提取并合并 URL。在 AngularJS 向 Angular 迁移时会用到。
   */
  urlHandlingStrategy: UrlHandlingStrategy = new DefaultUrlHandlingStrategy();

  /**
   * A strategy for re-using routes.
   *
   * 复用路由的策略。
   *
   */
  routeReuseStrategy: RouteReuseStrategy = new DefaultRouteReuseStrategy();

  /**
   * How to handle a navigation request to the current URL. One of:
   *
   * 定义当路由器收到一个导航到当前 URL 的请求时应该怎么做。可取下列值之一：
   *
   * - `'ignore'` :  The router ignores the request.
   *
   *   `'ignore'`：路由器会忽略此请求。
   *
   * - `'reload'` : The router reloads the URL. Use to implement a "refresh" feature.
   *
   *   `'reload'`：路由器会重新加载当前 URL。用来实现"刷新"功能。
   *
   */
  onSameUrlNavigation: 'reload'|'ignore' = 'ignore';

  /**
   * How to merge parameters, data, and resolved data from parent to child
   * routes. One of:
   *
   * 如何从父路由向子路由合并参数、数据和解析到的数据。可取下列值之一：
   *
   * - `'emptyOnly'` : Inherit parent parameters, data, and resolved data
   * for path-less or component-less routes.
   *
   *   `'emptyOnly'`：让无路径或无组件的路由继承父级的参数、数据和解析到的数据。
   *
   * - `'always'` : Inherit parent parameters, data, and resolved data
   * for all child routes.
   *
   *   `'always'`：让所有子路由都继承父级的参数、数据和解析到的数据。
   *
   */
  paramsInheritanceStrategy: 'emptyOnly'|'always' = 'emptyOnly';

  /**
   * Determines when the router updates the browser URL.
   * By default (`"deferred"`), updates the browser URL after navigation has finished.
   * Set to `'eager'` to update the browser URL at the beginning of navigation.
   * You can choose to update early so that, if navigation fails,
   * you can show an error message with the URL that failed.
   *
   * 确定路由器何时更新浏览器 URL。默认情况下（`"deferred"`）在导航完成后更新浏览器 URL。设置为 `'eager'` 可以在浏览开始时更新浏览器 URL。你可以选择早期更新，这样，如果导航失败，则可以显示带有失败 URL 的错误消息。
   *
   */
  urlUpdateStrategy: 'deferred'|'eager' = 'deferred';

  /**
   * Enables a bug fix that corrects relative link resolution in components with empty paths.
   *
   * 启用错误修复功能，以更正带空路径的组件中的相对链接。
   *
   * @see `RouterModule`
   */
  relativeLinkResolution: 'legacy'|'corrected' = 'corrected';

  /**
   * Creates the router service.
   *
   * 创建路由器服务。
   */
  // TODO: vsavkin make internal after the final is out.
  constructor(
      private rootComponentType: Type<any>|null, private urlSerializer: UrlSerializer,
      private rootContexts: ChildrenOutletContexts, private location: Location, injector: Injector,
      loader: NgModuleFactoryLoader, compiler: Compiler, public config: Routes) {
    const onLoadStart = (r: Route) => this.triggerEvent(new RouteConfigLoadStart(r));
    const onLoadEnd = (r: Route) => this.triggerEvent(new RouteConfigLoadEnd(r));

    this.ngModule = injector.get(NgModuleRef);
    this.console = injector.get(Console);
    const ngZone = injector.get(NgZone);
    this.isNgZoneEnabled = ngZone instanceof NgZone && NgZone.isInAngularZone();

    this.resetConfig(config);
    this.currentUrlTree = createEmptyUrlTree();
    this.rawUrlTree = this.currentUrlTree;
    this.browserUrlTree = this.currentUrlTree;

    this.configLoader = new RouterConfigLoader(loader, compiler, onLoadStart, onLoadEnd);
    this.routerState = createEmptyState(this.currentUrlTree, this.rootComponentType);

    this.transitions = new BehaviorSubject<NavigationTransition>({
      id: 0,
      currentUrlTree: this.currentUrlTree,
      currentRawUrl: this.currentUrlTree,
      extractedUrl: this.urlHandlingStrategy.extract(this.currentUrlTree),
      urlAfterRedirects: this.urlHandlingStrategy.extract(this.currentUrlTree),
      rawUrl: this.currentUrlTree,
      extras: {},
      resolve: null,
      reject: null,
      promise: Promise.resolve(true),
      source: 'imperative',
      restoredState: null,
      currentSnapshot: this.routerState.snapshot,
      targetSnapshot: null,
      currentRouterState: this.routerState,
      targetRouterState: null,
      guards: {canActivateChecks: [], canDeactivateChecks: []},
      guardsResult: null,
    });
    this.navigations = this.setupNavigations(this.transitions);

    this.processNavigations();
  }

  private setupNavigations(transitions: Observable<NavigationTransition>):
      Observable<NavigationTransition> {
    const eventsSubject = (this.events as Subject<Event>);
    return transitions.pipe(
               filter(t => t.id !== 0),

               // Extract URL
               map(t =>
                       ({...t, extractedUrl: this.urlHandlingStrategy.extract(t.rawUrl)} as
                        NavigationTransition)),

               // Using switchMap so we cancel executing navigations when a new one comes in
               switchMap(t => {
                 let completed = false;
                 let errored = false;
                 return of(t).pipe(
                     // Store the Navigation object
                     tap(t => {
                       this.currentNavigation = {
                         id: t.id,
                         initialUrl: t.currentRawUrl,
                         extractedUrl: t.extractedUrl,
                         trigger: t.source,
                         extras: t.extras,
                         previousNavigation: this.lastSuccessfulNavigation ?
                             {...this.lastSuccessfulNavigation, previousNavigation: null} :
                             null
                       };
                     }),
                     switchMap(t => {
                       const urlTransition = !this.navigated ||
                           t.extractedUrl.toString() !== this.browserUrlTree.toString();
                       const processCurrentUrl =
                           (this.onSameUrlNavigation === 'reload' ? true : urlTransition) &&
                           this.urlHandlingStrategy.shouldProcessUrl(t.rawUrl);

                       if (processCurrentUrl) {
                         return of(t).pipe(
                             // Fire NavigationStart event
                             switchMap(t => {
                               const transition = this.transitions.getValue();
                               eventsSubject.next(new NavigationStart(
                                   t.id, this.serializeUrl(t.extractedUrl), t.source,
                                   t.restoredState));
                               if (transition !== this.transitions.getValue()) {
                                 return EMPTY;
                               }

                               // This delay is required to match old behavior that forced
                               // navigation to always be async
                               return Promise.resolve(t);
                             }),

                             // ApplyRedirects
                             applyRedirects(
                                 this.ngModule.injector, this.configLoader, this.urlSerializer,
                                 this.config),

                             // Update the currentNavigation
                             tap(t => {
                               this.currentNavigation = {
                                 ...this.currentNavigation!,
                                 finalUrl: t.urlAfterRedirects
                               };
                             }),

                             // Recognize
                             recognize(
                                 this.rootComponentType, this.config,
                                 (url) => this.serializeUrl(url), this.paramsInheritanceStrategy,
                                 this.relativeLinkResolution),

                             // Update URL if in `eager` update mode
                             tap(t => {
                               if (this.urlUpdateStrategy === 'eager') {
                                 if (!t.extras.skipLocationChange) {
                                   this.setBrowserUrl(
                                       t.urlAfterRedirects, !!t.extras.replaceUrl, t.id,
                                       t.extras.state);
                                 }
                                 this.browserUrlTree = t.urlAfterRedirects;
                               }

                               // Fire RoutesRecognized
                               const routesRecognized = new RoutesRecognized(
                                   t.id, this.serializeUrl(t.extractedUrl),
                                   this.serializeUrl(t.urlAfterRedirects), t.targetSnapshot!);
                               eventsSubject.next(routesRecognized);
                             }));
                       } else {
                         const processPreviousUrl = urlTransition && this.rawUrlTree &&
                             this.urlHandlingStrategy.shouldProcessUrl(this.rawUrlTree);
                         /* When the current URL shouldn't be processed, but the previous one was,
                          * we handle this "error condition" by navigating to the previously
                          * successful URL, but leaving the URL intact.*/
                         if (processPreviousUrl) {
                           const {id, extractedUrl, source, restoredState, extras} = t;
                           const navStart = new NavigationStart(
                               id, this.serializeUrl(extractedUrl), source, restoredState);
                           eventsSubject.next(navStart);
                           const targetSnapshot =
                               createEmptyState(extractedUrl, this.rootComponentType).snapshot;

                           return of({
                             ...t,
                             targetSnapshot,
                             urlAfterRedirects: extractedUrl,
                             extras: {...extras, skipLocationChange: false, replaceUrl: false},
                           });
                         } else {
                           /* When neither the current or previous URL can be processed, do nothing
                            * other than update router's internal reference to the current "settled"
                            * URL. This way the next navigation will be coming from the current URL
                            * in the browser.
                            */
                           this.rawUrlTree = t.rawUrl;
                           this.browserUrlTree = t.urlAfterRedirects;
                           t.resolve(null);
                           return EMPTY;
                         }
                       }
                     }),

                     // Before Preactivation
                     switchTap(t => {
                       const {
                         targetSnapshot,
                         id: navigationId,
                         extractedUrl: appliedUrlTree,
                         rawUrl: rawUrlTree,
                         extras: {skipLocationChange, replaceUrl}
                       } = t;
                       return this.hooks.beforePreactivation(targetSnapshot!, {
                         navigationId,
                         appliedUrlTree,
                         rawUrlTree,
                         skipLocationChange: !!skipLocationChange,
                         replaceUrl: !!replaceUrl,
                       });
                     }),

                     // --- GUARDS ---
                     tap(t => {
                       const guardsStart = new GuardsCheckStart(
                           t.id, this.serializeUrl(t.extractedUrl),
                           this.serializeUrl(t.urlAfterRedirects), t.targetSnapshot!);
                       this.triggerEvent(guardsStart);
                     }),

                     map(t => ({
                           ...t,
                           guards: getAllRouteGuards(
                               t.targetSnapshot!, t.currentSnapshot, this.rootContexts)
                         })),

                     checkGuards(this.ngModule.injector, (evt: Event) => this.triggerEvent(evt)),
                     tap(t => {
                       if (isUrlTree(t.guardsResult)) {
                         const error: Error&{url?: UrlTree} = navigationCancelingError(
                             `Redirecting to "${this.serializeUrl(t.guardsResult)}"`);
                         error.url = t.guardsResult;
                         throw error;
                       }

                       const guardsEnd = new GuardsCheckEnd(
                           t.id, this.serializeUrl(t.extractedUrl),
                           this.serializeUrl(t.urlAfterRedirects), t.targetSnapshot!,
                           !!t.guardsResult);
                       this.triggerEvent(guardsEnd);
                     }),

                     filter(t => {
                       if (!t.guardsResult) {
                         this.resetUrlToCurrentUrlTree();
                         const navCancel =
                             new NavigationCancel(t.id, this.serializeUrl(t.extractedUrl), '');
                         eventsSubject.next(navCancel);
                         t.resolve(false);
                         return false;
                       }
                       return true;
                     }),

                     // --- RESOLVE ---
                     switchTap(t => {
                       if (t.guards.canActivateChecks.length) {
                         return of(t).pipe(
                             tap(t => {
                               const resolveStart = new ResolveStart(
                                   t.id, this.serializeUrl(t.extractedUrl),
                                   this.serializeUrl(t.urlAfterRedirects), t.targetSnapshot!);
                               this.triggerEvent(resolveStart);
                             }),
                             switchMap(t => {
                               let dataResolved = false;
                               return of(t).pipe(
                                   resolveData(
                                       this.paramsInheritanceStrategy, this.ngModule.injector),
                                   tap({
                                     next: () => dataResolved = true,
                                     complete: () => {
                                       if (!dataResolved) {
                                         const navCancel = new NavigationCancel(
                                             t.id, this.serializeUrl(t.extractedUrl),
                                             `At least one route resolver didn't emit any value.`);
                                         eventsSubject.next(navCancel);
                                         t.resolve(false);
                                       }
                                     }
                                   }),
                               );
                             }),
                             tap(t => {
                               const resolveEnd = new ResolveEnd(
                                   t.id, this.serializeUrl(t.extractedUrl),
                                   this.serializeUrl(t.urlAfterRedirects), t.targetSnapshot!);
                               this.triggerEvent(resolveEnd);
                             }));
                       }
                       return undefined;
                     }),

                     // --- AFTER PREACTIVATION ---
                     switchTap((t: NavigationTransition) => {
                       const {
                         targetSnapshot,
                         id: navigationId,
                         extractedUrl: appliedUrlTree,
                         rawUrl: rawUrlTree,
                         extras: {skipLocationChange, replaceUrl}
                       } = t;
                       return this.hooks.afterPreactivation(targetSnapshot!, {
                         navigationId,
                         appliedUrlTree,
                         rawUrlTree,
                         skipLocationChange: !!skipLocationChange,
                         replaceUrl: !!replaceUrl,
                       });
                     }),

                     map((t: NavigationTransition) => {
                       const targetRouterState = createRouterState(
                           this.routeReuseStrategy, t.targetSnapshot!, t.currentRouterState);
                       return ({...t, targetRouterState});
                     }),

                     /* Once here, we are about to activate syncronously. The assumption is this
                        will succeed, and user code may read from the Router service. Therefore
                        before activation, we need to update router properties storing the current
                        URL and the RouterState, as well as updated the browser URL. All this should
                        happen *before* activating. */
                     tap((t: NavigationTransition) => {
                       this.currentUrlTree = t.urlAfterRedirects;
                       this.rawUrlTree =
                           this.urlHandlingStrategy.merge(this.currentUrlTree, t.rawUrl);

                       (this as {routerState: RouterState}).routerState = t.targetRouterState!;

                       if (this.urlUpdateStrategy === 'deferred') {
                         if (!t.extras.skipLocationChange) {
                           this.setBrowserUrl(
                               this.rawUrlTree, !!t.extras.replaceUrl, t.id, t.extras.state);
                         }
                         this.browserUrlTree = t.urlAfterRedirects;
                       }
                     }),

                     activateRoutes(
                         this.rootContexts, this.routeReuseStrategy,
                         (evt: Event) => this.triggerEvent(evt)),

                     tap({
                       next() {
                         completed = true;
                       },
                       complete() {
                         completed = true;
                       }
                     }),
                     finalize(() => {
                       /* When the navigation stream finishes either through error or success, we
                        * set the `completed` or `errored` flag. However, there are some situations
                        * where we could get here without either of those being set. For instance, a
                        * redirect during NavigationStart. Therefore, this is a catch-all to make
                        * sure the NavigationCancel
                        * event is fired when a navigation gets cancelled but not caught by other
                        * means. */
                       if (!completed && !errored) {
                         // Must reset to current URL tree here to ensure history.state is set. On a
                         // fresh page load, if a new navigation comes in before a successful
                         // navigation completes, there will be nothing in
                         // history.state.navigationId. This can cause sync problems with AngularJS
                         // sync code which looks for a value here in order to determine whether or
                         // not to handle a given popstate event or to leave it to the Angular
                         // router.
                         this.resetUrlToCurrentUrlTree();
                         const navCancel = new NavigationCancel(
                             t.id, this.serializeUrl(t.extractedUrl),
                             `Navigation ID ${t.id} is not equal to the current navigation id ${
                                 this.navigationId}`);
                         eventsSubject.next(navCancel);
                         t.resolve(false);
                       }
                       // currentNavigation should always be reset to null here. If navigation was
                       // successful, lastSuccessfulTransition will have already been set. Therefore
                       // we can safely set currentNavigation to null here.
                       this.currentNavigation = null;
                     }),
                     catchError((e) => {
                       errored = true;
                       /* This error type is issued during Redirect, and is handled as a
                        * cancellation rather than an error. */
                       if (isNavigationCancelingError(e)) {
                         const redirecting = isUrlTree(e.url);
                         if (!redirecting) {
                           // Set property only if we're not redirecting. If we landed on a page and
                           // redirect to `/` route, the new navigation is going to see the `/`
                           // isn't a change from the default currentUrlTree and won't navigate.
                           // This is only applicable with initial navigation, so setting
                           // `navigated` only when not redirecting resolves this scenario.
                           this.navigated = true;
                           this.resetStateAndUrl(t.currentRouterState, t.currentUrlTree, t.rawUrl);
                         }
                         const navCancel = new NavigationCancel(
                             t.id, this.serializeUrl(t.extractedUrl), e.message);
                         eventsSubject.next(navCancel);

                         // When redirecting, we need to delay resolving the navigation
                         // promise and push it to the redirect navigation
                         if (!redirecting) {
                           t.resolve(false);
                         } else {
                           // setTimeout is required so this navigation finishes with
                           // the return EMPTY below. If it isn't allowed to finish
                           // processing, there can be multiple navigations to the same
                           // URL.
                           setTimeout(() => {
                             const mergedTree =
                                 this.urlHandlingStrategy.merge(e.url, this.rawUrlTree);
                             const extras = {
                               skipLocationChange: t.extras.skipLocationChange,
                               replaceUrl: this.urlUpdateStrategy === 'eager'
                             };

                             this.scheduleNavigation(
                                 mergedTree, 'imperative', null, extras,
                                 {resolve: t.resolve, reject: t.reject, promise: t.promise});
                           }, 0);
                         }

                         /* All other errors should reset to the router's internal URL reference to
                          * the pre-error state. */
                       } else {
                         this.resetStateAndUrl(t.currentRouterState, t.currentUrlTree, t.rawUrl);
                         const navError =
                             new NavigationError(t.id, this.serializeUrl(t.extractedUrl), e);
                         eventsSubject.next(navError);
                         try {
                           t.resolve(this.errorHandler(e));
                         } catch (ee) {
                           t.reject(ee);
                         }
                       }
                       return EMPTY;
                     }));
                 // TODO(jasonaden): remove cast once g3 is on updated TypeScript
               })) as any as Observable<NavigationTransition>;
  }

  /**
   * @internal
   * TODO: this should be removed once the constructor of the router made internal
   */
  resetRootComponentType(rootComponentType: Type<any>): void {
    this.rootComponentType = rootComponentType;
    // TODO: vsavkin router 4.0 should make the root component set to null
    // this will simplify the lifecycle of the router.
    this.routerState.root.component = this.rootComponentType;
  }

  private getTransition(): NavigationTransition {
    const transition = this.transitions.value;
    // This value needs to be set. Other values such as extractedUrl are set on initial navigation
    // but the urlAfterRedirects may not get set if we aren't processing the new URL *and* not
    // processing the previous URL.
    transition.urlAfterRedirects = this.browserUrlTree;
    return transition;
  }

  private setTransition(t: Partial<NavigationTransition>): void {
    this.transitions.next({...this.getTransition(), ...t});
  }

  /**
   * Sets up the location change listener and performs the initial navigation.
   *
   * 设置位置变化监听器，并执行首次导航。
   */
  initialNavigation(): void {
    this.setUpLocationChangeListener();
    if (this.navigationId === 0) {
      this.navigateByUrl(this.location.path(true), {replaceUrl: true});
    }
  }

  /**
   * Sets up the location change listener. This listener detects navigations triggered from outside
   * the Router (the browser back/forward buttons, for example) and schedules a corresponding Router
   * navigation so that the correct events, guards, etc. are triggered.
   *
   * 设置 location 更改监听器。该监听器检测从路由器外部触发的导航（例如，浏览器的后退/前进按钮），并安排相应的路由器导航，以便触发正确的事件、守卫等。
   *
   */
  setUpLocationChangeListener(): void {
    // Don't need to use Zone.wrap any more, because zone.js
    // already patch onPopState, so location change callback will
    // run into ngZone
    if (!this.locationSubscription) {
      this.locationSubscription = this.location.subscribe(event => {
        const currentChange = this.extractLocationChangeInfoFromEvent(event);
        if (this.shouldScheduleNavigation(this.lastLocationChangeInfo, currentChange)) {
          // The `setTimeout` was added in #12160 and is likely to support Angular/AngularJS
          // hybrid apps.
          setTimeout(() => {
            const {source, state, urlTree} = currentChange;
            const extras: NavigationExtras = {replaceUrl: true};
            if (state) {
              const stateCopy = {...state} as Partial<RestoredState>;
              delete stateCopy.navigationId;
              if (Object.keys(stateCopy).length !== 0) {
                extras.state = stateCopy;
              }
            }
            this.scheduleNavigation(urlTree, source, state, extras);
          }, 0);
        }
        this.lastLocationChangeInfo = currentChange;
      });
    }
  }

  /**
   * Extracts router-related information from a `PopStateEvent`.
   *
   * 从 `PopStateEvent` 提取与路由器相关的信息。
   *
   */
  private extractLocationChangeInfoFromEvent(change: PopStateEvent): LocationChangeInfo {
    return {
      source: change['type'] === 'popstate' ? 'popstate' : 'hashchange',
      urlTree: this.parseUrl(change['url']!),
      // Navigations coming from Angular router have a navigationId state
      // property. When this exists, restore the state.
      state: change.state?.navigationId ? change.state : null,
      transitionId: this.getTransition().id
    } as const;
  }

  /**
   * Determines whether two events triggered by the Location subscription are due to the same
   * navigation. The location subscription can fire two events (popstate and hashchange) for a
   * single navigation. The second one should be ignored, that is, we should not schedule another
   * navigation in the Router.
   *
   * 确定由 location 订阅触发的两个事件是否是由相同的导航引起的。location 订阅可以为单次导航触发两个事件（popstate 和 hashchange）。第二个应该被忽略，也就是说，我们不应该在路由器中安排另一个导航。
   *
   */
  private shouldScheduleNavigation(previous: LocationChangeInfo|null, current: LocationChangeInfo):
      boolean {
    if (!previous) return true;

    const sameDestination = current.urlTree.toString() === previous.urlTree.toString();
    const eventsOccurredAtSameTime = current.transitionId === previous.transitionId;
    if (!eventsOccurredAtSameTime || !sameDestination) {
      return true;
    }

    if ((current.source === 'hashchange' && previous.source === 'popstate') ||
        (current.source === 'popstate' && previous.source === 'hashchange')) {
      return false;
    }

    return true;
  }

  /** The current URL.
   *
   * 当前 URL
   */
  get url(): string {
    return this.serializeUrl(this.currentUrlTree);
  }

  /**
   * The current Navigation object if one exists
   *
   * 当前导航对象（如果存在）
   *
   */
  getCurrentNavigation(): Navigation|null {
    return this.currentNavigation;
  }

  /** @internal */
  triggerEvent(event: Event): void {
    (this.events as Subject<Event>).next(event);
  }

  /**
   * Resets the route configuration used for navigation and generating links.
   *
   * 重置供导航和生成链接使用的配置项。
   *
   * @param config The route array for the new configuration.
   *
   * 新配置中的路由定义数组。
   *
   * @usageNotes
   *
   * ```
   * router.resetConfig([
   *  { path: 'team/:id', component: TeamCmp, children: [
   *    { path: 'simple', component: SimpleCmp },
   *    { path: 'user/:name', component: UserCmp }
   *  ]}
   * ]);
   * ```
   */
  resetConfig(config: Routes): void {
    validateConfig(config);
    this.config = config.map(standardizeConfig);
    this.navigated = false;
    this.lastSuccessfulId = -1;
  }

  /** @nodoc */
  ngOnDestroy(): void {
    this.dispose();
  }

  /** Disposes of the router.
   *
   * 销毁路由器
   *
   */
  dispose(): void {
    this.transitions.complete();
    if (this.locationSubscription) {
      this.locationSubscription.unsubscribe();
      this.locationSubscription = undefined;
    }
    this.disposed = true;
  }

  /**
   * Appends URL segments to the current URL tree to create a new URL tree.
   *
   * 将 URL 段添加到当前 URL 树中以创建新的 URL 树。
   *
   * @param commands An array of URL fragments with which to construct the new URL tree.
   * If the path is static, can be the literal URL string. For a dynamic path, pass an array of path
   * segments, followed by the parameters for each segment.
   * The fragments are applied to the current URL tree or the one provided  in the `relativeTo`
   * property of the options object, if supplied.
   *
   * 一个 URL 段的数组，用于构造新的 URL 树。如果此路径是静态的，则可能是 URL 字符串字面量。对于动态路径，可以传入一个路径段的数组，后跟每个段的参数。这些段会应用到当前 URL 树上，或者在选项对象中的 `relativeTo` 属性上（如果有）。
   *
   * @param navigationExtras Options that control the navigation strategy.
   *
   * 控制导航策略的选项。
   *
   * @returns The new URL tree.
   *
   * 新的 URL Tree。
   *
   * @usageNotes
   *
   * ```
   * // create /team/33/user/11
   * router.createUrlTree(['/team', 33, 'user', 11]);
   *
   * // create /team/33;expand=true/user/11
   * router.createUrlTree(['/team', 33, {expand: true}, 'user', 11]);
   *
   * // you can collapse static segments like this (this works only with the first passed-in value):
   * router.createUrlTree(['/team/33/user', userId]);
   *
   * // If the first segment can contain slashes, and you do not want the router to split it,
   * // you can do the following:
   * router.createUrlTree([{segmentPath: '/one/two'}]);
   *
   * // create /team/33/(user/11//right:chat)
   * router.createUrlTree(['/team', 33, {outlets: {primary: 'user/11', right: 'chat'}}]);
   *
   * // remove the right secondary node
   * router.createUrlTree(['/team', 33, {outlets: {primary: 'user/11', right: null}}]);
   *
   * // assuming the current url is `/team/33/user/11` and the route points to `user/11`
   *
   * // navigate to /team/33/user/11/details
   * router.createUrlTree(['details'], {relativeTo: route});
   *
   * // navigate to /team/33/user/22
   * router.createUrlTree(['../22'], {relativeTo: route});
   *
   * // navigate to /team/44/user/22
   * router.createUrlTree(['../../team/44/user/22'], {relativeTo: route});
   *
   * Note that a value of `null` or `undefined` for `relativeTo` indicates that the
   * tree should be created relative to the root.
   * ```
   */
  createUrlTree(commands: any[], navigationExtras: UrlCreationOptions = {}): UrlTree {
    const {relativeTo, queryParams, fragment, queryParamsHandling, preserveFragment} =
        navigationExtras;
    const a = relativeTo || this.routerState.root;
    const f = preserveFragment ? this.currentUrlTree.fragment : fragment;
    let q: Params|null = null;
    switch (queryParamsHandling) {
      case 'merge':
        q = {...this.currentUrlTree.queryParams, ...queryParams};
        break;
      case 'preserve':
        q = this.currentUrlTree.queryParams;
        break;
      default:
        q = queryParams || null;
    }
    if (q !== null) {
      q = this.removeEmptyProps(q);
    }
    return createUrlTree(a, this.currentUrlTree, commands, q, f ?? null);
  }

  /**
   * Navigates to a view using an absolute route path.
   *
   * 基于所提供的 URL 进行导航，必须使用绝对路径。
   *
   * @param url An absolute path for a defined route. The function does not apply any delta to the
   *     current URL.
   *
   * 一个绝对 URL。该函数不会对当前 URL 做任何修改。
   *
   * @param extras An object containing properties that modify the navigation strategy.
   *
   * 一个包含一组属性的对象，它会修改导航策略。
   * 该函数会忽略 `NavigationExtras` 中任何可能会改变所提供的 URL 的属性
   *
   * @returns A Promise that resolves to 'true' when navigation succeeds,
   * to 'false' when navigation fails, or is rejected on error.
   *
   *   一个 Promise，当导航成功时，它会解析成 `true`；导航失败或出错时，它会解析成 `false`。
   *
   * @usageNotes
   *
   * The following calls request navigation to an absolute path.
   *
   * 以下调用要求导航到绝对路径。
   *
   * ```
   * router.navigateByUrl("/team/33/user/11");
   *
   * // Navigate without updating the URL
   * router.navigateByUrl("/team/33/user/11", { skipLocationChange: true });
   * ```
   *
   * @see [Routing and Navigation guide](guide/router)
   *
   * [路由和导航指南](guide/router)
   *
   */
  navigateByUrl(url: string|UrlTree, extras: NavigationBehaviorOptions = {
    skipLocationChange: false
  }): Promise<boolean> {
    if (typeof ngDevMode === 'undefined' ||
        ngDevMode && this.isNgZoneEnabled && !NgZone.isInAngularZone()) {
      this.console.warn(
          `Navigation triggered outside Angular zone, did you forget to call 'ngZone.run()'?`);
    }

    const urlTree = isUrlTree(url) ? url : this.parseUrl(url);
    const mergedTree = this.urlHandlingStrategy.merge(urlTree, this.rawUrlTree);

    return this.scheduleNavigation(mergedTree, 'imperative', null, extras);
  }

  /**
   * Navigate based on the provided array of commands and a starting point.
   * If no starting route is provided, the navigation is absolute.
   *
   * 基于所提供的命令数组和起点路由进行导航。
   * 如果没有指定起点路由，则从根路由开始进行绝对导航。
   *
   * @param commands An array of URL fragments with which to construct the target URL.
   * If the path is static, can be the literal URL string. For a dynamic path, pass an array of path
   * segments, followed by the parameters for each segment.
   * The fragments are applied to the current URL or the one provided  in the `relativeTo` property
   * of the options object, if supplied.
   *
   * 一个 URL 段的数组，用于构造目标 URL 树。如果此路径是静态的，则可能是 URL 字符串字面量。对于动态路径，可以传入一个路径段的数组，后跟每个段的参数。这些段会应用到当前 URL，或者在选项对象中的 `relativeTo` 属性上（如果有）。
   *
   * @param extras An options object that determines how the URL should be constructed or
   *     interpreted.
   *
   * 一个选项对象，用于确定应如何构造或解释 URL。
   *
   * @returns A Promise that resolves to `true` when navigation succeeds, to `false` when navigation
   *     fails,
   * or is rejected on error.
   *
   * 一个 Promise，在导航成功时解析为 `true`，导航失败时解析为 `false`，或者在出错时被拒绝。
   *
   * @usageNotes
   *
   * The following calls request navigation to a dynamic route path relative to the current URL.
   *
   * 以下调用请求导航到相对于当前 URL 的动态路由路径。
   *
   * ```
   * router.navigate(['team', 33, 'user', 11], {relativeTo: route});
   *
   * // Navigate without updating the URL, overriding the default behavior
   * router.navigate(['team', 33, 'user', 11], {relativeTo: route, skipLocationChange: true});
   * ```
   *
   * @see [Routing and Navigation guide](guide/router)
   *
   * [路由和导航指南](guide/router)
   *
   */
  navigate(commands: any[], extras: NavigationExtras = {skipLocationChange: false}):
      Promise<boolean> {
    validateCommands(commands);
    return this.navigateByUrl(this.createUrlTree(commands, extras), extras);
  }

  /** Serializes a `UrlTree` into a string
   *
   * 把 `UrlTree` 序列化为字符串
   */
  serializeUrl(url: UrlTree): string {
    return this.urlSerializer.serialize(url);
  }

  /** Parses a string into a `UrlTree`
   *
   * 把字符串解析为 `UrlTree`
   */
  parseUrl(url: string): UrlTree {
    let urlTree: UrlTree;
    try {
      urlTree = this.urlSerializer.parse(url);
    } catch (e) {
      urlTree = this.malformedUriErrorHandler(e, this.urlSerializer, url);
    }
    return urlTree;
  }

<<<<<<< HEAD
  /** Returns whether the url is activated
   *
   * 返回指定的 `url` 是否处于激活状态
   */
  isActive(url: string|UrlTree, exact: boolean): boolean {
=======
  /**
   * Returns whether the url is activated.
   *
   * @deprecated
   * Use `IsActiveUrlTreeOptions` instead.
   *
   * - The equivalent `IsActiveUrlTreeOptions` for `true` is
   * `{paths: 'exact', queryParams: 'exact', fragment: 'ignored', matrixParams: 'ignored'}`.
   * - The equivalent for `false` is
   * `{paths: 'subset', queryParams: 'subset', fragment: 'ignored', matrixParams: 'ignored'}`.
   */
  isActive(url: string|UrlTree, exact: boolean): boolean;
  /**
   * Returns whether the url is activated.
   */
  isActive(url: string|UrlTree, matchOptions: IsActiveMatchOptions): boolean;
  /** @internal */
  isActive(url: string|UrlTree, matchOptions: boolean|IsActiveMatchOptions): boolean;
  isActive(url: string|UrlTree, matchOptions: boolean|IsActiveMatchOptions): boolean {
    let options: IsActiveMatchOptions;
    if (matchOptions === true) {
      options = {...exactMatchOptions};
    } else if (matchOptions === false) {
      options = {...subsetMatchOptions};
    } else {
      options = matchOptions;
    }
>>>>>>> a371646a
    if (isUrlTree(url)) {
      return containsTree(this.currentUrlTree, url, options);
    }

    const urlTree = this.parseUrl(url);
    return containsTree(this.currentUrlTree, urlTree, options);
  }

  private removeEmptyProps(params: Params): Params {
    return Object.keys(params).reduce((result: Params, key: string) => {
      const value: any = params[key];
      if (value !== null && value !== undefined) {
        result[key] = value;
      }
      return result;
    }, {});
  }

  private processNavigations(): void {
    this.navigations.subscribe(
        t => {
          this.navigated = true;
          this.lastSuccessfulId = t.id;
          (this.events as Subject<Event>)
              .next(new NavigationEnd(
                  t.id, this.serializeUrl(t.extractedUrl), this.serializeUrl(this.currentUrlTree)));
          this.lastSuccessfulNavigation = this.currentNavigation;
          this.currentNavigation = null;
          t.resolve(true);
        },
        e => {
          this.console.warn(`Unhandled Navigation Error: `);
        });
  }

  private scheduleNavigation(
      rawUrl: UrlTree, source: NavigationTrigger, restoredState: RestoredState|null,
      extras: NavigationExtras,
      priorPromise?: {resolve: any, reject: any, promise: Promise<boolean>}): Promise<boolean> {
    if (this.disposed) {
      return Promise.resolve(false);
    }
    // * Imperative navigations (router.navigate) might trigger additional navigations to the same
    //   URL via a popstate event and the locationChangeListener. We should skip these duplicate
    //   navs. Duplicates may also be triggered by attempts to sync AngularJS and Angular router
    //   states.
    // * Imperative navigations can be cancelled by router guards, meaning the URL won't change. If
    //   the user follows that with a navigation using the back/forward button or manual URL change,
    //   the destination may be the same as the previous imperative attempt. We should not skip
    //   these navigations because it's a separate case from the one above -- it's not a duplicate
    //   navigation.
    const lastNavigation = this.getTransition();
    // We don't want to skip duplicate successful navs if they're imperative because
    // onSameUrlNavigation could be 'reload' (so the duplicate is intended).
    const browserNavPrecededByRouterNav =
        source !== 'imperative' && lastNavigation?.source === 'imperative';
    const lastNavigationSucceeded = this.lastSuccessfulId === lastNavigation.id;
    // If the last navigation succeeded or is in flight, we can use the rawUrl as the comparison.
    // However, if it failed, we should compare to the final result (urlAfterRedirects).
    const lastNavigationUrl = (lastNavigationSucceeded || this.currentNavigation) ?
        lastNavigation.rawUrl :
        lastNavigation.urlAfterRedirects;
    const duplicateNav = lastNavigationUrl.toString() === rawUrl.toString();
    if (browserNavPrecededByRouterNav && duplicateNav) {
      return Promise.resolve(true);  // return value is not used
    }

    let resolve: any;
    let reject: any;
    let promise: Promise<boolean>;
    if (priorPromise) {
      resolve = priorPromise.resolve;
      reject = priorPromise.reject;
      promise = priorPromise.promise;

    } else {
      promise = new Promise<boolean>((res, rej) => {
        resolve = res;
        reject = rej;
      });
    }

    const id = ++this.navigationId;
    this.setTransition({
      id,
      source,
      restoredState,
      currentUrlTree: this.currentUrlTree,
      currentRawUrl: this.rawUrlTree,
      rawUrl,
      extras,
      resolve,
      reject,
      promise,
      currentSnapshot: this.routerState.snapshot,
      currentRouterState: this.routerState
    });

    // Make sure that the error is propagated even though `processNavigations` catch
    // handler does not rethrow
    return promise.catch((e: any) => {
      return Promise.reject(e);
    });
  }

  private setBrowserUrl(
      url: UrlTree, replaceUrl: boolean, id: number, state?: {[key: string]: any}) {
    const path = this.urlSerializer.serialize(url);
    state = state || {};
    if (this.location.isCurrentPathEqualTo(path) || replaceUrl) {
      // TODO(jasonaden): Remove first `navigationId` and rely on `ng` namespace.
      this.location.replaceState(path, '', {...state, navigationId: id});
    } else {
      this.location.go(path, '', {...state, navigationId: id});
    }
  }

  private resetStateAndUrl(storedState: RouterState, storedUrl: UrlTree, rawUrl: UrlTree): void {
    (this as {routerState: RouterState}).routerState = storedState;
    this.currentUrlTree = storedUrl;
    this.rawUrlTree = this.urlHandlingStrategy.merge(this.currentUrlTree, rawUrl);
    this.resetUrlToCurrentUrlTree();
  }

  private resetUrlToCurrentUrlTree(): void {
    this.location.replaceState(
        this.urlSerializer.serialize(this.rawUrlTree), '', {navigationId: this.lastSuccessfulId});
  }
}

function validateCommands(commands: string[]): void {
  for (let i = 0; i < commands.length; i++) {
    const cmd = commands[i];
    if (cmd == null) {
      throw new Error(`The requested path contains ${cmd} segment at index ${i}`);
    }
  }
}<|MERGE_RESOLUTION|>--- conflicted
+++ resolved
@@ -1492,13 +1492,6 @@
     return urlTree;
   }
 
-<<<<<<< HEAD
-  /** Returns whether the url is activated
-   *
-   * 返回指定的 `url` 是否处于激活状态
-   */
-  isActive(url: string|UrlTree, exact: boolean): boolean {
-=======
   /**
    * Returns whether the url is activated.
    *
@@ -1526,7 +1519,6 @@
     } else {
       options = matchOptions;
     }
->>>>>>> a371646a
     if (isUrlTree(url)) {
       return containsTree(this.currentUrlTree, url, options);
     }
