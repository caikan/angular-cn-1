--- conflicted
+++ resolved
@@ -13,19 +13,6 @@
 import {Route} from '../models';
 import {NavigationTransition} from '../navigation_transition';
 import {recognize as recognizeFn} from '../recognize';
-<<<<<<< HEAD
-import {UrlSerializer} from '../url_tree';
-
-export function recognize(
-    injector: EnvironmentInjector, rootComponentType: Type<any>|null, config: Route[],
-    serializer: UrlSerializer, paramsInheritanceStrategy: 'emptyOnly'|'always'):
-    MonoTypeOperatorFunction<NavigationTransition> {
-  return mergeMap(
-      t => recognizeFn(
-               injector, rootComponentType, config, t.urlAfterRedirects!,
-               serializer.serialize(t.urlAfterRedirects!), serializer, paramsInheritanceStrategy)
-               .pipe(map(targetSnapshot => ({...t, targetSnapshot}))));
-=======
 import {RouterConfigLoader} from '../router_config_loader';
 import {UrlSerializer} from '../url_tree';
 
@@ -41,5 +28,4 @@
                .pipe(map(({state: targetSnapshot, tree: urlAfterRedirects}) => {
                  return {...t, targetSnapshot, urlAfterRedirects};
                })));
->>>>>>> 3b863ddc
 }