--- conflicted
+++ resolved
@@ -90,12 +90,9 @@
  * - `loadChildren` is a reference to lazy loaded child routes. See `LoadChildren` for more
  *   info.
  *
-<<<<<<< HEAD
  *   `loadChildren` 是一个用于惰性加载子路由的引用。欲知详情，参见 `LoadChildren`。
  *
-=======
  * @usageNotes
->>>>>>> 331989ce
  * ### Simple Configuration
  *
  * ### 简单配置
