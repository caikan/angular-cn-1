/**
 * @license
 * Copyright Google LLC All Rights Reserved.
 *
 * Use of this source code is governed by an MIT-style license that can be
 * found in the LICENSE file at https://angular.io/license
 */

import {HashLocationStrategy, Location, LocationStrategy, PathLocationStrategy, ViewportScroller} from '@angular/common';
import {APP_BOOTSTRAP_LISTENER, ComponentRef, inject, Inject, InjectionToken, ModuleWithProviders, NgModule, NgProbeToken, NgZone, Optional, Provider, SkipSelf, ɵRuntimeError as RuntimeError} from '@angular/core';

import {EmptyOutletComponent} from './components/empty_outlet';
import {RouterLink} from './directives/router_link';
import {RouterLinkActive} from './directives/router_link_active';
import {RouterOutlet} from './directives/router_outlet';
import {RuntimeErrorCode} from './errors';
import {Routes} from './models';
import {getBootstrapListener, rootRoute, ROUTER_IS_PROVIDED, withDebugTracing, withDisabledInitialNavigation, withEnabledBlockingInitialNavigation, withPreloading} from './provide_router';
import {Router, setupRouter} from './router';
import {ExtraOptions, ROUTER_CONFIGURATION} from './router_config';
import {RouterConfigLoader, ROUTES} from './router_config_loader';
import {ChildrenOutletContexts} from './router_outlet_context';
import {ROUTER_SCROLLER, RouterScroller} from './router_scroller';
import {ActivatedRoute} from './router_state';
import {DefaultUrlSerializer, UrlSerializer} from './url_tree';

<<<<<<< HEAD
/**
 * The directives defined in the `RouterModule`.
 *
 * `RouterModule` 中定义的指令。
 *
 */
const ROUTER_DIRECTIVES =
    [RouterOutlet, RouterLink, RouterLinkWithHref, RouterLinkActive, EmptyOutletComponent];

/**
 * A [DI token](guide/glossary/#di-token) for the router service.
 *
 * DI 用它来配置路由器。
 * @publicApi
=======
const NG_DEV_MODE = typeof ngDevMode === 'undefined' || ngDevMode;

/**
 * The directives defined in the `RouterModule`.
>>>>>>> cfd87027
 */
const ROUTER_DIRECTIVES = [RouterOutlet, RouterLink, RouterLinkActive, EmptyOutletComponent];

/**
 * @docsNotRequired
 */
export const ROUTER_FORROOT_GUARD = new InjectionToken<void>(
    NG_DEV_MODE ? 'router duplicate forRoot guard' : 'ROUTER_FORROOT_GUARD');

// TODO(atscott): All of these except `ActivatedRoute` are `providedIn: 'root'`. They are only kept
// here to avoid a breaking change whereby the provider order matters based on where the
// `RouterModule`/`RouterTestingModule` is imported. These can/should be removed as a "breaking"
// change in a major version.
export const ROUTER_PROVIDERS: Provider[] = [
  Location,
  {provide: UrlSerializer, useClass: DefaultUrlSerializer},
  {provide: Router, useFactory: setupRouter},
  ChildrenOutletContexts,
  {provide: ActivatedRoute, useFactory: rootRoute, deps: [Router]},
  RouterConfigLoader,
  // Only used to warn when `provideRoutes` is used without `RouterModule` or `provideRouter`. Can
  // be removed when `provideRoutes` is removed.
  NG_DEV_MODE ? {provide: ROUTER_IS_PROVIDED, useValue: true} : [],
];

export function routerNgProbeToken() {
  return new NgProbeToken('Router', Router);
}

/**
 * @description
 *
 * Adds directives and providers for in-app navigation among views defined in an application.
 * Use the Angular `Router` service to declaratively specify application states and manage state
 * transitions.
 *
 * 添加指令和提供者，以便在应用程序中定义的视图之间进行应用内导航。使用 Angular `Router`
 * 服务以声明方式指定应用程序状态并管理状态转换。
 *
 * You can import this NgModule multiple times, once for each lazy-loaded bundle.
 * However, only one `Router` service can be active.
 * To ensure this, there are two ways to register routes when importing this module:
 *
 * 你可以多次导入此 NgModule，对于每个惰性加载的包导入一次。但是，只能有一个 `Router`
 * 服务是活动的。为确保这一点，在导入此模块时有两种方法来注册路由：
 *
 * * The `forRoot()` method creates an `NgModule` that contains all the directives, the given
 *   routes, and the `Router` service itself.
 *
 *   `forRoot()` 方法会创建一个 `NgModule`，其中包含所有指令、给定的路由以及 `Router` 服务本身。
 *
 * * The `forChild()` method creates an `NgModule` that contains all the directives and the given
 *   routes, but does not include the `Router` service.
 *
 *   `forChild()` 方法会创建一个 `NgModule`，其中包含所有指令和给定的路由，但不包括 `Router`
 * 服务。
 *
 * @see [Routing and Navigation guide](guide/router) for an
 * overview of how the `Router` service should be used.
 *
 * [路由和导航指南](guide/router)，概述了应如何使用 `Router` 服务。
 * @see [路由与导航](guide/router.html) 以获得如何使用路由器服务的概览。
 * @publicApi
 */
@NgModule({
  imports: ROUTER_DIRECTIVES,
  exports: ROUTER_DIRECTIVES,
})
export class RouterModule {
  constructor(@Optional() @Inject(ROUTER_FORROOT_GUARD) guard: any) {}

  /**
   * Creates and configures a module with all the router providers and directives.
   * Optionally sets up an application listener to perform an initial navigation.
   *
   * 带着所有路由器提供者和指令创建和配置模块。（可选）设置应用程序监听器以执行初始导航。
   *
   * When registering the NgModule at the root, import as follows:
   *
   * 在根目录下注册 NgModule 时，请按以下方式导入：
   *
   * ```
   * @NgModule ({
   *   imports: [RouterModule.forRoot(ROUTES)]
   * })
   * class MyNgModule {}
   * ```
   *
   * @param routes An array of `Route` objects that define the navigation paths for the application.
   *
   * `Route` 对象的数组，这些对象定义应用程序的导航路径。
   * @param config An `ExtraOptions` configuration object that controls how navigation is performed.
   *
   * 一个 `ExtraOptions` 配置对象，该对象会控制如何执行导航。
   * @return The new `NgModule`.
   *
   * 新的 `NgModule` 。
   */
  static forRoot(routes: Routes, config?: ExtraOptions): ModuleWithProviders<RouterModule> {
    return {
      ngModule: RouterModule,
      providers: [
        ROUTER_PROVIDERS,
        NG_DEV_MODE ? (config?.enableTracing ? withDebugTracing().ɵproviders : []) : [],
        {provide: ROUTES, multi: true, useValue: routes},
        {
          provide: ROUTER_FORROOT_GUARD,
          useFactory: provideForRootGuard,
          deps: [[Router, new Optional(), new SkipSelf()]]
        },
        {provide: ROUTER_CONFIGURATION, useValue: config ? config : {}},
        config?.useHash ? provideHashLocationStrategy() : providePathLocationStrategy(),
        provideRouterScroller(),
        config?.preloadingStrategy ? withPreloading(config.preloadingStrategy).ɵproviders : [],
        {provide: NgProbeToken, multi: true, useFactory: routerNgProbeToken},
        config?.initialNavigation ? provideInitialNavigation(config) : [],
        provideRouterInitializer(),
      ],
    };
  }

  /**
   * Creates a module with all the router directives and a provider registering routes,
   * without creating a new Router service.
   * When registering for submodules and lazy-loaded submodules, create the NgModule as follows:
   *
   * 创建带有所有路由器指令和提供者注册的路由的模块，而无需创建新的路由器服务。注册子模块和惰性加载的子模块时，像这样创建
   * NgModule：
   *
   * ```
   * @NgModule ({
   *   imports: [RouterModule.forChild(ROUTES)]
   * })
   * class MyNgModule {}
   * ```
   *
   * @param routes An array of `Route` objects that define the navigation paths for the submodule.
   *
   * `Route` 对象的数组，它们定义了子模块的导航路径。
   * @return The new NgModule.
   *
   * 新的 NgModule。
   */
  static forChild(routes: Routes): ModuleWithProviders<RouterModule> {
    return {
      ngModule: RouterModule,
      providers: [{provide: ROUTES, multi: true, useValue: routes}],
    };
  }
}

/**
<<<<<<< HEAD
 * Registers a [DI provider](guide/glossary#provider) for a set of routes.
 *
 * 为一组路由注册一个 [DI 提供者。](guide/glossary#provider)
 *
 * @param routes The route configuration to provide.
 *
 * 注册路由。
 * @usageNotes
 *
 * ```
 * @NgModule ({
 *   imports: [RouterModule.forChild(ROUTES)],
 *   providers: [provideRoutes(EXTRA_ROUTES)]
 * })
 * class MyNgModule {}
 * ```
 *
 * @publicApi
 */
export function provideRoutes(routes: Routes): any {
  return [
    {provide: ANALYZE_FOR_ENTRY_COMPONENTS, multi: true, useValue: routes},
    {provide: ROUTES, multi: true, useValue: routes},
  ];
}

/**
 * Allowed values in an `ExtraOptions` object that configure
 * when the router performs the initial navigation operation.
 *
 * `ExtraOptions` 对象中的允许值，用于配置路由器何时执行初始导航操作。
 *
 * * 'enabledNonBlocking' - (default) The initial navigation starts after the
 *   root component has been created. The bootstrap is not blocked on the completion of the initial
 *   navigation.
 *
 *     'enabledNonBlocking'
 *   \-（默认值）在创建根组件之后开始初始导航。初始导航完成后，引导程序不会被阻止。
 *
 * * 'enabledBlocking' - The initial navigation starts before the root component is created.
 *   The bootstrap is blocked until the initial navigation is complete. This value is required
 *   for [server-side rendering](guide/universal) to work.
 *
 *     'enabledBlocking' -
 *   初始导航在创建根组件之前开始。引导程序将被阻止，直到完成初始导航为止。该值是让[服务器渲染](guide/universal)正常工作所必需的。
 *
 * * 'disabled' - The initial navigation is not performed. The location listener is set up before
 *   the root component gets created. Use if there is a reason to have
 *   more control over when the router starts its initial navigation due to some complex
 *   initialization logic.
 *
 *     `false` - 同 'legacy_disabled'. @deprecated since v4
 *
 * The following values have been [deprecated](guide/releases#deprecation-practices) since v11,
 * and should not be used for new applications.
 *
 * [从 v11 开始不推荐使用](guide/releases#deprecation-practices)以下值，并且不应将其用于新应用程序。
 *
 * @see `forRoot()`
 * @publicApi
 */
export type InitialNavigation = 'disabled'|'enabledBlocking'|'enabledNonBlocking';

/**
 * A set of configuration options for a router module, provided in the
 * `forRoot()` method.
 *
 * 在 `forRoot()` 方法中提供的一组路由器模块配置选项。
 *
 * @see `forRoot()`
 *
 *
 * @publicApi
 */
export interface ExtraOptions {
  /**
   * When true, log all internal navigation events to the console.
   * Use for debugging.
   *
   * 如果为 true，则将所有内部导航事件记录到控制台。用于调试。
   *
   */
  enableTracing?: boolean;

  /**
   * When true, enable the location strategy that uses the URL fragment
   * instead of the history API.
   *
   * 修改位置策略（`LocationStrategy`），用 URL 片段（`#`）代替 `history` API。
   */
  useHash?: boolean;

  /**
   * One of `enabled`, `enabledBlocking`, `enabledNonBlocking` or `disabled`.
   * When set to `enabled` or `enabledBlocking`, the initial navigation starts before the root
   * component is created. The bootstrap is blocked until the initial navigation is complete. This
   * value is required for [server-side rendering](guide/universal) to work. When set to
   * `enabledNonBlocking`, the initial navigation starts after the root component has been created.
   * The bootstrap is not blocked on the completion of the initial navigation. When set to
   * `disabled`, the initial navigation is not performed. The location listener is set up before the
   * root component gets created. Use if there is a reason to have more control over when the router
   * starts its initial navigation due to some complex initialization logic.
   *
   * `enabled`、`enabledBlocking`、`enabledNonBlocking` 或 `disabled` 之一。
   * 设置为 `enabled` 或 `enabledBlocking`
   * ，则初始导航在创建根组件之前开始。引导程序将被阻止，直到完成初始导航为止。
   * 该值是让[服务器端渲染](guide/universal)正常工作所必需的。
   * 设置为
   * `enabledNonBlocking`，则初始导航在创建根组件之后开始。初始导航完成后，引导程序不会被阻止。
   * 设置为 `disabled`，不执行初始导航。位置监听器是在创建根组件之前设置的。
   * 如果由于某些复杂的初始化逻辑，而有理由对路由器何时开始其初始导航有更多的控制权，请使用它。
   *
   */
  initialNavigation?: InitialNavigation;

  /**
   * A custom error handler for failed navigations.
   * If the handler returns a value, the navigation Promise is resolved with this value.
   * If the handler throws an exception, the navigation Promise is rejected with the exception.
   *
   * 导航失败的自定义错误处理器。如果处理器返回一个值，则导航的 Promise
   * 将使用该值进行解析。如果处理器引发异常，则导航 Promise 将被拒绝，并带有该异常。
   *
   */
  errorHandler?: ErrorHandler;

  /**
   * Configures a preloading strategy.
   * One of `PreloadAllModules` or `NoPreloading` (the default).
   *
   * 配置预加载策略，参见 `PreloadAllModules`。
   */
  preloadingStrategy?: any;

  /**
   * Define what the router should do if it receives a navigation request to the current URL.
   * Default is `ignore`, which causes the router ignores the navigation.
   * This can disable features such as a "refresh" button.
   * Use this option to configure the behavior when navigating to the
   * current URL. Default is 'ignore'.
   *
   * 规定当路由器收到一个导航到当前 URL 的请求时该如何处理。
   * 默认情况下，路由器会忽略本次导航。不过，这会阻止实现类似于"刷新"按钮的功能。
   * 使用该选项可以控制导航到当前 URL 时的行为。默认为 'ignore'。
   */
  onSameUrlNavigation?: 'reload'|'ignore';

  /**
   * Configures if the scroll position needs to be restored when navigating back.
   *
   * 配置是否需要在导航回来的时候恢复滚动位置。
   *
   * * 'disabled'- (Default) Does nothing. Scroll position is maintained on navigation.
   *
   *   'disabled' - 什么也不做（默认）。在导航时，会自动维护滚动位置
   *
   * * 'top'- Sets the scroll position to x = 0, y = 0 on all navigation.
   *
   *   'top' - 在任何一次导航中都把滚动位置设置为 x=0, y=0。
   *
   * * 'enabled'- Restores the previous scroll position on backward navigation, else sets the
   *   position to the anchor if one is provided, or sets the scroll position to [0, 0] \(forward
   *   navigation). This option will be the default in the future.
   *
   *     'enabled' ——
   *   当向后导航时，滚动到以前的滚动位置。当向前导航时，如果提供了锚点，则自动滚动到那个锚点，否则把滚动位置设置为
   *   [0, 0]。该选项将来会变成默认值。
   *
   * You can implement custom scroll restoration behavior by adapting the enabled behavior as
   * in the following example.
   *
   * 你可以像下面的例子一样适配它启用时的行为，来自定义恢复滚动位置的策略：
   *
   * ```typescript
   * class AppComponent {
   *   movieData: any;
   *
   *   constructor(private router: Router, private viewportScroller: ViewportScroller,
   * changeDetectorRef: ChangeDetectorRef) {
   *   router.events.pipe(filter((event: Event): event is Scroll => event instanceof Scroll)
   *     ).subscribe(e => {
   *       fetch('http://example.com/movies.json').then(response => {
   *         this.movieData = response.json();
   *         // update the template with the data before restoring scroll
   *         changeDetectorRef.detectChanges();
   *
   *         if (e.position) {
   *           viewportScroller.scrollToPosition(e.position);
   *         }
   *       });
   *     });
   *   }
   * }
   * ```
   *
   */
  scrollPositionRestoration?: 'disabled'|'enabled'|'top';

  /**
   * When set to 'enabled', scrolls to the anchor element when the URL has a fragment.
   * Anchor scrolling is disabled by default.
   *
   * 设置为 “enabled” 时，如果 URL 有一个片段，就滚动到锚点元素。默认情况下，锚定滚动是禁用的。
   *
   * Anchor scrolling does not happen on 'popstate'. Instead, we restore the position
   * that we stored or scroll to the top.
   *
   * 锚点滚动不会在 “popstate” 上发生。相反，我们会恢复存储的位置或滚动到顶部。
   *
   */
  anchorScrolling?: 'disabled'|'enabled';

  /**
   * Configures the scroll offset the router will use when scrolling to an element.
   *
   * 配置当滚动到一个元素时，路由器使用的滚动偏移。
   *
   * When given a tuple with x and y position value,
   * the router uses that offset each time it scrolls.
   * When given a function, the router invokes the function every time
   * it restores scroll position.
   *
   * 当给出两个数字时，路由器总会使用它们。
   * 当给出一个函数时，路由器每当要恢复滚动位置时，都会调用该函数。
   */
  scrollOffset?: [number, number]|(() => [number, number]);

  /**
   * Defines how the router merges parameters, data, and resolved data from parent to child
   * routes. By default ('emptyOnly'), inherits parent parameters only for
   * path-less or component-less routes.
   *
   * 定义路由器如何将参数、数据和已解析的数据从父路由合并到子路由。默认情况下（“emptyOnly”），仅继承无路径或无组件路由的父参数。
   *
   * Set to 'always' to enable unconditional inheritance of parent parameters.
   *
   * 设置为 “always” 时会始终启用父参数的无条件继承。
   *
   * Note that when dealing with matrix parameters, "parent" refers to the parent `Route`
   * config which does not necessarily mean the "URL segment to the left". When the `Route` `path`
   * contains multiple segments, the matrix parameters must appear on the last segment. For example,
   * matrix parameters for `{path: 'a/b', component: MyComp}` should appear as `a/b;foo=bar` and not
   * `a;foo=bar/b`.
   *
   * 请注意，在处理矩阵参数时，“parent”是指父 `Route` 配置，并不一定意味着“左侧的 URL 段”。当
   * `Route` `path` 包含多个段时，矩阵参数必须出现在最后一个段上。例如，`{path: 'a/b', component:
   * MyComp}` 矩阵参数应该显示为 `a/b;foo=bar` 而不是 `a;foo=bar/b` 。
   *
   */
  paramsInheritanceStrategy?: 'emptyOnly'|'always';

  /**
   * A custom handler for malformed URI errors. The handler is invoked when `encodedURI` contains
   * invalid character sequences.
   * The default implementation is to redirect to the root URL, dropping
   * any path or parameter information. The function takes three parameters:
   *
   * 一个自定义的 URI 格式无效错误的处理器。每当 encodeURI
   * 包含无效字符序列时，就会调用该处理器。默认的实现是跳转到根路径，抛弃任何路径和参数信息。该函数传入三个参数：
   *
   * - `'URIError'` - Error thrown when parsing a bad URL.
   *
   *   `'URIError'` - 当传入错误的 URL 时抛出的错误。
   *
   * - `'UrlSerializer'` - UrlSerializer that’s configured with the router.
   *
   *   `'UrlSerializer'` - 路由器所配置的 UrlSerializer。
   *
   * - `'url'` -  The malformed URL that caused the URIError
   *
   *   `'url'` - 导致 URIError 的格式无效的 URL
   *
   * */
  malformedUriErrorHandler?:
      (error: URIError, urlSerializer: UrlSerializer, url: string) => UrlTree;

  /**
   * Defines when the router updates the browser URL. By default ('deferred'),
   * update after successful navigation.
   * Set to 'eager' if prefer to update the URL at the beginning of navigation.
   * Updating the URL early allows you to handle a failure of navigation by
   * showing an error message with the URL that failed.
   *
   * 定义路由器要何时更新浏览器
   * URL。默认情况下（“deferred”），在成功导航后进行更新。如果希望在导航开始时更新 URL，则设置为
   * “eager” 。 以便早期更新 URL，这样可以通过显示带有失败 URL 的错误消息来处理导航失败。
   *
   */
  urlUpdateStrategy?: 'deferred'|'eager';

  /**
   * Enables a bug fix that corrects relative link resolution in components with empty paths.
   * Example:
   *
   * 启用 BUG 补丁，纠正空路径组件的相对链接解析问题。
   *
   * ```
   * const routes = [
   *   {
   *     path: '',
   *     component: ContainerComponent,
   *     children: [
   *       { path: 'a', component: AComponent },
   *       { path: 'b', component: BComponent },
   *     ]
   *   }
   * ];
   * ```
   *
   * From the `ContainerComponent`, you should be able to navigate to `AComponent` using
   * the following `routerLink`, but it will not work if `relativeLinkResolution` is set
   * to `'legacy'`:
   *
   * 在 `ContainerComponent` 中不能这样用：
   *
   * `<a [routerLink]="['./a']">Link to A</a>`
   *
   * However, this will work:
   *
   * 不过，可以这样用：
   *
   * `<a [routerLink]="['../a']">Link to A</a>`
   *
   * In other words, you're required to use `../` rather than `./` when the relative link
   * resolution is set to `'legacy'`.
   *
   * 换句话说，你需要使用 `../` 而不是 `./` 。
   *
   * The default in v11 is `corrected`.
   *
   * v11 中的默认值是 `corrected`。
   *
   * @deprecated
   */
  relativeLinkResolution?: 'legacy'|'corrected';

  /**
   * Configures how the Router attempts to restore state when a navigation is cancelled.
   *
   * 配置在取消导航时路由器如何尝试恢复状态。
   *
   * 'replace' - Always uses `location.replaceState` to set the browser state to the state of the
   * router before the navigation started. This means that if the URL of the browser is updated
   * _before_ the navigation is canceled, the Router will simply replace the item in history rather
   * than trying to restore to the previous location in the session history. This happens most
   * frequently with `urlUpdateStrategy: 'eager'` and navigations with the browser back/forward
   * buttons.
   *
   * 'replace' - 始终使用 `location.replaceState`
   * 将浏览器状态设置为导航开始之前的路由器状态。这意味着，如果在取消导航 _ 之前 _ 更新了浏览器的
   * URL，则路由器将简单地替换历史记录中的条目，而不是尝试恢复到会话历史记录中的前一个位置。这种情况最常见的情况是
   * `urlUpdateStrategy: 'eager'` 和使用浏览器后退/前进按钮进行导航。
   *
   * 'computed' - Will attempt to return to the same index in the session history that corresponds
   * to the Angular route when the navigation gets cancelled. For example, if the browser back
   * button is clicked and the navigation is cancelled, the Router will trigger a forward navigation
   * and vice versa.
   *
   * “compute” - 当导航被取消时，将尝试返回会话历史记录中与 Angular
   * 路由对应的同一个索引。例如，如果单击浏览器后退按钮并取消导航，则路由器将触发向前导航，反之亦然。
   *
   * Note: the 'computed' option is incompatible with any `UrlHandlingStrategy` which only
   * handles a portion of the URL because the history restoration navigates to the previous place in
   * the browser history rather than simply resetting a portion of the URL.
   *
   * 注意： ' `UrlHandlingStrategy` ' 选项与任何仅处理一部分 URL 的 UrlHandlingStrategy
   * 不兼容，因为历史恢复会导航到浏览器历史记录中的上一个位置，而不是简单地重置 URL 的一部分。
   *
   * The default value is `replace` when not set.
   *
   * 默认值是未设置时的 `replace` 。
   *
   */
  canceledNavigationResolution?: 'replace'|'computed';
}

export function setupRouter(
    urlSerializer: UrlSerializer, contexts: ChildrenOutletContexts, location: Location,
    injector: Injector, compiler: Compiler, config: Route[][], opts: ExtraOptions = {},
    defaultTitleStrategy: DefaultTitleStrategy, titleStrategy?: TitleStrategy,
    urlHandlingStrategy?: UrlHandlingStrategy, routeReuseStrategy?: RouteReuseStrategy) {
  const router =
      new Router(null, urlSerializer, contexts, location, injector, compiler, flatten(config));

  if (urlHandlingStrategy) {
    router.urlHandlingStrategy = urlHandlingStrategy;
  }

  if (routeReuseStrategy) {
    router.routeReuseStrategy = routeReuseStrategy;
  }

  router.titleStrategy = titleStrategy ?? defaultTitleStrategy;

  assignExtraOptionsToRouter(opts, router);

  if ((typeof ngDevMode === 'undefined' || ngDevMode) && opts.enableTracing) {
    router.events.subscribe((e: Event) => {
      // tslint:disable:no-console
      console.group?.(`Router Event: ${(<any>e.constructor).name}`);
      console.log(stringifyEvent(e));
      console.log(e);
      console.groupEnd?.();
      // tslint:enable:no-console
    });
  }

  return router;
=======
 * For internal use by `RouterModule` only. Note that this differs from `withInMemoryRouterScroller`
 * because it reads from the `ExtraOptions` which should not be used in the standalone world.
 */
export function provideRouterScroller(): Provider {
  return {
    provide: ROUTER_SCROLLER,
    useFactory: () => {
      const router = inject(Router);
      const viewportScroller = inject(ViewportScroller);
      const zone = inject(NgZone);
      const config: ExtraOptions = inject(ROUTER_CONFIGURATION);
      if (config.scrollOffset) {
        viewportScroller.setOffset(config.scrollOffset);
      }
      return new RouterScroller(router, viewportScroller, zone, config);
    },
  };
>>>>>>> cfd87027
}

// Note: For internal use only with `RouterModule`. Standalone setup via `provideRouter` should
// provide hash location directly via `{provide: LocationStrategy, useClass: HashLocationStrategy}`.
function provideHashLocationStrategy(): Provider {
  return {provide: LocationStrategy, useClass: HashLocationStrategy};
}

// Note: For internal use only with `RouterModule`. Standalone setup via `provideRouter` does not
// need this at all because `PathLocationStrategy` is the default factory for `LocationStrategy`.
function providePathLocationStrategy(): Provider {
  return {provide: LocationStrategy, useClass: PathLocationStrategy};
}

<<<<<<< HEAD
/**
 * Router initialization requires two steps:
 *
 * 路由器初始化需要两个步骤：
 *
 * First, we start the navigation in a `APP_INITIALIZER` to block the bootstrap if
 * a resolver or a guard executes asynchronously.
 *
 * 首先，我们在 `APP_INITIALIZER` 中启动导航，以在解析器或保护器异步执行时阻止引导。
 *
 * Next, we actually run activation in a `BOOTSTRAP_LISTENER`, using the
 * `afterPreactivation` hook provided by the router.
 * The router navigation starts, reaches the point when preactivation is done, and then
 * pauses. It waits for the hook to be resolved. We then resolve it only in a bootstrap listener.
 *
 * 接下来，我们实际上使用路由器提供的 `afterPreactivation` 钩子在 `BOOTSTRAP_LISTENER`
 * 中运行激活。路由器导航启动，到达预激活完成时，然后暂停。它会等待钩子被解析。然后，我们仅在引导侦听器中解析它。
 *
 */
@Injectable()
export class RouterInitializer implements OnDestroy {
  private initNavigation = false;
  private destroyed = false;
  private resultOfPreactivationDone = new Subject<void>();

  constructor(private injector: Injector) {}

  appInitializer(): Promise<any> {
    const p: Promise<any> = this.injector.get(LOCATION_INITIALIZED, Promise.resolve(null));
    return p.then(() => {
      // If the injector was destroyed, the DI lookups below will fail.
      if (this.destroyed) {
        return Promise.resolve(true);
      }

      let resolve: Function = null!;
      const res = new Promise(r => resolve = r);
      const router = this.injector.get(Router);
      const opts = this.injector.get(ROUTER_CONFIGURATION);

      if (opts.initialNavigation === 'disabled') {
        router.setUpLocationChangeListener();
        resolve(true);
      } else if (opts.initialNavigation === 'enabledBlocking') {
        router.hooks.afterPreactivation = () => {
          // only the initial navigation should be delayed
          if (!this.initNavigation) {
            this.initNavigation = true;
            resolve(true);
            return this.resultOfPreactivationDone;

            // subsequent navigations should not be delayed
          } else {
            return of(null) as any;
          }
        };
        router.initialNavigation();
      } else {
        resolve(true);
      }

      return res;
    });
  }

  bootstrapListener(bootstrappedComponentRef: ComponentRef<any>): void {
    const opts = this.injector.get(ROUTER_CONFIGURATION);
    const preloader = this.injector.get(RouterPreloader);
    const routerScroller = this.injector.get(RouterScroller);
    const router = this.injector.get(Router);
    const ref = this.injector.get<ApplicationRef>(ApplicationRef);

    if (bootstrappedComponentRef !== ref.components[0]) {
      return;
    }

    // Default case
    if (opts.initialNavigation === 'enabledNonBlocking' || opts.initialNavigation === undefined) {
      router.initialNavigation();
    }

    preloader.setUpPreloading();
    routerScroller.init();
    router.resetRootComponentType(ref.componentTypes[0]);
    this.resultOfPreactivationDone.next(null!);
    this.resultOfPreactivationDone.complete();
  }

  ngOnDestroy() {
    this.destroyed = true;
=======
export function provideForRootGuard(router: Router): any {
  if (NG_DEV_MODE && router) {
    throw new RuntimeError(
        RuntimeErrorCode.FOR_ROOT_CALLED_TWICE,
        `The Router was provided more than once. This can happen if 'forRoot' is used outside of the root injector.` +
            ` Lazy loaded modules should use RouterModule.forChild() instead.`);
>>>>>>> cfd87027
  }
  return 'guarded';
}

// Note: For internal use only with `RouterModule`. Standalone router setup with `provideRouter`
// users call `withXInitialNavigation` directly.
function provideInitialNavigation(config: Pick<ExtraOptions, 'initialNavigation'>): Provider[] {
  return [
    config.initialNavigation === 'disabled' ? withDisabledInitialNavigation().ɵproviders : [],
    config.initialNavigation === 'enabledBlocking' ?
        withEnabledBlockingInitialNavigation().ɵproviders :
        [],
  ];
}

// TODO(atscott): This should not be in the public API
/**
 * A [DI token](guide/glossary/#di-token) for the router initializer that
 * is called after the app is bootstrapped.
 *
 * 一个代表路由器初始化器的令牌，应用引导完毕后就会调用它。
 *
 * @publicApi
 */
export const ROUTER_INITIALIZER = new InjectionToken<(compRef: ComponentRef<any>) => void>(
    NG_DEV_MODE ? 'Router Initializer' : '');

function provideRouterInitializer(): Provider[] {
  return [
    // ROUTER_INITIALIZER token should be removed. It's public API but shouldn't be. We can just
    // have `getBootstrapListener` directly attached to APP_BOOTSTRAP_LISTENER.
    {provide: ROUTER_INITIALIZER, useFactory: getBootstrapListener},
    {provide: APP_BOOTSTRAP_LISTENER, multi: true, useExisting: ROUTER_INITIALIZER},
  ];
}<|MERGE_RESOLUTION|>--- conflicted
+++ resolved
@@ -24,27 +24,13 @@
 import {ActivatedRoute} from './router_state';
 import {DefaultUrlSerializer, UrlSerializer} from './url_tree';
 
-<<<<<<< HEAD
+const NG_DEV_MODE = typeof ngDevMode === 'undefined' || ngDevMode;
+
 /**
  * The directives defined in the `RouterModule`.
  *
  * `RouterModule` 中定义的指令。
  *
- */
-const ROUTER_DIRECTIVES =
-    [RouterOutlet, RouterLink, RouterLinkWithHref, RouterLinkActive, EmptyOutletComponent];
-
-/**
- * A [DI token](guide/glossary/#di-token) for the router service.
- *
- * DI 用它来配置路由器。
- * @publicApi
-=======
-const NG_DEV_MODE = typeof ngDevMode === 'undefined' || ngDevMode;
-
-/**
- * The directives defined in the `RouterModule`.
->>>>>>> cfd87027
  */
 const ROUTER_DIRECTIVES = [RouterOutlet, RouterLink, RouterLinkActive, EmptyOutletComponent];
 
@@ -197,416 +183,6 @@
 }
 
 /**
-<<<<<<< HEAD
- * Registers a [DI provider](guide/glossary#provider) for a set of routes.
- *
- * 为一组路由注册一个 [DI 提供者。](guide/glossary#provider)
- *
- * @param routes The route configuration to provide.
- *
- * 注册路由。
- * @usageNotes
- *
- * ```
- * @NgModule ({
- *   imports: [RouterModule.forChild(ROUTES)],
- *   providers: [provideRoutes(EXTRA_ROUTES)]
- * })
- * class MyNgModule {}
- * ```
- *
- * @publicApi
- */
-export function provideRoutes(routes: Routes): any {
-  return [
-    {provide: ANALYZE_FOR_ENTRY_COMPONENTS, multi: true, useValue: routes},
-    {provide: ROUTES, multi: true, useValue: routes},
-  ];
-}
-
-/**
- * Allowed values in an `ExtraOptions` object that configure
- * when the router performs the initial navigation operation.
- *
- * `ExtraOptions` 对象中的允许值，用于配置路由器何时执行初始导航操作。
- *
- * * 'enabledNonBlocking' - (default) The initial navigation starts after the
- *   root component has been created. The bootstrap is not blocked on the completion of the initial
- *   navigation.
- *
- *     'enabledNonBlocking'
- *   \-（默认值）在创建根组件之后开始初始导航。初始导航完成后，引导程序不会被阻止。
- *
- * * 'enabledBlocking' - The initial navigation starts before the root component is created.
- *   The bootstrap is blocked until the initial navigation is complete. This value is required
- *   for [server-side rendering](guide/universal) to work.
- *
- *     'enabledBlocking' -
- *   初始导航在创建根组件之前开始。引导程序将被阻止，直到完成初始导航为止。该值是让[服务器渲染](guide/universal)正常工作所必需的。
- *
- * * 'disabled' - The initial navigation is not performed. The location listener is set up before
- *   the root component gets created. Use if there is a reason to have
- *   more control over when the router starts its initial navigation due to some complex
- *   initialization logic.
- *
- *     `false` - 同 'legacy_disabled'. @deprecated since v4
- *
- * The following values have been [deprecated](guide/releases#deprecation-practices) since v11,
- * and should not be used for new applications.
- *
- * [从 v11 开始不推荐使用](guide/releases#deprecation-practices)以下值，并且不应将其用于新应用程序。
- *
- * @see `forRoot()`
- * @publicApi
- */
-export type InitialNavigation = 'disabled'|'enabledBlocking'|'enabledNonBlocking';
-
-/**
- * A set of configuration options for a router module, provided in the
- * `forRoot()` method.
- *
- * 在 `forRoot()` 方法中提供的一组路由器模块配置选项。
- *
- * @see `forRoot()`
- *
- *
- * @publicApi
- */
-export interface ExtraOptions {
-  /**
-   * When true, log all internal navigation events to the console.
-   * Use for debugging.
-   *
-   * 如果为 true，则将所有内部导航事件记录到控制台。用于调试。
-   *
-   */
-  enableTracing?: boolean;
-
-  /**
-   * When true, enable the location strategy that uses the URL fragment
-   * instead of the history API.
-   *
-   * 修改位置策略（`LocationStrategy`），用 URL 片段（`#`）代替 `history` API。
-   */
-  useHash?: boolean;
-
-  /**
-   * One of `enabled`, `enabledBlocking`, `enabledNonBlocking` or `disabled`.
-   * When set to `enabled` or `enabledBlocking`, the initial navigation starts before the root
-   * component is created. The bootstrap is blocked until the initial navigation is complete. This
-   * value is required for [server-side rendering](guide/universal) to work. When set to
-   * `enabledNonBlocking`, the initial navigation starts after the root component has been created.
-   * The bootstrap is not blocked on the completion of the initial navigation. When set to
-   * `disabled`, the initial navigation is not performed. The location listener is set up before the
-   * root component gets created. Use if there is a reason to have more control over when the router
-   * starts its initial navigation due to some complex initialization logic.
-   *
-   * `enabled`、`enabledBlocking`、`enabledNonBlocking` 或 `disabled` 之一。
-   * 设置为 `enabled` 或 `enabledBlocking`
-   * ，则初始导航在创建根组件之前开始。引导程序将被阻止，直到完成初始导航为止。
-   * 该值是让[服务器端渲染](guide/universal)正常工作所必需的。
-   * 设置为
-   * `enabledNonBlocking`，则初始导航在创建根组件之后开始。初始导航完成后，引导程序不会被阻止。
-   * 设置为 `disabled`，不执行初始导航。位置监听器是在创建根组件之前设置的。
-   * 如果由于某些复杂的初始化逻辑，而有理由对路由器何时开始其初始导航有更多的控制权，请使用它。
-   *
-   */
-  initialNavigation?: InitialNavigation;
-
-  /**
-   * A custom error handler for failed navigations.
-   * If the handler returns a value, the navigation Promise is resolved with this value.
-   * If the handler throws an exception, the navigation Promise is rejected with the exception.
-   *
-   * 导航失败的自定义错误处理器。如果处理器返回一个值，则导航的 Promise
-   * 将使用该值进行解析。如果处理器引发异常，则导航 Promise 将被拒绝，并带有该异常。
-   *
-   */
-  errorHandler?: ErrorHandler;
-
-  /**
-   * Configures a preloading strategy.
-   * One of `PreloadAllModules` or `NoPreloading` (the default).
-   *
-   * 配置预加载策略，参见 `PreloadAllModules`。
-   */
-  preloadingStrategy?: any;
-
-  /**
-   * Define what the router should do if it receives a navigation request to the current URL.
-   * Default is `ignore`, which causes the router ignores the navigation.
-   * This can disable features such as a "refresh" button.
-   * Use this option to configure the behavior when navigating to the
-   * current URL. Default is 'ignore'.
-   *
-   * 规定当路由器收到一个导航到当前 URL 的请求时该如何处理。
-   * 默认情况下，路由器会忽略本次导航。不过，这会阻止实现类似于"刷新"按钮的功能。
-   * 使用该选项可以控制导航到当前 URL 时的行为。默认为 'ignore'。
-   */
-  onSameUrlNavigation?: 'reload'|'ignore';
-
-  /**
-   * Configures if the scroll position needs to be restored when navigating back.
-   *
-   * 配置是否需要在导航回来的时候恢复滚动位置。
-   *
-   * * 'disabled'- (Default) Does nothing. Scroll position is maintained on navigation.
-   *
-   *   'disabled' - 什么也不做（默认）。在导航时，会自动维护滚动位置
-   *
-   * * 'top'- Sets the scroll position to x = 0, y = 0 on all navigation.
-   *
-   *   'top' - 在任何一次导航中都把滚动位置设置为 x=0, y=0。
-   *
-   * * 'enabled'- Restores the previous scroll position on backward navigation, else sets the
-   *   position to the anchor if one is provided, or sets the scroll position to [0, 0] \(forward
-   *   navigation). This option will be the default in the future.
-   *
-   *     'enabled' ——
-   *   当向后导航时，滚动到以前的滚动位置。当向前导航时，如果提供了锚点，则自动滚动到那个锚点，否则把滚动位置设置为
-   *   [0, 0]。该选项将来会变成默认值。
-   *
-   * You can implement custom scroll restoration behavior by adapting the enabled behavior as
-   * in the following example.
-   *
-   * 你可以像下面的例子一样适配它启用时的行为，来自定义恢复滚动位置的策略：
-   *
-   * ```typescript
-   * class AppComponent {
-   *   movieData: any;
-   *
-   *   constructor(private router: Router, private viewportScroller: ViewportScroller,
-   * changeDetectorRef: ChangeDetectorRef) {
-   *   router.events.pipe(filter((event: Event): event is Scroll => event instanceof Scroll)
-   *     ).subscribe(e => {
-   *       fetch('http://example.com/movies.json').then(response => {
-   *         this.movieData = response.json();
-   *         // update the template with the data before restoring scroll
-   *         changeDetectorRef.detectChanges();
-   *
-   *         if (e.position) {
-   *           viewportScroller.scrollToPosition(e.position);
-   *         }
-   *       });
-   *     });
-   *   }
-   * }
-   * ```
-   *
-   */
-  scrollPositionRestoration?: 'disabled'|'enabled'|'top';
-
-  /**
-   * When set to 'enabled', scrolls to the anchor element when the URL has a fragment.
-   * Anchor scrolling is disabled by default.
-   *
-   * 设置为 “enabled” 时，如果 URL 有一个片段，就滚动到锚点元素。默认情况下，锚定滚动是禁用的。
-   *
-   * Anchor scrolling does not happen on 'popstate'. Instead, we restore the position
-   * that we stored or scroll to the top.
-   *
-   * 锚点滚动不会在 “popstate” 上发生。相反，我们会恢复存储的位置或滚动到顶部。
-   *
-   */
-  anchorScrolling?: 'disabled'|'enabled';
-
-  /**
-   * Configures the scroll offset the router will use when scrolling to an element.
-   *
-   * 配置当滚动到一个元素时，路由器使用的滚动偏移。
-   *
-   * When given a tuple with x and y position value,
-   * the router uses that offset each time it scrolls.
-   * When given a function, the router invokes the function every time
-   * it restores scroll position.
-   *
-   * 当给出两个数字时，路由器总会使用它们。
-   * 当给出一个函数时，路由器每当要恢复滚动位置时，都会调用该函数。
-   */
-  scrollOffset?: [number, number]|(() => [number, number]);
-
-  /**
-   * Defines how the router merges parameters, data, and resolved data from parent to child
-   * routes. By default ('emptyOnly'), inherits parent parameters only for
-   * path-less or component-less routes.
-   *
-   * 定义路由器如何将参数、数据和已解析的数据从父路由合并到子路由。默认情况下（“emptyOnly”），仅继承无路径或无组件路由的父参数。
-   *
-   * Set to 'always' to enable unconditional inheritance of parent parameters.
-   *
-   * 设置为 “always” 时会始终启用父参数的无条件继承。
-   *
-   * Note that when dealing with matrix parameters, "parent" refers to the parent `Route`
-   * config which does not necessarily mean the "URL segment to the left". When the `Route` `path`
-   * contains multiple segments, the matrix parameters must appear on the last segment. For example,
-   * matrix parameters for `{path: 'a/b', component: MyComp}` should appear as `a/b;foo=bar` and not
-   * `a;foo=bar/b`.
-   *
-   * 请注意，在处理矩阵参数时，“parent”是指父 `Route` 配置，并不一定意味着“左侧的 URL 段”。当
-   * `Route` `path` 包含多个段时，矩阵参数必须出现在最后一个段上。例如，`{path: 'a/b', component:
-   * MyComp}` 矩阵参数应该显示为 `a/b;foo=bar` 而不是 `a;foo=bar/b` 。
-   *
-   */
-  paramsInheritanceStrategy?: 'emptyOnly'|'always';
-
-  /**
-   * A custom handler for malformed URI errors. The handler is invoked when `encodedURI` contains
-   * invalid character sequences.
-   * The default implementation is to redirect to the root URL, dropping
-   * any path or parameter information. The function takes three parameters:
-   *
-   * 一个自定义的 URI 格式无效错误的处理器。每当 encodeURI
-   * 包含无效字符序列时，就会调用该处理器。默认的实现是跳转到根路径，抛弃任何路径和参数信息。该函数传入三个参数：
-   *
-   * - `'URIError'` - Error thrown when parsing a bad URL.
-   *
-   *   `'URIError'` - 当传入错误的 URL 时抛出的错误。
-   *
-   * - `'UrlSerializer'` - UrlSerializer that’s configured with the router.
-   *
-   *   `'UrlSerializer'` - 路由器所配置的 UrlSerializer。
-   *
-   * - `'url'` -  The malformed URL that caused the URIError
-   *
-   *   `'url'` - 导致 URIError 的格式无效的 URL
-   *
-   * */
-  malformedUriErrorHandler?:
-      (error: URIError, urlSerializer: UrlSerializer, url: string) => UrlTree;
-
-  /**
-   * Defines when the router updates the browser URL. By default ('deferred'),
-   * update after successful navigation.
-   * Set to 'eager' if prefer to update the URL at the beginning of navigation.
-   * Updating the URL early allows you to handle a failure of navigation by
-   * showing an error message with the URL that failed.
-   *
-   * 定义路由器要何时更新浏览器
-   * URL。默认情况下（“deferred”），在成功导航后进行更新。如果希望在导航开始时更新 URL，则设置为
-   * “eager” 。 以便早期更新 URL，这样可以通过显示带有失败 URL 的错误消息来处理导航失败。
-   *
-   */
-  urlUpdateStrategy?: 'deferred'|'eager';
-
-  /**
-   * Enables a bug fix that corrects relative link resolution in components with empty paths.
-   * Example:
-   *
-   * 启用 BUG 补丁，纠正空路径组件的相对链接解析问题。
-   *
-   * ```
-   * const routes = [
-   *   {
-   *     path: '',
-   *     component: ContainerComponent,
-   *     children: [
-   *       { path: 'a', component: AComponent },
-   *       { path: 'b', component: BComponent },
-   *     ]
-   *   }
-   * ];
-   * ```
-   *
-   * From the `ContainerComponent`, you should be able to navigate to `AComponent` using
-   * the following `routerLink`, but it will not work if `relativeLinkResolution` is set
-   * to `'legacy'`:
-   *
-   * 在 `ContainerComponent` 中不能这样用：
-   *
-   * `<a [routerLink]="['./a']">Link to A</a>`
-   *
-   * However, this will work:
-   *
-   * 不过，可以这样用：
-   *
-   * `<a [routerLink]="['../a']">Link to A</a>`
-   *
-   * In other words, you're required to use `../` rather than `./` when the relative link
-   * resolution is set to `'legacy'`.
-   *
-   * 换句话说，你需要使用 `../` 而不是 `./` 。
-   *
-   * The default in v11 is `corrected`.
-   *
-   * v11 中的默认值是 `corrected`。
-   *
-   * @deprecated
-   */
-  relativeLinkResolution?: 'legacy'|'corrected';
-
-  /**
-   * Configures how the Router attempts to restore state when a navigation is cancelled.
-   *
-   * 配置在取消导航时路由器如何尝试恢复状态。
-   *
-   * 'replace' - Always uses `location.replaceState` to set the browser state to the state of the
-   * router before the navigation started. This means that if the URL of the browser is updated
-   * _before_ the navigation is canceled, the Router will simply replace the item in history rather
-   * than trying to restore to the previous location in the session history. This happens most
-   * frequently with `urlUpdateStrategy: 'eager'` and navigations with the browser back/forward
-   * buttons.
-   *
-   * 'replace' - 始终使用 `location.replaceState`
-   * 将浏览器状态设置为导航开始之前的路由器状态。这意味着，如果在取消导航 _ 之前 _ 更新了浏览器的
-   * URL，则路由器将简单地替换历史记录中的条目，而不是尝试恢复到会话历史记录中的前一个位置。这种情况最常见的情况是
-   * `urlUpdateStrategy: 'eager'` 和使用浏览器后退/前进按钮进行导航。
-   *
-   * 'computed' - Will attempt to return to the same index in the session history that corresponds
-   * to the Angular route when the navigation gets cancelled. For example, if the browser back
-   * button is clicked and the navigation is cancelled, the Router will trigger a forward navigation
-   * and vice versa.
-   *
-   * “compute” - 当导航被取消时，将尝试返回会话历史记录中与 Angular
-   * 路由对应的同一个索引。例如，如果单击浏览器后退按钮并取消导航，则路由器将触发向前导航，反之亦然。
-   *
-   * Note: the 'computed' option is incompatible with any `UrlHandlingStrategy` which only
-   * handles a portion of the URL because the history restoration navigates to the previous place in
-   * the browser history rather than simply resetting a portion of the URL.
-   *
-   * 注意： ' `UrlHandlingStrategy` ' 选项与任何仅处理一部分 URL 的 UrlHandlingStrategy
-   * 不兼容，因为历史恢复会导航到浏览器历史记录中的上一个位置，而不是简单地重置 URL 的一部分。
-   *
-   * The default value is `replace` when not set.
-   *
-   * 默认值是未设置时的 `replace` 。
-   *
-   */
-  canceledNavigationResolution?: 'replace'|'computed';
-}
-
-export function setupRouter(
-    urlSerializer: UrlSerializer, contexts: ChildrenOutletContexts, location: Location,
-    injector: Injector, compiler: Compiler, config: Route[][], opts: ExtraOptions = {},
-    defaultTitleStrategy: DefaultTitleStrategy, titleStrategy?: TitleStrategy,
-    urlHandlingStrategy?: UrlHandlingStrategy, routeReuseStrategy?: RouteReuseStrategy) {
-  const router =
-      new Router(null, urlSerializer, contexts, location, injector, compiler, flatten(config));
-
-  if (urlHandlingStrategy) {
-    router.urlHandlingStrategy = urlHandlingStrategy;
-  }
-
-  if (routeReuseStrategy) {
-    router.routeReuseStrategy = routeReuseStrategy;
-  }
-
-  router.titleStrategy = titleStrategy ?? defaultTitleStrategy;
-
-  assignExtraOptionsToRouter(opts, router);
-
-  if ((typeof ngDevMode === 'undefined' || ngDevMode) && opts.enableTracing) {
-    router.events.subscribe((e: Event) => {
-      // tslint:disable:no-console
-      console.group?.(`Router Event: ${(<any>e.constructor).name}`);
-      console.log(stringifyEvent(e));
-      console.log(e);
-      console.groupEnd?.();
-      // tslint:enable:no-console
-    });
-  }
-
-  return router;
-=======
  * For internal use by `RouterModule` only. Note that this differs from `withInMemoryRouterScroller`
  * because it reads from the `ExtraOptions` which should not be used in the standalone world.
  */
@@ -624,7 +200,6 @@
       return new RouterScroller(router, viewportScroller, zone, config);
     },
   };
->>>>>>> cfd87027
 }
 
 // Note: For internal use only with `RouterModule`. Standalone setup via `provideRouter` should
@@ -639,105 +214,12 @@
   return {provide: LocationStrategy, useClass: PathLocationStrategy};
 }
 
-<<<<<<< HEAD
-/**
- * Router initialization requires two steps:
- *
- * 路由器初始化需要两个步骤：
- *
- * First, we start the navigation in a `APP_INITIALIZER` to block the bootstrap if
- * a resolver or a guard executes asynchronously.
- *
- * 首先，我们在 `APP_INITIALIZER` 中启动导航，以在解析器或保护器异步执行时阻止引导。
- *
- * Next, we actually run activation in a `BOOTSTRAP_LISTENER`, using the
- * `afterPreactivation` hook provided by the router.
- * The router navigation starts, reaches the point when preactivation is done, and then
- * pauses. It waits for the hook to be resolved. We then resolve it only in a bootstrap listener.
- *
- * 接下来，我们实际上使用路由器提供的 `afterPreactivation` 钩子在 `BOOTSTRAP_LISTENER`
- * 中运行激活。路由器导航启动，到达预激活完成时，然后暂停。它会等待钩子被解析。然后，我们仅在引导侦听器中解析它。
- *
- */
-@Injectable()
-export class RouterInitializer implements OnDestroy {
-  private initNavigation = false;
-  private destroyed = false;
-  private resultOfPreactivationDone = new Subject<void>();
-
-  constructor(private injector: Injector) {}
-
-  appInitializer(): Promise<any> {
-    const p: Promise<any> = this.injector.get(LOCATION_INITIALIZED, Promise.resolve(null));
-    return p.then(() => {
-      // If the injector was destroyed, the DI lookups below will fail.
-      if (this.destroyed) {
-        return Promise.resolve(true);
-      }
-
-      let resolve: Function = null!;
-      const res = new Promise(r => resolve = r);
-      const router = this.injector.get(Router);
-      const opts = this.injector.get(ROUTER_CONFIGURATION);
-
-      if (opts.initialNavigation === 'disabled') {
-        router.setUpLocationChangeListener();
-        resolve(true);
-      } else if (opts.initialNavigation === 'enabledBlocking') {
-        router.hooks.afterPreactivation = () => {
-          // only the initial navigation should be delayed
-          if (!this.initNavigation) {
-            this.initNavigation = true;
-            resolve(true);
-            return this.resultOfPreactivationDone;
-
-            // subsequent navigations should not be delayed
-          } else {
-            return of(null) as any;
-          }
-        };
-        router.initialNavigation();
-      } else {
-        resolve(true);
-      }
-
-      return res;
-    });
-  }
-
-  bootstrapListener(bootstrappedComponentRef: ComponentRef<any>): void {
-    const opts = this.injector.get(ROUTER_CONFIGURATION);
-    const preloader = this.injector.get(RouterPreloader);
-    const routerScroller = this.injector.get(RouterScroller);
-    const router = this.injector.get(Router);
-    const ref = this.injector.get<ApplicationRef>(ApplicationRef);
-
-    if (bootstrappedComponentRef !== ref.components[0]) {
-      return;
-    }
-
-    // Default case
-    if (opts.initialNavigation === 'enabledNonBlocking' || opts.initialNavigation === undefined) {
-      router.initialNavigation();
-    }
-
-    preloader.setUpPreloading();
-    routerScroller.init();
-    router.resetRootComponentType(ref.componentTypes[0]);
-    this.resultOfPreactivationDone.next(null!);
-    this.resultOfPreactivationDone.complete();
-  }
-
-  ngOnDestroy() {
-    this.destroyed = true;
-=======
 export function provideForRootGuard(router: Router): any {
   if (NG_DEV_MODE && router) {
     throw new RuntimeError(
         RuntimeErrorCode.FOR_ROOT_CALLED_TWICE,
         `The Router was provided more than once. This can happen if 'forRoot' is used outside of the root injector.` +
             ` Lazy loaded modules should use RouterModule.forChild() instead.`);
->>>>>>> cfd87027
   }
   return 'guarded';
 }
