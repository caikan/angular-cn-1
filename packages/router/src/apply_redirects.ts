/**
 * @license
 * Copyright Google LLC All Rights Reserved.
 *
 * Use of this source code is governed by an MIT-style license that can be
 * found in the LICENSE file at https://angular.io/license
 */

import {EnvironmentInjector, ɵRuntimeError as RuntimeError} from '@angular/core';
import {from, Observable, of, throwError} from 'rxjs';
import {catchError, concatMap, first, last, map, mergeMap, scan, switchMap, tap} from 'rxjs/operators';

import {RuntimeErrorCode} from './errors';
import {NavigationCancellationCode} from './events';
import {LoadedRouterConfig, Route, Routes} from './models';
import {navigationCancelingError} from './navigation_canceling_error';
import {runCanLoadGuards} from './operators/check_guards';
import {RouterConfigLoader} from './router_config_loader';
import {Params, PRIMARY_OUTLET} from './shared';
import {createRoot, squashSegmentGroup, UrlSegment, UrlSegmentGroup, UrlSerializer, UrlTree} from './url_tree';
import {getOrCreateRouteInjectorIfNeeded, getOutlet, sortByMatchingOutlets} from './utils/config';
import {isImmediateMatch, match, matchWithChecks, noLeftoversInUrl, split} from './utils/config_matching';
import {isEmptyError} from './utils/type_guards';


export class NoMatch {
  public segmentGroup: UrlSegmentGroup|null;

  constructor(segmentGroup?: UrlSegmentGroup) {
    this.segmentGroup = segmentGroup || null;
  }
}

export class AbsoluteRedirect {
  constructor(public urlTree: UrlTree) {}
}

export function noMatch(segmentGroup: UrlSegmentGroup): Observable<any> {
  return throwError(new NoMatch(segmentGroup));
}

export function absoluteRedirect(newTree: UrlTree): Observable<any> {
  return throwError(new AbsoluteRedirect(newTree));
}

export function namedOutletsRedirect(redirectTo: string): Observable<any> {
  return throwError(new RuntimeError(
      RuntimeErrorCode.NAMED_OUTLET_REDIRECT,
      (typeof ngDevMode === 'undefined' || ngDevMode) &&
          `Only absolute redirects can have named outlets. redirectTo: '${redirectTo}'`));
}

export function canLoadFails(route: Route): Observable<LoadedRouterConfig> {
  return throwError(navigationCancelingError(
      (typeof ngDevMode === 'undefined' || ngDevMode) &&
          `Cannot load children because the guard of the route "path: '${
              route.path}'" returned false`,
      NavigationCancellationCode.GuardRejected));
}

<<<<<<< HEAD
/**
 * Returns the `UrlTree` with the redirection applied.
 *
 * 返回应用了重定向的 `UrlTree` 。
 *
 * Lazy modules are loaded along the way.
 *
 * 延迟模块会在此加载。
 *
 */
export function applyRedirects(
    injector: EnvironmentInjector, configLoader: RouterConfigLoader, urlSerializer: UrlSerializer,
    urlTree: UrlTree, config: Routes): Observable<UrlTree> {
  return new ApplyRedirects(injector, configLoader, urlSerializer, urlTree, config).apply();
}

class ApplyRedirects {
  private allowRedirects: boolean = true;

  constructor(
      private injector: EnvironmentInjector, private configLoader: RouterConfigLoader,
      private urlSerializer: UrlSerializer, private urlTree: UrlTree, private config: Routes) {}

  apply(): Observable<UrlTree> {
    const splitGroup = split(this.urlTree.root, [], [], this.config).segmentGroup;
    // TODO(atscott): creating a new segment removes the _sourceSegment _segmentIndexShift, which is
    // only necessary to prevent failures in tests which assert exact object matches. The `split` is
    // now shared between `applyRedirects` and `recognize` but only the `recognize` step needs these
    // properties. Before the implementations were merged, the `applyRedirects` would not assign
    // them. We should be able to remove this logic as a "breaking change" but should do some more
    // investigation into the failures first.
    const rootSegmentGroup = new UrlSegmentGroup(splitGroup.segments, splitGroup.children);

    const expanded$ =
        this.expandSegmentGroup(this.injector, this.config, rootSegmentGroup, PRIMARY_OUTLET);
    const urlTrees$ = expanded$.pipe(map((rootSegmentGroup: UrlSegmentGroup) => {
      return this.createUrlTree(
          squashSegmentGroup(rootSegmentGroup), this.urlTree.queryParams, this.urlTree.fragment);
    }));
    return urlTrees$.pipe(catchError((e: any) => {
      if (e instanceof AbsoluteRedirect) {
        // After an absolute redirect we do not apply any more redirects!
        // If this implementation changes, update the documentation note in `redirectTo`.
        this.allowRedirects = false;
        // we need to run matching, so we can fetch all lazy-loaded modules
        return this.match(e.urlTree);
      }
=======
>>>>>>> 3b863ddc

export class ApplyRedirects {
  constructor(private urlSerializer: UrlSerializer, private urlTree: UrlTree) {}

  noMatchError(e: NoMatch): any {
    return new RuntimeError(
        RuntimeErrorCode.NO_MATCH,
        (typeof ngDevMode === 'undefined' || ngDevMode) &&
            `Cannot match any routes. URL Segment: '${e.segmentGroup}'`);
  }

  lineralizeSegments(route: Route, urlTree: UrlTree): Observable<UrlSegment[]> {
    let res: UrlSegment[] = [];
    let c = urlTree.root;
    while (true) {
      res = res.concat(c.segments);
      if (c.numberOfChildren === 0) {
        return of(res);
      }

      if (c.numberOfChildren > 1 || !c.children[PRIMARY_OUTLET]) {
        return namedOutletsRedirect(route.redirectTo!);
      }

      c = c.children[PRIMARY_OUTLET];
    }
  }

  applyRedirectCommands(
      segments: UrlSegment[], redirectTo: string, posParams: {[k: string]: UrlSegment}): UrlTree {
    return this.applyRedirectCreateUrlTree(
        redirectTo, this.urlSerializer.parse(redirectTo), segments, posParams);
  }

  applyRedirectCreateUrlTree(
      redirectTo: string, urlTree: UrlTree, segments: UrlSegment[],
      posParams: {[k: string]: UrlSegment}): UrlTree {
    const newRoot = this.createSegmentGroup(redirectTo, urlTree.root, segments, posParams);
    return new UrlTree(
        newRoot, this.createQueryParams(urlTree.queryParams, this.urlTree.queryParams),
        urlTree.fragment);
  }

  createQueryParams(redirectToParams: Params, actualParams: Params): Params {
    const res: Params = {};
    Object.entries(redirectToParams).forEach(([k, v]) => {
      const copySourceValue = typeof v === 'string' && v.startsWith(':');
      if (copySourceValue) {
        const sourceName = v.substring(1);
        res[k] = actualParams[sourceName];
      } else {
        res[k] = v;
      }
    });
    return res;
  }

  createSegmentGroup(
      redirectTo: string, group: UrlSegmentGroup, segments: UrlSegment[],
      posParams: {[k: string]: UrlSegment}): UrlSegmentGroup {
    const updatedSegments = this.createSegments(redirectTo, group.segments, segments, posParams);

    let children: {[n: string]: UrlSegmentGroup} = {};
    Object.entries(group.children).forEach(([name, child]) => {
      children[name] = this.createSegmentGroup(redirectTo, child, segments, posParams);
    });

    return new UrlSegmentGroup(updatedSegments, children);
  }

  createSegments(
      redirectTo: string, redirectToSegments: UrlSegment[], actualSegments: UrlSegment[],
      posParams: {[k: string]: UrlSegment}): UrlSegment[] {
    return redirectToSegments.map(
        s => s.path.startsWith(':') ? this.findPosParam(redirectTo, s, posParams) :
                                      this.findOrReturn(s, actualSegments));
  }

  findPosParam(
      redirectTo: string, redirectToUrlSegment: UrlSegment,
      posParams: {[k: string]: UrlSegment}): UrlSegment {
    const pos = posParams[redirectToUrlSegment.path.substring(1)];
    if (!pos)
      throw new RuntimeError(
          RuntimeErrorCode.MISSING_REDIRECT,
          (typeof ngDevMode === 'undefined' || ngDevMode) &&
              `Cannot redirect to '${redirectTo}'. Cannot find '${redirectToUrlSegment.path}'.`);
    return pos;
  }

  findOrReturn(redirectToUrlSegment: UrlSegment, actualSegments: UrlSegment[]): UrlSegment {
    let idx = 0;
    for (const s of actualSegments) {
      if (s.path === redirectToUrlSegment.path) {
        actualSegments.splice(idx);
        return s;
      }
      idx++;
    }
    return redirectToUrlSegment;
  }
}<|MERGE_RESOLUTION|>--- conflicted
+++ resolved
@@ -58,56 +58,6 @@
       NavigationCancellationCode.GuardRejected));
 }
 
-<<<<<<< HEAD
-/**
- * Returns the `UrlTree` with the redirection applied.
- *
- * 返回应用了重定向的 `UrlTree` 。
- *
- * Lazy modules are loaded along the way.
- *
- * 延迟模块会在此加载。
- *
- */
-export function applyRedirects(
-    injector: EnvironmentInjector, configLoader: RouterConfigLoader, urlSerializer: UrlSerializer,
-    urlTree: UrlTree, config: Routes): Observable<UrlTree> {
-  return new ApplyRedirects(injector, configLoader, urlSerializer, urlTree, config).apply();
-}
-
-class ApplyRedirects {
-  private allowRedirects: boolean = true;
-
-  constructor(
-      private injector: EnvironmentInjector, private configLoader: RouterConfigLoader,
-      private urlSerializer: UrlSerializer, private urlTree: UrlTree, private config: Routes) {}
-
-  apply(): Observable<UrlTree> {
-    const splitGroup = split(this.urlTree.root, [], [], this.config).segmentGroup;
-    // TODO(atscott): creating a new segment removes the _sourceSegment _segmentIndexShift, which is
-    // only necessary to prevent failures in tests which assert exact object matches. The `split` is
-    // now shared between `applyRedirects` and `recognize` but only the `recognize` step needs these
-    // properties. Before the implementations were merged, the `applyRedirects` would not assign
-    // them. We should be able to remove this logic as a "breaking change" but should do some more
-    // investigation into the failures first.
-    const rootSegmentGroup = new UrlSegmentGroup(splitGroup.segments, splitGroup.children);
-
-    const expanded$ =
-        this.expandSegmentGroup(this.injector, this.config, rootSegmentGroup, PRIMARY_OUTLET);
-    const urlTrees$ = expanded$.pipe(map((rootSegmentGroup: UrlSegmentGroup) => {
-      return this.createUrlTree(
-          squashSegmentGroup(rootSegmentGroup), this.urlTree.queryParams, this.urlTree.fragment);
-    }));
-    return urlTrees$.pipe(catchError((e: any) => {
-      if (e instanceof AbsoluteRedirect) {
-        // After an absolute redirect we do not apply any more redirects!
-        // If this implementation changes, update the documentation note in `redirectTo`.
-        this.allowRedirects = false;
-        // we need to run matching, so we can fetch all lazy-loaded modules
-        return this.match(e.urlTree);
-      }
-=======
->>>>>>> 3b863ddc
 
 export class ApplyRedirects {
   constructor(private urlSerializer: UrlSerializer, private urlTree: UrlTree) {}
