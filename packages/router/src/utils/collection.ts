/**
 * @license
 * Copyright Google LLC All Rights Reserved.
 *
 * Use of this source code is governed by an MIT-style license that can be
 * found in the LICENSE file at https://angular.io/license
 */

import {ɵisPromise as isPromise} from '@angular/core';
import {from, isObservable, Observable, of} from 'rxjs';

import {Params} from '../shared';

export function shallowEqualArrays(a: any[], b: any[]): boolean {
  if (a.length !== b.length) return false;
  for (let i = 0; i < a.length; ++i) {
    if (!shallowEqual(a[i], b[i])) return false;
  }
  return true;
}

export function shallowEqual(a: Params, b: Params): boolean {
  // While `undefined` should never be possible, it would sometimes be the case in IE 11
  // and pre-chromium Edge. The check below accounts for this edge case.
  const k1 = a ? Object.keys(a) : undefined;
  const k2 = b ? Object.keys(b) : undefined;
  if (!k1 || !k2 || k1.length != k2.length) {
    return false;
  }
  let key: string;
  for (let i = 0; i < k1.length; i++) {
    key = k1[i];
    if (!equalArraysOrString(a[key], b[key])) {
      return false;
    }
  }
  return true;
}

/**
 * Test equality for arrays of strings or a string.
 *
 * 测试字符串数组或字符串的相等性。
 *
 */
export function equalArraysOrString(a: string|string[], b: string|string[]) {
  if (Array.isArray(a) && Array.isArray(b)) {
    if (a.length !== b.length) return false;
    const aSorted = [...a].sort();
    const bSorted = [...b].sort();
    return aSorted.every((val, index) => bSorted[index] === val);
  } else {
    return a === b;
  }
}

/**
<<<<<<< HEAD
 * Flattens single-level nested arrays.
 *
 * 展平单级嵌套数组。
 *
 */
export function flatten<T>(arr: T[][]): T[] {
  return Array.prototype.concat.apply([], arr);
}

/**
=======
>>>>>>> 3b863ddc
 * Return the last element of an array.
 *
 * 返回数组的最后一个元素。
 *
 */
export function last<T>(a: T[]): T|null {
  return a.length > 0 ? a[a.length - 1] : null;
}

<<<<<<< HEAD
/**
 * Verifys all booleans in an array are `true`.
 *
 * 验证数组中的所有布尔值都是 `true` 。
 *
 */
export function and(bools: boolean[]): boolean {
  return !bools.some(v => !v);
}

export function forEach<K, V>(map: {[key: string]: V}, callback: (v: V, k: string) => void): void {
  for (const prop in map) {
    if (map.hasOwnProperty(prop)) {
      callback(map[prop], prop);
    }
  }
}

=======
>>>>>>> 3b863ddc
export function wrapIntoObservable<T>(value: T|Promise<T>|Observable<T>): Observable<T> {
  if (isObservable(value)) {
    return value;
  }

  if (isPromise(value)) {
    // Use `Promise.resolve()` to wrap promise-like instances.
    // Required ie when a Resolver returns a AngularJS `$q` promise to correctly trigger the
    // change detection.
    return from(Promise.resolve(value));
  }

  return of(value);
}<|MERGE_RESOLUTION|>--- conflicted
+++ resolved
@@ -39,9 +39,6 @@
 
 /**
  * Test equality for arrays of strings or a string.
- *
- * 测试字符串数组或字符串的相等性。
- *
  */
 export function equalArraysOrString(a: string|string[], b: string|string[]) {
   if (Array.isArray(a) && Array.isArray(b)) {
@@ -55,49 +52,12 @@
 }
 
 /**
-<<<<<<< HEAD
- * Flattens single-level nested arrays.
- *
- * 展平单级嵌套数组。
- *
- */
-export function flatten<T>(arr: T[][]): T[] {
-  return Array.prototype.concat.apply([], arr);
-}
-
-/**
-=======
->>>>>>> 3b863ddc
  * Return the last element of an array.
- *
- * 返回数组的最后一个元素。
- *
  */
 export function last<T>(a: T[]): T|null {
   return a.length > 0 ? a[a.length - 1] : null;
 }
 
-<<<<<<< HEAD
-/**
- * Verifys all booleans in an array are `true`.
- *
- * 验证数组中的所有布尔值都是 `true` 。
- *
- */
-export function and(bools: boolean[]): boolean {
-  return !bools.some(v => !v);
-}
-
-export function forEach<K, V>(map: {[key: string]: V}, callback: (v: V, k: string) => void): void {
-  for (const prop in map) {
-    if (map.hasOwnProperty(prop)) {
-      callback(map[prop], prop);
-    }
-  }
-}
-
-=======
->>>>>>> 3b863ddc
 export function wrapIntoObservable<T>(value: T|Promise<T>|Observable<T>): Observable<T> {
   if (isObservable(value)) {
     return value;
