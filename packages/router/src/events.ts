--- conflicted
+++ resolved
@@ -53,14 +53,10 @@
  * ```
  *
  * @see `Event`
-<<<<<<< HEAD
- * @see [Router events summary](guide/router#router-events)
+ * @see [Router events summary](guide/router-reference#router-events)
  *
  * [路由器事件摘要](guide/router#router-events)
  *
-=======
- * @see [Router events summary](guide/router-reference#router-events)
->>>>>>> 2dd95642
  * @publicApi
  */
 export class RouterEvent {
