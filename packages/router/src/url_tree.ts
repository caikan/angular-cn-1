/**
 * @license
 * Copyright Google LLC All Rights Reserved.
 *
 * Use of this source code is governed by an MIT-style license that can be
 * found in the LICENSE file at https://angular.io/license
 */

import {convertToParamMap, ParamMap, Params, PRIMARY_OUTLET} from './shared';
import {equalArraysOrString, forEach, shallowEqual} from './utils/collection';

export function createEmptyUrlTree() {
  return new UrlTree(new UrlSegmentGroup([], {}), {}, null);
}

/**
 * A set of options which specify how to determine if a `UrlTree` is active, given the `UrlTree`
 * for the current router state.
 *
 * @publicApi
 * @see Router.isActive
 */
export interface IsActiveMatchOptions {
  /**
   * Defines the strategy for comparing the matrix parameters of two `UrlTree`s.
   *
   * The matrix parameter matching is dependent on the strategy for matching the
   * segments. That is, if the `paths` option is set to `'subset'`, only
   * the matrix parameters of the matching segments will be compared.
   *
   * - `'exact'`: Requires that matching segments also have exact matrix parameter
   * matches.
   * - `'subset'`: The matching segments in the router's active `UrlTree` may contain
   * extra matrix parameters, but those that exist in the `UrlTree` in question must match.
   * - `'ignored'`: When comparing `UrlTree`s, matrix params will be ignored.
   */
  matrixParams: 'exact'|'subset'|'ignored';
  /**
   * Defines the strategy for comparing the query parameters of two `UrlTree`s.
   *
   * - `'exact'`: the query parameters must match exactly.
   * - `'subset'`: the active `UrlTree` may contain extra parameters,
   * but must match the key and value of any that exist in the `UrlTree` in question.
   * - `'ignored'`: When comparing `UrlTree`s, query params will be ignored.
   */
  queryParams: 'exact'|'subset'|'ignored';
  /**
   * Defines the strategy for comparing the `UrlSegment`s of the `UrlTree`s.
   *
   * - `'exact'`: all segments in each `UrlTree` must match.
   * - `'subset'`: a `UrlTree` will be determined to be active if it
   * is a subtree of the active route. That is, the active route may contain extra
   * segments, but must at least have all the segments of the `UrlTree` in question.
   */
  paths: 'exact'|'subset';
  /**
   * - `'exact'`: indicates that the `UrlTree` fragments must be equal.
   * - `'ignored'`: the fragments will not be compared when determining if a
   * `UrlTree` is active.
   */
  fragment: 'exact'|'ignored';
}

type ParamMatchOptions = 'exact'|'subset'|'ignored';

type PathCompareFn =
    (container: UrlSegmentGroup, containee: UrlSegmentGroup, matrixParams: ParamMatchOptions) =>
        boolean;
type ParamCompareFn = (container: Params, containee: Params) => boolean;

const pathCompareMap: Record<IsActiveMatchOptions['paths'], PathCompareFn> = {
  'exact': equalSegmentGroups,
  'subset': containsSegmentGroup,
};
const paramCompareMap: Record<ParamMatchOptions, ParamCompareFn> = {
  'exact': equalParams,
  'subset': containsParams,
  'ignored': () => true,
};

export function containsTree(
    container: UrlTree, containee: UrlTree, options: IsActiveMatchOptions): boolean {
  return pathCompareMap[options.paths](container.root, containee.root, options.matrixParams) &&
      paramCompareMap[options.queryParams](container.queryParams, containee.queryParams) &&
      !(options.fragment === 'exact' && container.fragment !== containee.fragment);
}

function equalParams(container: Params, containee: Params): boolean {
  // TODO: This does not handle array params correctly.
  return shallowEqual(container, containee);
}

function equalSegmentGroups(
    container: UrlSegmentGroup, containee: UrlSegmentGroup,
    matrixParams: ParamMatchOptions): boolean {
  if (!equalPath(container.segments, containee.segments)) return false;
  if (!matrixParamsMatch(container.segments, containee.segments, matrixParams)) {
    return false;
  }
  if (container.numberOfChildren !== containee.numberOfChildren) return false;
  for (const c in containee.children) {
    if (!container.children[c]) return false;
    if (!equalSegmentGroups(container.children[c], containee.children[c], matrixParams))
      return false;
  }
  return true;
}

function containsParams(container: Params, containee: Params): boolean {
  return Object.keys(containee).length <= Object.keys(container).length &&
      Object.keys(containee).every(key => equalArraysOrString(container[key], containee[key]));
}

function containsSegmentGroup(
    container: UrlSegmentGroup, containee: UrlSegmentGroup,
    matrixParams: ParamMatchOptions): boolean {
  return containsSegmentGroupHelper(container, containee, containee.segments, matrixParams);
}

function containsSegmentGroupHelper(
    container: UrlSegmentGroup, containee: UrlSegmentGroup, containeePaths: UrlSegment[],
    matrixParams: ParamMatchOptions): boolean {
  if (container.segments.length > containeePaths.length) {
    const current = container.segments.slice(0, containeePaths.length);
    if (!equalPath(current, containeePaths)) return false;
    if (containee.hasChildren()) return false;
    if (!matrixParamsMatch(current, containeePaths, matrixParams)) return false;
    return true;

  } else if (container.segments.length === containeePaths.length) {
    if (!equalPath(container.segments, containeePaths)) return false;
    if (!matrixParamsMatch(container.segments, containeePaths, matrixParams)) return false;
    for (const c in containee.children) {
      if (!container.children[c]) return false;
      if (!containsSegmentGroup(container.children[c], containee.children[c], matrixParams)) {
        return false;
      }
    }
    return true;

  } else {
    const current = containeePaths.slice(0, container.segments.length);
    const next = containeePaths.slice(container.segments.length);
    if (!equalPath(container.segments, current)) return false;
    if (!matrixParamsMatch(container.segments, current, matrixParams)) return false;
    if (!container.children[PRIMARY_OUTLET]) return false;
    return containsSegmentGroupHelper(
        container.children[PRIMARY_OUTLET], containee, next, matrixParams);
  }
}

function matrixParamsMatch(
    containerPaths: UrlSegment[], containeePaths: UrlSegment[], options: ParamMatchOptions) {
  return containeePaths.every((containeeSegment, i) => {
    return paramCompareMap[options](containerPaths[i].parameters, containeeSegment.parameters);
  });
}

/**
 * @description
 *
 * Represents the parsed URL.
 *
 * 代表已解析的 URL。
 *
 * Since a router state is a tree, and the URL is nothing but a serialized state, the URL is a
 * serialized tree.
 * UrlTree is a data structure that provides a lot of affordances in dealing with URLs
 *
 * 由于路由器状态是一棵树，而 URL 只是序列化的状态，所以 URL 就是序列化的树。 UrlTree
 * 是一种数据结构，在处理 URL 时提供了很多便利
 *
 * @usageNotes
 *
 * ### Example
 *
 * ### 例子
 *
 * ```
 * @Component({templateUrl:'template.html'})
 * class MyComponent {
 *   constructor(router: Router) {
 *     const tree: UrlTree =
 *       router.parseUrl('/team/33/(user/victor//support:help)?debug=true#fragment');
 *     const f = tree.fragment; // return 'fragment'
 *     const q = tree.queryParams; // returns {debug: 'true'}
 *     const g: UrlSegmentGroup = tree.root.children[PRIMARY_OUTLET];
 *     const s: UrlSegment[] = g.segments; // returns 2 segments 'team' and '33'
 *     g.children[PRIMARY_OUTLET].segments; // returns 2 segments 'user' and 'victor'
 *     g.children['support'].segments; // return 1 segment 'help'
 *   }
 * }
 * ```
 *
 * @publicApi
 */
export class UrlTree {
  /** @internal */
  // TODO(issue/24571): remove '!'.
  _queryParamMap!: ParamMap;

  /** @internal */
  constructor(
      /** The root segment group of the URL tree */
      public root: UrlSegmentGroup,
      /** The query params of the URL */
      public queryParams: Params,
      /** The fragment of the URL */
      public fragment: string|null) {}

  get queryParamMap(): ParamMap {
    if (!this._queryParamMap) {
      this._queryParamMap = convertToParamMap(this.queryParams);
    }
    return this._queryParamMap;
  }

  /** @docsNotRequired */
  toString(): string {
    return DEFAULT_SERIALIZER.serialize(this);
  }
}

/**
 * @description
 *
 * Represents the parsed URL segment group.
 *
 * 表示已解析的 URL 段组。
 *
 * See `UrlTree` for more information.
 *
 * 有关更多信息，请参见 `UrlTree`
 *
 * @publicApi
 */
export class UrlSegmentGroup {
  /** @internal */
  _sourceSegment?: UrlSegmentGroup;
  /** @internal */
  _segmentIndexShift?: number;
  /**
<<<<<<< HEAD
   * The parent node in the url tree
   *
   * 网址树中的父节点
   *
   */
=======
   * @internal
   *
   * Used only in dev mode to detect if application relies on `relativeLinkResolution: 'legacy'`
   * Should be removed in when `relativeLinkResolution` is removed.
   */
  _segmentIndexShiftCorrected?: number;
  /** The parent node in the url tree */
>>>>>>> f25ac4ae
  parent: UrlSegmentGroup|null = null;

  constructor(
      /** The URL segments of this group. See `UrlSegment` for more information */
      public segments: UrlSegment[],
      /** The list of children of this group */
      public children: {[key: string]: UrlSegmentGroup}) {
    forEach(children, (v: any, k: any) => v.parent = this);
  }

  /**
   * Whether the segment has child segments
   *
   * 该网址段是否有子段
   *
   */
  hasChildren(): boolean {
    return this.numberOfChildren > 0;
  }

  /**
   * Number of child segments
   *
   * 子段数
   *
   */
  get numberOfChildren(): number {
    return Object.keys(this.children).length;
  }

  /** @docsNotRequired */
  toString(): string {
    return serializePaths(this);
  }
}


/**
 * @description
 *
 * Represents a single URL segment.
 *
 * 表示一个 URL 段。
 *
 * A UrlSegment is a part of a URL between the two slashes. It contains a path and the matrix
 * parameters associated with the segment.
 *
 * UrlSegment 是两个斜杠之间的 URL 的一部分。它包含路径和与该段关联的矩阵参数。
 *
 * @usageNotes
 *
 * ### Example
 *
 * ### 例子
 *
 * ```
 * @Component({templateUrl:'template.html'})
 * class MyComponent {
 *   constructor(router: Router) {
 *     const tree: UrlTree = router.parseUrl('/team;id=33');
 *     const g: UrlSegmentGroup = tree.root.children[PRIMARY_OUTLET];
 *     const s: UrlSegment[] = g.segments;
 *     s[0].path; // returns 'team'
 *     s[0].parameters; // returns {id: 33}
 *   }
 * }
 * ```
 *
 * @publicApi
 */
export class UrlSegment {
  /** @internal */
  // TODO(issue/24571): remove '!'.
  _parameterMap!: ParamMap;

  constructor(
      /** The path part of a URL segment */
      public path: string,

      /** The matrix parameters associated with a segment */
      public parameters: {[name: string]: string}) {}

  get parameterMap(): ParamMap {
    if (!this._parameterMap) {
      this._parameterMap = convertToParamMap(this.parameters);
    }
    return this._parameterMap;
  }

  /** @docsNotRequired */
  toString(): string {
    return serializePath(this);
  }
}

export function equalSegments(as: UrlSegment[], bs: UrlSegment[]): boolean {
  return equalPath(as, bs) && as.every((a, i) => shallowEqual(a.parameters, bs[i].parameters));
}

export function equalPath(as: UrlSegment[], bs: UrlSegment[]): boolean {
  if (as.length !== bs.length) return false;
  return as.every((a, i) => a.path === bs[i].path);
}

export function mapChildrenIntoArray<T>(
    segment: UrlSegmentGroup, fn: (v: UrlSegmentGroup, k: string) => T[]): T[] {
  let res: T[] = [];
  forEach(segment.children, (child: UrlSegmentGroup, childOutlet: string) => {
    if (childOutlet === PRIMARY_OUTLET) {
      res = res.concat(fn(child, childOutlet));
    }
  });
  forEach(segment.children, (child: UrlSegmentGroup, childOutlet: string) => {
    if (childOutlet !== PRIMARY_OUTLET) {
      res = res.concat(fn(child, childOutlet));
    }
  });
  return res;
}


/**
 * @description
 *
 * Serializes and deserializes a URL string into a URL tree.
 *
 * 将 URL 字符串序列化和反序列化为 URL 树。
 *
 * The url serialization strategy is customizable. You can
 * make all URLs case insensitive by providing a custom UrlSerializer.
 *
 * url 序列化策略是可定制的。通过提供自定义 UrlSerializer，可以使所有 URL 都不区分大小写。
 *
 * See `DefaultUrlSerializer` for an example of a URL serializer.
 *
 * 有关 URL 序列化程序的示例，请参见 `DefaultUrlSerializer`
 *
 * @publicApi
 */
export abstract class UrlSerializer {
  /**
   * Parse a url into a `UrlTree`
   *
   * 将网址解析为 `UrlTree`
   *
   */
  abstract parse(url: string): UrlTree;

  /**
   * Converts a `UrlTree` into a url
   *
   * 将 `UrlTree` 转换为 url
   *
   */
  abstract serialize(tree: UrlTree): string;
}

/**
 * @description
 *
 * A default implementation of the `UrlSerializer`.
 *
 * `UrlSerializer` 的默认实现。
 *
 * Example URLs:
 *
 * 范例网址：
 *
 * ```
 * /inbox/33(popup:compose)
 * /inbox/33;open=true/messages/44
 * ```
 *
 * DefaultUrlSerializer uses parentheses to serialize secondary segments (e.g., popup:compose), the
 * colon syntax to specify the outlet, and the ';parameter=value' syntax (e.g., open=true) to
 * specify route specific parameters.
 *
 * DefaultUrlSerializer
 * 使用圆括号序列化辅助段（例如，popup:compose），使用冒号语法指定出口，并使用';parameter=value'
 * 语法（例如 open=true）来指定路由的特有参数。
 *
 * @publicApi
 */
export class DefaultUrlSerializer implements UrlSerializer {
  /**
   * Parses a url into a `UrlTree`
   *
   * 将网址解析为 `UrlTree`
   *
   */
  parse(url: string): UrlTree {
    const p = new UrlParser(url);
    return new UrlTree(p.parseRootSegment(), p.parseQueryParams(), p.parseFragment());
  }

  /**
   * Converts a `UrlTree` into a url
   *
   * 将 `UrlTree` 转换为 url
   *
   */
  serialize(tree: UrlTree): string {
    const segment = `/${serializeSegment(tree.root, true)}`;
    const query = serializeQueryParams(tree.queryParams);
    const fragment =
        typeof tree.fragment === `string` ? `#${encodeUriFragment(tree.fragment)}` : '';

    return `${segment}${query}${fragment}`;
  }
}

const DEFAULT_SERIALIZER = new DefaultUrlSerializer();

export function serializePaths(segment: UrlSegmentGroup): string {
  return segment.segments.map(p => serializePath(p)).join('/');
}

function serializeSegment(segment: UrlSegmentGroup, root: boolean): string {
  if (!segment.hasChildren()) {
    return serializePaths(segment);
  }

  if (root) {
    const primary = segment.children[PRIMARY_OUTLET] ?
        serializeSegment(segment.children[PRIMARY_OUTLET], false) :
        '';
    const children: string[] = [];

    forEach(segment.children, (v: UrlSegmentGroup, k: string) => {
      if (k !== PRIMARY_OUTLET) {
        children.push(`${k}:${serializeSegment(v, false)}`);
      }
    });

    return children.length > 0 ? `${primary}(${children.join('//')})` : primary;

  } else {
    const children = mapChildrenIntoArray(segment, (v: UrlSegmentGroup, k: string) => {
      if (k === PRIMARY_OUTLET) {
        return [serializeSegment(segment.children[PRIMARY_OUTLET], false)];
      }

      return [`${k}:${serializeSegment(v, false)}`];
    });

    // use no parenthesis if the only child is a primary outlet route
    if (Object.keys(segment.children).length === 1 && segment.children[PRIMARY_OUTLET] != null) {
      return `${serializePaths(segment)}/${children[0]}`;
    }

    return `${serializePaths(segment)}/(${children.join('//')})`;
  }
}

/**
 * Encodes a URI string with the default encoding. This function will only ever be called from
 * `encodeUriQuery` or `encodeUriSegment` as it's the base set of encodings to be used. We need
 * a custom encoding because encodeURIComponent is too aggressive and encodes stuff that doesn't
 * have to be encoded per https://url.spec.whatwg.org.
 */
function encodeUriString(s: string): string {
  return encodeURIComponent(s)
      .replace(/%40/g, '@')
      .replace(/%3A/gi, ':')
      .replace(/%24/g, '$')
      .replace(/%2C/gi, ',');
}

/**
 * This function should be used to encode both keys and values in a query string key/value. In
 * the following URL, you need to call encodeUriQuery on "k" and "v":
 *
 * http://www.site.org/html;mk=mv?k=v#f
 */
export function encodeUriQuery(s: string): string {
  return encodeUriString(s).replace(/%3B/gi, ';');
}

/**
 * This function should be used to encode a URL fragment. In the following URL, you need to call
 * encodeUriFragment on "f":
 *
 * http://www.site.org/html;mk=mv?k=v#f
 */
export function encodeUriFragment(s: string): string {
  return encodeURI(s);
}

/**
 * This function should be run on any URI segment as well as the key and value in a key/value
 * pair for matrix params. In the following URL, you need to call encodeUriSegment on "html",
 * "mk", and "mv":
 *
 * http://www.site.org/html;mk=mv?k=v#f
 */
export function encodeUriSegment(s: string): string {
  return encodeUriString(s).replace(/\(/g, '%28').replace(/\)/g, '%29').replace(/%26/gi, '&');
}

export function decode(s: string): string {
  return decodeURIComponent(s);
}

// Query keys/values should have the "+" replaced first, as "+" in a query string is " ".
// decodeURIComponent function will not decode "+" as a space.
export function decodeQuery(s: string): string {
  return decode(s.replace(/\+/g, '%20'));
}

export function serializePath(path: UrlSegment): string {
  return `${encodeUriSegment(path.path)}${serializeMatrixParams(path.parameters)}`;
}

function serializeMatrixParams(params: {[key: string]: string}): string {
  return Object.keys(params)
      .map(key => `;${encodeUriSegment(key)}=${encodeUriSegment(params[key])}`)
      .join('');
}

function serializeQueryParams(params: {[key: string]: any}): string {
  const strParams: string[] =
      Object.keys(params)
          .map((name) => {
            const value = params[name];
            return Array.isArray(value) ?
                value.map(v => `${encodeUriQuery(name)}=${encodeUriQuery(v)}`).join('&') :
                `${encodeUriQuery(name)}=${encodeUriQuery(value)}`;
          })
          .filter(s => !!s);

  return strParams.length ? `?${strParams.join('&')}` : '';
}

const SEGMENT_RE = /^[^\/()?;=#]+/;
function matchSegments(str: string): string {
  const match = str.match(SEGMENT_RE);
  return match ? match[0] : '';
}

const QUERY_PARAM_RE = /^[^=?&#]+/;
// Return the name of the query param at the start of the string or an empty string
function matchQueryParams(str: string): string {
  const match = str.match(QUERY_PARAM_RE);
  return match ? match[0] : '';
}

const QUERY_PARAM_VALUE_RE = /^[^&#]+/;
// Return the value of the query param at the start of the string or an empty string
function matchUrlQueryParamValue(str: string): string {
  const match = str.match(QUERY_PARAM_VALUE_RE);
  return match ? match[0] : '';
}

class UrlParser {
  private remaining: string;

  constructor(private url: string) {
    this.remaining = url;
  }

  parseRootSegment(): UrlSegmentGroup {
    this.consumeOptional('/');

    if (this.remaining === '' || this.peekStartsWith('?') || this.peekStartsWith('#')) {
      return new UrlSegmentGroup([], {});
    }

    // The root segment group never has segments
    return new UrlSegmentGroup([], this.parseChildren());
  }

  parseQueryParams(): Params {
    const params: Params = {};
    if (this.consumeOptional('?')) {
      do {
        this.parseQueryParam(params);
      } while (this.consumeOptional('&'));
    }
    return params;
  }

  parseFragment(): string|null {
    return this.consumeOptional('#') ? decodeURIComponent(this.remaining) : null;
  }

  private parseChildren(): {[outlet: string]: UrlSegmentGroup} {
    if (this.remaining === '') {
      return {};
    }

    this.consumeOptional('/');

    const segments: UrlSegment[] = [];
    if (!this.peekStartsWith('(')) {
      segments.push(this.parseSegment());
    }

    while (this.peekStartsWith('/') && !this.peekStartsWith('//') && !this.peekStartsWith('/(')) {
      this.capture('/');
      segments.push(this.parseSegment());
    }

    let children: {[outlet: string]: UrlSegmentGroup} = {};
    if (this.peekStartsWith('/(')) {
      this.capture('/');
      children = this.parseParens(true);
    }

    let res: {[outlet: string]: UrlSegmentGroup} = {};
    if (this.peekStartsWith('(')) {
      res = this.parseParens(false);
    }

    if (segments.length > 0 || Object.keys(children).length > 0) {
      res[PRIMARY_OUTLET] = new UrlSegmentGroup(segments, children);
    }

    return res;
  }

  // parse a segment with its matrix parameters
  // ie `name;k1=v1;k2`
  private parseSegment(): UrlSegment {
    const path = matchSegments(this.remaining);
    if (path === '' && this.peekStartsWith(';')) {
      throw new Error(`Empty path url segment cannot have parameters: '${this.remaining}'.`);
    }

    this.capture(path);
    return new UrlSegment(decode(path), this.parseMatrixParams());
  }

  private parseMatrixParams(): {[key: string]: string} {
    const params: {[key: string]: string} = {};
    while (this.consumeOptional(';')) {
      this.parseParam(params);
    }
    return params;
  }

  private parseParam(params: {[key: string]: string}): void {
    const key = matchSegments(this.remaining);
    if (!key) {
      return;
    }
    this.capture(key);
    let value: any = '';
    if (this.consumeOptional('=')) {
      const valueMatch = matchSegments(this.remaining);
      if (valueMatch) {
        value = valueMatch;
        this.capture(value);
      }
    }

    params[decode(key)] = decode(value);
  }

  // Parse a single query parameter `name[=value]`
  private parseQueryParam(params: Params): void {
    const key = matchQueryParams(this.remaining);
    if (!key) {
      return;
    }
    this.capture(key);
    let value: any = '';
    if (this.consumeOptional('=')) {
      const valueMatch = matchUrlQueryParamValue(this.remaining);
      if (valueMatch) {
        value = valueMatch;
        this.capture(value);
      }
    }

    const decodedKey = decodeQuery(key);
    const decodedVal = decodeQuery(value);

    if (params.hasOwnProperty(decodedKey)) {
      // Append to existing values
      let currentVal = params[decodedKey];
      if (!Array.isArray(currentVal)) {
        currentVal = [currentVal];
        params[decodedKey] = currentVal;
      }
      currentVal.push(decodedVal);
    } else {
      // Create a new value
      params[decodedKey] = decodedVal;
    }
  }

  // parse `(a/b//outlet_name:c/d)`
  private parseParens(allowPrimary: boolean): {[outlet: string]: UrlSegmentGroup} {
    const segments: {[key: string]: UrlSegmentGroup} = {};
    this.capture('(');

    while (!this.consumeOptional(')') && this.remaining.length > 0) {
      const path = matchSegments(this.remaining);

      const next = this.remaining[path.length];

      // if is is not one of these characters, then the segment was unescaped
      // or the group was not closed
      if (next !== '/' && next !== ')' && next !== ';') {
        throw new Error(`Cannot parse url '${this.url}'`);
      }

      let outletName: string = undefined!;
      if (path.indexOf(':') > -1) {
        outletName = path.slice(0, path.indexOf(':'));
        this.capture(outletName);
        this.capture(':');
      } else if (allowPrimary) {
        outletName = PRIMARY_OUTLET;
      }

      const children = this.parseChildren();
      segments[outletName] = Object.keys(children).length === 1 ? children[PRIMARY_OUTLET] :
                                                                  new UrlSegmentGroup([], children);
      this.consumeOptional('//');
    }

    return segments;
  }

  private peekStartsWith(str: string): boolean {
    return this.remaining.startsWith(str);
  }

  // Consumes the prefix when it is present and returns whether it has been consumed
  private consumeOptional(str: string): boolean {
    if (this.peekStartsWith(str)) {
      this.remaining = this.remaining.substring(str.length);
      return true;
    }
    return false;
  }

  private capture(str: string): void {
    if (!this.consumeOptional(str)) {
      throw new Error(`Expected "${str}".`);
    }
  }
}

export function createRoot(rootCandidate: UrlSegmentGroup) {
  return rootCandidate.segments.length > 0 ?
      new UrlSegmentGroup([], {[PRIMARY_OUTLET]: rootCandidate}) :
      rootCandidate;
}

/**
 * Recursively merges primary segment children into their parents and also drops empty children
 * (those which have no segments and no children themselves). The latter prevents serializing a
 * group into something like `/a(aux:)`, where `aux` is an empty child segment.
 */
export function squashSegmentGroup(segmentGroup: UrlSegmentGroup): UrlSegmentGroup {
  const newChildren = {} as any;
  for (const childOutlet of Object.keys(segmentGroup.children)) {
    const child = segmentGroup.children[childOutlet];
    const childCandidate = squashSegmentGroup(child);
    // don't add empty children
    if (childCandidate.segments.length > 0 || childCandidate.hasChildren()) {
      newChildren[childOutlet] = childCandidate;
    }
  }
  const s = new UrlSegmentGroup(segmentGroup.segments, newChildren);
  return mergeTrivialChildren(s);
}

/**
 * When possible, merges the primary outlet child into the parent `UrlSegmentGroup`.
 *
 * When a segment group has only one child which is a primary outlet, merges that child into the
 * parent. That is, the child segment group's segments are merged into the `s` and the child's
 * children become the children of `s`. Think of this like a 'squash', merging the child segment
 * group into the parent.
 */
function mergeTrivialChildren(s: UrlSegmentGroup): UrlSegmentGroup {
  if (s.numberOfChildren === 1 && s.children[PRIMARY_OUTLET]) {
    const c = s.children[PRIMARY_OUTLET];
    return new UrlSegmentGroup(s.segments.concat(c.segments), c.children);
  }

  return s;
}<|MERGE_RESOLUTION|>--- conflicted
+++ resolved
@@ -240,13 +240,6 @@
   /** @internal */
   _segmentIndexShift?: number;
   /**
-<<<<<<< HEAD
-   * The parent node in the url tree
-   *
-   * 网址树中的父节点
-   *
-   */
-=======
    * @internal
    *
    * Used only in dev mode to detect if application relies on `relativeLinkResolution: 'legacy'`
@@ -254,7 +247,6 @@
    */
   _segmentIndexShiftCorrected?: number;
   /** The parent node in the url tree */
->>>>>>> f25ac4ae
   parent: UrlSegmentGroup|null = null;
 
   constructor(
