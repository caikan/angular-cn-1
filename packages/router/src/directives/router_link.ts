--- conflicted
+++ resolved
@@ -296,17 +296,13 @@
    *     **array** ：传递给 @link Router#createUrlTree Router#createUrlTree} 的命令。
    *
    *   - **string**: shorthand for array of commands with just the string, i.e. `['/route']`
-<<<<<<< HEAD
    *
    *     **string** ：仅包含字符串的命令数组的简写，即 `['/route']`
    *
-   *   - **null|undefined**: shorthand for an empty array of commands, i.e. `[]`
+   *   - **null|undefined**: effectively disables the `routerLink`
    *
    *     **null | undefined** ：空命令数组的简写，即 `[]`
    *
-=======
-   *   - **null|undefined**: effectively disables the `routerLink`
->>>>>>> 08caeadd
    * @see {@link Router#createUrlTree Router#createUrlTree}
    */
   @Input()
@@ -486,17 +482,13 @@
    *     **array** ：传递给 {@link Router#createUrlTree Router#createUrlTree} 的命令。
    *
    *   - **string**: shorthand for array of commands with just the string, i.e. `['/route']`
-<<<<<<< HEAD
    *
    *     **string**：仅包含字符串的命令数组的简写，即 `['/route']`
    *
-   *   - **null|undefined**: shorthand for an empty array of commands, i.e. `[]`
+   *   - **null|undefined**: Disables the link by removing the `href`
    *
    *     **null | undefined** ：空命令数组的简写，即 `[]`
    *
-=======
-   *   - **null|undefined**: Disables the link by removing the `href`
->>>>>>> 08caeadd
    * @see {@link Router#createUrlTree Router#createUrlTree}
    */
   @Input()
