--- conflicted
+++ resolved
@@ -213,14 +213,11 @@
    * 要为此应用程序引导的 AngularJS 模块
    *
    * @param [config] optional extra AngularJS bootstrap configuration
-<<<<<<< HEAD
    *
    * 可选的额外 AngularJS 引导配置
    *
-=======
    * @return The value returned by
    *     [angular.bootstrap()](https://docs.angularjs.org/api/ng/function/angular.bootstrap).
->>>>>>> cfd87027
    */
   bootstrap(
       element: Element, modules: string[] = [], config?: any /*angular.IAngularBootstrapConfig*/):
