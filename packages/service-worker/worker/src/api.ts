/**
 * @license
 * Copyright Google LLC All Rights Reserved.
 *
 * Use of this source code is governed by an MIT-style license that can be
 * found in the LICENSE file at https://angular.io/license
 */

export enum UpdateCacheStatus {
  NOT_CACHED,
  CACHED_BUT_UNUSED,
  CACHED,
}

/**
 * A `string` representing a URL that has been normalized relative to an origin (usually that of the
 * ServiceWorker).
 *
<<<<<<< HEAD
 * 一个 `string` ，表示已相对于源（通常是 ServiceWorker 的）规范化的 URL。
 *
 * If the URL is relative to the origin, then it is representated by the path part only. Otherwise,
=======
 * If the URL is relative to the origin, then it is represented by the path part only. Otherwise,
>>>>>>> cfd87027
 * the full URL is used.
 *
 * 如果 URL 是相对于原点的，则它仅由路径部分表示。否则，使用完整的 URL。
 *
 * NOTE: A `string` is not assignable to a `NormalizedUrl`, but a `NormalizedUrl` is assignable to a
 *       `string`.
 *
 * 注意： `string` 不能分配给 `NormalizedUrl` ，但 `NormalizedUrl` 可以分配给 `string` 。
 *
 */
export type NormalizedUrl = string&{_brand: 'normalizedUrl'};

/**
 * A source for old versions of URL contents and other resources.
 *
 * 旧版本的 URL 内容和其他资源的来源。
 *
 * Used to abstract away the fetching of old contents, to avoid a
 * circular dependency between the `Driver` and `AppVersion`. Without
 * this interface, `AppVersion` would need a reference to the `Driver`
 * to access information from other versions.
 *
 * 用于抽象化旧内容的获取，以避免 `Driver` 和 `AppVersion` 之间的循环依赖。如果没有此接口，
 * `AppVersion` 将需要对 `Driver` 的引用来访问来自其他版本的信息。
 *
 */
export interface UpdateSource {
  /**
   * Lookup an older version of a resource for which the hash is known.
   *
   * 查找已知哈希值的旧版本资源。
   *
   * If an old version of the resource doesn't exist, or exists but does
   * not match the hash given, this returns null.
   *
   * 如果资源的旧版本不存在，或者存在但与给定的哈希不匹配，则返回 null 。
   *
   */
  lookupResourceWithHash(url: NormalizedUrl, hash: string): Promise<Response|null>;

  /**
   * Lookup an older version of a resource for which the hash is not known.
   *
   * 查找哈希值未知的旧版本资源。
   *
   * This will return the most recent previous version of the resource, if
   * it exists. It returns a `CacheState` object which encodes not only the
   * `Response`, but the cache metadata needed to re-cache the resource in
   * a newer `AppVersion`.
   *
   * 这将返回资源的最新版本（如果存在）。它返回一个 `CacheState` 对象，该对象不仅编码 `Response`
   * ，还编码在较新的 `AppVersion` 中重新缓存资源所需的缓存元数据。
   *
   */
  lookupResourceWithoutHash(url: NormalizedUrl): Promise<CacheState|null>;

  /**
   * List the URLs of all of the resources which were previously cached.
   *
   * 列出以前缓存的所有资源的 URL。
   *
   * This allows for the discovery of resources which are not listed in the
   * manifest but which were picked up because they matched URL patterns.
   *
   * 这允许发现清单中未列出但因为匹配 URL 模式而被提取的资源。
   *
   */
  previouslyCachedResources(): Promise<NormalizedUrl[]>;

  /**
   * Check whether a particular resource exists in the most recent cache.
   *
   * 检查最新的缓存中是否存在特定资源。
   *
   * This returns a state value which indicates whether the resource was
   * cached at all and whether that cache was utilized.
   *
   * 这会返回一个状态值，该值表明资源是否已被缓存以及该缓存是否被利用。
   *
   */
  recentCacheStatus(url: string): Promise<UpdateCacheStatus>;
}

/**
 * Metadata cached along with a URL.
 *
 * 与 URL 一起缓存的元数据。
 *
 */
export interface UrlMetadata {
  /**
   * The timestamp, in UNIX time in milliseconds, of when this URL was stored
   * in the cache.
   *
   * 此 URL 存储在缓存中的时间戳（以 UNIX 时间为单位）。
   *
   */
  ts: number;

  /**
   * Whether the resource was requested before for this particular cached
   * instance.
   *
   * 之前是否曾为此特定的缓存实例请求过资源。
   *
   */
  used: boolean;
}

/**
 * The fully cached state of a resource, including both the `Response` itself
 * and the cache metadata.
 *
 * 资源的完全缓存状态，包括 `Response` 本身和缓存元数据。
 *
 */
export interface CacheState {
  response: Response;
  metadata?: UrlMetadata;
}

export interface DebugLogger {
  log(value: string|Error, context?: string): void;
}

export interface DebugState {
  state: string;
  why: string;
  latestHash: string|null;
  lastUpdateCheck: number|null;
}

export interface DebugVersion {
  hash: string;
  manifest: Object;
  clients: string[];
  status: string;
}

export interface DebugIdleState {
  queue: string[];
  lastTrigger: number|null;
  lastRun: number|null;
}

export interface Debuggable {
  debugState(): Promise<DebugState>;
  debugVersions(): Promise<DebugVersion[]>;
  debugIdleState(): Promise<DebugIdleState>;
}<|MERGE_RESOLUTION|>--- conflicted
+++ resolved
@@ -16,13 +16,9 @@
  * A `string` representing a URL that has been normalized relative to an origin (usually that of the
  * ServiceWorker).
  *
-<<<<<<< HEAD
  * 一个 `string` ，表示已相对于源（通常是 ServiceWorker 的）规范化的 URL。
  *
- * If the URL is relative to the origin, then it is representated by the path part only. Otherwise,
-=======
  * If the URL is relative to the origin, then it is represented by the path part only. Otherwise,
->>>>>>> cfd87027
  * the full URL is used.
  *
  * 如果 URL 是相对于原点的，则它仅由路径部分表示。否则，使用完整的 URL。
