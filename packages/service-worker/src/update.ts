/**
 * @license
 * Copyright Google LLC All Rights Reserved.
 *
 * Use of this source code is governed by an MIT-style license that can be
 * found in the LICENSE file at https://angular.io/license
 */

import {Injectable} from '@angular/core';
import {NEVER, Observable} from 'rxjs';
import {filter, map} from 'rxjs/operators';

import {ERR_SW_NOT_SUPPORTED, NgswCommChannel, UnrecoverableStateEvent, UpdateActivatedEvent, UpdateAvailableEvent, VersionEvent, VersionReadyEvent} from './low_level';



/**
 * Subscribe to update notifications from the Service Worker, trigger update
 * checks, and forcibly activate updates.
 *
 * 订阅来自 Service Worker 的更新通知、触发更新检查以及强制激活更新。
 *
 * @see {@link guide/service-worker-communications Service worker communication guide}
 * @publicApi
 */
@Injectable()
export class SwUpdate {
  /**
   * Emits a `VersionDetectedEvent` event whenever a new version is detected on the server.
   *
   * 每当在服务器上检测到新版本时，都会发出 `VersionDetectedEvent` 事件。
   *
   * Emits a `VersionInstallationFailedEvent` event whenever checking for or downloading a new
   * version fails.
   *
   * 每当检查或下载新版本失败时都会发出 `VersionInstallationFailedEvent` 事件。
   *
   * Emits a `VersionReadyEvent` event whenever a new version has been downloaded and is ready for
   * activation.
   *
   * 每当已下载新版本并准备好激活时，都会发出 `VersionReadyEvent` 事件。
   *
   */
  readonly versionUpdates: Observable<VersionEvent>;

  /**
   * Emits an `UpdateAvailableEvent` event whenever a new app version is available.
   *
   * 每当有新应用版本可用时都会发出 `UpdateAvailableEvent` 事件。
   *
   * @deprecated
   *
   * Use {@link versionUpdates} instead.
   *
   * 改用 {@link versionUpdates} 。
   *
<<<<<<< HEAD
   * The of behavior `available` can be rebuild by filtering for the `VersionReadyEvent`:
   *
   * 可以通过过滤 `VersionReadyEvent` 来重建 `available` 的 of 行为：
   *
   * ```
   * import {filter, map} from 'rxjs/operators';
   * // ...
   * const updatesAvailable = swUpdate.versionUpdates.pipe(
   *   filter((evt): evt is VersionReadyEvent => evt.type === 'VERSION_READY'),
   *   map(evt => ({
   *     type: 'UPDATE_AVAILABLE',
   *     current: evt.currentVersion,
   *     available: evt.latestVersion,
   *   })));
   * ```
   *
=======
   * The behavior of `available` can be replicated by using `versionUpdates` by filtering for the
   * `VersionReadyEvent`:
   *
   * {@example service-worker-getting-started/src/app/prompt-update.service.ts
   * region='sw-replicate-available'}
>>>>>>> cfd87027
   */
  readonly available: Observable<UpdateAvailableEvent>;

  /**
   * Emits an `UpdateActivatedEvent` event whenever the app has been updated to a new version.
   *
   * 每当应用更新到新版本时都会发出 `UpdateActivatedEvent` 事件。
   *
   * @deprecated
   *
   * Use the return value of {@link SwUpdate#activateUpdate} instead.
   *
   * 改用 {@link SwUpdate#activateUpdate} 的返回值。
   *
   */
  readonly activated: Observable<UpdateActivatedEvent>;

  /**
   * Emits an `UnrecoverableStateEvent` event whenever the version of the app used by the service
   * worker to serve this client is in a broken state that cannot be recovered from without a full
   * page reload.
   *
   * 每当 Service Worker
   * 用于为此客户端提供服务的应用程序版本处于破损状态（如果不重新加载完整页面就无法恢复）时，都会发出
   * `UnrecoverableStateEvent` 事件。
   *
   */
  readonly unrecoverable: Observable<UnrecoverableStateEvent>;

  /**
   * True if the Service Worker is enabled (supported by the browser and enabled via
   * `ServiceWorkerModule`).
   *
   * 如果启用了 Service Worker（受浏览器支持并通过 `ServiceWorkerModule` 启用），则为真。
   *
   */
  get isEnabled(): boolean {
    return this.sw.isEnabled;
  }

  constructor(private sw: NgswCommChannel) {
    if (!sw.isEnabled) {
      this.versionUpdates = NEVER;
      this.available = NEVER;
      this.activated = NEVER;
      this.unrecoverable = NEVER;
      return;
    }
    this.versionUpdates = this.sw.eventsOfType<VersionEvent>([
      'VERSION_DETECTED',
      'VERSION_INSTALLATION_FAILED',
      'VERSION_READY',
      'NO_NEW_VERSION_DETECTED',
    ]);
    this.available = this.versionUpdates.pipe(
        filter((evt: VersionEvent): evt is VersionReadyEvent => evt.type === 'VERSION_READY'),
        map(evt => ({
              type: 'UPDATE_AVAILABLE',
              current: evt.currentVersion,
              available: evt.latestVersion,
            })));
    this.activated = this.sw.eventsOfType<UpdateActivatedEvent>('UPDATE_ACTIVATED');
    this.unrecoverable = this.sw.eventsOfType<UnrecoverableStateEvent>('UNRECOVERABLE_STATE');
  }

  /**
   * Checks for an update and waits until the new version is downloaded from the server and ready
   * for activation.
   *
   * 检查更新并等到从服务器下载新版本并准备好激活。
   *
   * @returns
   *
   * a promise that
   *
   * 一个 Promise
   *
   * - resolves to `true` if a new version was found and is ready to be activated.
   *
   *   如果找到了新版本并准备好激活，则解析为 `true` 。
   *
   * - resolves to `false` if no new version was found
   *
   *   如果没有找到新版本，则解析为 `false`
   *
   * - rejects if any error occurs
   *
   *   如果发生任何错误，则拒绝
   *
   */
  checkForUpdate(): Promise<boolean> {
    if (!this.sw.isEnabled) {
      return Promise.reject(new Error(ERR_SW_NOT_SUPPORTED));
    }
    const nonce = this.sw.generateNonce();
    return this.sw.postMessageWithOperation('CHECK_FOR_UPDATES', {nonce}, nonce);
  }

  /**
   * Updates the current client (i.e. browser tab) to the latest version that is ready for
   * activation.
   *
<<<<<<< HEAD
   * 将当前客户端（即浏览器选项卡）更新到可激活的最新版本。
   *
   * @returns
   *
   * a promise that
   *
   * 一个 Promise
   *
   * - resolves to `true` if an update was activated successfully
   *
   *   如果更新已成功激活，则解析为 `true`
   *
   * - resolves to `false` if no update was available (for example, the client was already on the
   *   latest version).
   *
   *   如果没有可用的更新（例如，客户端已经在最新版本上），则解析为 `false` 。
   *
   * - rejects if any error occurs
   *
   *   如果发生任何错误，则拒绝
   *
=======
   * In most cases, you should not use this method and instead should update a client by reloading
   * the page.
   *
   * <div class="alert is-important">
   *
   * Updating a client without reloading can easily result in a broken application due to a version
   * mismatch between the [application shell](guide/glossary#app-shell) and other page resources,
   * such as [lazy-loaded chunks](guide/glossary#lazy-loading), whose filenames may change between
   * versions.
   *
   * Only use this method, if you are certain it is safe for your specific use case.
   *
   * </div>
   *
   * @returns a promise that
   *  - resolves to `true` if an update was activated successfully
   *  - resolves to `false` if no update was available (for example, the client was already on the
   *    latest version).
   *  - rejects if any error occurs
>>>>>>> cfd87027
   */
  activateUpdate(): Promise<boolean> {
    if (!this.sw.isEnabled) {
      return Promise.reject(new Error(ERR_SW_NOT_SUPPORTED));
    }
    const nonce = this.sw.generateNonce();
    return this.sw.postMessageWithOperation('ACTIVATE_UPDATE', {nonce}, nonce);
  }
}<|MERGE_RESOLUTION|>--- conflicted
+++ resolved
@@ -54,30 +54,11 @@
    *
    * 改用 {@link versionUpdates} 。
    *
-<<<<<<< HEAD
-   * The of behavior `available` can be rebuild by filtering for the `VersionReadyEvent`:
-   *
-   * 可以通过过滤 `VersionReadyEvent` 来重建 `available` 的 of 行为：
-   *
-   * ```
-   * import {filter, map} from 'rxjs/operators';
-   * // ...
-   * const updatesAvailable = swUpdate.versionUpdates.pipe(
-   *   filter((evt): evt is VersionReadyEvent => evt.type === 'VERSION_READY'),
-   *   map(evt => ({
-   *     type: 'UPDATE_AVAILABLE',
-   *     current: evt.currentVersion,
-   *     available: evt.latestVersion,
-   *   })));
-   * ```
-   *
-=======
    * The behavior of `available` can be replicated by using `versionUpdates` by filtering for the
    * `VersionReadyEvent`:
    *
    * {@example service-worker-getting-started/src/app/prompt-update.service.ts
    * region='sw-replicate-available'}
->>>>>>> cfd87027
    */
   readonly available: Observable<UpdateAvailableEvent>;
 
@@ -180,29 +161,6 @@
    * Updates the current client (i.e. browser tab) to the latest version that is ready for
    * activation.
    *
-<<<<<<< HEAD
-   * 将当前客户端（即浏览器选项卡）更新到可激活的最新版本。
-   *
-   * @returns
-   *
-   * a promise that
-   *
-   * 一个 Promise
-   *
-   * - resolves to `true` if an update was activated successfully
-   *
-   *   如果更新已成功激活，则解析为 `true`
-   *
-   * - resolves to `false` if no update was available (for example, the client was already on the
-   *   latest version).
-   *
-   *   如果没有可用的更新（例如，客户端已经在最新版本上），则解析为 `false` 。
-   *
-   * - rejects if any error occurs
-   *
-   *   如果发生任何错误，则拒绝
-   *
-=======
    * In most cases, you should not use this method and instead should update a client by reloading
    * the page.
    *
@@ -222,7 +180,6 @@
    *  - resolves to `false` if no update was available (for example, the client was already on the
    *    latest version).
    *  - rejects if any error occurs
->>>>>>> cfd87027
    */
   activateUpdate(): Promise<boolean> {
     if (!this.sw.isEnabled) {
