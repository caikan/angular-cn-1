/**
 * @license
 * Copyright Google LLC All Rights Reserved.
 *
 * Use of this source code is governed by an MIT-style license that can be
 * found in the LICENSE file at https://angular.io/license
 */

import {Type} from '../interface/type';

import {NgModuleType} from '../metadata/ng_module_def';
import {NgModuleFactory as R3NgModuleFactory} from '../render3/ng_module_ref';

import {NgModuleFactory} from './ng_module_factory';
import {getRegisteredNgModuleType} from './ng_module_factory_registration';

<<<<<<< HEAD

/**
 * Used to load ng module factories.
 *
 * 用来加载 ng 模块工厂。
 *
 * @publicApi
 * @deprecated the `string` form of `loadChildren` is deprecated, and `NgModuleFactoryLoader` is
 * part of its implementation. See `LoadChildren` for more details.
 *
 * 不建议使用 `loadChildren` 的 `string` 形式，`NgModuleFactoryLoader` 是其实现的一部分。欲知详情，请参见 `LoadChildren`
 *
 */
export abstract class NgModuleFactoryLoader {
  abstract load(path: string): Promise<NgModuleFactory<any>>;
}

=======
>>>>>>> 08caeadd
export function getModuleFactory__PRE_R3__(id: string): NgModuleFactory<any> {
  const factory = getRegisteredNgModuleType(id) as NgModuleFactory<any>| null;
  if (!factory) throw noModuleError(id);
  return factory;
}

export function getModuleFactory__POST_R3__(id: string): NgModuleFactory<any> {
  const type = getRegisteredNgModuleType(id) as NgModuleType | null;
  if (!type) throw noModuleError(id);
  return new R3NgModuleFactory(type);
}

export function getNgModuleById__PRE_R3__(id: string): NgModuleType {
  throw new Error(`ViewEngine doesn't support retrieving NgModule classes by id`);
}

export function getNgModuleById__POST_R3__(id: string): NgModuleType {
  const type = getRegisteredNgModuleType<NgModuleType>(id);
  if (!type) throw noModuleError(id);
  return type;
}

/**
<<<<<<< HEAD
 * Returns the NgModuleFactory with the given id, if it exists and has been loaded.
 * Factories for modules that do not specify an `id` cannot be retrieved. Throws if the module
 * cannot be found.
 *
 * 返回具有给定 id 的 NgModuleFactory（如果存在并且已加载）。无法检索未指定过 `id` 的模块工厂。如果找不到模块，则抛出该异常。
 *
=======
 * Returns the NgModuleFactory with the given id (specified using [@NgModule.id
 * field](api/core/NgModule#id)), if it exists and has been loaded. Factories for NgModules that do
 * not specify an `id` cannot be retrieved. Throws if an NgModule cannot be found.
>>>>>>> 08caeadd
 * @publicApi
 * @deprecated Use `getNgModuleById` instead.
 */
export const getModuleFactory: (id: string) => NgModuleFactory<any> = getModuleFactory__PRE_R3__;

/**
 * Returns the NgModule class with the given id (specified using [@NgModule.id
 * field](api/core/NgModule#id)), if it exists and has been loaded. Classes for NgModules that do
 * not specify an `id` cannot be retrieved. Throws if an NgModule cannot be found.
 * @publicApi
 */
export const getNgModuleById: <T>(id: string) => Type<T> = getNgModuleById__PRE_R3__;

function noModuleError(
    id: string,
    ): Error {
  return new Error(`No module with ID ${id} loaded`);
}<|MERGE_RESOLUTION|>--- conflicted
+++ resolved
@@ -14,26 +14,6 @@
 import {NgModuleFactory} from './ng_module_factory';
 import {getRegisteredNgModuleType} from './ng_module_factory_registration';
 
-<<<<<<< HEAD
-
-/**
- * Used to load ng module factories.
- *
- * 用来加载 ng 模块工厂。
- *
- * @publicApi
- * @deprecated the `string` form of `loadChildren` is deprecated, and `NgModuleFactoryLoader` is
- * part of its implementation. See `LoadChildren` for more details.
- *
- * 不建议使用 `loadChildren` 的 `string` 形式，`NgModuleFactoryLoader` 是其实现的一部分。欲知详情，请参见 `LoadChildren`
- *
- */
-export abstract class NgModuleFactoryLoader {
-  abstract load(path: string): Promise<NgModuleFactory<any>>;
-}
-
-=======
->>>>>>> 08caeadd
 export function getModuleFactory__PRE_R3__(id: string): NgModuleFactory<any> {
   const factory = getRegisteredNgModuleType(id) as NgModuleFactory<any>| null;
   if (!factory) throw noModuleError(id);
@@ -57,18 +37,12 @@
 }
 
 /**
-<<<<<<< HEAD
- * Returns the NgModuleFactory with the given id, if it exists and has been loaded.
- * Factories for modules that do not specify an `id` cannot be retrieved. Throws if the module
- * cannot be found.
+ * Returns the NgModuleFactory with the given id (specified using [@NgModule.id
+ * field](api/core/NgModule#id)), if it exists and has been loaded. Factories for NgModules that do
+ * not specify an `id` cannot be retrieved. Throws if an NgModule cannot be found.
  *
  * 返回具有给定 id 的 NgModuleFactory（如果存在并且已加载）。无法检索未指定过 `id` 的模块工厂。如果找不到模块，则抛出该异常。
  *
-=======
- * Returns the NgModuleFactory with the given id (specified using [@NgModule.id
- * field](api/core/NgModule#id)), if it exists and has been loaded. Factories for NgModules that do
- * not specify an `id` cannot be retrieved. Throws if an NgModule cannot be found.
->>>>>>> 08caeadd
  * @publicApi
  * @deprecated Use `getNgModuleById` instead.
  */
