/**
 * @license
 * Copyright Google Inc. All Rights Reserved.
 *
 * Use of this source code is governed by an MIT-style license that can be
 * found in the LICENSE file at https://angular.io/license
 */

import {injectTemplateRef as render3InjectTemplateRef} from '../render3/view_engine_compatibility';
import {noop} from '../util/noop';

import {ElementRef} from './element_ref';
import {EmbeddedViewRef} from './view_ref';


/**
 * Represents an embedded template that can be used to instantiate embedded views.
 * To instantiate embedded views based on a template, use the `ViewContainerRef`
 * method `createEmbeddedView()`.
 *
 * 表示一个内嵌模板，它可用于实例化内嵌的视图。
 * 要想根据模板实例化内嵌的视图，请使用 `ViewContainerRef` 的 `createEmbeddedView()` 方法。
 *
 * Access a `TemplateRef` instance by placing a directive on an `<ng-template>`
 * element (or directive prefixed with `*`). The `TemplateRef` for the embedded view
 * is injected into the constructor of the directive,
 * using the `TemplateRef` token.
 *
 * 通过把一个指令放在 `<ng-template>` 元素（或一个带 `*` 前缀的指令）上，可以访问 `TemplateRef` 的实例。
 * 内嵌视图的 `TemplateRef` 实例会以 `TemplateRef` 作为令牌，注入到该指令的构造函数中。
 *
 * You can also use a `Query` to find a `TemplateRef` associated with
 * a component or a directive.
 *
 * 你还可以使用 `Query` 来找出与某个组件或指令相关的 `TemplateRef`。
 *
 * @see `ViewContainerRef`
 * @see [Navigate the Component Tree with DI](guide/dependency-injection-navtree)
 *
<<<<<<< HEAD
 * [使用 DI 在组件树中导航](guide/dependency-injection-navtree)
 *
=======
 * @publicApi
>>>>>>> 13eb57a5
 */
export abstract class TemplateRef<C> {
  /**
   * The anchor element in the parent view for this embedded view.
   *
   * 内嵌视图在其所属视图中的位置。
   *
   * The data-binding and injection contexts of embedded views created from this `TemplateRef`
   * inherit from the contexts of this location.
   *
   * 对于从这个 `TemplateRef` 创建的内嵌视图，其数据绑定和依赖注入的上下文是从当前位置的上下文中继承而来的。
   *
   * Typically new embedded views are attached to the view container of this location, but in
   * advanced use-cases, the view can be attached to a different container while keeping the
   * data-binding and injection context from the original location.
   *
   * 通常，新的内嵌视图会被附加到当前位置的视图容器中，但是在一些高级用例中，该视图可能被附加到别的容器中，
   * 同时还保留原位置的数据绑定和依赖注入上下文。
   *
   */
  // TODO(i): rename to anchor or location
  abstract get elementRef(): ElementRef;

  /**
   * Creates a view object and attaches it to the view container of the parent view.
   *
   * 创建一个视图对象，并把它附着到父视图的视图容器上。
   *
   * @param context The context for the new view, inherited from the anchor element.
   *
   * 这个新视图的上下文环境，继承自所附着的元素。
   *
   * @returns The new view object.
   *
   * 这个新的视图对象。
   *
   */
  abstract createEmbeddedView(context: C): EmbeddedViewRef<C>;

  /** @internal */
  static __NG_ELEMENT_ID__:
      () => TemplateRef<any>| null = () => SWITCH_TEMPLATE_REF_FACTORY(TemplateRef, ElementRef)
}

export const SWITCH_TEMPLATE_REF_FACTORY__POST_R3__ = render3InjectTemplateRef;
const SWITCH_TEMPLATE_REF_FACTORY__PRE_R3__ = noop;
const SWITCH_TEMPLATE_REF_FACTORY: typeof render3InjectTemplateRef =
    SWITCH_TEMPLATE_REF_FACTORY__PRE_R3__;<|MERGE_RESOLUTION|>--- conflicted
+++ resolved
@@ -37,12 +37,9 @@
  * @see `ViewContainerRef`
  * @see [Navigate the Component Tree with DI](guide/dependency-injection-navtree)
  *
-<<<<<<< HEAD
  * [使用 DI 在组件树中导航](guide/dependency-injection-navtree)
  *
-=======
  * @publicApi
->>>>>>> 13eb57a5
  */
 export abstract class TemplateRef<C> {
   /**
