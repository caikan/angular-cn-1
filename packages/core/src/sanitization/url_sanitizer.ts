/**
 * @license
 * Copyright Google LLC All Rights Reserved.
 *
 * Use of this source code is governed by an MIT-style license that can be
 * found in the LICENSE file at https://angular.io/license
 */

import {XSS_SECURITY_URL} from '../error_details_base_url';

/**
 * A pattern that recognizes a commonly useful subset of URLs that are safe.
 *
 * 一种模式，可以识别通常有用的安全 URL 子集。
 *
 * This regular expression matches a subset of URLs that will not cause script
 * execution if used in URL context within a HTML document. Specifically, this
 * regular expression matches if (comment from here on and regex copied from
 * Soy's EscapingConventions):
 * (1) Either an allowed protocol (http, https, mailto or ftp).
 * (2) or no protocol.  A protocol must be followed by a colon. The below
 *     allows that by allowing colons only after one of the characters [/?#].
 *     A colon after a hash (#) must be in the fragment.
 *     Otherwise, a colon after a (?) must be in a query.
 *     Otherwise, a colon after a single solidus (/) must be in a path.
 *     Otherwise, a colon after a double solidus (//) must be in the authority
 *     (before port).
 *
 * 此正则表达式会匹配如果在 HTML 文档中的 URL 上下文中使用时不会导致脚本执行的 URL
 * 子集。具体来说，此正则表达式与 if（从这里开始的注释和从 Soy 的 EscapingConventions
 * 复制的正则表达式）匹配：（1）允许的协议（http、https、mailto 或 ftp）。
 *（2）或没有协议。协议后面必须跟一个冒号。下面的方法是只允许在字符[/?#][/?#]之一之后使用冒号。哈希
 * (#) 后面的冒号必须在片段中。否则，(?) 之后的冒号必须在查询中。否则，单个斜线 (/)
 * 之后的冒号必须在路径中。否则，双斜线 (//) 之后的冒号必须在权限中（port 之前）。
 *
 * The pattern disallows &, used in HTML entity declarations before
 * one of the characters in [/?#]. This disallows HTML entities used in the
 * protocol name, which should never happen, e.g. "http" for "http".
 * It also disallows HTML entities in the first path part of a relative path,
 * e.g. "foo&lt;bar/baz".  Our existing escaping functions should not produce
 * that. More importantly, it disallows masking of a colon,
 * e.g. "javascript:...".
 *
 * 该模式不允许 & ，在 HTML 实体声明中使用[/?#][/?#]中的字符之一。这不允许在协议名称中使用 HTML
 * 实体，这种情况永远不应该发生，例如“http”代表“http”。它还不允许在相对路径的第一个路径部分中出现
 * HTML
 * 实体，例如“foo&lt;bar/baz”。我们现有的转义函数不应该产生它。更重要的是，它不允许屏蔽冒号，例如“javascript:…”。
 *
 * This regular expression was taken from the Closure sanitization library.
 *
 * 此正则表达式来自 Closure 清理库。
 *
 */
<<<<<<< HEAD
const SAFE_URL_PATTERN = /^(?:(?:https?|mailto|ftp|tel|file|sms):|[^&:/?#]*(?:[/?#]|$))/gi;

/* A pattern that matches safe srcset values */
const SAFE_SRCSET_PATTERN = /^(?:(?:https?|file):|[^&:/?#]*(?:[/?#]|$))/gi;

/**
 * A pattern that matches safe data URLs. Only matches image, video and audio types.
 *
 * 与安全数据 URL 匹配的模式。仅匹配图像、视频和音频类型。
 *
 */
const DATA_URL_PATTERN =
    /^data:(?:image\/(?:bmp|gif|jpeg|jpg|png|tiff|webp)|video\/(?:mpeg|mp4|ogg|webm)|audio\/(?:mp3|oga|ogg|opus));base64,[a-z0-9+\/]+=*$/i;
=======
const SAFE_URL_PATTERN = /^(?:(?:https?|mailto|data|ftp|tel|file|sms):|[^&:/?#]*(?:[/?#]|$))/gi;
>>>>>>> cfd87027

export function _sanitizeUrl(url: string): string {
  url = String(url);
  if (url.match(SAFE_URL_PATTERN)) return url;

  if (typeof ngDevMode === 'undefined' || ngDevMode) {
    console.warn(`WARNING: sanitizing unsafe URL value ${url} (see ${XSS_SECURITY_URL})`);
  }

  return 'unsafe:' + url;
}<|MERGE_RESOLUTION|>--- conflicted
+++ resolved
@@ -51,23 +51,7 @@
  * 此正则表达式来自 Closure 清理库。
  *
  */
-<<<<<<< HEAD
-const SAFE_URL_PATTERN = /^(?:(?:https?|mailto|ftp|tel|file|sms):|[^&:/?#]*(?:[/?#]|$))/gi;
-
-/* A pattern that matches safe srcset values */
-const SAFE_SRCSET_PATTERN = /^(?:(?:https?|file):|[^&:/?#]*(?:[/?#]|$))/gi;
-
-/**
- * A pattern that matches safe data URLs. Only matches image, video and audio types.
- *
- * 与安全数据 URL 匹配的模式。仅匹配图像、视频和音频类型。
- *
- */
-const DATA_URL_PATTERN =
-    /^data:(?:image\/(?:bmp|gif|jpeg|jpg|png|tiff|webp)|video\/(?:mpeg|mp4|ogg|webm)|audio\/(?:mp3|oga|ogg|opus));base64,[a-z0-9+\/]+=*$/i;
-=======
 const SAFE_URL_PATTERN = /^(?:(?:https?|mailto|data|ftp|tel|file|sms):|[^&:/?#]*(?:[/?#]|$))/gi;
->>>>>>> cfd87027
 
 export function _sanitizeUrl(url: string): string {
   url = String(url);
