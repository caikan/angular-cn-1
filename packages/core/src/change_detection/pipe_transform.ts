/**
 * @license
 * Copyright Google LLC All Rights Reserved.
 *
 * Use of this source code is governed by an MIT-style license that can be
 * found in the LICENSE file at https://angular.io/license
 */

/**
 * An interface that is implemented by pipes in order to perform a transformation.
 * Angular invokes the `transform` method with the value of a binding
 * as the first argument, and any parameters as the second argument in list form.
 *
 * 一个需要由管道实现的接口，用于执行转换操作。
 * Angular 会调用它的 `transform` 方法，并把要绑定的值作为第一个参数传入，其它参数会依次从第二个参数的位置开始传入。
 *
 * @usageNotes
 *
 * In the following example, `TruncatePipe` returns the shortened value with an added ellipses.
 *
<<<<<<< HEAD
 * 在下面的例子中，`RepeatPipe` 会把指定的值（`value`）重复指定的次数（`times`）：
 *
 * ```ts
 * import {Pipe, PipeTransform} from '@angular/core';
=======
 * <code-example path="core/ts/pipes/simple_truncate.ts" header="simple_truncate.ts"></code-example>
>>>>>>> a371646a
 *
 * Invoking `{{ 'It was the best of times' | truncate }}` in a template will produce `It was...`.
 *
 * In the following example, `TruncatePipe` takes parameters that sets the truncated length and the
 * string to append with.
 *
 * <code-example path="core/ts/pipes/truncate.ts" header="truncate.ts"></code-example>
 *
 * Invoking `{{ 'It was the best of times' | truncate:4:'....' }}` in a template will produce `It
 * was the best....`.
 *
 * 在模板中调用 `{{ 'ok' | repeat:3 }}` 的结果是 `okokok`。
 *
 * @publicApi
 */
export interface PipeTransform {
  transform(value: any, ...args: any[]): any;
}<|MERGE_RESOLUTION|>--- conflicted
+++ resolved
@@ -18,14 +18,7 @@
  *
  * In the following example, `TruncatePipe` returns the shortened value with an added ellipses.
  *
-<<<<<<< HEAD
- * 在下面的例子中，`RepeatPipe` 会把指定的值（`value`）重复指定的次数（`times`）：
- *
- * ```ts
- * import {Pipe, PipeTransform} from '@angular/core';
-=======
  * <code-example path="core/ts/pipes/simple_truncate.ts" header="simple_truncate.ts"></code-example>
->>>>>>> a371646a
  *
  * Invoking `{{ 'It was the best of times' | truncate }}` in a template will produce `It was...`.
  *
