--- conflicted
+++ resolved
@@ -91,7 +91,8 @@
    *
    * 惰性加载的模块有自己的注入器，通常它是根注入器的一个子注入器。
    * 惰性加载的服务，其作用范围局限于这个惰性加载模块的注入器。
-   * 如果惰性加载模块也提供了 `UserService`，则任何在该模块的上下文中创建的组件（比如通过路由导航）都会获得该服务的一个局部实例，
+   * 如果惰性加载模块也提供了
+   * `UserService`，则任何在该模块的上下文中创建的组件（比如通过路由导航）都会获得该服务的一个局部实例，
    * 而不是根注入器中的全局实例。
    * 而外部模块中的组件仍然会使用由它们的注入器提供的实例。
    *
@@ -138,7 +139,8 @@
    * The set of selectors that are available to a template include those declared here, and
    * those that are exported from imported NgModules.
    *
-   * 在模板中可用的选择器（selector）包括那些直接声明在这里的可声明对象和导入的那些 NgModule 中所导出的可声明对象。
+   * 在模板中可用的选择器（selector）包括那些直接声明在这里的可声明对象和导入的那些 NgModule
+   * 中所导出的可声明对象。
    *
    * Declarables must belong to exactly one module.
    * The compiler emits an error if you try to declare the same class in more than one module.
@@ -183,7 +185,8 @@
    * wherever `ModuleA` is imported.
    *
    * 模板可以使用来自任何导入模块中所导出的可声明对象，包括它们从别的模块导入后重新导出的。
-   * 例如，`ModuleA` 导入了 `ModuleB` 并导出了它，就会让 `ModuleB` 中的可声明对象也同样在那些导入了 `ModuleA` 的模块中可用。
+   * 例如，`ModuleA` 导入了 `ModuleB` 并导出了它，就会让 `ModuleB` 中的可声明对象也同样在那些导入了
+   * `ModuleA` 的模块中可用。
    *
    * ### Example
    *
@@ -218,7 +221,8 @@
    * public declaration are exported.
    *
    * 可声明对象应该且只能属于一个 NgModule。
-   * 一个模块可以列出在它的 `exports` 中列出一些其它模块，这些模块中所有公开的可声明对象也同样会导出。
+   * 一个模块可以列出在它的 `exports`
+   * 中列出一些其它模块，这些模块中所有公开的可声明对象也同样会导出。
    *
    * @usageNotes
    *
@@ -232,7 +236,8 @@
    * ModuleA can import ModuleB and also export it, making exports from ModuleB
    * available to an NgModule that imports ModuleA.
    *
-   * 导出具有传递性。ModuleA 可以导入 ModuleB 并将其导出，这会让所有 ModuleB 中的导出同样可用在导入了 ModuleA 的那些模块中。
+   * 导出具有传递性。ModuleA 可以导入 ModuleB 并将其导出，这会让所有 ModuleB
+   * 中的导出同样可用在导入了 ModuleA 的那些模块中。
    *
    * ### Example
    *
@@ -261,15 +266,16 @@
    * For each component listed here, Angular creates a `ComponentFactory`
    * and stores it in the `ComponentFactoryResolver`.
    *
-   * 对于在这里列出的每个组件，Angular 都会为其创建一个 `ComponentFactory`，并将其保存到 `ComponentFactoryResolver` 中。
+   * 对于在这里列出的每个组件，Angular 都会为其创建一个 `ComponentFactory`，并将其保存到
+   * `ComponentFactoryResolver` 中。
    *
    * Angular automatically adds components in the module's bootstrap
    * and route definitions into the `entryComponents` list. Use this
    * option to add components that are bootstrapped
    * using one of the imperative techniques, such as `ViewContainerRef.createComponent()`.
    *
-   * Angular 会自动把模块的 `bootstrap`（引导模块）和路由定义中引用的组件添加到 `entryComponents` 列表中。
-   * 该选项用于添加那些需要写代码来创建的组件，比如 `ViewContainerRef.createComponent()`。
+   * Angular 会自动把模块的 `bootstrap`（引导模块）和路由定义中引用的组件添加到 `entryComponents`
+   * 列表中。 该选项用于添加那些需要写代码来创建的组件，比如 `ViewContainerRef.createComponent()`。
    *
    * @see [Entry Components](guide/entry-components)
    *
@@ -310,7 +316,8 @@
    * @security When using one of `NO_ERRORS_SCHEMA` or `CUSTOM_ELEMENTS_SCHEMA`
    * you must ensure that allowed elements and properties securely escape inputs.
    *
-   * 当使用 `NO_ERRORS_SCHEMA` 或 `CUSTOM_ELEMENTS_SCHEMA` 之一时，你必须确保所允许的元素和属性的所有输入都经过了安全转义。
+   * 当使用 `NO_ERRORS_SCHEMA` 或 `CUSTOM_ELEMENTS_SCHEMA`
+   * 之一时，你必须确保所允许的元素和属性的所有输入都经过了安全转义。
    */
   schemas?: Array<SchemaMetadata|any[]>;
 
@@ -329,7 +336,9 @@
    * at run time, in the browser.
    * To ensure the correct behavior, the app must import `@angular/compiler`.
    *
-   * 如果存在，则该指令/组件将被 AOT 编译器忽略。它会保留在发布代码中，并且 JIT 编译器会尝试在运行时在浏览器中对其进行编译。为了确保其行为正确，该应用程序必须导入 `@angular/compiler` 。
+   * 如果存在，则该指令/组件将被 AOT 编译器忽略。它会保留在发布代码中，并且 JIT
+   * 编译器会尝试在运行时在浏览器中对其进行编译。为了确保其行为正确，该应用程序必须导入
+   * `@angular/compiler` 。
    *
    */
   jit?: true;
@@ -340,61 +349,27 @@
  * @publicApi
  */
 export const NgModule: NgModuleDecorator = makeDecorator(
-<<<<<<< HEAD
-  'NgModule', (ngModule: NgModule) => ngModule, undefined, undefined,
-  /**
-   * Decorator that marks the following class as an NgModule, and supplies
-   * configuration metadata for it.
-   *
-   * 一个装饰器，用于把当前类标记为一个 NgModule，并为之提供配置元数据。
-   *
-   * * The `declarations` and `entryComponents` options configure the compiler
-   * with information about what belongs to the NgModule.
-   *
-   *   `declarations` 和 `entryComponents` 选项告诉编译器，哪些东西是属于本 NgModule 的。
-   *
-   * * The `providers` options configures the NgModule's injector to provide
-   * dependencies the NgModule members.
-   *
-   *   `providers` 选项会配置该 NgModule 的注入器，以便为该 NgModule 的所有成员提供依赖项。
-   *
-   * * The `imports` and `exports` options bring in members from other modules, and make
-   * this module's members available to others.
-   *
-   *   `imports` 选项用于从其它模块中带入成员，`exports` 选项用于把本模块的成员带给其它模块。
-   *
-   */
-  (type: Type<any>, meta: NgModule) => SWITCH_COMPILE_NGMODULE(type, meta));
-
-
-function preR3NgModuleCompile(moduleType: Type<any>, metadata?: NgModule): void {
-  let imports = (metadata && metadata.imports) || [];
-  if (metadata && metadata.exports) {
-    imports = [...imports, metadata.exports];
-  }
-
-  const moduleInjectorType = moduleType as InjectorType<any>;
-  moduleInjectorType.ɵfac = convertInjectableProviderToFactory(moduleType, {useClass: moduleType});
-  moduleInjectorType.ɵinj =
-      ɵɵdefineInjector({providers: metadata && metadata.providers, imports: imports});
-}
-
-
-export const SWITCH_COMPILE_NGMODULE__POST_R3__ = render3CompileNgModule;
-const SWITCH_COMPILE_NGMODULE__PRE_R3__ = preR3NgModuleCompile;
-const SWITCH_COMPILE_NGMODULE: typeof render3CompileNgModule = SWITCH_COMPILE_NGMODULE__PRE_R3__;
-=======
     'NgModule', (ngModule: NgModule) => ngModule, undefined, undefined,
     /**
      * Decorator that marks the following class as an NgModule, and supplies
      * configuration metadata for it.
      *
+     * 一个装饰器，用于把当前类标记为一个 NgModule，并为之提供配置元数据。
+     *
      * * The `declarations` and `entryComponents` options configure the compiler
      * with information about what belongs to the NgModule.
+     *
+     *   `declarations` 和 `entryComponents` 选项告诉编译器，哪些东西是属于本 NgModule 的。
+     *
      * * The `providers` options configures the NgModule's injector to provide
      * dependencies the NgModule members.
+     *
+     *   `providers` 选项会配置该 NgModule 的注入器，以便为该 NgModule 的所有成员提供依赖项。
+     *
      * * The `imports` and `exports` options bring in members from other modules, and make
      * this module's members available to others.
+     *
+     *   `imports` 选项用于从其它模块中带入成员，`exports` 选项用于把本模块的成员带给其它模块。
+     *
      */
-    (type: Type<any>, meta: NgModule) => compileNgModule(type, meta));
->>>>>>> 8ebc946c
+    (type: Type<any>, meta: NgModule) => compileNgModule(type, meta));