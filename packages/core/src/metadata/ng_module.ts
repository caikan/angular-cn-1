/**
 * @license
 * Copyright Google Inc. All Rights Reserved.
 *
 * Use of this source code is governed by an MIT-style license that can be
 * found in the LICENSE file at https://angular.io/license
 */

import {ApplicationRef} from '../application_ref';
import {Provider} from '../di/provider';
import {R3_COMPILE_NGMODULE} from '../ivy_switch/compiler/index';
import {Type} from '../type';
import {TypeDecorator, makeDecorator} from '../util/decorators';

/**
 * Represents the expansion of an `NgModule` into its scopes.
 *
 * 表示要将 `NgModule` 扩展到其范围中。
 *
 * A scope is a set of directives and pipes that are visible in a particular context. Each
 * `NgModule` has two scopes. The `compilation` scope is the set of directives and pipes that will
 * be recognized in the templates of components declared by the module. The `exported` scope is the
 * set of directives and pipes exported by a module (that is, module B's exported scope gets added
 * to module A's compilation scope when module A imports B).
 *
 * 范围是指一组在特定上下文中可见的指令和管道。每个 `NgModule` 具有两种范围。
 * `compilation` 范围是指能在当前模块的组件模板中识别的指令和管道。
 * `exported` 范围是指当前模块中导出的指令和管道（也就是说，如果模块 A 引入了模块 B，那么模块 B 的范围就会合并到模块 A 的编译范围中）。
 */
export interface NgModuleTransitiveScopes {
  compilation: {directives: Set<any>; pipes: Set<any>;};
  exported: {directives: Set<any>; pipes: Set<any>;};
}

<<<<<<< HEAD
/**
 * A version of {@link NgModuleDef} that represents the runtime type shape only, and excludes
 * metadata parameters.
 *
 * 一个 {@link NgModuleDef} 版本只表示其运行时形态，而不包括元数据中的各个参数。
 */
export type NgModuleDefInternal<T> = NgModuleDef<T, any, any, any>;
=======
export type NgModuleDefWithMeta<T, Declarations, Imports, Exports> = NgModuleDef<T>;
>>>>>>> 331989ce

/**
 * Runtime link information for NgModules.
 *
 * NgModule 的运行时链接信息。
 *
 * This is the internal data structure used by the runtime to assemble components, directives,
 * pipes, and injectors.
 *
 * 这是在运行期间装配组件、指令、管道和注入器时所需的内部数据结构。
 *
 * NOTE: Always use `defineNgModule` function to create this object,
 * never create the object directly since the shape of this object
 * can change between versions.
 *
 * 注意：总是使用 `defineNgModule` 函数来创建该对象，永远不要直接创建它，因为该对象的结构在不同版本间可能会不一样。
 */
<<<<<<< HEAD
export interface NgModuleDef<T, Declarations, Imports, Exports> {
  /** Token representing the module. Used by DI.
   *
   * 用于表示该模块的一个令牌。供 DI 系统使用。
   */
=======
export interface NgModuleDef<T> {
  /** Token representing the module. Used by DI. */
>>>>>>> 331989ce
  type: T;

  /** List of components to bootstrap.
   *
   * 列出用于引导的组件。
   */
  bootstrap: Type<any>[];

  /** List of components, directives, and pipes declared by this module.
   *
   * 列出本模块中声明的组件、指令和管道。
   */
  declarations: Type<any>[];

  /** List of modules or `ModuleWithProviders` imported by this module.
   *
   * 列出被本模块导入的模块或 `ModuleWithProviders`。
   */
  imports: Type<any>[];

  /**
   * List of modules, `ModuleWithProviders`, components, directives, or pipes exported by this
   * module.
   *
   * 列出本模块导出的模块、`ModuleWithProviders`、组件、指令或管道。
   */
  exports: Type<any>[];

  /**
   * Cached value of computed `transitiveCompileScopes` for this module.
   *
   * 本模块的 `transitiveCompileScopes` 计算结果的缓存值。
   *
   * This should never be read directly, but accessed via `transitiveScopesFor`.
   *
   * 永远不要直接使用它，而是通过 `transitiveScopesFor` 来访问。
   */
  transitiveCompileScopes: NgModuleTransitiveScopes|null;
}

/**
 * A wrapper around an NgModule that associates it with the providers.
 *
 * 对 NgModule 及其相关 providers 的包装。
 *
 * @param T the module type. In Ivy applications, this must be explicitly
 * provided.
 *
 * 模块类型。在 Ivy 应用中，它必须显式提供。
 */
export interface ModuleWithProviders<
    T = any /** TODO(alxhub): remove default when callers pass explicit type param */> {
  ngModule: Type<T>;
  providers?: Provider[];
}

/**
 * A schema definition associated with an NgModule.
 *
<<<<<<< HEAD
 * 与 NgModule 相关的 schema（HTML架构）定义。
 *
=======
>>>>>>> 331989ce
 * @see `@NgModule`, `CUSTOM_ELEMENTS_SCHEMA`, `NO_ERRORS_SCHEMA`
 *
 * @param name The name of a defined schema.
 *
 * 已定义的 schema 的名字。
 *
 * @experimental
 */
export interface SchemaMetadata { name: string; }

/**
 * Defines a schema that allows an NgModule to contain the following:
 *
 * 定义一个 schema，它允许 NgModule 包含下列内容：
 *
 * - Non-Angular elements named with dash case (`-`).
 *
 *   中线格式（`-`）的非 Angular 元素名。
 *
 * - Element properties named with dash case (`-`).
 *
 *   中线格式（`-`）的元素属性名。
 *
 * Dash case is the naming convention for custom elements.
 *
 * 中线格式是对自定义元素的命名约定。
 *
 */
export const CUSTOM_ELEMENTS_SCHEMA: SchemaMetadata = {
  name: 'custom-elements'
};

/**
 * Defines a schema that allows any property on any element.
 *
 * 定义了一个允许任何元素上的任何属性的 schema。
 *
 * @experimental
 */
export const NO_ERRORS_SCHEMA: SchemaMetadata = {
  name: 'no-errors-schema'
};


/**
 * Type of the NgModule decorator / constructor function.
 *
 *
 * NgModule 装饰器和构造函数的类型。
 */
export interface NgModuleDecorator {
  /**
   * Marks a class as an NgModule and supplies configuration metadata.
   *
   * 把一个类标记为 NgModule，并提供配置元数据。
   */
  (obj?: NgModule): TypeDecorator;
  new (obj?: NgModule): NgModule;
}

/**
 * Type of the NgModule metadata.
 *
 * NgModule 元数据的类型。
 *
 */
export interface NgModule {
  /**
   * The set of injectable objects that are available in the injector
   * of this module.
   *
<<<<<<< HEAD
   * 在当前模块的注入器中可用的一组可注入对象。
   *
=======
>>>>>>> 331989ce
   * @see [Dependency Injection guide](guide/dependency-injection)
   * @see [NgModule guide](guide/providers)
   *
   * @usageNotes
   *
   * Dependencies whose providers are listed here become available for injection
   * into any component, directive, pipe or service that is a child of this injector.
   * The NgModule used for bootstrapping uses the root injector, and can provide dependencies
   * to any part of the app.
   *
<<<<<<< HEAD
   * 在这里列出了提供商的依赖项可用于注入到任何组件、指令、管道或该注入器下的服务。
   * 引导用的 NgModule 使用的是根注入器，可以为应用中的任何部件提供依赖。
   *
=======
>>>>>>> 331989ce
   * A lazy-loaded module has its own injector, typically a child of the app root injector.
   * Lazy-loaded services are scoped to the lazy-loaded module's injector.
   * If a lazy-loaded module also provides the `UserService`, any component created
   * within that module's context (such as by router navigation) gets the local instance
   * of the service, not the instance in the root injector.
   * Components in external modules continue to receive the instance provided by their injectors.
   *
<<<<<<< HEAD
   * 惰性加载的模块有自己的注入器，通常它是根注入器的一个子注入器。
   * 惰性加载的服务，其作用范围局限于这个惰性加载模块的注入器。
   * 如果惰性加载模块也提供了 `UserService`，则任何在该模块的上下文中创建的组件（比如通过路由导航）都会获得该服务的一个局部实例，
   * 而不是根注入器中的全局实例。
   * 而外部模块中的组件仍然会使用由它们的注入器提供的实例。
   *
=======
>>>>>>> 331989ce
   * ### Example
   *
   * ### 范例
   *
   * The following example defines a class that is injected in
   * the HelloWorld NgModule:
   *
   * 下面的例子定义了一个类，它被注册在 HelloWorld 这个 NgModule 的注入器下：
   *
   * ```
   * class Greeter {
   *    greet(name:string) {
   *      return 'Hello ' + name + '!';
   *    }
   * }
   *
   * @NgModule({
   *   providers: [
   *     Greeter
   *   ]
   * })
   * class HelloWorld {
   *   greeter:Greeter;
   *
   *   constructor(greeter:Greeter) {
   *     this.greeter = greeter;
   *   }
   * }
   * ```
   */
  providers?: Provider[];

  /**
   * The set of components, directives, and pipes ([declarables](guide/glossary#declarable))
   * that belong to this module.
   *
   * 属于该模块的一组组件、指令和管道（统称[可声明对象](guide/glossary#declarable)）。
   *
   * @usageNotes
   *
   * The set of selectors that are available to a template include those declared here, and
   * those that are exported from imported NgModules.
   *
   * 在模板中可用的选择器（selector）包括那些直接声明在这里的可声明对象和导入的那些 NgModule 中所导出的可声明对象。
   *
   * Declarables must belong to exactly one module.
   * The compiler emits an error if you try to declare the same class in more than one module.
   * Be careful not to declare a class that is imported from another module.
   *
   * 可声明对象必须属于也只能属于一个模块。
   * 如果你尝试把同一个类声明在多个模块中，那么编译器就会报错。
   * 要注意不能声明那些从其它模块中导入的类。
   *
   * ### Example
   *
   * ### 范例
   *
   * The following example allows the CommonModule to use the `NgFor`
   * directive.
   *
   * 下面的例子允许 CommonModule 使用 `NgFor` 指令。
   *
   * ```javascript
   * @NgModule({
   *   declarations: [NgFor]
   * })
   * class CommonModule {
   * }
   * ```
   */
  declarations?: Array<Type<any>|any[]>;

  /**
   * The set of NgModules whose exported [declarables](guide/glossary#declarable)
   * are available to templates in this module.
   *
   * 这里列出的 NgModule 所导出的[可声明对象](guide/glossary#declarable)可用在当前模块内的模板中。
   *
   * @usageNotes
   *
   * A template can use exported declarables from any
   * imported module, including those from modules that are imported indirectly
   * and re-exported.
   * For example, `ModuleA` imports `ModuleB`, and also exports
   * it, which makes the declarables from `ModuleB` available
   * wherever `ModuleA` is imported.
   *
   * 模板可以使用来自任何导入模块中所导出的可声明对象，包括它们从别的模块导入后重新导出的。
   * 例如，`ModuleA` 导入了 `ModuleB` 并导出了它，就会让 `ModuleB` 中的可声明对象也同样在那些导入了 `ModuleA` 的模块中可用。
   *
   * ### Example
   *
   * ### 范例
   *
   * The following example allows MainModule to use anthing exported by
   * `CommonModule`:
   *
   * 下列例子允许 `MainModule` 使用 `CommonModule` 中导入的任意可声明对象：
   *
   * ```javascript
   * @NgModule({
   *   imports: [CommonModule]
   * })
   * class MainModule {
   * }
   * ```
   *
   */
  imports?: Array<Type<any>|ModuleWithProviders<{}>|any[]>;

  /**
   * The set of components, directives, and pipes declared in this
   * NgModule that can be used in the template of any component that is part of an
   * NgModule that imports this NgModule. Exported declarations are the module's public API.
   *
   * 此 NgModule 中声明的一组组件、指令和管道可以在导入了本模块的模块下任何组件的模板中使用。
   * 导出的这些可声明对象就是该模块的公共 API。
   *
   * A declarable belongs to one and only one NgModule.
   * A module can list another module among its exports, in which case all of that module's
   * public declaration are exported.
   *
   * 可声明对象应该且只能属于一个 NgModule。
   * 一个模块可以列出在它的 `exports` 中列出一些其它模块，这些模块中所有公开的可声明对象也同样会导出。
   *
   * @usageNotes
   *
   * Declarations are private by default.
   * If this ModuleA does not export UserComponent, then only the components within this
   * ModuleA can use UserComponent.
   *
   * 默认情况下，可声明对象是私有的。
   *
   * ModuleA can import ModuleB and also export it, making exports from ModuleB
   * available to an NgModule that imports ModuleA.
   *
   * 导出具有传递性。ModuleA 可以导入 ModuleB 并将其导出，这会让所有 ModuleB 中的导出同样可用在导入了 ModuleA 的那些模块中。
   *
   * ### Example
   *
   * ### 范例
   *
   * The following example exports the `NgFor` directive from CommonModule.
   *
   * 下面的例子导出了来自 `CommonModule` 的 `NgFor` 指令。
   *
   * ```javascript
   * @NgModule({
   *   exports: [NgFor]
   * })
   * class CommonModule {
   * }
   * ```
   */
  exports?: Array<Type<any>|any[]>;

  /**
   * The set of components to compile when this NgModule is defined,
   * so that they can be dynamically loaded into the view.
   *
   * 定义此 NgModule 中要编译的组件集，这样它们才可以动态加载到视图中。
   *
   * For each component listed here, Angular creates a `ComponentFactory`
   * and stores it in the `ComponentFactoryResolver`.
   *
   * 对于在这里列出的每个组件，Angular 都会为其创建一个 `ComponentFactory`，并将其保存到 `ComponentFactoryResolver` 中。
   *
   * Angular automatically adds components in the module's bootstrap
   * and route definitions into the `entryComponents` list. Use this
   * option to add components that are bootstrapped
   * using one of the imperative techniques, such as `ViewContainerRef.createComponent()`.
   *
   * Angular 会自动把模块的 `bootstrap`（引导模块）和路由定义中引用的组件添加到 `entryComponents` 列表中。
   * 该选项用于添加那些需要写代码来创建的组件，比如 `ViewContainerRef.createComponent()`。
   *
   * @see [Entry Components](guide/entry-components)
   */
  entryComponents?: Array<Type<any>|any[]>;

  /**
   * The set of components that are bootstrapped when
   * this module is bootstrapped. The components listed here
   * are automatically added to `entryComponents`.
   *
   * 当该模块引导时需要进行引导的组件。列在这里的所有组件都会自动添加到 `entryComponents` 中。
   */
  bootstrap?: Array<Type<any>|any[]>;

  /**
   * The set of schemas that declare elements to be allowed in the NgModule.
   * Elements and properties that are neither Angular components nor directives
   * must be declared in a schema.
   *
   * 该 NgModule 中允许使用的声明元素的 schema（HTML 架构）。
   * 元素和属性（无论是 Angular 组件还是指令）都必须声明在 schema 中。
   *
   * Allowed value are `NO_ERRORS_SCHEMA` and `CUSTOM_ELEMENTS_SCHEMA`.
   *
   * 允许的取值包括 `NO_ERRORS_SCHEMA` 和 `CUSTOM_ELEMENTS_SCHEMA`。
   *
   * @security When using one of `NO_ERRORS_SCHEMA` or `CUSTOM_ELEMENTS_SCHEMA`
   * you must ensure that allowed elements and properties securely escape inputs.
   *
   * 当使用 `NO_ERRORS_SCHEMA` 或 `CUSTOM_ELEMENTS_SCHEMA` 之一时，你必须确保所允许的元素和属性的所有输入都经过了安全转义。
   */
  schemas?: Array<SchemaMetadata|any[]>;

  /**
   * A name or path that uniquely identifies this NgModule in `getModuleFactory`.
   * If left `undefined`, the NgModule is not registered with
   * `getModuleFactory`.
   *
   * 当前 NgModule 在 `getModuleFactory` 中的名字或唯一标识符。
   * 如果为 `undefined`，则该模块不会被注册进 `getModuleFactory` 中。
   */
  id?: string;

  /**
   * If true, this module will be skipped by the AOT compiler and so will always be compiled
   * using JIT.
   *
   * 如果为 `true`，则该模块将会被 AOT 编译器忽略，因此永远不会用 JIT 编译它。
   *
   * This exists to support future Ivy work and has no effect currently.
   *
   * 这是为了支持未来的 Ivy 渲染器，目前没什么用。
   */
  jit?: true;
}

/**
 * @Annotation
 */
export const NgModule: NgModuleDecorator = makeDecorator(
<<<<<<< HEAD
  'NgModule', (ngModule: NgModule) => ngModule, undefined, undefined,
  /**
   * Decorator that marks the following class as an NgModule, and supplies
   * configuration metadata for it.
   *
   * 一个装饰器，用于把当前类标记为一个 NgModule，并为之提供配置元数据。
   *
   * * The `declarations` and `entryComponents` options configure the compiler
   * with information about what belongs to the NgModule.
   *
   *   `declarations` 和 `entryComponents` 选项告诉编译器，哪些东西是属于本 NgModule 的。
   *
   * * The `providers` options configures the NgModule's injector to provide
   * dependencies the NgModule members.
   *
   *   `providers` 选项会配置该 NgModule 的注入器，以便为该 NgModule 的所有成员提供依赖项。
   *
   * * The `imports` and `exports` options bring in members from other modules, and make
   * this module's members available to others.
   *
   *   `imports` 选项用于从其它模块中带入成员，`exports` 选项用于把本模块的成员带给其它模块。
   *
   */
  (type: Type<any>, meta: NgModule) => (R3_COMPILE_NGMODULE || preR3NgModuleCompile)(type, meta));
=======
    'NgModule', (ngModule: NgModule) => ngModule, undefined, undefined,
    /**
     * Decorator that marks the following class as an NgModule, and supplies
     * configuration metadata for it.
     *
     * * The `declarations` and `entryComponents` options configure the compiler
     * with information about what belongs to the NgModule.
     * * The `providers` options configures the NgModule's injector to provide
     * dependencies the NgModule members.
     * * The `imports` and `exports` options bring in members from other modules, and make
     * this module's members available to others.
     */
    (type: Type<any>, meta: NgModule) => R3_COMPILE_NGMODULE(type, meta));

/**
 * @description
 * Hook for manual bootstrapping of the application instead of using bootstrap array in @NgModule
 * annotation.
 *
 * Reference to the current application is provided as a parameter.
 *
 * See ["Bootstrapping"](guide/bootstrapping) and ["Entry components"](guide/entry-components).
 *
 * @usageNotes
 * ```typescript
 * class AppModule implements DoBootstrap {
 *   ngDoBootstrap(appRef: ApplicationRef) {
 *     appRef.bootstrap(AppComponent); // Or some other component
 *   }
 * }
 * ```
 *
 */
export interface DoBootstrap { ngDoBootstrap(appRef: ApplicationRef): void; }
>>>>>>> 331989ce
<|MERGE_RESOLUTION|>--- conflicted
+++ resolved
@@ -32,17 +32,7 @@
   exported: {directives: Set<any>; pipes: Set<any>;};
 }
 
-<<<<<<< HEAD
-/**
- * A version of {@link NgModuleDef} that represents the runtime type shape only, and excludes
- * metadata parameters.
- *
- * 一个 {@link NgModuleDef} 版本只表示其运行时形态，而不包括元数据中的各个参数。
- */
-export type NgModuleDefInternal<T> = NgModuleDef<T, any, any, any>;
-=======
 export type NgModuleDefWithMeta<T, Declarations, Imports, Exports> = NgModuleDef<T>;
->>>>>>> 331989ce
 
 /**
  * Runtime link information for NgModules.
@@ -60,16 +50,11 @@
  *
  * 注意：总是使用 `defineNgModule` 函数来创建该对象，永远不要直接创建它，因为该对象的结构在不同版本间可能会不一样。
  */
-<<<<<<< HEAD
-export interface NgModuleDef<T, Declarations, Imports, Exports> {
+export interface NgModuleDef<T> {
   /** Token representing the module. Used by DI.
    *
    * 用于表示该模块的一个令牌。供 DI 系统使用。
    */
-=======
-export interface NgModuleDef<T> {
-  /** Token representing the module. Used by DI. */
->>>>>>> 331989ce
   type: T;
 
   /** List of components to bootstrap.
@@ -129,11 +114,8 @@
 /**
  * A schema definition associated with an NgModule.
  *
-<<<<<<< HEAD
  * 与 NgModule 相关的 schema（HTML架构）定义。
  *
-=======
->>>>>>> 331989ce
  * @see `@NgModule`, `CUSTOM_ELEMENTS_SCHEMA`, `NO_ERRORS_SCHEMA`
  *
  * @param name The name of a defined schema.
@@ -205,11 +187,8 @@
    * The set of injectable objects that are available in the injector
    * of this module.
    *
-<<<<<<< HEAD
    * 在当前模块的注入器中可用的一组可注入对象。
    *
-=======
->>>>>>> 331989ce
    * @see [Dependency Injection guide](guide/dependency-injection)
    * @see [NgModule guide](guide/providers)
    *
@@ -220,12 +199,9 @@
    * The NgModule used for bootstrapping uses the root injector, and can provide dependencies
    * to any part of the app.
    *
-<<<<<<< HEAD
    * 在这里列出了提供商的依赖项可用于注入到任何组件、指令、管道或该注入器下的服务。
    * 引导用的 NgModule 使用的是根注入器，可以为应用中的任何部件提供依赖。
    *
-=======
->>>>>>> 331989ce
    * A lazy-loaded module has its own injector, typically a child of the app root injector.
    * Lazy-loaded services are scoped to the lazy-loaded module's injector.
    * If a lazy-loaded module also provides the `UserService`, any component created
@@ -233,15 +209,12 @@
    * of the service, not the instance in the root injector.
    * Components in external modules continue to receive the instance provided by their injectors.
    *
-<<<<<<< HEAD
    * 惰性加载的模块有自己的注入器，通常它是根注入器的一个子注入器。
    * 惰性加载的服务，其作用范围局限于这个惰性加载模块的注入器。
    * 如果惰性加载模块也提供了 `UserService`，则任何在该模块的上下文中创建的组件（比如通过路由导航）都会获得该服务的一个局部实例，
    * 而不是根注入器中的全局实例。
    * 而外部模块中的组件仍然会使用由它们的注入器提供的实例。
    *
-=======
->>>>>>> 331989ce
    * ### Example
    *
    * ### 范例
@@ -476,7 +449,6 @@
  * @Annotation
  */
 export const NgModule: NgModuleDecorator = makeDecorator(
-<<<<<<< HEAD
   'NgModule', (ngModule: NgModule) => ngModule, undefined, undefined,
   /**
    * Decorator that marks the following class as an NgModule, and supplies
@@ -500,21 +472,7 @@
    *   `imports` 选项用于从其它模块中带入成员，`exports` 选项用于把本模块的成员带给其它模块。
    *
    */
-  (type: Type<any>, meta: NgModule) => (R3_COMPILE_NGMODULE || preR3NgModuleCompile)(type, meta));
-=======
-    'NgModule', (ngModule: NgModule) => ngModule, undefined, undefined,
-    /**
-     * Decorator that marks the following class as an NgModule, and supplies
-     * configuration metadata for it.
-     *
-     * * The `declarations` and `entryComponents` options configure the compiler
-     * with information about what belongs to the NgModule.
-     * * The `providers` options configures the NgModule's injector to provide
-     * dependencies the NgModule members.
-     * * The `imports` and `exports` options bring in members from other modules, and make
-     * this module's members available to others.
-     */
-    (type: Type<any>, meta: NgModule) => R3_COMPILE_NGMODULE(type, meta));
+  (type: Type<any>, meta: NgModule) => R3_COMPILE_NGMODULE(type, meta));
 
 /**
  * @description
@@ -535,5 +493,4 @@
  * ```
  *
  */
-export interface DoBootstrap { ngDoBootstrap(appRef: ApplicationRef): void; }
->>>>>>> 331989ce
+export interface DoBootstrap { ngDoBootstrap(appRef: ApplicationRef): void; }