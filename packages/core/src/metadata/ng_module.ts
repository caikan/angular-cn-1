--- conflicted
+++ resolved
@@ -14,28 +14,6 @@
 
 
 /**
-<<<<<<< HEAD
- * A wrapper around an NgModule that associates it with [providers](guide/glossary#provider
- * "Definition"). Usage without a generic type is deprecated.
- *
- * 对 NgModule 及其相关 [providers](guide/glossary#provider
- * "Definition") 的包装。不带泛型的用法已弃用。
- *
- * @see [Deprecations](guide/deprecations#modulewithproviders-type-without-a-generic)
- *
- * [弃用](guide/deprecations#modulewithproviders-type-without-a-generic)
- *
- * @publicApi
- */
-export interface ModuleWithProviders<T> {
-  ngModule: Type<T>;
-  providers?: Provider[];
-}
-
-
-/**
-=======
->>>>>>> f25ac4ae
  * Type of the NgModule decorator / constructor function.
  *
  *
