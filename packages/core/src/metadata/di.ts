/**
 * @license
 * Copyright Google LLC All Rights Reserved.
 *
 * Use of this source code is governed by an MIT-style license that can be
 * found in the LICENSE file at https://angular.io/license
 */

import {InjectionToken} from '../di/injection_token';
import {ProviderToken} from '../di/provider_token';
import {makePropDecorator} from '../util/decorators';

/**
 * A DI token that you can use to create a virtual [provider](guide/glossary#provider)
 * that will populate the `entryComponents` field of components and NgModules
 * based on its `useValue` property value.
 * All components that are referenced in the `useValue` value (either directly
 * or in a nested array or map) are added to the `entryComponents` property.
 *
 * 可用于创建虚拟[提供者](guide/glossary#provider)的 DI 令牌，该虚拟提供者将基于其 `useValue`
 * 属性值填充组件和 NgModule 的 `entryComponents` 字段。`useValue`
 * 值中引用的所有组件（无论是直接还是在嵌套数组还是在映射表中）都将添加到 `entryComponents` 属性。
 *
 * @usageNotes
 *
 * The following example shows how the router can populate the `entryComponents`
 * field of an NgModule based on a router configuration that refers
 * to components.
 *
 * 以下示例演示了路由器如何基于引用组件的路由器配置设置 `entryComponents` 字段。
 *
 * ```typescript
 * // helper function inside the router
 * function provideRoutes(routes) {
 *   return [
 *     {provide: ROUTES, useValue: routes},
 *     {provide: ANALYZE_FOR_ENTRY_COMPONENTS, useValue: routes, multi: true}
 *   ];
 * }
 *
 * // user code
 * let routes = [
 *   {path: '/root', component: RootComp},
 *   {path: '/teams', component: TeamsComp}
 * ];
 *
 * @NgModule ({
 *   providers: [provideRoutes(routes)]
 * })
 * class ModuleWithRoutes {}
 * ```
 *
 * @publicApi
 * @deprecated Since 9.0.0. With Ivy, this property is no longer necessary.
 *
 * 从 9.0.0 开始。使用 Ivy，不再需要此属性。
 */
export const ANALYZE_FOR_ENTRY_COMPONENTS = new InjectionToken<any>('AnalyzeForEntryComponents');

/**
 * Type of the `Attribute` decorator / constructor function.
 *
 * `Attribute` 装饰器/构造函数的类型。
 *
 * @publicApi
 */
export interface AttributeDecorator {
  /**
   * Specifies that a constant attribute value should be injected.
   *
   * 指定应注入的常量属性值。
   *
   * The directive can inject constant string literals of host element attributes.
   *
   * 该指令可以注入宿主元素属性的字符串字面常量。
   *
   * @usageNotes
   *
   * Suppose we have an `<input>` element and want to know its `type`.
   *
   * 假设我们有一个 `<input>` 元素，并且想知道它的 `type` 。
   *
   * ```html
   * <input type="text">
   * ```
   *
   * A decorator can inject string literal `text` as in the following example.
   *
   * 装饰器可以注入字符串字面量 `text` ，如下面的例子。
   *
   * {@example core/ts/metadata/metadata.ts region='attributeMetadata'}
   *
   * @publicApi
   */
  (name: string): any;
  new(name: string): Attribute;
}


/**
 * Type of the Attribute metadata.
 *
 * 属性元数据的类型。
 *
 * @publicApi
 */
export interface Attribute {
  /**
   * The name of the attribute to be injected into the constructor.
   *
   * 要注入到构造函数中的属性的名称。
   *
   */
  attributeName?: string;
}

/**
 * Type of the Query metadata.
 *
 * 查询元数据的类型。
 *
 * @publicApi
 */
export interface Query {
  descendants: boolean;
  emitDistinctChangesOnly: boolean;
  first: boolean;
  read: any;
  isViewQuery: boolean;
  selector: any;
  static?: boolean;
}

// Stores the default value of `emitDistinctChangesOnly` when the `emitDistinctChangesOnly` is not
// explicitly set.
export const emitDistinctChangesOnlyDefaultValue = true;


/**
 * Base class for query metadata.
 *
 * 查询元数据的基类。
 *
 * @see `ContentChildren`.
 *
 * `ContentChildren` 。
 *
 * @see `ContentChild`.
 *
 * `ContentChild` 。
 *
 * @see `ViewChildren`.
 *
 * `ViewChildren` 。
 *
 * @see `ViewChild`.
 *
 * `ViewChild` 。
 *
 * @publicApi
 */
export abstract class Query {}

/**
 * Type of the ContentChildren decorator / constructor function.
 *
 * ContentChildren 装饰器/构造函数的类型。
 *
 * @see `ContentChildren`.
 *
 * `ContentChildren` 。
 *
 * @publicApi
 */
export interface ContentChildrenDecorator {
  /**
   * @description
   *
   * Property decorator that configures a content query.
   *
   * 用于配置内容查询的参数装饰器。
   *
   * Use to get the `QueryList` of elements or directives from the content DOM.
   * Any time a child element is added, removed, or moved, the query list will be
   * updated, and the changes observable of the query list will emit a new value.
   *
   * 用于从内容 DOM 中获取元素或指令的
   * `QueryList`。每当添加、删除或移动子元素时，此查询列表都会更新，并且其可观察对象 changes
   * 都会发出新值。
   *
   * Content queries are set before the `ngAfterContentInit` callback is called.
   *
   * 在调用 `ngAfterContentInit` 回调之前设置的内容查询。
   *
   * Does not retrieve elements or directives that are in other components' templates,
   * since a component's template is always a black box to its ancestors.
   *
   * 不检索其他组件模板中的元素或指令，因为组件模板对其祖先来说始终是黑匣子。
   *
   * **Metadata Properties**:
   *
   * **元数据属性**：
   *
   * * **selector** - The directive type or the name used for querying.
   *
   *   **selector** - 要查询的指令类型或名称。
   *
   * * **descendants** - If `true` include all descendants of the element. If `false` then only
   *   query direct children of the element.
   *
   *     **后代** - 包含所有后代时为 true，否则仅包括直接子代。
   *
   * * **emitDistinctChangesOnly** - The `QueryList#changes` observable will emit new values only
   *   if the QueryList result has changed. When `false` the `changes` observable might emit even
   *   if the QueryList has not changed.
   *   ** Note: \*** This config option is **deprecated**, it will be permanently set to `true` and
   *   removed in future versions of Angular.
   *
   *   **emitDistinctChangesOnly** -仅当 QueryList 结果发生更改时，`QueryList#changes` observable
   * 才会发出新值。当 `false` 时，即使 QueryList 没有 `changes` ，observable
   * 也可能会发出更改。**注意：\***此配置选项已**过时**，它将被永久设置为 `true` 并在未来版本的
   * Angular 中删除。
   *
   * * **read** - Used to read a different token from the queried elements.
   *
   *   **read** - 用于从查询到的元素中读取不同的令牌。
   *
   * The following selectors are supported.
   *
   * 支持以下选择器。
   *
   * - Any class with the `@Component` or `@Directive` decorator
   *
   *   任何带有 `@Component` 或 `@Directive` 装饰器的类
   *
   * - A template reference variable as a string (e.g. query `<my-component #cmp></my-component>`
   *   with `@ContentChildren('cmp')`)
   *
   *   字符串形式的模板引用变量（例如，使用 `@ContentChildren('cmp')` 查询 `<my-component
   * #cmp></my-component>`）
   *
   * - Any provider defined in the child component tree of the current component (e.g.
   *   `@ContentChildren(SomeService) someService: SomeService`)
   *
   *   在当前组件的子组件树中定义的任何提供者（例如 `@ContentChildren(SomeService) someService:
   * SomeService`）
   *
   * - Any provider defined through a string token (e.g. `@ContentChildren('someToken')
   *   someTokenVal: any`)
   *
   *   通过字符串标记定义的任何提供程序（例如 `@ContentChildren('someToken') someTokenVal: any`）
   *
   * - A `TemplateRef` (e.g. query `<ng-template></ng-template>` with
   *   `@ContentChildren(TemplateRef) template;`)
   *
   *   `TemplateRef`（例如使用 `@ContentChildren(TemplateRef) template;` 查询
   * `<ng-template></ng-template>` ；）
   *
   * In addition, multiple string selectors can be separated with a comma (e.g.
   * `@ContentChildren('cmp1,cmp2')`)
   *
   * 此外，多个字符串选择器可以用逗号分隔（例如 `@ContentChildren('cmp1,cmp2')`）
   *
   * The following values are supported by `read`:
   *
   * `read` 支持以下值：
   *
   * - Any class with the `@Component` or `@Directive` decorator
   *
   *   任何带有 `@Component` 或 `@Directive` 装饰器的类
   *
   * - Any provider defined on the injector of the component that is matched by the `selector` of
   *   this query
   *
   *   在此查询的 `selector` 匹配的组件注入器上定义的任何提供程序
   *
   * - Any provider defined through a string token (e.g. `{provide: 'token', useValue: 'val'}`)
   *
   *   通过字符串标记定义的任何提供程序（例如 `{provide: 'token', useValue: 'val'}`）
   *
   * - `TemplateRef`, `ElementRef`, and `ViewContainerRef`
   *
   *   `TemplateRef`、`ElementRef` 和 `ViewContainerRef`
   *
   * @usageNotes
   *
   * Here is a simple demonstration of how the `ContentChildren` decorator can be used.
   *
   * 这里是如何使用 `ContentChildren` 装饰器的简单演示。
   *
   * {@example core/di/ts/contentChildren/content_children_howto.ts region='HowTo'}
   *
   * ### Tab-pane example
   *
   * Here is a slightly more realistic example that shows how `ContentChildren` decorators
   * can be used to implement a tab pane component.
   *
   * {@example core/di/ts/contentChildren/content_children_example.ts region='Component'}
   *
   * @Annotation
   */
  (selector: ProviderToken<unknown>|Function|string, opts?: {
    descendants?: boolean,
    emitDistinctChangesOnly?: boolean,
    read?: any,
  }): any;
  new(selector: ProviderToken<unknown>|Function|string,
      opts?: {descendants?: boolean, emitDistinctChangesOnly?: boolean, read?: any}): Query;
}

/**
 * Type of the ContentChildren metadata.
 *
 * ContentChildren 元数据的类型。
 *
 * @Annotation
 * @publicApi
 */
export type ContentChildren = Query;

/**
 * ContentChildren decorator and metadata.
 *
 * ContentChildren 装饰器和元数据。
 *
 * @Annotation
 * @publicApi
 */
export const ContentChildren: ContentChildrenDecorator = makePropDecorator(
    'ContentChildren', (selector?: any, data: any = {}) => ({
                         selector,
                         first: false,
                         isViewQuery: false,
                         descendants: false,
                         emitDistinctChangesOnly: emitDistinctChangesOnlyDefaultValue,
                         ...data
                       }),
    Query);

/**
 * Type of the ContentChild decorator / constructor function.
 *
 * ContentChild 装饰器/构造函数的类型。
 *
 * @publicApi
 */
export interface ContentChildDecorator {
  /**
   * @description
   *
   * Property decorator that configures a content query.
   *
   * 用于配置内容查询的参数装饰器。
   *
   * Use to get the first element or the directive matching the selector from the content DOM.
   * If the content DOM changes, and a new child matches the selector,
   * the property will be updated.
   *
   * 用于从内容 DOM 获取与此选择器匹配的第一个元素或指令。如果内容 DOM
   * 发生了更改，并且有一个新的子项与选择器匹配，则该属性将被更新。
   *
   * Content queries are set before the `ngAfterContentInit` callback is called.
   *
   * 在调用 `ngAfterContentInit` 之前设置的内容查询。
   *
   * Does not retrieve elements or directives that are in other components' templates,
   * since a component's template is always a black box to its ancestors.
   *
   * 不检索其他组件模板中的元素或指令，因为组件模板对其祖先来说始终是黑匣子。
   *
   * **Metadata Properties**:
   *
   * **元数据属性**：
   *
   * * **selector** - The directive type or the name used for querying.
<<<<<<< HEAD
   *
   *   **selector** - 要查询的指令类型或名称。
   *
=======
   * * **descendants** - If `true` (default) include all descendants of the element. If `false` then
   * only query direct children of the element.
>>>>>>> cfd87027
   * * **read** - Used to read a different token from the queried element.
   *
   *   **read** - 用于从查询到的元素读取不同的令牌。
   *
   * * **static** - True to resolve query results before change detection runs,
   *   false to resolve after change detection. Defaults to false.
   *
   *   **static** - 如果为 true，则在变更检测运行之前解析查询结果，如果为
   * false，则在变更检测之后解析。默认为 false。
   *
   *   The following selectors are supported.
   *
   *   支持以下选择器。
   *
   *   - Any class with the `@Component` or `@Directive` decorator
   *
   *     任何带有 `@Component` 或 `@Directive` 装饰器的类
   *
   *   - A template reference variable as a string (e.g. query `<my-component #cmp></my-component>`
   *     with `@ContentChild('cmp')`)
   *
   *     字符串形式的模板引用变量（例如，使用 `@ContentChild('cmp')` 查询 `<my-component
   * #cmp></my-component>`）
   *
   *   - Any provider defined in the child component tree of the current component (e.g.
   *     `@ContentChild(SomeService) someService: SomeService`)
   *
   *     在当前组件的子组件树中定义的任何提供者（例如 `@ContentChild(SomeService) someService:
   * SomeService`）
   *
   *   - Any provider defined through a string token (e.g. `@ContentChild('someToken') someTokenVal:
   *     any`)
   *
   *     通过字符串标记定义的任何提供程序（例如 `@ContentChild('someToken') someTokenVal: any`）
   *
   *   - A `TemplateRef` (e.g. query `<ng-template></ng-template>` with `@ContentChild(TemplateRef)
   *     template;`)
   *
   *     `TemplateRef`（例如使用 `@ContentChild(TemplateRef) template;` 查询
   * `<ng-template></ng-template>` ；）
   *
   * The following values are supported by `read`:
   *
   * `read` 支持以下值：
   *
   * - Any class with the `@Component` or `@Directive` decorator
   *
   *   任何带有 `@Component` 或 `@Directive` 装饰器的类
   *
   * - Any provider defined on the injector of the component that is matched by the `selector` of
   *   this query
   *
   *   在此查询的 `selector` 匹配的组件注入器上定义的任何提供程序
   *
   * - Any provider defined through a string token (e.g. `{provide: 'token', useValue: 'val'}`)
   *
   *   通过字符串标记定义的任何提供程序（例如 `{provide: 'token', useValue: 'val'}`）
   *
   * - `TemplateRef`, `ElementRef`, and `ViewContainerRef`
   *
   *   `TemplateRef`、`ElementRef` 和 `ViewContainerRef`
   *
   * @usageNotes
   *
   * {@example core/di/ts/contentChild/content_child_howto.ts region='HowTo'}
   *
   * ### Example
   *
   * {@example core/di/ts/contentChild/content_child_example.ts region='Component'}
   *
   * @Annotation
   */
  (selector: ProviderToken<unknown>|Function|string,
   opts?: {descendants?: boolean, read?: any, static?: boolean}): any;
  new(selector: ProviderToken<unknown>|Function|string,
      opts?: {descendants?: boolean, read?: any, static?: boolean}): ContentChild;
}

/**
 * Type of the ContentChild metadata.
 *
 * ContentChild 元数据的类型。
 *
 * @publicApi
 */
export type ContentChild = Query;

/**
 * ContentChild decorator and metadata.
 *
 * ContentChild 装饰器和元数据。
 *
 * @Annotation
 *
 * @publicApi
 */
export const ContentChild: ContentChildDecorator = makePropDecorator(
    'ContentChild',
    (selector?: any, data: any = {}) =>
        ({selector, first: true, isViewQuery: false, descendants: true, ...data}),
    Query);

/**
 * Type of the ViewChildren decorator / constructor function.
 *
 * ViewChildren 装饰器/构造函数的类型。
 *
 * @see `ViewChildren`.
 *
 * `ViewChildren` 。
 *
 * @publicApi
 */
export interface ViewChildrenDecorator {
  /**
   * @description
   *
   * Property decorator that configures a view query.
   *
   * 用于配置视图查询的参数装饰器。
   *
   * Use to get the `QueryList` of elements or directives from the view DOM.
   * Any time a child element is added, removed, or moved, the query list will be updated,
   * and the changes observable of the query list will emit a new value.
   *
   * 用于从视图 DOM 中获取元素或指令的
   * `QueryList`。每当添加、删除或移动子元素时，此查询列表都将更新，并且其可观察对象 changes
   * 将发出新值。
   *
   * View queries are set before the `ngAfterViewInit` callback is called.
   *
   * 在调用 `ngAfterViewInit` 前设置的视图查询。
   *
   * **Metadata Properties**:
   *
   * **元数据属性**：
   *
   * * **selector** - The directive type or the name used for querying.
   *
   *   **selector** - 要查询的指令类型或名称。
   *
   * * **read** - Used to read a different token from the queried elements.
   *
   *   **read** - 用于从查询元素中读取不同的标记。
   *
   * * **emitDistinctChangesOnly** - The `QueryList#changes` observable will emit new values only
   *     if the QueryList result has changed. When `false` the `changes` observable might emit even
   *     if the QueryList has not changed.
   *     ** Note: \*** This config option is **deprecated**, it will be permanently set to `true`
   * and removed in future versions of Angular.
   *
   *     **read** - 用于从查询的元素中读取不同的令牌。
   *   The following selectors are supported.
   *
   *   - Any class with the `@Component` or `@Directive` decorator
   *
   *     任何带有 `@Component` 或 `@Directive` 装饰器的类
   *
   *   - A template reference variable as a string (e.g. query `<my-component #cmp></my-component>`
   *     with `@ViewChildren('cmp')`)
   *
   *     作为字符串的模板引用变量（例如，使用 `@ViewChildren('cmp')` 查询 `<my-component
   * #cmp></my-component>`）
   *
   *   - Any provider defined in the child component tree of the current component (e.g.
   *     `@ViewChildren(SomeService) someService!: SomeService`)
   *
   *     在当前组件的子组件树中定义的任何提供者（例如 `@ViewChildren(SomeService) someService!:
   * SomeService`）
   *
   *   - Any provider defined through a string token (e.g. `@ViewChildren('someToken')
   *     someTokenVal!: any`)
   *
   *     通过字符串标记定义的任何提供程序（例如 `@ViewChildren('someToken') someTokenVal!: any`）
   *
   *   - A `TemplateRef` (e.g. query `<ng-template></ng-template>` with `@ViewChildren(TemplateRef)
   *     template;`)
   *
   *     `TemplateRef`（例如使用 `@ViewChildren(TemplateRef) template;` 查询
   * `<ng-template></ng-template>` ；）
   *
   * In addition, multiple string selectors can be separated with a comma (e.g.
   * `@ViewChildren('cmp1,cmp2')`)
   *
   * 此外，多个字符串选择器可以用逗号分隔（例如 `@ViewChildren('cmp1,cmp2')`）
   *
   * The following values are supported by `read`:
   *
   * `read` 支持以下值：
   *
   * - Any class with the `@Component` or `@Directive` decorator
   *
   *   任何带有 `@Component` 或 `@Directive` 装饰器的类
   *
   * - Any provider defined on the injector of the component that is matched by the `selector` of
   *   this query
   *
   *   在此查询的 `selector` 匹配的组件注入器上定义的任何提供程序
   *
   * - Any provider defined through a string token (e.g. `{provide: 'token', useValue: 'val'}`)
   *
   *   通过字符串标记定义的任何提供程序（例如 `{provide: 'token', useValue: 'val'}`）
   *
   * - `TemplateRef`, `ElementRef`, and `ViewContainerRef`
   *
   *   `TemplateRef`、`ElementRef` 和 `ViewContainerRef`
   *
   * @usageNotes
   *
   * {@example core/di/ts/viewChildren/view_children_howto.ts region='HowTo'}
   *
   * ### Another example
   *
   * {@example core/di/ts/viewChildren/view_children_example.ts region='Component'}
   *
   * @Annotation
   */
  (selector: ProviderToken<unknown>|Function|string,
   opts?: {read?: any, emitDistinctChangesOnly?: boolean}): any;
  new(selector: ProviderToken<unknown>|Function|string,
      opts?: {read?: any, emitDistinctChangesOnly?: boolean}): ViewChildren;
}

/**
 * Type of the ViewChildren metadata.
 *
 * ViewChildren 元数据的类型。
 *
 * @publicApi
 */
export type ViewChildren = Query;

/**
 * ViewChildren decorator and metadata.
 *
 * ViewChildren 装饰器和元数据。
 *
 * @Annotation
 * @publicApi
 */
export const ViewChildren: ViewChildrenDecorator = makePropDecorator(
    'ViewChildren', (selector?: any, data: any = {}) => ({
                      selector,
                      first: false,
                      isViewQuery: true,
                      descendants: true,
                      emitDistinctChangesOnly: emitDistinctChangesOnlyDefaultValue,
                      ...data
                    }),
    Query);

/**
 * Type of the ViewChild decorator / constructor function.
 *
 * ViewChild 的装饰器类型和构造函数
 *
 * @see `ViewChild`.
 *
 * `ViewChild` 。
 *
 * @publicApi
 */
export interface ViewChildDecorator {
  /**
   * @description
   *
   * Property decorator that configures a view query.
   * The change detector looks for the first element or the directive matching the selector
   * in the view DOM. If the view DOM changes, and a new child matches the selector,
   * the property is updated.
   *
   * 属性装饰器，用于配置一个视图查询。
   * 变更检测器会在视图的 DOM 中查找能匹配上该选择器的第一个元素或指令。
   * 如果视图的 DOM 发生了变化，出现了匹配该选择器的新的子节点，该属性就会被更新。
   *
   * View queries are set before the `ngAfterViewInit` callback is called.
   *
   * 在调用 `NgAfterViewInit` 回调函数之前就会设置这些视图查询。
   *
   * **Metadata Properties**:
   *
   * **元数据属性**：
   *
   * * **selector** - The directive type or the name used for querying.
   *
   *   **selector** - 用于查询的指令类型或名字。
   *
   * * **read** - Used to read a different token from the queried elements.
   *
   *   **read** - 从查询到的元素中读取另一个令牌。
   *
   * * **static** - True to resolve query results before change detection runs,
   *   false to resolve after change detection. Defaults to false.
   *
   *   **static** - 如果为 true，则在变更检测运行之前解析查询结果，如果为
   * false，则在变更检测之后解析。默认为 false。
   *
   * The following selectors are supported.
   *
   * 支持下列选择器：
   *
   * - Any class with the `@Component` or `@Directive` decorator
   *
   *   任何带有 `@Component` 或 `@Directive` 装饰器的类
   *
   * - A template reference variable as a string (e.g. query `<my-component #cmp></my-component>`
   *   with `@ViewChild('cmp')`)
   *
   *   字符串形式的模板引用变量（比如可以使用 `@ViewChild('cmp')` 来查询 `<my-component
   * #cmp></my-component>`
   *
   * - Any provider defined in the child component tree of the current component (e.g.
   *   `@ViewChild(SomeService) someService: SomeService`)
   *
   *   组件树中任何当前组件的子组件所定义的提供者（比如 `@ViewChild(SomeService) someService:
   * SomeService`）
   *
   * - Any provider defined through a string token (e.g. `@ViewChild('someToken') someTokenVal:
   *   any`)
   *
   *   任何通过字符串令牌定义的提供者（比如 `@ViewChild('someToken') someTokenVal: any\`）
   *
   * - A `TemplateRef` (e.g. query `<ng-template></ng-template>` with `@ViewChild(TemplateRef)
   *   template;`)
   *
   *   `TemplateRef`（比如可以用 `@ViewChild(TemplateRef) template;` 来查询
   * `<ng-template></ng-template>`）
   *
   * The following values are supported by `read`:
   *
   * `read` 支持以下值：
   *
   * - Any class with the `@Component` or `@Directive` decorator
   *
   *   任何带有 `@Component` 或 `@Directive` 装饰器的类
   *
   * - Any provider defined on the injector of the component that is matched by the `selector` of
   *   this query
   *
   *   在此查询的 `selector` 匹配的组件注入器上定义的任何提供程序
   *
   * - Any provider defined through a string token (e.g. `{provide: 'token', useValue: 'val'}`)
   *
   *   通过字符串标记定义的任何提供程序（例如 `{provide: 'token', useValue: 'val'}`）
   *
   * - `TemplateRef`, `ElementRef`, and `ViewContainerRef`
   *
   *   `TemplateRef`、`ElementRef` 和 `ViewContainerRef`
   *
   * @usageNotes
   *
   * {@example core/di/ts/viewChild/view_child_example.ts region='Component'}
   *
   * ### Example 2
   *
   * ### 例子
   *
   * {@example core/di/ts/viewChild/view_child_howto.ts region='HowTo'}
   *
   * @Annotation
   */
  (selector: ProviderToken<unknown>|Function|string, opts?: {read?: any, static?: boolean}): any;
  new(selector: ProviderToken<unknown>|Function|string,
      opts?: {read?: any, static?: boolean}): ViewChild;
}

/**
 * Type of the ViewChild metadata.
 *
 * ViewChild 元数据的类型。
 *
 * @publicApi
 */
export type ViewChild = Query;

/**
 * ViewChild decorator and metadata.
 *
 * ViewChild 装饰器和元数据。
 *
 * @Annotation
 * @publicApi
 */
export const ViewChild: ViewChildDecorator = makePropDecorator(
    'ViewChild',
    (selector: any, data: any) =>
        ({selector, first: true, isViewQuery: true, descendants: true, ...data}),
    Query);<|MERGE_RESOLUTION|>--- conflicted
+++ resolved
@@ -373,14 +373,11 @@
    * **元数据属性**：
    *
    * * **selector** - The directive type or the name used for querying.
-<<<<<<< HEAD
    *
    *   **selector** - 要查询的指令类型或名称。
    *
-=======
    * * **descendants** - If `true` (default) include all descendants of the element. If `false` then
    * only query direct children of the element.
->>>>>>> cfd87027
    * * **read** - Used to read a different token from the queried element.
    *
    *   **read** - 用于从查询到的元素读取不同的令牌。
