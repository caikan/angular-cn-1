/**
 * @license
 * Copyright Google LLC All Rights Reserved.
 *
 * Use of this source code is governed by an MIT-style license that can be
 * found in the LICENSE file at https://angular.io/license
 */

import './util/ng_jit_mode';

import {merge, Observable, Observer, Subscription} from 'rxjs';
import {share} from 'rxjs/operators';

import {ApplicationInitStatus} from './application_init';
import {APP_BOOTSTRAP_LISTENER, PLATFORM_INITIALIZER} from './application_tokens';
import {getCompilerFacade, JitCompilerUsage} from './compiler/compiler_facade';
import {Console} from './console';
import {Injectable} from './di/injectable';
import {InjectionToken} from './di/injection_token';
import {Injector} from './di/injector';
import {ImportedNgModuleProviders, Provider, StaticProvider} from './di/interface/provider';
import {EnvironmentInjector} from './di/r3_injector';
import {INJECTOR_SCOPE} from './di/scope';
import {ErrorHandler} from './error_handler';
import {formatRuntimeError, RuntimeError, RuntimeErrorCode} from './errors';
import {DEFAULT_LOCALE_ID} from './i18n/localization';
import {LOCALE_ID} from './i18n/tokens';
import {Type} from './interface/type';
import {COMPILER_OPTIONS, CompilerOptions} from './linker/compiler';
import {ComponentFactory, ComponentRef} from './linker/component_factory';
import {ComponentFactoryResolver} from './linker/component_factory_resolver';
import {InternalNgModuleRef, NgModuleFactory, NgModuleRef} from './linker/ng_module_factory';
import {InternalViewRef, ViewRef} from './linker/view_ref';
import {isComponentResourceResolutionQueueEmpty, resolveComponentResources} from './metadata/resource_loading';
import {assertNgModuleType} from './render3/assert';
import {ComponentFactory as R3ComponentFactory} from './render3/component_ref';
import {assertStandaloneComponentType} from './render3/errors';
import {setLocaleId} from './render3/i18n/i18n_locale_id';
import {setJitOptions} from './render3/jit/jit_options';
import {isStandalone} from './render3/jit/module';
import {createEnvironmentInjector, NgModuleFactory as R3NgModuleFactory} from './render3/ng_module_ref';
import {publishDefaultGlobalUtils as _publishDefaultGlobalUtils} from './render3/util/global_utils';
import {TESTABILITY} from './testability/testability';
import {isPromise} from './util/lang';
import {scheduleMicroTask} from './util/microtask';
import {stringify} from './util/stringify';
import {NgZone, NoopNgZone} from './zone/ng_zone';

let _platformInjector: Injector|null = null;

/**
 * Internal token to indicate whether having multiple bootstrapped platform should be allowed (only
 * one bootstrapped platform is allowed by default). This token helps to support SSR scenarios.
 */
export const ALLOW_MULTIPLE_PLATFORMS = new InjectionToken<boolean>('AllowMultipleToken');

/**
 * Internal token that allows to register extra callbacks that should be invoked during the
 * `PlatformRef.destroy` operation. This token is needed to avoid a direct reference to the
 * `PlatformRef` class (i.e. register the callback via `PlatformRef.onDestroy`), thus making the
 * entire class tree-shakeable.
 */
const PLATFORM_ON_DESTROY = new InjectionToken<() => void>('PlatformOnDestroy');

const NG_DEV_MODE = typeof ngDevMode === 'undefined' || ngDevMode;

export function compileNgModuleFactory<M>(
    injector: Injector, options: CompilerOptions,
    moduleType: Type<M>): Promise<NgModuleFactory<M>> {
  ngDevMode && assertNgModuleType(moduleType);

  const moduleFactory = new R3NgModuleFactory(moduleType);

  // All of the logic below is irrelevant for AOT-compiled code.
  if (typeof ngJitMode !== 'undefined' && !ngJitMode) {
    return Promise.resolve(moduleFactory);
  }

  const compilerOptions = injector.get(COMPILER_OPTIONS, []).concat(options);

  // Configure the compiler to use the provided options. This call may fail when multiple modules
  // are bootstrapped with incompatible options, as a component can only be compiled according to
  // a single set of options.
  setJitOptions({
    defaultEncapsulation: _lastDefined(compilerOptions.map(opts => opts.defaultEncapsulation)),
    preserveWhitespaces: _lastDefined(compilerOptions.map(opts => opts.preserveWhitespaces)),
  });

  if (isComponentResourceResolutionQueueEmpty()) {
    return Promise.resolve(moduleFactory);
  }

  const compilerProviders = _mergeArrays(compilerOptions.map(o => o.providers!));

  // In case there are no compiler providers, we just return the module factory as
  // there won't be any resource loader. This can happen with Ivy, because AOT compiled
  // modules can be still passed through "bootstrapModule". In that case we shouldn't
  // unnecessarily require the JIT compiler.
  if (compilerProviders.length === 0) {
    return Promise.resolve(moduleFactory);
  }

  const compiler = getCompilerFacade({
    usage: JitCompilerUsage.Decorator,
    kind: 'NgModule',
    type: moduleType,
  });
  const compilerInjector = Injector.create({providers: compilerProviders});
  const resourceLoader = compilerInjector.get(compiler.ResourceLoader);
  // The resource loader can also return a string while the "resolveComponentResources"
  // always expects a promise. Therefore we need to wrap the returned value in a promise.
  return resolveComponentResources(url => Promise.resolve(resourceLoader.get(url)))
      .then(() => moduleFactory);
}

export function publishDefaultGlobalUtils() {
  ngDevMode && _publishDefaultGlobalUtils();
}

export function isBoundToModule<C>(cf: ComponentFactory<C>): boolean {
  return (cf as R3ComponentFactory<C>).isBoundToModule;
}

/**
 * A token for third-party components that can register themselves with NgProbe.
 *
 * 本令牌可以在 NgProbe 中注册自己的第三方组件。
 *
 * @publicApi
 */
export class NgProbeToken {
  constructor(public name: string, public token: any) {}
}

/**
 * Creates a platform.
 * Platforms must be created on launch using this function.
 *
 * 创建一个平台。必须使用此函数在启动时创建平台。
 *
 * @publicApi
 */
export function createPlatform(injector: Injector): PlatformRef {
  if (_platformInjector && !_platformInjector.get(ALLOW_MULTIPLE_PLATFORMS, false)) {
    const errorMessage = (typeof ngDevMode === 'undefined' || ngDevMode) ?
        'There can be only one platform. Destroy the previous one to create a new one.' :
        '';
    throw new RuntimeError(RuntimeErrorCode.MULTIPLE_PLATFORMS, errorMessage);
  }
  publishDefaultGlobalUtils();
  _platformInjector = injector;
  const platform = injector.get(PlatformRef);
  runPlatformInitializers(injector);
  return platform;
}

/**
 * The goal of this function is to bootstrap a platform injector,
 * but avoid referencing `PlatformRef` class.
 * This function is needed for bootstrapping a Standalone Component.
 */
export function createOrReusePlatformInjector(providers: StaticProvider[] = []): Injector {
  // If a platform injector already exists, it means that the platform
  // is already bootstrapped and no additional actions are required.
  if (_platformInjector) return _platformInjector;

  // Otherwise, setup a new platform injector and run platform initializers.
  const injector = createPlatformInjector(providers);
  _platformInjector = injector;
  publishDefaultGlobalUtils();
  runPlatformInitializers(injector);
  return injector;
}

export function runPlatformInitializers(injector: Injector): void {
  const inits = injector.get(PLATFORM_INITIALIZER, null);
  if (inits) {
    inits.forEach((init: any) => init());
  }
}

/**
 * Internal bootstrap application API that implements the core bootstrap logic.
 *
 * Platforms (such as `platform-browser`) may require different set of application and platform
 * providers for an application to function correctly. As a result, platforms may use this function
 * internally and supply the necessary providers during the bootstrap, while exposing
 * platform-specific APIs as a part of their public API.
 *
 * @returns A promise that returns an `ApplicationRef` instance once resolved.
 */
export function internalBootstrapApplication(config: {
  rootComponent: Type<unknown>,
  appProviders?: Array<Provider|ImportedNgModuleProviders>,
  platformProviders?: Provider[],
}): Promise<ApplicationRef> {
  const {rootComponent, appProviders, platformProviders} = config;
  NG_DEV_MODE && assertStandaloneComponentType(rootComponent);

  const platformInjector = createOrReusePlatformInjector(platformProviders as StaticProvider[]);

  const ngZone = new NgZone(getNgZoneOptions());

  return ngZone.run(() => {
    // Create root application injector based on a set of providers configured at the platform
    // bootstrap level as well as providers passed to the bootstrap call by a user.
    const allAppProviders = [
      {provide: NgZone, useValue: ngZone},  //
      ...(appProviders || []),              //
    ];
    const appInjector = createEnvironmentInjector(
        allAppProviders, platformInjector as EnvironmentInjector, 'Environment Injector');

    const exceptionHandler: ErrorHandler|null = appInjector.get(ErrorHandler, null);
    if (NG_DEV_MODE && !exceptionHandler) {
      throw new RuntimeError(
          RuntimeErrorCode.ERROR_HANDLER_NOT_FOUND,
          'No `ErrorHandler` found in the Dependency Injection tree.');
    }

    let onErrorSubscription: Subscription;
    ngZone.runOutsideAngular(() => {
      onErrorSubscription = ngZone.onError.subscribe({
        next: (error: any) => {
          exceptionHandler!.handleError(error);
        }
      });
    });
    return _callAndReportToErrorHandler(exceptionHandler!, ngZone, () => {
      const initStatus = appInjector.get(ApplicationInitStatus);
      initStatus.runInitializers();
      return initStatus.donePromise.then(() => {
        const localeId = appInjector.get(LOCALE_ID, DEFAULT_LOCALE_ID);
        setLocaleId(localeId || DEFAULT_LOCALE_ID);

        const appRef = appInjector.get(ApplicationRef);
        appRef.onDestroy(() => onErrorSubscription.unsubscribe());
        appRef.bootstrap(rootComponent);
        return appRef;
      });
    });
  });
}

/**
 * Creates a factory for a platform. Can be used to provide or override `Providers` specific to
 * your application's runtime needs, such as `PLATFORM_INITIALIZER` and `PLATFORM_ID`.
 *
 * 为平台创建工厂。可用于提供或覆盖针对你的应用程序的运行时需求的 `Providers`，比如
 * `PLATFORM_INITIALIZER` 和 `PLATFORM_ID` 。
 *
 * @param parentPlatformFactory Another platform factory to modify. Allows you to compose factories
 * to build up configurations that might be required by different libraries or parts of the
 * application.
 *
 * 要修改的另一个平台工厂。允许你组合多个工厂来构建一些配置，其它库或应用程序的其它部分可能需要的它们。
 *
 * @param name Identifies the new platform factory.
 *
 * 标识新的平台工厂。
 *
 * @param providers A set of dependency providers for platforms created with the new factory.
 *
 * 使用新工厂创建的平台的一组依赖项提供者。
 *
 * @publicApi
 */
export function createPlatformFactory(
    parentPlatformFactory: ((extraProviders?: StaticProvider[]) => PlatformRef)|null, name: string,
    providers: StaticProvider[] = []): (extraProviders?: StaticProvider[]) => PlatformRef {
  const desc = `Platform: ${name}`;
  const marker = new InjectionToken(desc);
  return (extraProviders: StaticProvider[] = []) => {
    let platform = getPlatform();
    if (!platform || platform.injector.get(ALLOW_MULTIPLE_PLATFORMS, false)) {
      const platformProviders: StaticProvider[] = [
        ...providers,       //
        ...extraProviders,  //
        {provide: marker, useValue: true}
      ];
      if (parentPlatformFactory) {
        parentPlatformFactory(platformProviders);
      } else {
        createPlatform(createPlatformInjector(platformProviders, desc));
      }
    }
    return assertPlatform(marker);
  };
}

/**
 * Checks that there is currently a platform that contains the given token as a provider.
 *
 * 检查当前是否存在以给定令牌为提供者的平台。
 *
 * @publicApi
 */
export function assertPlatform(requiredToken: any): PlatformRef {
  const platform = getPlatform();

  if (!platform) {
    const errorMessage =
        (typeof ngDevMode === 'undefined' || ngDevMode) ? 'No platform exists!' : '';
    throw new RuntimeError(RuntimeErrorCode.PLATFORM_NOT_FOUND, errorMessage);
  }

  if ((typeof ngDevMode === 'undefined' || ngDevMode) &&
      !platform.injector.get(requiredToken, null)) {
    throw new RuntimeError(
        RuntimeErrorCode.MULTIPLE_PLATFORMS,
        'A platform with a different configuration has been created. Please destroy it first.');
  }

  return platform;
}

/**
 * Helper function to create an instance of a platform injector (that maintains the 'platform'
 * scope).
 */
export function createPlatformInjector(providers: StaticProvider[] = [], name?: string): Injector {
  return Injector.create({
    name,
    providers: [
      {provide: INJECTOR_SCOPE, useValue: 'platform'},
      {provide: PLATFORM_ON_DESTROY, useValue: () => _platformInjector = null},  //
      ...providers
    ],
  });
}

/**
 * Destroys the current Angular platform and all Angular applications on the page.
 * Destroys all modules and listeners registered with the platform.
 *
 * 销毁页面上的当前 Angular 平台和所有 Angular 应用程序。销毁在平台上注册的所有模块和监听器。
 *
 * @publicApi
 */
export function destroyPlatform(): void {
  getPlatform()?.destroy();
}

/**
 * Returns the current platform.
 *
 * 返回当前平台。
 *
 * @publicApi
 */
export function getPlatform(): PlatformRef|null {
  return _platformInjector?.get(PlatformRef) ?? null;
}

/**
 * Provides additional options to the bootstraping process.
 */
export interface BootstrapOptions {
  /**
   * Optionally specify which `NgZone` should be used.
   *
   * - Provide your own `NgZone` instance.
   * - `zone.js` - Use default `NgZone` which requires `Zone.js`.
   * - `noop` - Use `NoopNgZone` which does nothing.
   */
  ngZone?: NgZone|'zone.js'|'noop';

  /**
   * Optionally specify coalescing event change detections or not.
   * Consider the following case.
   *
   * <div (click)="doSomething()">
   *   <button (click)="doSomethingElse()"></button>
   * </div>
   *
   * When button is clicked, because of the event bubbling, both
   * event handlers will be called and 2 change detections will be
   * triggered. We can colesce such kind of events to only trigger
   * change detection only once.
   *
   * By default, this option will be false. So the events will not be
   * coalesced and the change detection will be triggered multiple times.
   * And if this option be set to true, the change detection will be
   * triggered async by scheduling a animation frame. So in the case above,
   * the change detection will only be triggered once.
   */
  ngZoneEventCoalescing?: boolean;

  /**
   * Optionally specify if `NgZone#run()` method invocations should be coalesced
   * into a single change detection.
   *
   * Consider the following case.
   *
   * for (let i = 0; i < 10; i ++) {
   *   ngZone.run(() => {
   *     // do something
   *   });
   * }
   *
   * This case triggers the change detection multiple times.
   * With ngZoneRunCoalescing options, all change detections in an event loop trigger only once.
   * In addition, the change detection executes in requestAnimation.
   *
   */
  ngZoneRunCoalescing?: boolean;
}

/**
 * The Angular platform is the entry point for Angular on a web page.
 * Each page has exactly one platform. Services (such as reflection) which are common
 * to every Angular application running on the page are bound in its scope.
 * A page's platform is initialized implicitly when a platform is created using a platform
 * factory such as `PlatformBrowser`, or explicitly by calling the `createPlatform()` function.
 *
 * Angular 平台是 Angular 在网页上的入口点。每个页面只有一个平台。页面上运行的每个 Angular
 * 应用程序所共有的服务（例如反射）都在其范围内绑定。当使用 `PlatformBrowser`
 * 这样的平台工厂创建平台时，将隐式初始化此页面的平台；也可以通过调用 `createPlatform()`
 * 函数来显式初始化此页面的平台。
 *
 * @publicApi
 */
@Injectable({providedIn: 'platform'})
export class PlatformRef {
  private _modules: NgModuleRef<any>[] = [];
  private _destroyListeners: Array<() => void> = [];
  private _destroyed: boolean = false;

  /** @internal */
  constructor(private _injector: Injector) {}

  /**
<<<<<<< HEAD
   * Creates an instance of an `@NgModule` for the given platform for offline compilation.
   *
   * 为给定的平台创建 `@NgModule` 的实例，以进行离线编译。
   *
   * @usageNotes
   *
   * The following example creates the NgModule for a browser platform.
   *
   * 以下示例为浏览器平台创建 NgModule。
   *
   * ```typescript
   * my_module.ts:
   *
   * @NgModule({
   *   imports: [BrowserModule]
   * })
   * class MyModule {}
   *
   * main.ts:
   * import {MyModuleNgFactory} from './my_module.ngfactory';
   * import {platformBrowser} from '@angular/platform-browser';
   *
   * let moduleRef = platformBrowser().bootstrapModuleFactory(MyModuleNgFactory);
   * ```
=======
   * Creates an instance of an `@NgModule` for the given platform.
>>>>>>> f25ac4ae
   *
   * @deprecated Passing NgModule factories as the `PlatformRef.bootstrapModuleFactory` function
   *     argument is deprecated. Use the `PlatformRef.bootstrapModule` API instead.
   */
  bootstrapModuleFactory<M>(moduleFactory: NgModuleFactory<M>, options?: BootstrapOptions):
      Promise<NgModuleRef<M>> {
    // Note: We need to create the NgZone _before_ we instantiate the module,
    // as instantiating the module creates some providers eagerly.
    // So we create a mini parent injector that just contains the new NgZone and
    // pass that as parent to the NgModuleFactory.
    const ngZone = getNgZone(options?.ngZone, getNgZoneOptions(options));
    const providers: StaticProvider[] = [{provide: NgZone, useValue: ngZone}];
    // Note: Create ngZoneInjector within ngZone.run so that all of the instantiated services are
    // created within the Angular zone
    // Do not try to replace ngZone.run with ApplicationRef#run because ApplicationRef would then be
    // created outside of the Angular zone.
    return ngZone.run(() => {
      const ngZoneInjector = Injector.create(
          {providers: providers, parent: this.injector, name: moduleFactory.moduleType.name});
      const moduleRef = <InternalNgModuleRef<M>>moduleFactory.create(ngZoneInjector);
      const exceptionHandler: ErrorHandler|null = moduleRef.injector.get(ErrorHandler, null);
      if (!exceptionHandler) {
        const errorMessage = (typeof ngDevMode === 'undefined' || ngDevMode) ?
            'No ErrorHandler. Is platform module (BrowserModule) included?' :
            '';
        throw new RuntimeError(RuntimeErrorCode.ERROR_HANDLER_NOT_FOUND, errorMessage);
      }
      ngZone!.runOutsideAngular(() => {
        const subscription = ngZone!.onError.subscribe({
          next: (error: any) => {
            exceptionHandler.handleError(error);
          }
        });
        moduleRef.onDestroy(() => {
          remove(this._modules, moduleRef);
          subscription.unsubscribe();
        });
      });
      return _callAndReportToErrorHandler(exceptionHandler, ngZone!, () => {
        const initStatus: ApplicationInitStatus = moduleRef.injector.get(ApplicationInitStatus);
        initStatus.runInitializers();
        return initStatus.donePromise.then(() => {
          // If the `LOCALE_ID` provider is defined at bootstrap then we set the value for ivy
          const localeId = moduleRef.injector.get(LOCALE_ID, DEFAULT_LOCALE_ID);
          setLocaleId(localeId || DEFAULT_LOCALE_ID);
          this._moduleDoBootstrap(moduleRef);
          return moduleRef;
        });
      });
    });
  }

  /**
   * Creates an instance of an `@NgModule` for a given platform.
   *
   * 使用给定的运行时编译器为给定的平台创建 `@NgModule` 的实例。
   *
   * @usageNotes
   *
   * ### Simple Example
   *
   * ### 简单的例子
   *
   * ```typescript
   * @NgModule({
   *   imports: [BrowserModule]
   * })
   * class MyModule {}
   *
   * let moduleRef = platformBrowser().bootstrapModule(MyModule);
   * ```
   *
   */
  bootstrapModule<M>(
      moduleType: Type<M>,
      compilerOptions: (CompilerOptions&BootstrapOptions)|
      Array<CompilerOptions&BootstrapOptions> = []): Promise<NgModuleRef<M>> {
    const options = optionsReducer({}, compilerOptions);
    return compileNgModuleFactory(this.injector, options, moduleType)
        .then(moduleFactory => this.bootstrapModuleFactory(moduleFactory, options));
  }

  private _moduleDoBootstrap(moduleRef: InternalNgModuleRef<any>): void {
    const appRef = moduleRef.injector.get(ApplicationRef) as ApplicationRef;
    if (moduleRef._bootstrapComponents.length > 0) {
      moduleRef._bootstrapComponents.forEach(f => appRef.bootstrap(f));
    } else if (moduleRef.instance.ngDoBootstrap) {
      moduleRef.instance.ngDoBootstrap(appRef);
    } else {
      const errorMessage = (typeof ngDevMode === 'undefined' || ngDevMode) ?
          `The module ${stringify(moduleRef.instance.constructor)} was bootstrapped, ` +
              `but it does not declare "@NgModule.bootstrap" components nor a "ngDoBootstrap" method. ` +
              `Please define one of these.` :
          '';
      throw new RuntimeError(RuntimeErrorCode.BOOTSTRAP_COMPONENTS_NOT_FOUND, errorMessage);
    }
    this._modules.push(moduleRef);
  }

  /**
   * Registers a listener to be called when the platform is destroyed.
   *
   * 注册销毁平台时要调用的监听器。
   *
   */
  onDestroy(callback: () => void): void {
    this._destroyListeners.push(callback);
  }

  /**
   * Retrieves the platform {@link Injector}, which is the parent injector for
   * every Angular application on the page and provides singleton providers.
   *
   * 检索平台 {@link Injector}，该平台是页面上每个 Angular 应用程序的父注入器，并提供单例提供者。
   *
   */
  get injector(): Injector {
    return this._injector;
  }

  /**
   * Destroys the current Angular platform and all Angular applications on the page.
   * Destroys all modules and listeners registered with the platform.
   *
   * 销毁页面上的当前 Angular 平台和所有 Angular 应用程序。销毁在平台上注册的所有模块和监听器。
   *
   */
  destroy() {
    if (this._destroyed) {
      const errorMessage = (typeof ngDevMode === 'undefined' || ngDevMode) ?
          'The platform has already been destroyed!' :
          '';
      throw new RuntimeError(RuntimeErrorCode.PLATFORM_ALREADY_DESTROYED, errorMessage);
    }
    this._modules.slice().forEach(module => module.destroy());
    this._destroyListeners.forEach(listener => listener());

    const destroyListener = this._injector.get(PLATFORM_ON_DESTROY, null);
    destroyListener?.();

    this._destroyed = true;
  }

  /**
   * Indicates whether this instance was destroyed.
   */
  get destroyed() {
    return this._destroyed;
  }
}

// Set of options recognized by the NgZone.
interface NgZoneOptions {
  enableLongStackTrace: boolean;
  shouldCoalesceEventChangeDetection: boolean;
  shouldCoalesceRunChangeDetection: boolean;
}

// Transforms a set of `BootstrapOptions` (supported by the NgModule-based bootstrap APIs) ->
// `NgZoneOptions` that are recognized by the NgZone constructor. Passing no options will result in
// a set of default options returned.
function getNgZoneOptions(options?: BootstrapOptions): NgZoneOptions {
  return {
    enableLongStackTrace: typeof ngDevMode === 'undefined' ? false : !!ngDevMode,
    shouldCoalesceEventChangeDetection: !!(options && options.ngZoneEventCoalescing) || false,
    shouldCoalesceRunChangeDetection: !!(options && options.ngZoneRunCoalescing) || false,
  };
}

function getNgZone(ngZoneToUse: NgZone|'zone.js'|'noop'|undefined, options: NgZoneOptions): NgZone {
  let ngZone: NgZone;

  if (ngZoneToUse === 'noop') {
    ngZone = new NoopNgZone();
  } else {
    ngZone = (ngZoneToUse === 'zone.js' ? undefined : ngZoneToUse) || new NgZone(options);
  }
  return ngZone;
}

function _callAndReportToErrorHandler(
    errorHandler: ErrorHandler, ngZone: NgZone, callback: () => any): any {
  try {
    const result = callback();
    if (isPromise(result)) {
      return result.catch((e: any) => {
        ngZone.runOutsideAngular(() => errorHandler.handleError(e));
        // rethrow as the exception handler might not do it
        throw e;
      });
    }

    return result;
  } catch (e) {
    ngZone.runOutsideAngular(() => errorHandler.handleError(e));
    // rethrow as the exception handler might not do it
    throw e;
  }
}

function optionsReducer<T extends Object>(dst: any, objs: T|T[]): T {
  if (Array.isArray(objs)) {
    dst = objs.reduce(optionsReducer, dst);
  } else {
    dst = {...dst, ...(objs as any)};
  }
  return dst;
}

/**
 * A reference to an Angular application running on a page.
 *
 * 对页面上运行的 Angular 应用程序的引用。
 *
 * @usageNotes
 *
 * {@a is-stable-examples}
 * ### isStable examples and caveats
 *
 * Note two important points about `isStable`, demonstrated in the examples below:
 * - the application will never be stable if you start any kind
 * of recurrent asynchronous task when the application starts
 * (for example for a polling process, started with a `setInterval`, a `setTimeout`
 * or using RxJS operators like `interval`);
 * - the `isStable` Observable runs outside of the Angular zone.
 *
 * Let's imagine that you start a recurrent task
 * (here incrementing a counter, using RxJS `interval`),
 * and at the same time subscribe to `isStable`.
 *
 * ```
 * constructor(appRef: ApplicationRef) {
 *   appRef.isStable.pipe(
 *      filter(stable => stable)
 *   ).subscribe(() => console.log('App is stable now');
 *   interval(1000).subscribe(counter => console.log(counter));
 * }
 * ```
 * In this example, `isStable` will never emit `true`,
 * and the trace "App is stable now" will never get logged.
 *
 * If you want to execute something when the app is stable,
 * you have to wait for the application to be stable
 * before starting your polling process.
 *
 * ```
 * constructor(appRef: ApplicationRef) {
 *   appRef.isStable.pipe(
 *     first(stable => stable),
 *     tap(stable => console.log('App is stable now')),
 *     switchMap(() => interval(1000))
 *   ).subscribe(counter => console.log(counter));
 * }
 * ```
 * In this example, the trace "App is stable now" will be logged
 * and then the counter starts incrementing every second.
 *
 * Note also that this Observable runs outside of the Angular zone,
 * which means that the code in the subscription
 * to this Observable will not trigger the change detection.
 *
 * Let's imagine that instead of logging the counter value,
 * you update a field of your component
 * and display it in its template.
 *
 * ```
 * constructor(appRef: ApplicationRef) {
 *   appRef.isStable.pipe(
 *     first(stable => stable),
 *     switchMap(() => interval(1000))
 *   ).subscribe(counter => this.value = counter);
 * }
 * ```
 * As the `isStable` Observable runs outside the zone,
 * the `value` field will be updated properly,
 * but the template will not be refreshed!
 *
 * You'll have to manually trigger the change detection to update the template.
 *
 * ```
 * constructor(appRef: ApplicationRef, cd: ChangeDetectorRef) {
 *   appRef.isStable.pipe(
 *     first(stable => stable),
 *     switchMap(() => interval(1000))
 *   ).subscribe(counter => {
 *     this.value = counter;
 *     cd.detectChanges();
 *   });
 * }
 * ```
 *
 * Or make the subscription callback run inside the zone.
 *
 * ```
 * constructor(appRef: ApplicationRef, zone: NgZone) {
 *   appRef.isStable.pipe(
 *     first(stable => stable),
 *     switchMap(() => interval(1000))
 *   ).subscribe(counter => zone.run(() => this.value = counter));
 * }
 * ```
 *
 * @publicApi
 */
@Injectable({providedIn: 'root'})
export class ApplicationRef {
  /** @internal */
  private _bootstrapListeners: ((compRef: ComponentRef<any>) => void)[] = [];
  private _views: InternalViewRef[] = [];
  private _runningTick: boolean = false;
  private _stable = true;
  private _onMicrotaskEmptySubscription: Subscription;
  private _destroyed = false;
  private _destroyListeners: Array<() => void> = [];

  /**
   * Indicates whether this instance was destroyed.
   */
  get destroyed() {
    return this._destroyed;
  }

  /**
   * Get a list of component types registered to this application.
   * This list is populated even before the component is created.
   *
   * 获取注册到该应用程序的组件类型的列表。在创建组件之前，会填充此列表。
   *
   */
  public readonly componentTypes: Type<any>[] = [];

  /**
   * Get a list of components registered to this application.
   *
   * 获取已注册到该应用中的组件的列表。
   *
   */
  public readonly components: ComponentRef<any>[] = [];

  /**
   * Returns an Observable that indicates when the application is stable or unstable.
   *
   * 返回一个 Observable，指示应用程序何时变得稳定或不稳定。
   *
   * @see  [Usage notes](#is-stable-examples) for examples and caveats when using this API.
   *
   * [用法说明](#is-stable-examples)的例子和使用此 API 时的注意事项。
   *
   */
  // TODO(issue/24571): remove '!'.
  public readonly isStable!: Observable<boolean>;

  /** @internal */
  get injector(): Injector {
    return this._injector;
  }

  /** @internal */
  constructor(
      private _zone: NgZone, private _injector: Injector, private _exceptionHandler: ErrorHandler,
      private _initStatus: ApplicationInitStatus) {
    this._onMicrotaskEmptySubscription = this._zone.onMicrotaskEmpty.subscribe({
      next: () => {
        this._zone.run(() => {
          this.tick();
        });
      }
    });

    const isCurrentlyStable = new Observable<boolean>((observer: Observer<boolean>) => {
      this._stable = this._zone.isStable && !this._zone.hasPendingMacrotasks &&
          !this._zone.hasPendingMicrotasks;
      this._zone.runOutsideAngular(() => {
        observer.next(this._stable);
        observer.complete();
      });
    });

    const isStable = new Observable<boolean>((observer: Observer<boolean>) => {
      // Create the subscription to onStable outside the Angular Zone so that
      // the callback is run outside the Angular Zone.
      let stableSub: Subscription;
      this._zone.runOutsideAngular(() => {
        stableSub = this._zone.onStable.subscribe(() => {
          NgZone.assertNotInAngularZone();

          // Check whether there are no pending macro/micro tasks in the next tick
          // to allow for NgZone to update the state.
          scheduleMicroTask(() => {
            if (!this._stable && !this._zone.hasPendingMacrotasks &&
                !this._zone.hasPendingMicrotasks) {
              this._stable = true;
              observer.next(true);
            }
          });
        });
      });

      const unstableSub: Subscription = this._zone.onUnstable.subscribe(() => {
        NgZone.assertInAngularZone();
        if (this._stable) {
          this._stable = false;
          this._zone.runOutsideAngular(() => {
            observer.next(false);
          });
        }
      });

      return () => {
        stableSub.unsubscribe();
        unstableSub.unsubscribe();
      };
    });

    (this as {isStable: Observable<boolean>}).isStable =
        merge(isCurrentlyStable, isStable.pipe(share()));
  }

  /**
   * Bootstrap a component onto the element identified by its selector or, optionally, to a
   * specified element.
   *
   * @usageNotes
   * ### Bootstrap process
   *
   * When bootstrapping a component, Angular mounts it onto a target DOM element
   * and kicks off automatic change detection. The target DOM element can be
   * provided using the `rootSelectorOrNode` argument.
   *
   * If the target DOM element is not provided, Angular tries to find one on a page
   * using the `selector` of the component that is being bootstrapped
   * (first matched element is used).
   *
   * ### Example
   *
   * Generally, we define the component to bootstrap in the `bootstrap` array of `NgModule`,
   * but it requires us to know the component while writing the application code.
   *
   * Imagine a situation where we have to wait for an API call to decide about the component to
   * bootstrap. We can use the `ngDoBootstrap` hook of the `NgModule` and call this method to
   * dynamically bootstrap a component.
   *
   * {@example core/ts/platform/platform.ts region='componentSelector'}
   *
   * Optionally, a component can be mounted onto a DOM element that does not match the
   * selector of the bootstrapped component.
   *
   * In the following example, we are providing a CSS selector to match the target element.
   *
   * {@example core/ts/platform/platform.ts region='cssSelector'}
   *
   * While in this example, we are providing reference to a DOM node.
   *
   * {@example core/ts/platform/platform.ts region='domNode'}
   */
  bootstrap<C>(component: Type<C>, rootSelectorOrNode?: string|any): ComponentRef<C>;

  /**
   * Bootstrap a component onto the element identified by its selector or, optionally, to a
   * specified element.
   *
   * 在应用程序的根级引导新组件。
   *
   * @usageNotes
   *
   * ### Bootstrap process
   *
   * ### 引导过程
   *
   * When bootstrapping a component, Angular mounts it onto a target DOM element
   * and kicks off automatic change detection. The target DOM element can be
   * provided using the `rootSelectorOrNode` argument.
   *
   * If the target DOM element is not provided, Angular tries to find one on a page
   * using the `selector` of the component that is being bootstrapped
   * (first matched element is used).
   *
   * ### Example
   *
   * Generally, we define the component to bootstrap in the `bootstrap` array of `NgModule`,
   * but it requires us to know the component while writing the application code.
   *
   * Imagine a situation where we have to wait for an API call to decide about the component to
   * bootstrap. We can use the `ngDoBootstrap` hook of the `NgModule` and call this method to
   * dynamically bootstrap a component.
   *
   * {@example core/ts/platform/platform.ts region='componentSelector'}
   *
   * 将新的根组件引导到应用程序时，Angular 将指定的应用程序组件安装到由 componentType 的选择器标识的
   * DOM 元素上，并启动自动变更检测以完成组件的初始化。
   *
   * Optionally, a component can be mounted onto a DOM element that does not match the
   * selector of the bootstrapped component.
   *
   * In the following example, we are providing a CSS selector to match the target element.
   *
   * {@example core/ts/platform/platform.ts region='cssSelector'}
   *
   * While in this example, we are providing reference to a DOM node.
   *
   * {@example core/ts/platform/platform.ts region='domNode'}
   *
   * @deprecated Passing Component factories as the `Application.bootstrap` function argument is
   *     deprecated. Pass Component Types instead.
   */
  bootstrap<C>(componentFactory: ComponentFactory<C>, rootSelectorOrNode?: string|any):
      ComponentRef<C>;

  /**
   * Bootstrap a component onto the element identified by its selector or, optionally, to a
   * specified element.
   *
   * @usageNotes
   * ### Bootstrap process
   *
   * When bootstrapping a component, Angular mounts it onto a target DOM element
   * and kicks off automatic change detection. The target DOM element can be
   * provided using the `rootSelectorOrNode` argument.
   *
   * If the target DOM element is not provided, Angular tries to find one on a page
   * using the `selector` of the component that is being bootstrapped
   * (first matched element is used).
   *
   * （可选）可以将组件安装到与 componentType 的选择器不匹配的 DOM 元素上。
   *
   * ### Example
   *
   * ### 例子
   *
   * Generally, we define the component to bootstrap in the `bootstrap` array of `NgModule`,
   * but it requires us to know the component while writing the application code.
   *
   * Imagine a situation where we have to wait for an API call to decide about the component to
   * bootstrap. We can use the `ngDoBootstrap` hook of the `NgModule` and call this method to
   * dynamically bootstrap a component.
   *
   * {@example core/ts/platform/platform.ts region='componentSelector'}
   *
   * Optionally, a component can be mounted onto a DOM element that does not match the
   * selector of the bootstrapped component.
   *
   * In the following example, we are providing a CSS selector to match the target element.
   *
   * {@example core/ts/platform/platform.ts region='cssSelector'}
   *
   * While in this example, we are providing reference to a DOM node.
   *
   * {@example core/ts/platform/platform.ts region='domNode'}
   */
  bootstrap<C>(componentOrFactory: ComponentFactory<C>|Type<C>, rootSelectorOrNode?: string|any):
      ComponentRef<C> {
    NG_DEV_MODE && this.warnIfDestroyed();
    const isComponentFactory = componentOrFactory instanceof ComponentFactory;

    if (!this._initStatus.done) {
      const standalone = !isComponentFactory && isStandalone(componentOrFactory);
      const errorMessage =
          'Cannot bootstrap as there are still asynchronous initializers running.' +
          (standalone ? '' :
                        ' Bootstrap components in the `ngDoBootstrap` method of the root module.');
      throw new RuntimeError(
          RuntimeErrorCode.ASYNC_INITIALIZERS_STILL_RUNNING, NG_DEV_MODE && errorMessage);
    }

    let componentFactory: ComponentFactory<C>;
    if (isComponentFactory) {
      componentFactory = componentOrFactory;
    } else {
      const resolver = this._injector.get(ComponentFactoryResolver);
      componentFactory = resolver.resolveComponentFactory(componentOrFactory)!;
    }
    this.componentTypes.push(componentFactory.componentType);

    // Create a factory associated with the current module if it's not bound to some other
    const ngModule =
        isBoundToModule(componentFactory) ? undefined : this._injector.get(NgModuleRef);
    const selectorOrNode = rootSelectorOrNode || componentFactory.selector;
    const compRef = componentFactory.create(Injector.NULL, [], selectorOrNode, ngModule);
    const nativeElement = compRef.location.nativeElement;
    const testability = compRef.injector.get(TESTABILITY, null);
    testability?.registerApplication(nativeElement);

    compRef.onDestroy(() => {
      this.detachView(compRef.hostView);
      remove(this.components, compRef);
      testability?.unregisterApplication(nativeElement);
    });

    this._loadComponent(compRef);
    if (typeof ngDevMode === 'undefined' || ngDevMode) {
      const _console = this._injector.get(Console);
      _console.log(
          `Angular is running in development mode. Call enableProdMode() to enable production mode.`);
    }
    return compRef;
  }

  /**
   * Invoke this method to explicitly process change detection and its side-effects.
   *
   * 调用此方法可以显式处理变更检测及其副作用。
   *
   * In development mode, `tick()` also performs a second change detection cycle to ensure that no
   * further changes are detected. If additional changes are picked up during this second cycle,
   * bindings in the app have side-effects that cannot be resolved in a single change detection
   * pass.
   * In this case, Angular throws an error, since an Angular application can only have one change
   * detection pass during which all change detection must complete.
   *
   * 在开发模式下，`tick()`
   * 还会执行第二个变更检测周期，以确保没有检测到其他更改。如果在第二个周期内获取了其他更改，则应用程序中的绑定就会产生副作用，这些副作用无法通过一次变更检测过程解决。在这种情况下，Angular
   * 就会引发错误，因为 Angular 应用程序只能进行一次变更检测遍历，在此过程中必须完成所有变更检测。
   *
   */
  tick(): void {
    NG_DEV_MODE && this.warnIfDestroyed();
    if (this._runningTick) {
      const errorMessage = (typeof ngDevMode === 'undefined' || ngDevMode) ?
          'ApplicationRef.tick is called recursively' :
          '';
      throw new RuntimeError(RuntimeErrorCode.RECURSIVE_APPLICATION_REF_TICK, errorMessage);
    }

    try {
      this._runningTick = true;
      for (let view of this._views) {
        view.detectChanges();
      }
      if (typeof ngDevMode === 'undefined' || ngDevMode) {
        for (let view of this._views) {
          view.checkNoChanges();
        }
      }
    } catch (e) {
      // Attention: Don't rethrow as it could cancel subscriptions to Observables!
      this._zone.runOutsideAngular(() => this._exceptionHandler.handleError(e));
    } finally {
      this._runningTick = false;
    }
  }

  /**
   * Attaches a view so that it will be dirty checked.
   * The view will be automatically detached when it is destroyed.
   * This will throw if the view is already attached to a ViewContainer.
   *
   * 附加视图，以便对其进行脏检查。视图销毁后将自动分离。如果视图已附加到
   * ViewContainer，则会抛出此错误。
   *
   */
  attachView(viewRef: ViewRef): void {
    NG_DEV_MODE && this.warnIfDestroyed();
    const view = (viewRef as InternalViewRef);
    this._views.push(view);
    view.attachToAppRef(this);
  }

  /**
   * Detaches a view from dirty checking again.
   *
   * 再次从脏检查中分离视图。
   *
   */
  detachView(viewRef: ViewRef): void {
    NG_DEV_MODE && this.warnIfDestroyed();
    const view = (viewRef as InternalViewRef);
    remove(this._views, view);
    view.detachFromAppRef();
  }

  private _loadComponent(componentRef: ComponentRef<any>): void {
    this.attachView(componentRef.hostView);
    this.tick();
    this.components.push(componentRef);
    // Get the listeners lazily to prevent DI cycles.
    const listeners =
        this._injector.get(APP_BOOTSTRAP_LISTENER, []).concat(this._bootstrapListeners);
    listeners.forEach((listener) => listener(componentRef));
  }

  /** @internal */
  ngOnDestroy() {
    if (this._destroyed) return;

    try {
      // Call all the lifecycle hooks.
      this._destroyListeners.forEach(listener => listener());

      // Destroy all registered views.
      this._views.slice().forEach((view) => view.destroy());
      this._onMicrotaskEmptySubscription.unsubscribe();
    } finally {
      // Indicate that this instance is destroyed.
      this._destroyed = true;

      // Release all references.
      this._views = [];
      this._bootstrapListeners = [];
      this._destroyListeners = [];
    }
  }

  /**
   * Registers a listener to be called when an instance is destroyed.
   *
   * @param callback A callback function to add as a listener.
   * @returns A function which unregisters a listener.
   *
   * @internal
   */
  onDestroy(callback: () => void): VoidFunction {
    NG_DEV_MODE && this.warnIfDestroyed();
    this._destroyListeners.push(callback);
    return () => remove(this._destroyListeners, callback);
  }

  /**
   * Destroys an Angular application represented by this `ApplicationRef`. Calling this function
   * will destroy the associated environnement injectors as well as all the bootstrapped components
   * with their views.
   */
  destroy(): void {
    if (this._destroyed) {
      throw new RuntimeError(
          RuntimeErrorCode.APPLICATION_REF_ALREADY_DESTROYED,
          NG_DEV_MODE && 'This instance of the `ApplicationRef` has already been destroyed.');
    }

    // This is a temporary type to represent an instance of an R3Injector, which can be destroyed.
    // The type will be replaced with a different one once destroyable injector type is available.
    type DestroyableInjector = Injector&{destroy?: Function, destroyed?: boolean};

    const injector = this._injector as DestroyableInjector;

    // Check that this injector instance supports destroy operation.
    if (injector.destroy && !injector.destroyed) {
      // Destroying an underlying injector will trigger the `ngOnDestroy` lifecycle
      // hook, which invokes the remaining cleanup actions.
      injector.destroy();
    }
  }

  /**
   * Returns the number of attached views.
   *
   * 返回已附加视图的数量。
   *
   */
  get viewCount() {
    return this._views.length;
  }

  private warnIfDestroyed() {
    if (NG_DEV_MODE && this._destroyed) {
      console.warn(formatRuntimeError(
          RuntimeErrorCode.APPLICATION_REF_ALREADY_DESTROYED,
          'This instance of the `ApplicationRef` has already been destroyed.'));
    }
  }
}

function remove<T>(list: T[], el: T): void {
  const index = list.indexOf(el);
  if (index > -1) {
    list.splice(index, 1);
  }
}

function _lastDefined<T>(args: T[]): T|undefined {
  for (let i = args.length - 1; i >= 0; i--) {
    if (args[i] !== undefined) {
      return args[i];
    }
  }
  return undefined;
}

function _mergeArrays(parts: any[][]): any[] {
  const result: any[] = [];
  parts.forEach((part) => part && result.push(...part));
  return result;
}<|MERGE_RESOLUTION|>--- conflicted
+++ resolved
@@ -430,34 +430,9 @@
   constructor(private _injector: Injector) {}
 
   /**
-<<<<<<< HEAD
-   * Creates an instance of an `@NgModule` for the given platform for offline compilation.
-   *
-   * 为给定的平台创建 `@NgModule` 的实例，以进行离线编译。
-   *
-   * @usageNotes
-   *
-   * The following example creates the NgModule for a browser platform.
-   *
-   * 以下示例为浏览器平台创建 NgModule。
-   *
-   * ```typescript
-   * my_module.ts:
-   *
-   * @NgModule({
-   *   imports: [BrowserModule]
-   * })
-   * class MyModule {}
-   *
-   * main.ts:
-   * import {MyModuleNgFactory} from './my_module.ngfactory';
-   * import {platformBrowser} from '@angular/platform-browser';
-   *
-   * let moduleRef = platformBrowser().bootstrapModuleFactory(MyModuleNgFactory);
-   * ```
-=======
    * Creates an instance of an `@NgModule` for the given platform.
->>>>>>> f25ac4ae
+   *
+   * 为给定的平台创建 `@NgModule` 的实例。
    *
    * @deprecated Passing NgModule factories as the `PlatformRef.bootstrapModuleFactory` function
    *     argument is deprecated. Use the `PlatformRef.bootstrapModule` API instead.
