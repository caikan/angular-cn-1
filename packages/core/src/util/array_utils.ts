--- conflicted
+++ resolved
@@ -9,46 +9,12 @@
 import {assertEqual, assertLessThanOrEqual} from './assert';
 
 /**
-<<<<<<< HEAD
- * Equivalent to ES6 spread, add each item to an array.
- *
- * 等效于 ES6 扩展，将每个条目添加到数组中。
- *
- * @param items The items to add
- *
- * 要添加的条目
- *
- * @param arr The array to which you want to add the items
- *
- * 要添加条目的数组
- *
- */
-export function addAllToArray(items: any[], arr: any[]) {
-  for (let i = 0; i < items.length; i++) {
-    arr.push(items[i]);
-  }
-}
-
-/**
-=======
->>>>>>> 3b863ddc
  * Determines if the contents of two arrays is identical
  *
- * 确定两个数组的内容是否相同
- *
  * @param a first array
- *
- * 第一个数组
- *
  * @param b second array
- *
- * 第二个数组
- *
  * @param identityAccessor Optional function for extracting stable object identity from a value in
  *     the array.
- *
- * 从数组中的值提取稳定对象标识的可选函数。
- *
  */
 export function arrayEquals<T>(a: T[], b: T[], identityAccessor?: (value: T) => unknown): boolean {
   if (a.length !== b.length) return false;
@@ -68,9 +34,6 @@
 
 /**
  * Flattens an array.
- *
- * 展平数组。
- *
  */
 export function flatten(list: any[]): any[] {
   return list.flat(Number.POSITIVE_INFINITY);
@@ -111,31 +74,15 @@
 /**
  * Remove item from array (Same as `Array.splice()` but faster.)
  *
- * 从数组中删除条目（与 `Array.splice()` 相同，但更快。）
- *
  * `Array.splice()` is not as fast because it has to allocate an array for the elements which were
  * removed. This causes memory pressure and slows down code when most of the time we don't
  * care about the deleted items array.
  *
- * `Array.splice()`
- * 没有那么快，因为它必须为被删除的元素分配一个数组。当大多数时候我们不关心已删除的条目数组时，这会导致内存压力并减慢代码。
- *
- * <https://jsperf.com/fast-array-splice> (About 20x faster)
- *
- * <https://jsperf.com/fast-array-splice>（快约 20 倍）
+ * https://jsperf.com/fast-array-splice (About 20x faster)
  *
  * @param array Array to splice
- *
- * 要拼接的数组
- *
  * @param index Index of element in array to remove.
- *
- * 要删除的数组中元素的索引。
- *
  * @param count Number of items to remove.
- *
- * 要删除的条目数。
- *
  */
 export function arraySplice(array: any[], index: number, count: number): void {
   const length = array.length - count;
@@ -151,27 +98,13 @@
 /**
  * Same as `Array.splice(index, 0, value)` but faster.
  *
- * 与 `Array.splice(index, 0, value)` 相同，但更快。
- *
  * `Array.splice()` is not fast because it has to allocate an array for the elements which were
  * removed. This causes memory pressure and slows down code when most of the time we don't
  * care about the deleted items array.
  *
- * `Array.splice()`
- * 并不快，因为它必须为被删除的元素分配一个数组。当大多数时候我们不关心已删除的条目数组时，这会导致内存压力并减慢代码。
- *
  * @param array Array to splice.
- *
- * 要拼接的数组。
- *
  * @param index Index in array where the `value` should be added.
- *
- * 数组中应该添加 `value` 的索引。
- *
  * @param value Value to add to array.
- *
- * 要添加到数组的值。
- *
  */
 export function arrayInsert(array: any[], index: number, value: any): void {
   ngDevMode && assertLessThanOrEqual(index, array.length, 'Can\'t insert past array end.');
@@ -187,31 +120,14 @@
 /**
  * Same as `Array.splice2(index, 0, value1, value2)` but faster.
  *
- * 与 `Array.splice2(index, 0, value1, value2)` 相同，但更快。
- *
  * `Array.splice()` is not fast because it has to allocate an array for the elements which were
  * removed. This causes memory pressure and slows down code when most of the time we don't
  * care about the deleted items array.
  *
- * `Array.splice()`
- * 并不快，因为它必须为被删除的元素分配一个数组。当大多数时候我们不关心已删除的条目数组时，这会导致内存压力并减慢代码。
- *
  * @param array Array to splice.
- *
- * 要拼接的数组。
- *
  * @param index Index in array where the `value` should be added.
- *
- * 数组中应该添加 `value` 的索引。
- *
  * @param value1 Value to add to array.
- *
- * 要添加到数组的值。
- *
  * @param value2 Value to add to array.
- *
- * 要添加到数组的值。
- *
  */
 export function arrayInsert2(array: any[], index: number, value1: any, value2: any): void {
   ngDevMode && assertLessThanOrEqual(index, array.length, 'Can\'t insert past array end.');
@@ -236,133 +152,19 @@
   }
 }
 
-<<<<<<< HEAD
-/**
- * Insert a `value` into an `array` so that the array remains sorted.
- *
- * 将 `value` 插入 `array` ，以使数组保持排序。
+
+/**
+ * Get an index of an `value` in a sorted `array`.
  *
  * NOTE:
- *
- * 注意：
- *
- * - Duplicates are not allowed, and are ignored.
- *
- *   不允许重复，并且被忽略。
- *
- * - This uses binary search algorithm for fast inserts.
- *
- *   这使用二进制搜索算法进行快速插入。
- *
- * @param array A sorted array to insert into.
- *
- * 要插入的排序数组。
- *
- * @param value The value to insert.
- *
- * 要插入的值。
- *
- * @returns
- *
- * index of the inserted value.
- *
- * 插入值的索引。
- *
- */
-export function arrayInsertSorted(array: string[], value: string): number {
-  let index = arrayIndexOfSorted(array, value);
-  if (index < 0) {
-    // if we did not find it insert it.
-    index = ~index;
-    arrayInsert(array, index, value);
-  }
-  return index;
-}
-
-/**
- * Remove `value` from a sorted `array`.
- *
- * 从已排序 `array` 中删除 `value` 。
- *
- * NOTE:
- *
- * 注意：
- *
  * - This uses binary search algorithm for fast removals.
  *
- *   这使用二进制搜索算法进行快速删除。
- *
- * @param array A sorted array to remove from.
- *
- * 要从中删除的排序数组。
- *
- * @param value The value to remove.
- *
- * 要删除的值。
- *
- * @returns
- *
- * index of the removed value.
- *
- * 已删除值的索引。
- *
- * - positive index if value found and removed.
- *
- *   如果找到并删除了值，则为正索引。
- *
- * - negative index if value not found. (`~index` to get the value where it should have been
- *   inserted)
- *
- *   如果找不到值，则为负索引。（`~index` 来获取它应该插入的值）
- *
- */
-export function arrayRemoveSorted(array: string[], value: string): number {
-  const index = arrayIndexOfSorted(array, value);
-  if (index >= 0) {
-    arraySplice(array, index, 1);
-  }
-  return index;
-}
-
-=======
->>>>>>> 3b863ddc
-
-/**
- * Get an index of an `value` in a sorted `array`.
- *
- * 获取已排序 `array` 中 `value` 的索引。
- *
- * NOTE:
- *
- * 注意：
- *
- * - This uses binary search algorithm for fast removals.
- *
- *   这使用二进制搜索算法进行快速删除。
- *
  * @param array A sorted array to binary search.
- *
- * 要二进制搜索的排序数组。
- *
  * @param value The value to look for.
- *
- * 要查找的值。
- *
- * @returns
- *
- * index of the value.
- *
- * 值的索引。
- *
- * - positive index if value found.
- *
- *   如果找到值，则为正索引。
- *
- * - negative index if value not found. (`~index` to get the value where it should have been
- *   located)
- *
- *   如果找不到值，则为负索引。（`~index` 来获取它应该位于的值）
- *
+ * @returns index of the value.
+ *   - positive index if value found.
+ *   - negative index if value not found. (`~index` to get the value where it should have been
+ *     located)
  */
 export function arrayIndexOfSorted(array: string[], value: string): number {
   return _arrayIndexOfSorted(array, value, 0);
@@ -371,26 +173,15 @@
 
 /**
  * `KeyValueArray` is an array where even positions contain keys and odd positions contain values.
- *
- * `KeyValueArray` 是一个数组，其中偶数位置包含键，奇数位置包含值。
  *
  * `KeyValueArray` provides a very efficient way of iterating over its contents. For small
  * sets (~10) the cost of binary searching an `KeyValueArray` has about the same performance
  * characteristics that of a `Map` with significantly better memory footprint.
  *
- * `KeyValueArray` 提供了一种非常有效的方式来迭代其内容。对于小型集（~10），二分搜索的成本
- * `KeyValueArray` 具有与 `Map` 大致相同的性能特性，但内存占用明显更好。
- *
  * If used as a `Map` the keys are stored in alphabetical order so that they can be binary searched
  * for retrieval.
  *
- * 如果用作 `Map` ，则键会按字母顺序存储，以便可以对它们进行二进制搜索以进行检索。
- *
  * See: `keyValueArraySet`, `keyValueArrayGet`, `keyValueArrayIndexOf`, `keyValueArrayDelete`.
- *
- * 请参阅： `keyValueArraySet`、`keyValueArrayGet`、`keyValueArrayIndexOf` 、
- * `keyValueArrayDelete` 。
- *
  */
 export interface KeyValueArray<VALUE> extends Array<VALUE|string> {
   __brand__: 'array-map';
@@ -399,26 +190,10 @@
 /**
  * Set a `value` for a `key`.
  *
- * 为 `key` 设置 `value` 。
- *
  * @param keyValueArray to modify.
- *
- * 进行修改。
- *
  * @param key The key to locate or create.
- *
- * 要定位或创建的键。
- *
  * @param value The value to set for a `key`.
- *
- * 要为 `key` 设置的值。
- *
- * @returns
- *
- * index (always even) of where the value vas set.
- *
- * 值 vas 设置的位置的索引（始终是偶数）。
- *
+ * @returns index (always even) of where the value vas set.
  */
 export function keyValueArraySet<V>(
     keyValueArray: KeyValueArray<V>, key: string, value: V): number {
@@ -436,20 +211,9 @@
 /**
  * Retrieve a `value` for a `key` (on `undefined` if not found.)
  *
- * 检索 `key` 的 `value`（如果找不到，则在 `undefined` 上。）
- *
  * @param keyValueArray to search.
- *
- * 搜索。
- *
  * @param key The key to locate.
- *
- * 要定位的键。
- *
- * @return The `value` stored at the `key` location or \`undefined if not found.
- *
- * 存储在 `key` 位置的 `value` ，如果找不到，则为 \`undefined 。
- *
+ * @return The `value` stored at the `key` location or `undefined if not found.
  */
 export function keyValueArrayGet<V>(keyValueArray: KeyValueArray<V>, key: string): V|undefined {
   const index = keyValueArrayIndexOf(keyValueArray, key);
@@ -463,31 +227,12 @@
 /**
  * Retrieve a `key` index value in the array or `-1` if not found.
  *
- * 检索数组中的 `key` 索引值，如果找不到，则检索 `-1` 。
- *
  * @param keyValueArray to search.
- *
- * 搜索。
- *
  * @param key The key to locate.
- *
- * 要定位的键。
- *
- * @returns
- *
- * index of where the key is (or should have been.)
- *
- * 键在（或应该在）位置的索引
- *
- * - positive (even) index if key found.
- *
- *   如果找到键，则为正（偶数）索引。
- *
- * - negative index if key not found. (`~index` (even) to get the index where it should have
- *   been inserted.)
- *
- *   如果找不到键，则为负索引。（`~index` (even) 来获取应该插入它的索引。）
- *
+ * @returns index of where the key is (or should have been.)
+ *   - positive (even) index if key found.
+ *   - negative index if key not found. (`~index` (even) to get the index where it should have
+ *     been inserted.)
  */
 export function keyValueArrayIndexOf<V>(keyValueArray: KeyValueArray<V>, key: string): number {
   return _arrayIndexOfSorted(keyValueArray as string[], key, 1);
@@ -496,31 +241,12 @@
 /**
  * Delete a `key` (and `value`) from the `KeyValueArray`.
  *
- * 从 `KeyValueArray` 中删除 `key`（和 `value`）。
- *
  * @param keyValueArray to modify.
- *
- * 进行修改。
- *
  * @param key The key to locate or delete (if exist).
- *
- * 要定位或删除的键（如果存在）。
- *
- * @returns
- *
- * index of where the key was (or should have been.)
- *
- * 键在哪里（或应该在哪里）的索引
- *
- * - positive (even) index if key found and deleted.
- *
- *   如果找到并删除了键，则为正（偶数）索引。
- *
- * - negative index if key not found. (`~index` (even) to get the index where it should have
- *   been.)
- *
- *   如果找不到键，则为负索引。（`~index` (even) 来获取它应该在的位置。）
- *
+ * @returns index of where the key was (or should have been.)
+ *   - positive (even) index if key found and deleted.
+ *   - negative index if key not found. (`~index` (even) to get the index where it should have
+ *     been.)
  */
 export function keyValueArrayDelete<V>(keyValueArray: KeyValueArray<V>, key: string): number {
   const index = keyValueArrayIndexOf(keyValueArray, key);
@@ -535,52 +261,19 @@
 /**
  * INTERNAL: Get an index of an `value` in a sorted `array` by grouping search by `shift`.
  *
- * 内部：通过按 `shift` 分组搜索来获取已排序 `array` 中 `value` 的索引。
- *
  * NOTE:
- *
- * 注意：
- *
  * - This uses binary search algorithm for fast removals.
  *
- *   这使用二进制搜索算法进行快速删除。
- *
  * @param array A sorted array to binary search.
- *
- * 要二进制搜索的排序数组。
- *
  * @param value The value to look for.
- *
- * 要查找的值。
- *
  * @param shift grouping shift.
- *
- * 分组移位。
- *
- * - `0` means look at every location
- *
- *   `0` 表示查看每个位置
- *
- * - `1` means only look at every other (even) location (the odd locations are to be ignored as
- *       they are values.)
- *
- *   `1` 意味着仅查看每隔一个（偶数）位置（奇数位置将被忽略，因为它们是值。）
- *
- * @returns
- *
- * index of the value.
- *
- * 值的索引。
- *
- * - positive index if value found.
- *
- *   如果找到值，则为正索引。
- *
- * - negative index if value not found. (`~index` to get the value where it should have been
- *   inserted)
- *
- *   如果找不到值，则为负索引。（`~index` 来获取它应该插入的值）
- *
+ *   - `0` means look at every location
+ *   - `1` means only look at every other (even) location (the odd locations are to be ignored as
+ *         they are values.)
+ * @returns index of the value.
+ *   - positive index if value found.
+ *   - negative index if value not found. (`~index` to get the value where it should have been
+ * inserted)
  */
 function _arrayIndexOfSorted(array: string[], value: string, shift: number): number {
   ngDevMode && assertEqual(Array.isArray(array), true, 'Expecting an array');
