/**
 * @license
 * Copyright Google LLC All Rights Reserved.
 *
 * Use of this source code is governed by an MIT-style license that can be
 * found in the LICENSE file at https://angular.io/license
 */

import {InjectionToken} from './di/injection_token';
import {getDocument} from './render3/interfaces/document';

/**
 * A [DI token](guide/glossary#di-token "DI token definition") representing a string ID, used
 * primarily for prefixing application attributes and CSS styles when
 * {@link ViewEncapsulation#Emulated ViewEncapsulation.Emulated} is being used.
 *
<<<<<<< HEAD
 * 表示唯一字符串 ID 的 [DI 令牌](guide/glossary#di-token "DI 令牌定义")，主要用于在使用 {@link
 * ViewEncapsulation#Emulated ViewEncapsulation.Emulated} 时为应用程序属性和 CSS 样式添加前缀。
 *
 * BY default, the value is randomly generated and assigned to the application by Angular.
 * To provide a custom ID value, use a DI provider <!-- TODO: provider --> to configure
 * the root {@link Injector} that uses this token.
=======
 * The token is needed in cases when multiple applications are bootstrapped on a page
 * (for example, using `bootstrapApplication` calls). In this case, ensure that those applications
 * have different `APP_ID` value setup. For example:
 *
 * ```
 * bootstrapApplication(ComponentA, {
 *   providers: [
 *     { provide: APP_ID, useValue: 'app-a' },
 *     // ... other providers ...
 *   ]
 * });
 *
 * bootstrapApplication(ComponentB, {
 *   providers: [
 *     { provide: APP_ID, useValue: 'app-b' },
 *     // ... other providers ...
 *   ]
 * });
 * ```
 *
 * By default, when there is only one application bootstrapped, you don't need to provide the
 * `APP_ID` token (the `ng` will be used as an app ID).
>>>>>>> 3b863ddc
 *
 * 默认情况下，该值是随机生成的，并且由 Angular 赋值给此应用。要提供一个自定义的 ID 值，可以使用一个
 * DI 提供者，根 {@link Injector} 会使用此令牌。
 *
 * @publicApi
 */
export const APP_ID = new InjectionToken<string>('AppId', {
  providedIn: 'root',
  factory: () => DEFAULT_APP_ID,
});

<<<<<<< HEAD
export function _appIdRandomProviderFactory() {
  return `${_randomChar()}${_randomChar()}${_randomChar()}`;
}

/**
 * Providers that generate a random `APP_ID_TOKEN`.
 *
 * 生成随机 `APP_ID_TOKEN` 的提供者。
 *
 * @publicApi
 */
export const APP_ID_RANDOM_PROVIDER = {
  provide: APP_ID,
  useFactory: _appIdRandomProviderFactory,
  deps: <any[]>[],
};

function _randomChar(): string {
  return String.fromCharCode(97 + Math.floor(Math.random() * 25));
}
=======
/** Default value of the `APP_ID` token. */
const DEFAULT_APP_ID = 'ng';
>>>>>>> 3b863ddc

/**
 * A function that is executed when a platform is initialized.
 *
 * 平台初始化时执行的函数。
 *
 * @publicApi
 */
export const PLATFORM_INITIALIZER = new InjectionToken<Array<() => void>>('Platform Initializer');

/**
 * A token that indicates an opaque platform ID.
 *
 * 标识不透明平台 ID 的令牌。
 *
 * @publicApi
 */
export const PLATFORM_ID = new InjectionToken<Object>('Platform ID', {
  providedIn: 'platform',
  factory: () => 'unknown',  // set a default platform name, when none set explicitly
});

/**
<<<<<<< HEAD
 * A [DI token](guide/glossary#di-token "DI token definition") that provides a set of callbacks to
 * be called for every component that is bootstrapped.
 *
 * 一个 [DI 令牌](guide/glossary#di-token "DI
 * 令牌定义")，该令牌提供了一组针对每个要引导的组件调用的回调。
 *
 * Each callback must take a `ComponentRef` instance and return nothing.
 *
 * 每个回调都必须接受 `ComponentRef` 实例，并且不返回任何内容。
 *
 * `(componentRef: ComponentRef) => void`
 *
 * @publicApi
 */
export const APP_BOOTSTRAP_LISTENER =
    new InjectionToken<Array<(compRef: ComponentRef<any>) => void>>('appBootstrapListener');

/**
=======
>>>>>>> 3b863ddc
 * A [DI token](guide/glossary#di-token "DI token definition") that indicates the root directory of
 * the application
 *
 * 一个 [DI 令牌](guide/glossary#di-token "DI 令牌定义")，指示应用程序的根目录
 *
 * @publicApi
 */
export const PACKAGE_ROOT_URL = new InjectionToken<string>('Application Packages Root URL');

// We keep this token here, rather than the animations package, so that modules that only care
// about which animations module is loaded (e.g. the CDK) can retrieve it without having to
// include extra dependencies. See #44970 for more context.

/**
 * A [DI token](guide/glossary#di-token "DI token definition") that indicates which animations
 * module has been loaded.
 *
 * 一个[DI 令牌](guide/glossary#di-token "DI 令牌定义")，表明已加载了哪个动画模块。
 *
 * @publicApi
 */
export const ANIMATION_MODULE_TYPE =
    new InjectionToken<'NoopAnimations'|'BrowserAnimations'>('AnimationModuleType');

// TODO(crisbeto): link to CSP guide here.
/**
 * Token used to configure the [Content Security Policy](https://web.dev/strict-csp/) nonce that
 * Angular will apply when inserting inline styles. If not provided, Angular will look up its value
 * from the `ngCspNonce` attribute of the application root node.
 *
 * @publicApi
 */
export const CSP_NONCE = new InjectionToken<string|null>('CSP nonce', {
  providedIn: 'root',
  factory: () => {
    // Ideally we wouldn't have to use `querySelector` here since we know that the nonce will be on
    // the root node, but because the token value is used in renderers, it has to be available
    // *very* early in the bootstrapping process. This should be a fairly shallow search, because
    // the app won't have been added to the DOM yet. Some approaches that were considered:
    // 1. Find the root node through `ApplicationRef.components[i].location` - normally this would
    // be enough for our purposes, but the token is injected very early so the `components` array
    // isn't populated yet.
    // 2. Find the root `LView` through the current `LView` - renderers are a prerequisite to
    // creating the `LView`. This means that no `LView` will have been entered when this factory is
    // invoked for the root component.
    // 3. Have the token factory return `() => string` which is invoked when a nonce is requested -
    // the slightly later execution does allow us to get an `LView` reference, but the fact that
    // it is a function means that it could be executed at *any* time (including immediately) which
    // may lead to weird bugs.
    // 4. Have the `ComponentFactory` read the attribute and provide it to the injector under the
    // hood - has the same problem as #1 and #2 in that the renderer is used to query for the root
    // node and the nonce value needs to be available when the renderer is created.
    return getDocument().body.querySelector('[ngCspNonce]')?.getAttribute('ngCspNonce') || null;
  },
});<|MERGE_RESOLUTION|>--- conflicted
+++ resolved
@@ -14,14 +14,6 @@
  * primarily for prefixing application attributes and CSS styles when
  * {@link ViewEncapsulation#Emulated ViewEncapsulation.Emulated} is being used.
  *
-<<<<<<< HEAD
- * 表示唯一字符串 ID 的 [DI 令牌](guide/glossary#di-token "DI 令牌定义")，主要用于在使用 {@link
- * ViewEncapsulation#Emulated ViewEncapsulation.Emulated} 时为应用程序属性和 CSS 样式添加前缀。
- *
- * BY default, the value is randomly generated and assigned to the application by Angular.
- * To provide a custom ID value, use a DI provider <!-- TODO: provider --> to configure
- * the root {@link Injector} that uses this token.
-=======
  * The token is needed in cases when multiple applications are bootstrapped on a page
  * (for example, using `bootstrapApplication` calls). In this case, ensure that those applications
  * have different `APP_ID` value setup. For example:
@@ -44,10 +36,6 @@
  *
  * By default, when there is only one application bootstrapped, you don't need to provide the
  * `APP_ID` token (the `ng` will be used as an app ID).
->>>>>>> 3b863ddc
- *
- * 默认情况下，该值是随机生成的，并且由 Angular 赋值给此应用。要提供一个自定义的 ID 值，可以使用一个
- * DI 提供者，根 {@link Injector} 会使用此令牌。
  *
  * @publicApi
  */
@@ -56,46 +44,17 @@
   factory: () => DEFAULT_APP_ID,
 });
 
-<<<<<<< HEAD
-export function _appIdRandomProviderFactory() {
-  return `${_randomChar()}${_randomChar()}${_randomChar()}`;
-}
-
-/**
- * Providers that generate a random `APP_ID_TOKEN`.
- *
- * 生成随机 `APP_ID_TOKEN` 的提供者。
- *
- * @publicApi
- */
-export const APP_ID_RANDOM_PROVIDER = {
-  provide: APP_ID,
-  useFactory: _appIdRandomProviderFactory,
-  deps: <any[]>[],
-};
-
-function _randomChar(): string {
-  return String.fromCharCode(97 + Math.floor(Math.random() * 25));
-}
-=======
 /** Default value of the `APP_ID` token. */
 const DEFAULT_APP_ID = 'ng';
->>>>>>> 3b863ddc
 
 /**
  * A function that is executed when a platform is initialized.
- *
- * 平台初始化时执行的函数。
- *
  * @publicApi
  */
 export const PLATFORM_INITIALIZER = new InjectionToken<Array<() => void>>('Platform Initializer');
 
 /**
  * A token that indicates an opaque platform ID.
- *
- * 标识不透明平台 ID 的令牌。
- *
  * @publicApi
  */
 export const PLATFORM_ID = new InjectionToken<Object>('Platform ID', {
@@ -104,32 +63,8 @@
 });
 
 /**
-<<<<<<< HEAD
- * A [DI token](guide/glossary#di-token "DI token definition") that provides a set of callbacks to
- * be called for every component that is bootstrapped.
- *
- * 一个 [DI 令牌](guide/glossary#di-token "DI
- * 令牌定义")，该令牌提供了一组针对每个要引导的组件调用的回调。
- *
- * Each callback must take a `ComponentRef` instance and return nothing.
- *
- * 每个回调都必须接受 `ComponentRef` 实例，并且不返回任何内容。
- *
- * `(componentRef: ComponentRef) => void`
- *
- * @publicApi
- */
-export const APP_BOOTSTRAP_LISTENER =
-    new InjectionToken<Array<(compRef: ComponentRef<any>) => void>>('appBootstrapListener');
-
-/**
-=======
->>>>>>> 3b863ddc
  * A [DI token](guide/glossary#di-token "DI token definition") that indicates the root directory of
  * the application
- *
- * 一个 [DI 令牌](guide/glossary#di-token "DI 令牌定义")，指示应用程序的根目录
- *
  * @publicApi
  */
 export const PACKAGE_ROOT_URL = new InjectionToken<string>('Application Packages Root URL');
@@ -141,9 +76,6 @@
 /**
  * A [DI token](guide/glossary#di-token "DI token definition") that indicates which animations
  * module has been loaded.
- *
- * 一个[DI 令牌](guide/glossary#di-token "DI 令牌定义")，表明已加载了哪个动画模块。
- *
  * @publicApi
  */
 export const ANIMATION_MODULE_TYPE =
