/**
 * @license
 * Copyright Google LLC All Rights Reserved.
 *
 * Use of this source code is governed by an MIT-style license that can be
 * found in the LICENSE file at https://angular.io/license
 */

import {Type} from '../../interface/type';
import {getClosureSafeProperty} from '../../util/property';
import {ClassProvider, ConstructorProvider, ExistingProvider, FactoryProvider, StaticClassProvider, ValueProvider} from './provider';



/**
 * Information about how a type or `InjectionToken` interfaces with the DI system.
 *
 * 有关类型或 `InjectionToken` 如何接入 DI 体系的接口信息。
 *
 * At a minimum, this includes a `factory` which defines how to create the given type `T`, possibly
 * requesting injection of other types if necessary.
 *
 * 至少，这要包括一个 `factory` ，该工厂定义如何创建给定类型 `T` ，如有必要，可能会请求注入其他类型。
 *
 * Optionally, a `providedIn` parameter specifies that the given type belongs to a particular
 * `Injector`, `NgModule`, or a special scope (e.g. `'root'`). A value of `null` indicates
 * that the injectable does not belong to any scope.
 *
 * 可选的参数 `providedIn` 规定给定的类型属于某个特定的 `InjectorDef`、`NgModule` 还是一个特殊的范围（例如 `'root'`）。如果值为 `null` 表示可注入对象不属于任何范围。
 *
 * @codeGenApi
 * @publicApi The ViewEngine compiler emits code with this type for injectables. This code is
 *   deployed to npm, and should be treated as public api.

 */
export interface ɵɵInjectableDef<T> {
  /**
   * Specifies that the given type belongs to a particular injector:
   *
   * 指定给定类型属于特定的注入器：
   *
   * - `InjectorType` such as `NgModule`,
   *
   *   `InjectorType` 例如 `NgModule` ，
   *
   * - `'root'` the root injector
   *
   *   `'root'` 根注入器
   *
   * - `'any'` all injectors.
   *
   *   `'any'` 所有注入器。
   *
   * - `null`, does not belong to any injector. Must be explicitly listed in the injector
   *   `providers`.
   *
   *   `null` ，不属于任何注入器。必须在注入器的 `providers` 列表中显式列出。
   *
   */
  providedIn: InjectorType<any>|'root'|'platform'|'any'|null;

  /**
   * The token to which this definition belongs.
   *
   * 此定义所属的令牌。
   *
   * Note that this may not be the same as the type that the `factory` will create.
   *
   * 请注意，这可能与 `factory` 将创建的类型不同。
   *
   */
  token: unknown;

  /**
   * Factory method to execute to create an instance of the injectable.
   *
   * 本工厂方法用于创建可注入实例。
   *
   */
  factory: (t?: Type<any>) => T;

  /**
   * In a case of no explicit injector, a location where the instance of the injectable is stored.
   *
   * 在没有显式注入器的情况下，存储可注入实例的位置。
   *
   */
  value: T|undefined;
}

/**
 * Information about the providers to be included in an `Injector` as well as how the given type
 * which carries the information should be created by the DI system.
 *
 * An `InjectorDef` can import other types which have `InjectorDefs`, forming a deep nested
 * structure of providers with a defined priority (identically to how `NgModule`s also have
 * an import/dependency structure).
 *
 * NOTE: This is a private type and should not be exported
 *
 * @codeGenApi
 */
export interface ɵɵInjectorDef<T> {
  // TODO(alxhub): Narrow down the type here once decorators properly change the return type of the
  // class they are decorating (to add the ɵprov property for example).
  providers: (Type<any>|ValueProvider|ExistingProvider|FactoryProvider|ConstructorProvider|
              StaticClassProvider|ClassProvider|any[])[];

  imports: (InjectorType<any>|InjectorTypeWithProviders<any>)[];
}

/**
 * A `Type` which has an `InjectableDef` static field.
 *
<<<<<<< HEAD
 * 具有 `InjectableDef` 静态字段的 `Type`
 *
 * `InjectableDefType`s contain their own Dependency Injection metadata and are usable in an
=======
 * `InjectableType`s contain their own Dependency Injection metadata and are usable in an
>>>>>>> a371646a
 * `InjectorDef`-based `StaticInjector.
 *
 * `InjectableDefType` 包含其自己的依赖注入元数据，并且可在基于 `InjectorDef` 的 `StaticInjector` 中使用。
 *
 * @publicApi
 */
export interface InjectableType<T> extends Type<T> {
  /**
   * Opaque type whose structure is highly version dependent. Do not rely on any properties.
   *
   * 不透明类型，其结构高度依赖版本。不要依赖它的任何属性。
   *
   */
  ɵprov: unknown;
}

/**
 * A type which has an `InjectorDef` static field.
 *
<<<<<<< HEAD
 * 具有 `InjectorDef` 静态字段的类型。
 *
 * `InjectorDefTypes` can be used to configure a `StaticInjector`.
=======
 * `InjectorTypes` can be used to configure a `StaticInjector`.
 *
 * This is an opaque type whose structure is highly version dependent. Do not rely on any
 * properties.
>>>>>>> a371646a
 *
 * 可用于配置 `StaticInjector` 的 `InjectorDefTypes`。
 *
 * @publicApi
 */
export interface InjectorType<T> extends Type<T> {
<<<<<<< HEAD
  /**
   * Opaque type whose structure is highly version dependent. Do not rely on any properties.
   *
   * 不透明类型，其结构高度依赖版本。不要依赖它的任何属性。
   *
   */
  ɵinj: never;
=======
  ɵfac?: unknown;
  ɵinj: unknown;
>>>>>>> a371646a
}

/**
 * Describes the `InjectorDef` equivalent of a `ModuleWithProviders`, an `InjectorType` with an
 * associated array of providers.
 *
 * Objects of this type can be listed in the imports section of an `InjectorDef`.
 *
 * NOTE: This is a private type and should not be exported
 */
export interface InjectorTypeWithProviders<T> {
  ngModule: InjectorType<T>;
  providers?: (Type<any>|ValueProvider|ExistingProvider|FactoryProvider|ConstructorProvider|
               StaticClassProvider|ClassProvider|any[])[];
}


/**
 * Construct an `InjectableDef` which defines how a token will be constructed by the DI system, and
 * in which injectors (if any) it will be available.
 *
 * 构造一个 `InjectableDef` ，它定义 DI 体系将如何构造令牌以及在哪些注入器中可用（如果有的话）。
 *
 * This should be assigned to a static `ɵprov` field on a type, which will then be an
 * `InjectableType`.
 *
 * 应该将其赋值给静态的 `ɵprov` 字段，然后将其作为 `InjectableType` 。
 *
 * Options:
 *
 * 选项：
 *
 * * `providedIn` determines which injectors will include the injectable, by either associating it
 *   with an `@NgModule` or other `InjectorType`, or by specifying that this injectable should be
 *   provided in the `'root'` injector, which will be the application-level injector in most apps.
 *
 *   `providedIn` 决定哪些注入器应该包含此可注入对象：或者将其与 `@NgModule` 关联，或者将其与其他 `InjectorType` 关联，或者指定应该在 `'root'` 注入器（对大多数应用来说这是全应用级注入器）中提供它。
 *
 * * `factory` gives the zero argument function which will create an instance of the injectable.
 *   The factory can call `inject` to access the `Injector` and request injection of dependencies.
 *
 *   `factory` 是一个零参数函数，该函数将创建可注入的实例。工厂可以调用 `inject` 来访问 `Injector` 并请求注入依赖项。
 *
 * @codeGenApi
 * @publicApi This instruction has been emitted by ViewEngine for some time and is deployed to npm.
 */
export function ɵɵdefineInjectable<T>(opts: {
  token: unknown,
  providedIn?: Type<any>|'root'|'platform'|'any'|null, factory: () => T,
}): unknown {
  return {
    token: opts.token,
    providedIn: opts.providedIn as any || null,
    factory: opts.factory,
    value: undefined,
  } as ɵɵInjectableDef<T>;
}

/**
 * @deprecated in v8, delete after v10. This API should be used only by generated code, and that
 * code should now use ɵɵdefineInjectable instead.
 *
 * 在 v8 中弃用，在 v10 之后删除。此 API 仅应由生成的代码使用，并且该代码现在应改用 ɵɵdefineInjectable。
 *
 * @publicApi
 */
export const defineInjectable = ɵɵdefineInjectable;

/**
 * Construct an `InjectorDef` which configures an injector.
 *
 * This should be assigned to a static injector def (`ɵinj`) field on a type, which will then be an
 * `InjectorType`.
 *
 * Options:
 *
 * * `providers`: an optional array of providers to add to the injector. Each provider must
 *   either have a factory or point to a type which has a `ɵprov` static property (the
 *   type must be an `InjectableType`).
 * * `imports`: an optional array of imports of other `InjectorType`s or `InjectorTypeWithModule`s
 *   whose providers will also be added to the injector. Locally provided types will override
 *   providers from imports.
 *
 * @codeGenApi
 */
export function ɵɵdefineInjector(options: {providers?: any[], imports?: any[]}): unknown {
  return {providers: options.providers || [], imports: options.imports || []};
}

/**
 * Read the injectable def (`ɵprov`) for `type` in a way which is immune to accidentally reading
 * inherited value.
 *
 * @param type A type which may have its own (non-inherited) `ɵprov`.
 */
export function getInjectableDef<T>(type: any): ɵɵInjectableDef<T>|null {
  return getOwnDefinition(type, NG_PROV_DEF) || getOwnDefinition(type, NG_INJECTABLE_DEF);
}

/**
 * Return definition only if it is defined directly on `type` and is not inherited from a base
 * class of `type`.
 */
function getOwnDefinition<T>(type: any, field: string): ɵɵInjectableDef<T>|null {
  return type.hasOwnProperty(field) ? type[field] : null;
}

/**
 * Read the injectable def (`ɵprov`) for `type` or read the `ɵprov` from one of its ancestors.
 *
 * @param type A type which may have `ɵprov`, via inheritance.
 *
 * @deprecated Will be removed in a future version of Angular, where an error will occur in the
 *     scenario if we find the `ɵprov` on an ancestor only.
 */
export function getInheritedInjectableDef<T>(type: any): ɵɵInjectableDef<T>|null {
  const def = type && (type[NG_PROV_DEF] || type[NG_INJECTABLE_DEF]);

  if (def) {
    const typeName = getTypeName(type);
    // TODO(FW-1307): Re-add ngDevMode when closure can handle it
    // ngDevMode &&
    console.warn(
        `DEPRECATED: DI is instantiating a token "${
            typeName}" that inherits its @Injectable decorator but does not provide one itself.\n` +
        `This will become an error in a future version of Angular. Please add @Injectable() to the "${
            typeName}" class.`);
    return def;
  } else {
    return null;
  }
}

/** Gets the name of a type, accounting for some cross-browser differences. */
function getTypeName(type: any): string {
  // `Function.prototype.name` behaves differently between IE and other browsers. In most browsers
  // it'll always return the name of the function itself, no matter how many other functions it
  // inherits from. On IE the function doesn't have its own `name` property, but it takes it from
  // the lowest level in the prototype chain. E.g. if we have `class Foo extends Parent` most
  // browsers will evaluate `Foo.name` to `Foo` while IE will return `Parent`. We work around
  // the issue by converting the function to a string and parsing its name out that way via a regex.
  if (type.hasOwnProperty('name')) {
    return type.name;
  }

  const match = ('' + type).match(/^function\s*([^\s(]+)/);
  return match === null ? '' : match[1];
}

/**
 * Read the injector def type in a way which is immune to accidentally reading inherited value.
 *
 * @param type type which may have an injector def (`ɵinj`)
 */
export function getInjectorDef<T>(type: any): ɵɵInjectorDef<T>|null {
  return type && (type.hasOwnProperty(NG_INJ_DEF) || type.hasOwnProperty(NG_INJECTOR_DEF)) ?
      (type as any)[NG_INJ_DEF] :
      null;
}

export const NG_PROV_DEF = getClosureSafeProperty({ɵprov: getClosureSafeProperty});
export const NG_INJ_DEF = getClosureSafeProperty({ɵinj: getClosureSafeProperty});

// We need to keep these around so we can read off old defs if new defs are unavailable
export const NG_INJECTABLE_DEF = getClosureSafeProperty({ngInjectableDef: getClosureSafeProperty});
export const NG_INJECTOR_DEF = getClosureSafeProperty({ngInjectorDef: getClosureSafeProperty});<|MERGE_RESOLUTION|>--- conflicted
+++ resolved
@@ -112,13 +112,9 @@
 /**
  * A `Type` which has an `InjectableDef` static field.
  *
-<<<<<<< HEAD
  * 具有 `InjectableDef` 静态字段的 `Type`
  *
- * `InjectableDefType`s contain their own Dependency Injection metadata and are usable in an
-=======
  * `InjectableType`s contain their own Dependency Injection metadata and are usable in an
->>>>>>> a371646a
  * `InjectorDef`-based `StaticInjector.
  *
  * `InjectableDefType` 包含其自己的依赖注入元数据，并且可在基于 `InjectorDef` 的 `StaticInjector` 中使用。
@@ -138,34 +134,20 @@
 /**
  * A type which has an `InjectorDef` static field.
  *
-<<<<<<< HEAD
  * 具有 `InjectorDef` 静态字段的类型。
  *
- * `InjectorDefTypes` can be used to configure a `StaticInjector`.
-=======
  * `InjectorTypes` can be used to configure a `StaticInjector`.
  *
  * This is an opaque type whose structure is highly version dependent. Do not rely on any
  * properties.
->>>>>>> a371646a
  *
  * 可用于配置 `StaticInjector` 的 `InjectorDefTypes`。
  *
  * @publicApi
  */
 export interface InjectorType<T> extends Type<T> {
-<<<<<<< HEAD
-  /**
-   * Opaque type whose structure is highly version dependent. Do not rely on any properties.
-   *
-   * 不透明类型，其结构高度依赖版本。不要依赖它的任何属性。
-   *
-   */
-  ɵinj: never;
-=======
   ɵfac?: unknown;
   ɵinj: unknown;
->>>>>>> a371646a
 }
 
 /**
