/**
 * @license
 * Copyright Google Inc. All Rights Reserved.
 *
 * Use of this source code is governed by an MIT-style license that can be
 * found in the LICENSE file at https://angular.io/license
 */

import {Type} from '../interface/type';
import {TypeDecorator, makeDecorator} from '../util/decorators';

import {InjectableType, getInjectableDef, ɵɵInjectableDef, ɵɵdefineInjectable} from './interface/defs';
import {ClassSansProvider, ConstructorSansProvider, ExistingSansProvider, FactorySansProvider, StaticClassSansProvider, ValueSansProvider} from './interface/provider';
import {compileInjectable as render3CompileInjectable} from './jit/injectable';
import {convertInjectableProviderToFactory} from './util';



/**
 * Injectable providers used in `@Injectable` decorator.
 *
 * `@Injectable` 装饰器中使用的可注入对象提供商。
 *
 * @publicApi
 */
export type InjectableProvider = ValueSansProvider | ExistingSansProvider |
    StaticClassSansProvider | ConstructorSansProvider | FactorySansProvider | ClassSansProvider;

/**
 * Type of the Injectable decorator / constructor function.
 *
 * Injectable 装饰器的类型和构造函数
 *
 * @publicApi
 */
export interface InjectableDecorator {
  /**
   * Marks a class as available to `Injector` for creation.
   *
   * 标记性元数据，表示一个类可以由 `Injector` 进行创建。
   *
   * @see [Introduction to Services and DI](guide/architecture-services)
   * @see [Dependency Injection Guide](guide/dependency-injection)
   *
   * @usageNotes
   *
   * The following example shows how service classes are properly marked as
   * injectable.
<<<<<<< HEAD
   *
   * 下面的例子展示了如何正确的把服务类标记为可注入的（Injectable）。
   *
   * ### 范例
   *
   * {@example core/di/ts/metadata_spec.ts region='Injectable'}
   *
   * `Injector` throws an error if it tries to instantiate a class that
   * is not decorated with `@Injectable`, as shown in the following example.
   *
   * `Injector`在试图实例化一个不带 `@Injectable` 标记的类时，就会抛出一个错误，如下面的例子所示。
   *
   * {@example core/di/ts/metadata_spec.ts region='InjectableThrows'}
=======
   *Z
   * <code-example path="core/di/ts/metadata_spec.ts" region="Injectable"></code-example>
>>>>>>> cb6dea47
   *
   */
  (): TypeDecorator;
  (options?: {providedIn: Type<any>| 'root' | null}&InjectableProvider): TypeDecorator;
  new (): Injectable;
  new (options?: {providedIn: Type<any>| 'root' | null}&InjectableProvider): Injectable;
}

/**
 * Type of the Injectable metadata.
 *
 * Injectable 元数据的类型。
 *
 * @publicApi
 */
export interface Injectable {
  /**
   * Determines which injectors will provide the injectable,
   * by either associating it with an @NgModule or other `InjectorType`,
   * or by specifying that this injectable should be provided in the
   * 'root' injector, which will be the application-level injector in most apps.
   */
  providedIn?: Type<any>|'root'|null;
}

/**
 * Injectable decorator and metadata.
 *
 * Injectable 的装饰器和元数据。
*
* @Annotation
 * @publicApi
 */
export const Injectable: InjectableDecorator = makeDecorator(
    'Injectable', undefined, undefined, undefined,
    (type: Type<any>, meta: Injectable) => SWITCH_COMPILE_INJECTABLE(type as any, meta));

/**
 * Type representing injectable service.
 *
 * 表示可注入服务的类型。
 *
 * @publicApi
 */
export interface InjectableType<T> extends Type<T> { ngInjectableDef: ɵɵInjectableDef<T>; }

/**
 * Supports @Injectable() in JIT mode for Render2.
 */
function render2CompileInjectable(
    injectableType: InjectableType<any>,
    options: {providedIn?: Type<any>| 'root' | null} & InjectableProvider): void {
  if (options && options.providedIn !== undefined && !getInjectableDef(injectableType)) {
    injectableType.ngInjectableDef = ɵɵdefineInjectable({
      providedIn: options.providedIn,
      factory: convertInjectableProviderToFactory(injectableType, options),
    });
  }
}

export const SWITCH_COMPILE_INJECTABLE__POST_R3__ = render3CompileInjectable;
const SWITCH_COMPILE_INJECTABLE__PRE_R3__ = render2CompileInjectable;
const SWITCH_COMPILE_INJECTABLE: typeof render3CompileInjectable =
    SWITCH_COMPILE_INJECTABLE__PRE_R3__;<|MERGE_RESOLUTION|>--- conflicted
+++ resolved
@@ -46,24 +46,10 @@
    *
    * The following example shows how service classes are properly marked as
    * injectable.
-<<<<<<< HEAD
    *
    * 下面的例子展示了如何正确的把服务类标记为可注入的（Injectable）。
    *
-   * ### 范例
-   *
-   * {@example core/di/ts/metadata_spec.ts region='Injectable'}
-   *
-   * `Injector` throws an error if it tries to instantiate a class that
-   * is not decorated with `@Injectable`, as shown in the following example.
-   *
-   * `Injector`在试图实例化一个不带 `@Injectable` 标记的类时，就会抛出一个错误，如下面的例子所示。
-   *
-   * {@example core/di/ts/metadata_spec.ts region='InjectableThrows'}
-=======
-   *Z
    * <code-example path="core/di/ts/metadata_spec.ts" region="Injectable"></code-example>
->>>>>>> cb6dea47
    *
    */
   (): TypeDecorator;
