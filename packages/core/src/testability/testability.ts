--- conflicted
+++ resolved
@@ -15,7 +15,8 @@
  * `declare` keyword causes tsickle to generate externs, so these methods are
  * not renamed by Closure Compiler.
  *
- *  `Testability`  API。`declare` 关键字会导致 tsickle 生成外部变量，因此 Closure Compiler 不会重命名这些方法。
+ *  `Testability`  API。`declare` 关键字会导致 tsickle 生成外部变量，因此 Closure Compiler
+ * 不会重命名这些方法。
  *
  * @publicApi
  */
@@ -69,12 +70,6 @@
 
 /**
  * The Testability service provides testing hooks that can be accessed from
-<<<<<<< HEAD
- * the browser. Each bootstrapped Angular application on the page will have
- * an instance of Testability.
- *
- *  `Testability` 服务提供了可以从浏览器和诸如 Protractor 之类的服务访问的测试钩子。页面上每个自举的 Angular 应用程序都会有一个 Testability 实例。
-=======
  * the browser.
  *
  * Angular applications bootstrapped using an NgModule (via `@NgModule.bootstrap` field) will also
@@ -90,7 +85,6 @@
  *
  * await bootstrapApplication(RootComponent, providers: [provideProtractorTestingSupport()]);
  * ```
->>>>>>> f25ac4ae
  *
  * @publicApi
  */
@@ -103,7 +97,8 @@
    * useful to detect if this could have potentially destabilized another
    * component while it is stabilizing.
    *
-   * 自上次 “whenStable” 回调以来是否完成了任何工作。这对于检测它在稳定过程中是否可能使另一个组件不稳定可能很有用。
+   * 自上次 “whenStable”
+   * 回调以来是否完成了任何工作。这对于检测它在稳定过程中是否可能使另一个组件不稳定可能很有用。
    *
    * @internal
    */
@@ -269,7 +264,8 @@
    *    pending macrotasks changes. If this callback returns true doneCb will not be invoked
    *    and no further updates will be issued.
    *
-   * 可选的。如果指定，则每当挂起的宏任务集发生更改时，都会调用此回调。如果此回调返回 true，那么将不会调用 doneCb，并且不会发出进一步的更新。
+   * 可选的。如果指定，则每当挂起的宏任务集发生更改时，都会调用此回调。如果此回调返回
+   * true，那么将不会调用 doneCb，并且不会发出进一步的更新。
    *
    */
   whenStable(doneCb: Function, timeout?: number, updateCb?: Function): void {
