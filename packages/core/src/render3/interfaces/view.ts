--- conflicted
+++ resolved
@@ -244,39 +244,20 @@
    * 会在此数组中保存到必要上下文的索引。
    *
    * After `LView` is created it is possible to attach additional instance specific functions at the
-<<<<<<< HEAD
-   * end of the `lView[CLENUP]` because we know that no more `T` level cleanup functions will be
-   * addeded here.
+   * end of the `lView[CLEANUP]` because we know that no more `T` level cleanup functions will be
+   * added here.
    *
    * 创建 `LView` 后，可以在 `lView[CLENUP]`
    * 的末尾附加额外的实例特定函数，因为我们知道这里不会添加更多 `T` 级清理函数。
    *
-=======
-   * end of the `lView[CLEANUP]` because we know that no more `T` level cleanup functions will be
-   * added here.
->>>>>>> cfd87027
    */
   [CLEANUP]: any[]|null;
 
   /**
    * - For dynamic views, this is the context with which to render the template (e.g.
    *   `NgForContext`), or `{}` if not defined explicitly.
-<<<<<<< HEAD
-   *
-   *   对于动态视图，这是用于呈现模板的上下文（例如 `NgForContext`），如果未显式定义，则为 `{}` 。
-   *
-   * - For root view of the root component the context contains change detection data.
-   *
-   *   对于根组件的根视图，上下文包含变更检测数据。
-   *
-   * - For non-root components, the context is the component instance,
-   *
-   *   对于非根组件，上下文是组件实例，
-   *
-=======
    * - For root view of the root component it's a reference to the component instance itself.
    * - For components, the context is a reference to the component instance itself.
->>>>>>> cfd87027
    * - For inline views, the context is null.
    *
    *   对于内联视图，上下文为 null。
@@ -292,14 +273,13 @@
    */
   readonly[INJECTOR]: Injector|null;
 
-<<<<<<< HEAD
   /**
    * Factory to be used for creating Renderer.
    *
    * 用于创建渲染器的工厂。
    *
    */
-  [RENDERER_FACTORY]: RendererFactory3;
+  [RENDERER_FACTORY]: RendererFactory;
 
   /**
    * Renderer to be used for this view.
@@ -307,14 +287,7 @@
    * 要用于此视图的渲染器。
    *
    */
-  [RENDERER]: Renderer3;
-=======
-  /** Factory to be used for creating Renderer. */
-  [RENDERER_FACTORY]: RendererFactory;
-
-  /** Renderer to be used for this view. */
   [RENDERER]: Renderer;
->>>>>>> cfd87027
 
   /**
    * An optional custom sanitizer.
@@ -889,15 +862,11 @@
 
   /**
    * `TView` associated with a template. Such as `*ngIf`, `<ng-template>` etc... A `Component`
-<<<<<<< HEAD
-   * can have zero or more `Embedede` `TView`s.
+   * can have zero or more `Embedded` `TView`s.
    *
    * 与模板关联的 `TView` 。例如 `*ngIf`、`<ng-template>` 等……一个 `Component` 可以有零个或多个
    * `Embedede` `TView` 。
    *
-=======
-   * can have zero or more `Embedded` `TView`s.
->>>>>>> cfd87027
    */
   Embedded = 2,
 }
@@ -1334,78 +1303,7 @@
   incompleteFirstPass: boolean;
 }
 
-<<<<<<< HEAD
-export const enum RootContextFlags {
-  Empty = 0b00,
-  DetectChanges = 0b01,
-  FlushPlayers = 0b10
-}
-
-
-/**
- * RootContext contains information which is shared for all components which
- * were bootstrapped with {@link renderComponent}.
- *
- * RootContext 包含可以为使用 {@link renderComponent} 引导的所有组件共享的信息。
- *
- */
-export interface RootContext<T = unknown> {
-  /**
-   * A function used for scheduling change detection in the future. Usually
-   * this is `requestAnimationFrame`.
-   *
-   * 用于调度将来变更检测的函数。通常这是 `requestAnimationFrame` 。
-   *
-   */
-  scheduler: (workFn: () => void) => void;
-
-  /**
-   * A promise which is resolved when all components are considered clean (not dirty).
-   *
-   * 当所有组件都被认为是干净的（不脏的）时才会解析的 Promise。
-   *
-   * This promise is overwritten every time a first call to {@link markDirty} is invoked.
-   *
-   * 每次调用对 {@link markDirty} 的第一次调用时，都会覆盖此 Promise。
-   *
-   */
-  clean: Promise<null>;
-
-  /**
-   * RootComponents - The components that were instantiated by the call to
-   * {@link renderComponent}.
-   *
-   * RootComponents -通过调用 {@link renderComponent} 来实例化的组件。
-   *
-   */
-  components: T[];
-
-  /**
-   * The player flushing handler to kick off all animations
-   *
-   * 启动所有动画的播放器刷新处理程序
-   *
-   */
-  playerHandler: PlayerHandler|null;
-
-  /**
-   * What render-related operations to run once a scheduler has been set
-   *
-   * 设置调度程序后要运行哪些与渲染相关的操作
-   *
-   */
-  flags: RootContextFlags;
-}
-
-/**
- * Single hook callback function.
- *
- * 单钩子回调函数。
- *
- */
-=======
 /** Single hook callback function. */
->>>>>>> cfd87027
 export type HookFn = () => void;
 
 /**
