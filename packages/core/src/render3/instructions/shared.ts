/**
 * @license
 * Copyright Google LLC All Rights Reserved.
 *
 * Use of this source code is governed by an MIT-style license that can be
 * found in the LICENSE file at https://angular.io/license
 */

import {Injector} from '../../di/injector';
import {ErrorHandler} from '../../error_handler';
import {RuntimeError, RuntimeErrorCode} from '../../errors';
import {DoCheck, OnChanges, OnInit} from '../../interface/lifecycle_hooks';
import {SchemaMetadata} from '../../metadata/schema';
import {ViewEncapsulation} from '../../metadata/view';
import {validateAgainstEventAttributes, validateAgainstEventProperties} from '../../sanitization/sanitization';
import {Sanitizer} from '../../sanitization/sanitizer';
import {assertDefined, assertEqual, assertGreaterThan, assertGreaterThanOrEqual, assertIndexInRange, assertNotEqual, assertNotSame, assertSame, assertString} from '../../util/assert';
import {escapeCommentText} from '../../util/dom';
import {normalizeDebugBindingName, normalizeDebugBindingValue} from '../../util/ng_reflect';
import {stringify} from '../../util/stringify';
import {assertFirstCreatePass, assertFirstUpdatePass, assertLContainer, assertLView, assertTNodeForLView, assertTNodeForTView} from '../assert';
import {attachPatchData, readPatchedLView} from '../context_discovery';
import {getFactoryDef} from '../definition_factory';
import {diPublicInInjector, getNodeInjectable, getOrCreateNodeInjectorForNode} from '../di';
import {throwMultipleComponentError} from '../errors';
import {executeCheckHooks, executeInitAndCheckHooks, incrementInitPhaseFlags} from '../hooks';
import {CONTAINER_HEADER_OFFSET, HAS_TRANSPLANTED_VIEWS, LContainer, MOVED_VIEWS} from '../interfaces/container';
import {ComponentDef, ComponentTemplate, DirectiveDef, DirectiveDefListOrFactory, HostBindingsFunction, HostDirectiveBindingMap, HostDirectiveDefs, PipeDefListOrFactory, RenderFlags, ViewQueriesFunction} from '../interfaces/definition';
import {NodeInjectorFactory} from '../interfaces/injector';
import {getUniqueLViewId} from '../interfaces/lview_tracking';
import {AttributeMarker, InitialInputData, InitialInputs, LocalRefExtractor, PropertyAliases, PropertyAliasValue, TAttributes, TConstantsOrFactory, TContainerNode, TDirectiveHostNode, TElementContainerNode, TElementNode, TIcuContainerNode, TNode, TNodeFlags, TNodeType, TProjectionNode} from '../interfaces/node';
import {Renderer, RendererFactory} from '../interfaces/renderer';
import {RComment, RElement, RNode, RText} from '../interfaces/renderer_dom';
import {SanitizerFn} from '../interfaces/sanitization';
import {isComponentDef, isComponentHost, isContentQueryHost, isRootView} from '../interfaces/type_checks';
import {CHILD_HEAD, CHILD_TAIL, CLEANUP, CONTEXT, DECLARATION_COMPONENT_VIEW, DECLARATION_VIEW, EMBEDDED_VIEW_INJECTOR, FLAGS, HEADER_OFFSET, HOST, HostBindingOpCodes, ID, InitPhaseState, INJECTOR, LView, LViewFlags, NEXT, PARENT, RENDERER, RENDERER_FACTORY, SANITIZER, T_HOST, TData, TRANSPLANTED_VIEWS_TO_REFRESH, TVIEW, TView, TViewType} from '../interfaces/view';
import {assertPureTNodeType, assertTNodeType} from '../node_assert';
import {updateTextNode} from '../node_manipulation';
import {isInlineTemplate, isNodeMatchingSelectorList} from '../node_selector_matcher';
import {profiler, ProfilerEvent} from '../profiler';
import {enterView, getBindingsEnabled, getCurrentDirectiveIndex, getCurrentParentTNode, getCurrentTNode, getCurrentTNodePlaceholderOk, getSelectedIndex, isCurrentTNodeParent, isInCheckNoChangesMode, isInI18nBlock, leaveView, setBindingIndex, setBindingRootForHostBindings, setCurrentDirectiveIndex, setCurrentQueryIndex, setCurrentTNode, setIsInCheckNoChangesMode, setSelectedIndex} from '../state';
import {NO_CHANGE} from '../tokens';
import {mergeHostAttrs} from '../util/attrs_utils';
import {INTERPOLATION_DELIMITER} from '../util/misc_utils';
import {renderStringify, stringifyForError} from '../util/stringify_utils';
import {getFirstLContainer, getLViewParent, getNextLContainer} from '../util/view_traversal_utils';
import {getComponentLViewByIndex, getNativeByIndex, getNativeByTNode, isCreationMode, resetPreOrderHookFlags, unwrapLView, updateTransplantedViewCount, viewAttachedToChangeDetector} from '../util/view_utils';

import {selectIndexInternal} from './advance';
import {ɵɵdirectiveInject} from './di';
import {handleUnknownPropertyError, isPropertyValid, matchingSchemas} from './element_validation';
import {attachLContainerDebug, attachLViewDebug, cloneToLViewFromTViewBlueprint, cloneToTViewData, LCleanup, LViewBlueprint, MatchesArray, TCleanup, TNodeDebug, TNodeInitialInputs, TNodeLocalNames, TViewComponents, TViewConstructor} from './lview_debug';

<<<<<<< HEAD
let shouldThrowErrorOnUnknownProperty = false;

/**
 * Sets a strict mode for JIT-compiled components to throw an error on unknown properties,
 * instead of just logging the error.
 * (for AOT-compiled ones this check happens at build time).
 *
 * 为 JIT 编译的组件设置严格模式，以在未知属性上抛出错误，而不仅仅是记录错误。（对于 AOT
 * 编译的，此检查发生在构建时）。
 *
 */
export function ɵsetUnknownPropertyStrictMode(shouldThrow: boolean) {
  shouldThrowErrorOnUnknownProperty = shouldThrow;
}

/**
 * Gets the current value of the strict mode.
 *
 * 获取严格模式的当前值。
 *
 */
export function ɵgetUnknownPropertyStrictMode() {
  return shouldThrowErrorOnUnknownProperty;
}

/**
 * A permanent marker promise which signifies that the current CD tree is
 * clean.
 *
 * 一个永久标记 Promise ，表明当前的 CD 树是干净的。
 *
 */
const _CLEAN_PROMISE = (() => Promise.resolve(null))();

=======
>>>>>>> cfd87027
/**
 * Invoke `HostBindingsFunction`s for view.
 *
 * 调用 `HostBindingsFunction` 以进行查看。
 *
 * This methods executes `TView.hostBindingOpCodes`. It is used to execute the
 * `HostBindingsFunction`s associated with the current `LView`.
 *
 * 此方法执行 `TView.hostBindingOpCodes` 。它用于执行与当前 `HostBindingsFunction` 关联的 `LView` 。
 *
 * @param tView Current `TView`.
 *
 * 当前 `TView` 。
 *
 * @param lView Current `LView`.
 *
 * 当前 `LView` 。
 *
 */
export function processHostBindingOpCodes(tView: TView, lView: LView): void {
  const hostBindingOpCodes = tView.hostBindingOpCodes;
  if (hostBindingOpCodes === null) return;
  try {
    for (let i = 0; i < hostBindingOpCodes.length; i++) {
      const opCode = hostBindingOpCodes[i] as number;
      if (opCode < 0) {
        // Negative numbers are element indexes.
        setSelectedIndex(~opCode);
      } else {
        // Positive numbers are NumberTuple which store bindingRootIndex and directiveIndex.
        const directiveIdx = opCode;
        const bindingRootIndx = hostBindingOpCodes[++i] as number;
        const hostBindingFn = hostBindingOpCodes[++i] as HostBindingsFunction<any>;
        setBindingRootForHostBindings(bindingRootIndx, directiveIdx);
        const context = lView[directiveIdx];
        hostBindingFn(RenderFlags.Update, context);
      }
    }
  } finally {
    setSelectedIndex(-1);
  }
}


/**
 * Refreshes all content queries declared by directives in a given view
 *
 * 刷新给定视图中指令声明的所有内容查询
 *
 */
function refreshContentQueries(tView: TView, lView: LView): void {
  const contentQueries = tView.contentQueries;
  if (contentQueries !== null) {
    for (let i = 0; i < contentQueries.length; i += 2) {
      const queryStartIdx = contentQueries[i];
      const directiveDefIdx = contentQueries[i + 1];
      if (directiveDefIdx !== -1) {
        const directiveDef = tView.data[directiveDefIdx] as DirectiveDef<any>;
        ngDevMode && assertDefined(directiveDef, 'DirectiveDef not found.');
        ngDevMode &&
            assertDefined(directiveDef.contentQueries, 'contentQueries function should be defined');
        setCurrentQueryIndex(queryStartIdx);
        directiveDef.contentQueries!(RenderFlags.Update, lView[directiveDefIdx], directiveDefIdx);
      }
    }
  }
}

/**
 * Refreshes child components in the current view (update mode).
 *
 * 刷新当前视图中的子组件（更新模式）。
 *
 */
function refreshChildComponents(hostLView: LView, components: number[]): void {
  for (let i = 0; i < components.length; i++) {
    refreshComponent(hostLView, components[i]);
  }
}

/**
 * Renders child components in the current view (creation mode).
 *
 * 在当前视图中渲染子组件（创建模式）。
 *
 */
function renderChildComponents(hostLView: LView, components: number[]): void {
  for (let i = 0; i < components.length; i++) {
    renderComponent(hostLView, components[i]);
  }
}

export function createLView<T>(
    parentLView: LView|null, tView: TView, context: T|null, flags: LViewFlags, host: RElement|null,
    tHostNode: TNode|null, rendererFactory: RendererFactory|null, renderer: Renderer|null,
    sanitizer: Sanitizer|null, injector: Injector|null,
    embeddedViewInjector: Injector|null): LView {
  const lView =
      ngDevMode ? cloneToLViewFromTViewBlueprint(tView) : tView.blueprint.slice() as LView;
  lView[HOST] = host;
  lView[FLAGS] = flags | LViewFlags.CreationMode | LViewFlags.Attached | LViewFlags.FirstLViewPass;
  if (embeddedViewInjector !== null ||
      (parentLView && (parentLView[FLAGS] & LViewFlags.HasEmbeddedViewInjector))) {
    lView[FLAGS] |= LViewFlags.HasEmbeddedViewInjector;
  }
  resetPreOrderHookFlags(lView);
  ngDevMode && tView.declTNode && parentLView && assertTNodeForLView(tView.declTNode, parentLView);
  lView[PARENT] = lView[DECLARATION_VIEW] = parentLView;
  lView[CONTEXT] = context;
  lView[RENDERER_FACTORY] = (rendererFactory || parentLView && parentLView[RENDERER_FACTORY])!;
  ngDevMode && assertDefined(lView[RENDERER_FACTORY], 'RendererFactory is required');
  lView[RENDERER] = (renderer || parentLView && parentLView[RENDERER])!;
  ngDevMode && assertDefined(lView[RENDERER], 'Renderer is required');
  lView[SANITIZER] = sanitizer || parentLView && parentLView[SANITIZER] || null!;
  lView[INJECTOR as any] = injector || parentLView && parentLView[INJECTOR] || null;
  lView[T_HOST] = tHostNode;
  lView[ID] = getUniqueLViewId();
  lView[EMBEDDED_VIEW_INJECTOR as any] = embeddedViewInjector;
  ngDevMode &&
      assertEqual(
          tView.type == TViewType.Embedded ? parentLView !== null : true, true,
          'Embedded views must have parentLView');
  lView[DECLARATION_COMPONENT_VIEW] =
      tView.type == TViewType.Embedded ? parentLView![DECLARATION_COMPONENT_VIEW] : lView;
  ngDevMode && attachLViewDebug(lView);
  return lView;
}

/**
 * Create and stores the TNode, and hooks it up to the tree.
 *
 * 创建并存储 TNode，并将其连接到树。
 *
 * @param tView The current `TView`.
 *
 * 当前的 `TView` 。
 *
 * @param index The index at which the TNode should be saved (null if view, since they are not
 * saved).
 *
 * 应该保存 TNode 的索引（如果是视图，则为 null ，因为它们没有保存）。
 *
 * @param type The type of TNode to create
 *
 * 要创建的 TNode 的类型
 *
 * @param native The native element for this node, if applicable
 *
 * 此节点的本机元素（如果适用）
 *
 * @param name The tag name of the associated native element, if applicable
 *
 * 关联的本机元素的标签名称（如果适用）
 *
 * @param attrs Any attrs for the native element, if applicable
 *
 * 本机元素的任何 attrs（如果适用）
 *
 */
export function getOrCreateTNode(
    tView: TView, index: number, type: TNodeType.Element|TNodeType.Text, name: string|null,
    attrs: TAttributes|null): TElementNode;
export function getOrCreateTNode(
    tView: TView, index: number, type: TNodeType.Container, name: string|null,
    attrs: TAttributes|null): TContainerNode;
export function getOrCreateTNode(
    tView: TView, index: number, type: TNodeType.Projection, name: null,
    attrs: TAttributes|null): TProjectionNode;
export function getOrCreateTNode(
    tView: TView, index: number, type: TNodeType.ElementContainer, name: string|null,
    attrs: TAttributes|null): TElementContainerNode;
export function getOrCreateTNode(
    tView: TView, index: number, type: TNodeType.Icu, name: null,
    attrs: TAttributes|null): TElementContainerNode;
export function getOrCreateTNode(
    tView: TView, index: number, type: TNodeType, name: string|null, attrs: TAttributes|null):
    TElementNode&TContainerNode&TElementContainerNode&TProjectionNode&TIcuContainerNode {
  ngDevMode && index !== 0 &&  // 0 are bogus nodes and they are OK. See `createContainerRef` in
                               // `view_engine_compatibility` for additional context.
      assertGreaterThanOrEqual(index, HEADER_OFFSET, 'TNodes can\'t be in the LView header.');
  // Keep this function short, so that the VM will inline it.
  ngDevMode && assertPureTNodeType(type);
  let tNode = tView.data[index] as TNode;
  if (tNode === null) {
    tNode = createTNodeAtIndex(tView, index, type, name, attrs);
    if (isInI18nBlock()) {
      // If we are in i18n block then all elements should be pre declared through `Placeholder`
      // See `TNodeType.Placeholder` and `LFrame.inI18n` for more context.
      // If the `TNode` was not pre-declared than it means it was not mentioned which means it was
      // removed, so we mark it as detached.
      tNode.flags |= TNodeFlags.isDetached;
    }
  } else if (tNode.type & TNodeType.Placeholder) {
    tNode.type = type;
    tNode.value = name;
    tNode.attrs = attrs;
    const parent = getCurrentParentTNode();
    tNode.injectorIndex = parent === null ? -1 : parent.injectorIndex;
    ngDevMode && assertTNodeForTView(tNode, tView);
    ngDevMode && assertEqual(index, tNode.index, 'Expecting same index');
  }
  setCurrentTNode(tNode, true);
  return tNode as TElementNode & TContainerNode & TElementContainerNode & TProjectionNode &
      TIcuContainerNode;
}

export function createTNodeAtIndex(
    tView: TView, index: number, type: TNodeType, name: string|null, attrs: TAttributes|null) {
  const currentTNode = getCurrentTNodePlaceholderOk();
  const isParent = isCurrentTNodeParent();
  const parent = isParent ? currentTNode : currentTNode && currentTNode.parent;
  // Parents cannot cross component boundaries because components will be used in multiple places.
  const tNode = tView.data[index] =
      createTNode(tView, parent as TElementNode | TContainerNode, type, index, name, attrs);
  // Assign a pointer to the first child node of a given view. The first node is not always the one
  // at index 0, in case of i18n, index 0 can be the instruction `i18nStart` and the first node has
  // the index 1 or more, so we can't just check node index.
  if (tView.firstChild === null) {
    tView.firstChild = tNode;
  }
  if (currentTNode !== null) {
    if (isParent) {
      // FIXME(misko): This logic looks unnecessarily complicated. Could we simplify?
      if (currentTNode.child == null && tNode.parent !== null) {
        // We are in the same view, which means we are adding content node to the parent view.
        currentTNode.child = tNode;
      }
    } else {
      if (currentTNode.next === null) {
        // In the case of i18n the `currentTNode` may already be linked, in which case we don't want
        // to break the links which i18n created.
        currentTNode.next = tNode;
      }
    }
  }
  return tNode;
}

/**
<<<<<<< HEAD
 * WARNING: this is a **dev-mode only** function (thus should always be guarded by the `ngDevMode`)
 * and must **not** be used in production bundles. The function makes megamorphic reads, which might
 * be too slow for production mode and also it relies on the constructor function being available.
 *
 * 警告：这是一个**仅限 dev-mode**的函数（因此应始终由 `ngDevMode`
 *），**不得**在生产包中使用。该函数会进行超态读取，这对于生产模式来说可能太慢了，并且它依赖于可用的构造函数。
 *
 * Gets a reference to the host component def (where a current component is declared).
 *
 * 获取对主机组件 def（声明当前组件的位置）的引用。
 *
 * @param lView An `LView` that represents a current component that is being rendered.
 *
 * 一个 `LView` ，表示正在呈现的当前组件。
 *
 */
function getDeclarationComponentDef(lView: LView): ComponentDef<unknown>|null {
  !ngDevMode && throwError('Must never be called in production mode');

  const declarationLView = lView[DECLARATION_COMPONENT_VIEW] as LView<Type<unknown>>;
  const context = declarationLView[CONTEXT];

  // Unable to obtain a context.
  if (!context) return null;

  return context.constructor ? getComponentDef(context.constructor) : null;
}

/**
 * WARNING: this is a **dev-mode only** function (thus should always be guarded by the `ngDevMode`)
 * and must **not** be used in production bundles. The function makes megamorphic reads, which might
 * be too slow for production mode.
 *
 * 警告：这是一个**仅限 dev-mode**的函数（因此应始终由 `ngDevMode`
 *），**不得**在生产包中使用。该函数会进行大态读取，这对于生产模式来说可能太慢了。
 *
 * Checks if the current component is declared inside of a standalone component template.
 *
 * 检查当前组件是否在独立组件模板中声明。
 *
 * @param lView An `LView` that represents a current component that is being rendered.
 *
 * 一个 `LView` ，表示正在呈现的当前组件。
 *
 */
export function isHostComponentStandalone(lView: LView): boolean {
  !ngDevMode && throwError('Must never be called in production mode');

  const componentDef = getDeclarationComponentDef(lView);
  // Treat host component as non-standalone if we can't obtain the def.
  return !!(componentDef?.standalone);
}

/**
 * WARNING: this is a **dev-mode only** function (thus should always be guarded by the `ngDevMode`)
 * and must **not** be used in production bundles. The function makes megamorphic reads, which might
 * be too slow for production mode.
 *
 * 警告：这是一个**仅限 dev-mode**的函数（因此应始终由 `ngDevMode`
 *），**不得**在生产包中使用。该函数会进行大态读取，这对于生产模式来说可能太慢了。
 *
 * Constructs a string describing the location of the host component template. The function is used
 * in dev mode to produce error messages.
 *
 * 构造一个描述主机组件模板位置的字符串。该函数在 dev 模式下使用以生成错误消息。
 *
 * @param lView An `LView` that represents a current component that is being rendered.
 *
 * 一个 `LView` ，表示正在呈现的当前组件。
 *
 */
export function getTemplateLocationDetails(lView: LView): string {
  !ngDevMode && throwError('Must never be called in production mode');

  const hostComponentDef = getDeclarationComponentDef(lView);
  const componentClassName = hostComponentDef?.type?.name;
  return componentClassName ? ` (used in the '${componentClassName}' component template)` : '';
}

/**
=======
>>>>>>> cfd87027
 * When elements are created dynamically after a view blueprint is created (e.g. through
 * i18nApply()), we need to adjust the blueprint for future
 * template passes.
 *
 * 在创建视图蓝图后动态创建元素时（例如通过 i18nApply()），我们需要为未来的模板传递调整蓝图。
 *
 * @param tView `TView` associated with `LView`
 *
 * 与 `TView` 关联的 `LView`
 *
 * @param lView The `LView` containing the blueprint to adjust
 *
 * 包含要调整的蓝图的 `LView`
 *
 * @param numSlotsToAlloc The number of slots to alloc in the LView, should be >0
 *
 * LView 中要分配的插槽数，应该> 0
 *
 * @param initialValue Initial value to store in blueprint
 *
 * 要存储在蓝图中的初始值
 *
 */
export function allocExpando(
    tView: TView, lView: LView, numSlotsToAlloc: number, initialValue: any): number {
  if (numSlotsToAlloc === 0) return -1;
  if (ngDevMode) {
    assertFirstCreatePass(tView);
    assertSame(tView, lView[TVIEW], '`LView` must be associated with `TView`!');
    assertEqual(tView.data.length, lView.length, 'Expecting LView to be same size as TView');
    assertEqual(
        tView.data.length, tView.blueprint.length, 'Expecting Blueprint to be same size as TView');
    assertFirstUpdatePass(tView);
  }
  const allocIdx = lView.length;
  for (let i = 0; i < numSlotsToAlloc; i++) {
    lView.push(initialValue);
    tView.blueprint.push(initialValue);
    tView.data.push(null);
  }
  return allocIdx;
}


//////////////////////////
//// Render
//////////////////////////

/**
 * Processes a view in the creation mode. This includes a number of steps in a specific order:
 *
 * 在创建模式下处理视图。这包括按特定顺序的许多步骤：
 *
 * - creating view query functions (if any);
 *
 *   创建视图查询函数（如果有）；
 *
 * - executing a template function in the creation mode;
 *
 *   在创建模式下执行模板函数；
 *
 * - updating static queries (if any);
 *
 *   更新静态查询（如果有）；
 *
 * - creating child components defined in a given view.
 *
 *   创建给定视图中定义的子组件。
 *
 */
export function renderView<T>(tView: TView, lView: LView<T>, context: T): void {
  ngDevMode && assertEqual(isCreationMode(lView), true, 'Should be run in creation mode');
  enterView(lView);
  try {
    const viewQuery = tView.viewQuery;
    if (viewQuery !== null) {
      executeViewQueryFn<T>(RenderFlags.Create, viewQuery, context);
    }

    // Execute a template associated with this view, if it exists. A template function might not be
    // defined for the root component views.
    const templateFn = tView.template;
    if (templateFn !== null) {
      executeTemplate<T>(tView, lView, templateFn, RenderFlags.Create, context);
    }

    // This needs to be set before children are processed to support recursive components.
    // This must be set to false immediately after the first creation run because in an
    // ngFor loop, all the views will be created together before update mode runs and turns
    // off firstCreatePass. If we don't set it here, instances will perform directive
    // matching, etc again and again.
    if (tView.firstCreatePass) {
      tView.firstCreatePass = false;
    }

    // We resolve content queries specifically marked as `static` in creation mode. Dynamic
    // content queries are resolved during change detection (i.e. update mode), after embedded
    // views are refreshed (see block above).
    if (tView.staticContentQueries) {
      refreshContentQueries(tView, lView);
    }

    // We must materialize query results before child components are processed
    // in case a child component has projected a container. The LContainer needs
    // to exist so the embedded views are properly attached by the container.
    if (tView.staticViewQueries) {
      executeViewQueryFn<T>(RenderFlags.Update, tView.viewQuery!, context);
    }

    // Render child component views.
    const components = tView.components;
    if (components !== null) {
      renderChildComponents(lView, components);
    }

  } catch (error) {
    // If we didn't manage to get past the first template pass due to
    // an error, mark the view as corrupted so we can try to recover.
    if (tView.firstCreatePass) {
      tView.incompleteFirstPass = true;
      tView.firstCreatePass = false;
    }

    throw error;
  } finally {
    lView[FLAGS] &= ~LViewFlags.CreationMode;
    leaveView();
  }
}

/**
 * Processes a view in update mode. This includes a number of steps in a specific order:
 *
 * 以更新模式处理视图。这包括按特定顺序的许多步骤：
 *
 * - executing a template function in update mode;
 *
 *   在更新模式下执行模板函数；
 *
 * - executing hooks;
 *
 *   执行钩子；
 *
 * - refreshing queries;
 *
 *   刷新查询；
 *
 * - setting host bindings;
 *
 *   设置主机绑定；
 *
 * - refreshing child (embedded and component) views.
 *
 *   刷新子（嵌入式和组件）视图。
 *
 */
export function refreshView<T>(
    tView: TView, lView: LView, templateFn: ComponentTemplate<{}>|null, context: T) {
  ngDevMode && assertEqual(isCreationMode(lView), false, 'Should be run in update mode');
  const flags = lView[FLAGS];
  if ((flags & LViewFlags.Destroyed) === LViewFlags.Destroyed) return;
  enterView(lView);
  // Check no changes mode is a dev only mode used to verify that bindings have not changed
  // since they were assigned. We do not want to execute lifecycle hooks in that mode.
  const isInCheckNoChangesPass = ngDevMode && isInCheckNoChangesMode();
  try {
    resetPreOrderHookFlags(lView);

    setBindingIndex(tView.bindingStartIndex);
    if (templateFn !== null) {
      executeTemplate(tView, lView, templateFn, RenderFlags.Update, context);
    }

    const hooksInitPhaseCompleted =
        (flags & LViewFlags.InitPhaseStateMask) === InitPhaseState.InitPhaseCompleted;

    // execute pre-order hooks (OnInit, OnChanges, DoCheck)
    // PERF WARNING: do NOT extract this to a separate function without running benchmarks
    if (!isInCheckNoChangesPass) {
      if (hooksInitPhaseCompleted) {
        const preOrderCheckHooks = tView.preOrderCheckHooks;
        if (preOrderCheckHooks !== null) {
          executeCheckHooks(lView, preOrderCheckHooks, null);
        }
      } else {
        const preOrderHooks = tView.preOrderHooks;
        if (preOrderHooks !== null) {
          executeInitAndCheckHooks(lView, preOrderHooks, InitPhaseState.OnInitHooksToBeRun, null);
        }
        incrementInitPhaseFlags(lView, InitPhaseState.OnInitHooksToBeRun);
      }
    }

    // First mark transplanted views that are declared in this lView as needing a refresh at their
    // insertion points. This is needed to avoid the situation where the template is defined in this
    // `LView` but its declaration appears after the insertion component.
    markTransplantedViewsForRefresh(lView);
    refreshEmbeddedViews(lView);

    // Content query results must be refreshed before content hooks are called.
    if (tView.contentQueries !== null) {
      refreshContentQueries(tView, lView);
    }

    // execute content hooks (AfterContentInit, AfterContentChecked)
    // PERF WARNING: do NOT extract this to a separate function without running benchmarks
    if (!isInCheckNoChangesPass) {
      if (hooksInitPhaseCompleted) {
        const contentCheckHooks = tView.contentCheckHooks;
        if (contentCheckHooks !== null) {
          executeCheckHooks(lView, contentCheckHooks);
        }
      } else {
        const contentHooks = tView.contentHooks;
        if (contentHooks !== null) {
          executeInitAndCheckHooks(
              lView, contentHooks, InitPhaseState.AfterContentInitHooksToBeRun);
        }
        incrementInitPhaseFlags(lView, InitPhaseState.AfterContentInitHooksToBeRun);
      }
    }

    processHostBindingOpCodes(tView, lView);

    // Refresh child component views.
    const components = tView.components;
    if (components !== null) {
      refreshChildComponents(lView, components);
    }

    // View queries must execute after refreshing child components because a template in this view
    // could be inserted in a child component. If the view query executes before child component
    // refresh, the template might not yet be inserted.
    const viewQuery = tView.viewQuery;
    if (viewQuery !== null) {
      executeViewQueryFn<T>(RenderFlags.Update, viewQuery, context);
    }

    // execute view hooks (AfterViewInit, AfterViewChecked)
    // PERF WARNING: do NOT extract this to a separate function without running benchmarks
    if (!isInCheckNoChangesPass) {
      if (hooksInitPhaseCompleted) {
        const viewCheckHooks = tView.viewCheckHooks;
        if (viewCheckHooks !== null) {
          executeCheckHooks(lView, viewCheckHooks);
        }
      } else {
        const viewHooks = tView.viewHooks;
        if (viewHooks !== null) {
          executeInitAndCheckHooks(lView, viewHooks, InitPhaseState.AfterViewInitHooksToBeRun);
        }
        incrementInitPhaseFlags(lView, InitPhaseState.AfterViewInitHooksToBeRun);
      }
    }
    if (tView.firstUpdatePass === true) {
      // We need to make sure that we only flip the flag on successful `refreshView` only
      // Don't do this in `finally` block.
      // If we did this in `finally` block then an exception could block the execution of styling
      // instructions which in turn would be unable to insert themselves into the styling linked
      // list. The result of this would be that if the exception would not be throw on subsequent CD
      // the styling would be unable to process it data and reflect to the DOM.
      tView.firstUpdatePass = false;
    }

    // Do not reset the dirty state when running in check no changes mode. We don't want components
    // to behave differently depending on whether check no changes is enabled or not. For example:
    // Marking an OnPush component as dirty from within the `ngAfterViewInit` hook in order to
    // refresh a `NgClass` binding should work. If we would reset the dirty state in the check
    // no changes cycle, the component would be not be dirty for the next update pass. This would
    // be different in production mode where the component dirty state is not reset.
    if (!isInCheckNoChangesPass) {
      lView[FLAGS] &= ~(LViewFlags.Dirty | LViewFlags.FirstLViewPass);
    }
    if (lView[FLAGS] & LViewFlags.RefreshTransplantedView) {
      lView[FLAGS] &= ~LViewFlags.RefreshTransplantedView;
      updateTransplantedViewCount(lView[PARENT] as LContainer, -1);
    }
  } finally {
    leaveView();
  }
}

function executeTemplate<T>(
    tView: TView, lView: LView<T>, templateFn: ComponentTemplate<T>, rf: RenderFlags, context: T) {
  const prevSelectedIndex = getSelectedIndex();
  const isUpdatePhase = rf & RenderFlags.Update;
  try {
    setSelectedIndex(-1);
    if (isUpdatePhase && lView.length > HEADER_OFFSET) {
      // When we're updating, inherently select 0 so we don't
      // have to generate that instruction for most update blocks.
      selectIndexInternal(tView, lView, HEADER_OFFSET, !!ngDevMode && isInCheckNoChangesMode());
    }

    const preHookType =
        isUpdatePhase ? ProfilerEvent.TemplateUpdateStart : ProfilerEvent.TemplateCreateStart;
    profiler(preHookType, context as unknown as {});
    templateFn(rf, context);
  } finally {
    setSelectedIndex(prevSelectedIndex);

    const postHookType =
        isUpdatePhase ? ProfilerEvent.TemplateUpdateEnd : ProfilerEvent.TemplateCreateEnd;
    profiler(postHookType, context as unknown as {});
  }
}

//////////////////////////
//// Element
//////////////////////////

export function executeContentQueries(tView: TView, tNode: TNode, lView: LView) {
  if (isContentQueryHost(tNode)) {
    const start = tNode.directiveStart;
    const end = tNode.directiveEnd;
    for (let directiveIndex = start; directiveIndex < end; directiveIndex++) {
      const def = tView.data[directiveIndex] as DirectiveDef<any>;
      if (def.contentQueries) {
        def.contentQueries(RenderFlags.Create, lView[directiveIndex], directiveIndex);
      }
    }
  }
}


/**
 * Creates directive instances.
 *
 * 创建指令实例。
 *
 */
export function createDirectivesInstances(tView: TView, lView: LView, tNode: TDirectiveHostNode) {
  if (!getBindingsEnabled()) return;
  instantiateAllDirectives(tView, lView, tNode, getNativeByTNode(tNode, lView));
  if ((tNode.flags & TNodeFlags.hasHostBindings) === TNodeFlags.hasHostBindings) {
    invokeDirectivesHostBindings(tView, lView, tNode);
  }
}

/**
 * Takes a list of local names and indices and pushes the resolved local variable values
 * to LView in the same order as they are loaded in the template with load().
 *
 * 获取本地名称和索引的列表，并按照使用 load() 在模板中加载它们的顺序将解析的局部变量值推送到
 * LView。
 *
 */
export function saveResolvedLocalsInData(
    viewData: LView, tNode: TDirectiveHostNode,
    localRefExtractor: LocalRefExtractor = getNativeByTNode): void {
  const localNames = tNode.localNames;
  if (localNames !== null) {
    let localIndex = tNode.index + 1;
    for (let i = 0; i < localNames.length; i += 2) {
      const index = localNames[i + 1] as number;
      const value = index === -1 ?
          localRefExtractor(
              tNode as TElementNode | TContainerNode | TElementContainerNode, viewData) :
          viewData[index];
      viewData[localIndex++] = value;
    }
  }
}

/**
 * Gets TView from a template function or creates a new TView
 * if it doesn't already exist.
 *
 * 从模板函数获取 TView ，如果不存在，则创建一个新的 TView。
 *
 * @param def ComponentDef
 *
 * 组件定义
 *
 * @returns
 *
 * TView
 *
 * 视图
 *
 */
export function getOrCreateComponentTView(def: ComponentDef<any>): TView {
  const tView = def.tView;

  // Create a TView if there isn't one, or recreate it if the first create pass didn't
  // complete successfully since we can't know for sure whether it's in a usable shape.
  if (tView === null || tView.incompleteFirstPass) {
    // Declaration node here is null since this function is called when we dynamically create a
    // component and hence there is no declaration.
    const declTNode = null;
    return def.tView = createTView(
               TViewType.Component, declTNode, def.template, def.decls, def.vars, def.directiveDefs,
               def.pipeDefs, def.viewQuery, def.schemas, def.consts);
  }

  return tView;
}


/**
 * Creates a TView instance
 *
 * 创建一个 TView 实例
 *
 * @param type Type of `TView`.
 *
 * `TView` 的类型。
 *
 * @param declTNode Declaration location of this `TView`.
 *
 * 此 `TView` 的声明位置。
 *
 * @param templateFn Template function
 *
 * 模板函数
 *
 * @param decls The number of nodes, local refs, and pipes in this template
 *
 * 此模板中的节点、本地引用和管道的数量
 *
 * @param directives Registry of directives for this view
 *
 * 此视图的指令注册表
 *
 * @param pipes Registry of pipes for this view
 *
 * 此视图的管道注册表
 *
 * @param viewQuery View queries for this view
 *
 * 此视图的视图查询
 *
 * @param schemas Schemas for this view
 *
 * 此视图的模式
 *
 * @param consts Constants for this view
 *
 * 此视图的常量
 *
 */
export function createTView(
    type: TViewType, declTNode: TNode|null, templateFn: ComponentTemplate<any>|null, decls: number,
    vars: number, directives: DirectiveDefListOrFactory|null, pipes: PipeDefListOrFactory|null,
    viewQuery: ViewQueriesFunction<any>|null, schemas: SchemaMetadata[]|null,
    constsOrFactory: TConstantsOrFactory|null): TView {
  ngDevMode && ngDevMode.tView++;
  const bindingStartIndex = HEADER_OFFSET + decls;
  // This length does not yet contain host bindings from child directives because at this point,
  // we don't know which directives are active on this template. As soon as a directive is matched
  // that has a host binding, we will update the blueprint with that def's hostVars count.
  const initialViewLength = bindingStartIndex + vars;
  const blueprint = createViewBlueprint(bindingStartIndex, initialViewLength);
  const consts = typeof constsOrFactory === 'function' ? constsOrFactory() : constsOrFactory;
  const tView = blueprint[TVIEW as any] = ngDevMode ?
      new TViewConstructor(
          type,        // type: TViewType,
          blueprint,   // blueprint: LView,
          templateFn,  // template: ComponentTemplate<{}>|null,
          null,        // queries: TQueries|null
          viewQuery,   // viewQuery: ViewQueriesFunction<{}>|null,
          declTNode,   // declTNode: TNode|null,
          cloneToTViewData(blueprint).fill(null, bindingStartIndex),  // data: TData,
          bindingStartIndex,                                          // bindingStartIndex: number,
          initialViewLength,                                          // expandoStartIndex: number,
          null,                               // hostBindingOpCodes: HostBindingOpCodes,
          true,                               // firstCreatePass: boolean,
          true,                               // firstUpdatePass: boolean,
          false,                              // staticViewQueries: boolean,
          false,                              // staticContentQueries: boolean,
          null,                               // preOrderHooks: HookData|null,
          null,                               // preOrderCheckHooks: HookData|null,
          null,                               // contentHooks: HookData|null,
          null,                               // contentCheckHooks: HookData|null,
          null,                               // viewHooks: HookData|null,
          null,                               // viewCheckHooks: HookData|null,
          null,                               // destroyHooks: DestroyHookData|null,
          null,                               // cleanup: any[]|null,
          null,                               // contentQueries: number[]|null,
          null,                               // components: number[]|null,
          typeof directives === 'function' ?  //
              directives() :                  //
              directives,                     // directiveRegistry: DirectiveDefList|null,
          typeof pipes === 'function' ? pipes() : pipes,  // pipeRegistry: PipeDefList|null,
          null,                                           // firstChild: TNode|null,
          schemas,                                        // schemas: SchemaMetadata[]|null,
          consts,                                         // consts: TConstants|null
          false,                                          // incompleteFirstPass: boolean
          decls,                                          // ngDevMode only: decls
          vars,                                           // ngDevMode only: vars
          ) :
      {
        type: type,
        blueprint: blueprint,
        template: templateFn,
        queries: null,
        viewQuery: viewQuery,
        declTNode: declTNode,
        data: blueprint.slice().fill(null, bindingStartIndex),
        bindingStartIndex: bindingStartIndex,
        expandoStartIndex: initialViewLength,
        hostBindingOpCodes: null,
        firstCreatePass: true,
        firstUpdatePass: true,
        staticViewQueries: false,
        staticContentQueries: false,
        preOrderHooks: null,
        preOrderCheckHooks: null,
        contentHooks: null,
        contentCheckHooks: null,
        viewHooks: null,
        viewCheckHooks: null,
        destroyHooks: null,
        cleanup: null,
        contentQueries: null,
        components: null,
        directiveRegistry: typeof directives === 'function' ? directives() : directives,
        pipeRegistry: typeof pipes === 'function' ? pipes() : pipes,
        firstChild: null,
        schemas: schemas,
        consts: consts,
        incompleteFirstPass: false
      };
  if (ngDevMode) {
    // For performance reasons it is important that the tView retains the same shape during runtime.
    // (To make sure that all of the code is monomorphic.) For this reason we seal the object to
    // prevent class transitions.
    Object.seal(tView);
  }
  return tView;
}

function createViewBlueprint(bindingStartIndex: number, initialViewLength: number): LView {
  const blueprint = ngDevMode ? new LViewBlueprint() : [];

  for (let i = 0; i < initialViewLength; i++) {
    blueprint.push(i < bindingStartIndex ? null : NO_CHANGE);
  }

  return blueprint as LView;
}

/**
 * Locates the host native element, used for bootstrapping existing nodes into rendering pipeline.
 *
 * 定位主机本机元素，用于将现有节点引导到渲染管道。
 *
 * @param rendererFactory Factory function to create renderer instance.
 *
 * 用于创建渲染器实例的工厂函数。
 *
 * @param elementOrSelector Render element or CSS selector to locate the element.
 *
 * 渲染元素或 CSS 选择器以定位元素。
 *
 * @param encapsulation View Encapsulation defined for component that requests host element.
 *
 * 为请求主机元素的组件定义的视图封装。
 *
 */
export function locateHostElement(
    renderer: Renderer, elementOrSelector: RElement|string,
    encapsulation: ViewEncapsulation): RElement {
  // When using native Shadow DOM, do not clear host element to allow native slot projection
  const preserveContent = encapsulation === ViewEncapsulation.ShadowDom;
  return renderer.selectRootElement(elementOrSelector, preserveContent);
}

/**
 * Saves context for this cleanup function in LView.cleanupInstances.
 *
 * 在 LView.cleanupInstances 中保存此清理函数的上下文。
 *
 * On the first template pass, saves in TView:
 *
 * 在第一个模板传递中，保存在 TView 中：
 *
 * - Cleanup function
 *
 *   清理函数
 *
 * - Index of context we just saved in LView.cleanupInstances
 *
 *   我们刚刚保存在 LView.cleanupInstances 中的上下文索引
 *
 * This function can also be used to store instance specific cleanup fns. In that case the `context`
 * is `null` and the function is store in `LView` (rather than it `TView`).
 *
 * 此函数也可用于存储特定于实例的清理 fns。在这种情况下，`context` 为 `null` ，并且函数存储在
 * `LView`（而不是 `TView`）中。
 *
 */
export function storeCleanupWithContext(
    tView: TView, lView: LView, context: any, cleanupFn: Function): void {
  const lCleanup = getOrCreateLViewCleanup(lView);
  if (context === null) {
    // If context is null that this is instance specific callback. These callbacks can only be
    // inserted after template shared instances. For this reason in ngDevMode we freeze the TView.
    if (ngDevMode) {
      Object.freeze(getOrCreateTViewCleanup(tView));
    }
    lCleanup.push(cleanupFn);
  } else {
    lCleanup.push(context);

    if (tView.firstCreatePass) {
      getOrCreateTViewCleanup(tView).push(cleanupFn, lCleanup.length - 1);
    }
  }
}

/**
 * Constructs a TNode object from the arguments.
 *
 * 从参数构造一个 TNode 对象。
 *
 * @param tView `TView` to which this `TNode` belongs (used only in `ngDevMode`)
 *
 * 此 `TView` 所属的 `TNode`（仅在 `ngDevMode` 中使用）
 *
 * @param tParent Parent `TNode`
 *
 * 父 `TNode`
 *
 * @param type The type of the node
 *
 * 节点的类型
 *
 * @param index The index of the TNode in TView.data, adjusted for HEADER_OFFSET
 *
 * TView.data 中 TNode 的索引，已针对 HEADER_OFFSET 进行了调整
 *
 * @param tagName The tag name of the node
 *
 * 节点的标签名称
 *
 * @param attrs The attributes defined on this node
 *
 * 在此节点上定义的属性
 *
 * @param tViews Any TViews attached to this node
 *
 * 附加到此节点的任何 TView
 *
 * @returns
 *
 * the TNode object
 *
 * TNode 对象
 *
 */
export function createTNode(
    tView: TView, tParent: TElementNode|TContainerNode|null, type: TNodeType.Container,
    index: number, tagName: string|null, attrs: TAttributes|null): TContainerNode;
export function createTNode(
    tView: TView, tParent: TElementNode|TContainerNode|null, type: TNodeType.Element|TNodeType.Text,
    index: number, tagName: string|null, attrs: TAttributes|null): TElementNode;
export function createTNode(
    tView: TView, tParent: TElementNode|TContainerNode|null, type: TNodeType.ElementContainer,
    index: number, tagName: string|null, attrs: TAttributes|null): TElementContainerNode;
export function createTNode(
    tView: TView, tParent: TElementNode|TContainerNode|null, type: TNodeType.Icu, index: number,
    tagName: string|null, attrs: TAttributes|null): TIcuContainerNode;
export function createTNode(
    tView: TView, tParent: TElementNode|TContainerNode|null, type: TNodeType.Projection,
    index: number, tagName: string|null, attrs: TAttributes|null): TProjectionNode;
export function createTNode(
    tView: TView, tParent: TElementNode|TContainerNode|null, type: TNodeType, index: number,
    tagName: string|null, attrs: TAttributes|null): TNode;
export function createTNode(
    tView: TView, tParent: TElementNode|TContainerNode|null, type: TNodeType, index: number,
    value: string|null, attrs: TAttributes|null): TNode {
  ngDevMode && index !== 0 &&  // 0 are bogus nodes and they are OK. See `createContainerRef` in
                               // `view_engine_compatibility` for additional context.
      assertGreaterThanOrEqual(index, HEADER_OFFSET, 'TNodes can\'t be in the LView header.');
  ngDevMode && assertNotSame(attrs, undefined, '\'undefined\' is not valid value for \'attrs\'');
  ngDevMode && ngDevMode.tNode++;
  ngDevMode && tParent && assertTNodeForTView(tParent, tView);
  let injectorIndex = tParent ? tParent.injectorIndex : -1;
  const tNode = ngDevMode ?
      new TNodeDebug(
          tView,          // tView_: TView
          type,           // type: TNodeType
          index,          // index: number
          null,           // insertBeforeIndex: null|-1|number|number[]
          injectorIndex,  // injectorIndex: number
          -1,             // componentOffset: number
          -1,             // directiveStart: number
          -1,             // directiveEnd: number
          -1,             // directiveStylingLast: number
          null,           // propertyBindings: number[]|null
          0,              // flags: TNodeFlags
          0,              // providerIndexes: TNodeProviderIndexes
          value,          // value: string|null
          attrs,          // attrs: (string|AttributeMarker|(string|SelectorFlags)[])[]|null
          null,           // mergedAttrs
          null,           // localNames: (string|number)[]|null
          undefined,      // initialInputs: (string[]|null)[]|null|undefined
          null,           // inputs: PropertyAliases|null
          null,           // outputs: PropertyAliases|null
          null,           // tViews: ITView|ITView[]|null
          null,           // next: ITNode|null
          null,           // projectionNext: ITNode|null
          null,           // child: ITNode|null
          tParent,        // parent: TElementNode|TContainerNode|null
          null,           // projection: number|(ITNode|RNode[])[]|null
          null,           // styles: string|null
          null,           // stylesWithoutHost: string|null
          undefined,      // residualStyles: string|null
          null,           // classes: string|null
          null,           // classesWithoutHost: string|null
          undefined,      // residualClasses: string|null
          0 as any,       // classBindings: TStylingRange;
          0 as any,       // styleBindings: TStylingRange;
          ) :
      {
        type,
        index,
        insertBeforeIndex: null,
        injectorIndex,
        directiveStart: -1,
        directiveEnd: -1,
        directiveStylingLast: -1,
        componentOffset: -1,
        propertyBindings: null,
        flags: 0,
        providerIndexes: 0,
        value: value,
        attrs: attrs,
        mergedAttrs: null,
        localNames: null,
        initialInputs: undefined,
        inputs: null,
        outputs: null,
        tViews: null,
        next: null,
        projectionNext: null,
        child: null,
        parent: tParent,
        projection: null,
        styles: null,
        stylesWithoutHost: null,
        residualStyles: undefined,
        classes: null,
        classesWithoutHost: null,
        residualClasses: undefined,
        classBindings: 0 as any,
        styleBindings: 0 as any,
      };
  if (ngDevMode) {
    // For performance reasons it is important that the tNode retains the same shape during runtime.
    // (To make sure that all of the code is monomorphic.) For this reason we seal the object to
    // prevent class transitions.
    Object.seal(tNode);
  }
  return tNode;
}

/**
 * Generates the `PropertyAliases` data structure from the provided input/output mapping.
 * @param aliasMap Input/output mapping from the directive definition.
 * @param directiveIndex Index of the directive.
 * @param propertyAliases Object in which to store the results.
 * @param hostDirectiveAliasMap Object used to alias or filter out properties for host directives.
 * If the mapping is provided, it'll act as an allowlist, as well as a mapping of what public
 * name inputs/outputs should be exposed under.
 */
function generatePropertyAliases(
    aliasMap: {[publicName: string]: string}, directiveIndex: number,
    propertyAliases: PropertyAliases|null,
    hostDirectiveAliasMap: HostDirectiveBindingMap|null): PropertyAliases|null {
  for (let publicName in aliasMap) {
    if (aliasMap.hasOwnProperty(publicName)) {
      propertyAliases = propertyAliases === null ? {} : propertyAliases;
      const internalName = aliasMap[publicName];

      // If there are no host directive mappings, we want to remap using the alias map from the
      // definition itself. If there is an alias map, it has two functions:
      // 1. It serves as an allowlist of bindings that are exposed by the host directives. Only the
      // ones inside the host directive map will be exposed on the host.
      // 2. The public name of the property is aliased using the host directive alias map, rather
      // than the alias map from the definition.
      if (hostDirectiveAliasMap === null) {
        addPropertyAlias(propertyAliases, directiveIndex, publicName, internalName);
      } else if (hostDirectiveAliasMap.hasOwnProperty(publicName)) {
        addPropertyAlias(
            propertyAliases, directiveIndex, hostDirectiveAliasMap[publicName], internalName);
      }
    }
  }
  return propertyAliases;
}

function addPropertyAlias(
    propertyAliases: PropertyAliases, directiveIndex: number, publicName: string,
    internalName: string) {
  if (propertyAliases.hasOwnProperty(publicName)) {
    propertyAliases[publicName].push(directiveIndex, internalName);
  } else {
    propertyAliases[publicName] = [directiveIndex, internalName];
  }
}

/**
 * Initializes data structures required to work with directive inputs and outputs.
 * Initialization is done for all directives matched on a given TNode.
 *
 * 初始化使用指令输入和输出所需的数据结构。会对给定 TNode 上匹配的所有指令进行初始化。
 *
 */
function initializeInputAndOutputAliases(
    tView: TView, tNode: TNode, hostDirectiveDefinitionMap: HostDirectiveDefs|null): void {
  ngDevMode && assertFirstCreatePass(tView);

  const start = tNode.directiveStart;
  const end = tNode.directiveEnd;
  const tViewData = tView.data;

  const tNodeAttrs = tNode.attrs;
  const inputsFromAttrs: InitialInputData = ngDevMode ? new TNodeInitialInputs() : [];
  let inputsStore: PropertyAliases|null = null;
  let outputsStore: PropertyAliases|null = null;

  for (let directiveIndex = start; directiveIndex < end; directiveIndex++) {
    const directiveDef = tViewData[directiveIndex] as DirectiveDef<any>;
    const aliasData =
        hostDirectiveDefinitionMap ? hostDirectiveDefinitionMap.get(directiveDef) : null;
    const aliasedInputs = aliasData ? aliasData.inputs : null;
    const aliasedOutputs = aliasData ? aliasData.outputs : null;

    inputsStore =
        generatePropertyAliases(directiveDef.inputs, directiveIndex, inputsStore, aliasedInputs);
    outputsStore =
        generatePropertyAliases(directiveDef.outputs, directiveIndex, outputsStore, aliasedOutputs);
    // Do not use unbound attributes as inputs to structural directives, since structural
    // directive inputs can only be set using microsyntax (e.g. `<div *dir="exp">`).
    // TODO(FW-1930): microsyntax expressions may also contain unbound/static attributes, which
    // should be set for inline templates.
    const initialInputs =
        (inputsStore !== null && tNodeAttrs !== null && !isInlineTemplate(tNode)) ?
        generateInitialInputs(inputsStore, directiveIndex, tNodeAttrs) :
        null;
    inputsFromAttrs.push(initialInputs);
  }

  if (inputsStore !== null) {
    if (inputsStore.hasOwnProperty('class')) {
      tNode.flags |= TNodeFlags.hasClassInput;
    }
    if (inputsStore.hasOwnProperty('style')) {
      tNode.flags |= TNodeFlags.hasStyleInput;
    }
  }

  tNode.initialInputs = inputsFromAttrs;
  tNode.inputs = inputsStore;
  tNode.outputs = outputsStore;
}

/**
 * Mapping between attributes names that don't correspond to their element property names.
 *
 * 与其元素属性名称不对应的属性名称之间的映射。
 *
 * Performance note: this function is written as a series of if checks (instead of, say, a property
 * object lookup) for performance reasons - the series of `if` checks seems to be the fastest way of
 * mapping property names. Do NOT change without benchmarking.
 *
 * 性能说明：出于性能原因，此函数被编写为一系列 if 检查（而不是例如属性对象查找）- 这一系列 `if`
 * 检查似乎是映射属性名称的最快方式。未经基准测试，请勿更改。
 *
 * Note: this mapping has to be kept in sync with the equally named mapping in the template
 * type-checking machinery of ngtsc.
 *
 * 注意：此映射必须与 ngtsc 的模板类型检查机制中的同名映射保持同步。
 *
 */
function mapPropName(name: string): string {
  if (name === 'class') return 'className';
  if (name === 'for') return 'htmlFor';
  if (name === 'formaction') return 'formAction';
  if (name === 'innerHtml') return 'innerHTML';
  if (name === 'readonly') return 'readOnly';
  if (name === 'tabindex') return 'tabIndex';
  return name;
}

export function elementPropertyInternal<T>(
    tView: TView, tNode: TNode, lView: LView, propName: string, value: T, renderer: Renderer,
    sanitizer: SanitizerFn|null|undefined, nativeOnly: boolean): void {
  ngDevMode && assertNotSame(value, NO_CHANGE as any, 'Incoming value should never be NO_CHANGE.');
  const element = getNativeByTNode(tNode, lView) as RElement | RComment;
  let inputData = tNode.inputs;
  let dataValue: PropertyAliasValue|undefined;
  if (!nativeOnly && inputData != null && (dataValue = inputData[propName])) {
    setInputsForProperty(tView, lView, dataValue, propName, value);
    if (isComponentHost(tNode)) markDirtyIfOnPush(lView, tNode.index);
    if (ngDevMode) {
      setNgReflectProperties(lView, element, tNode.type, dataValue, value);
    }
  } else if (tNode.type & TNodeType.AnyRNode) {
    propName = mapPropName(propName);

    if (ngDevMode) {
      validateAgainstEventProperties(propName);
      if (!isPropertyValid(element, propName, tNode.value, tView.schemas)) {
        handleUnknownPropertyError(propName, tNode.value, tNode.type, lView);
      }
      ngDevMode.rendererSetProperty++;
    }

    // It is assumed that the sanitizer is only added when the compiler determines that the
    // property is risky, so sanitization can be done without further checks.
    value = sanitizer != null ? (sanitizer(value, tNode.value || '', propName) as any) : value;
    renderer.setProperty(element as RElement, propName, value);
  } else if (tNode.type & TNodeType.AnyContainer) {
    // If the node is a container and the property didn't
    // match any of the inputs or schemas we should throw.
    if (ngDevMode && !matchingSchemas(tView.schemas, tNode.value)) {
      handleUnknownPropertyError(propName, tNode.value, tNode.type, lView);
    }
  }
}

<<<<<<< HEAD
/**
 * If node is an OnPush component, marks its LView dirty.
 *
 * 如果 node 是 OnPush 组件，则将其 LView 标记为脏。
 *
 */
function markDirtyIfOnPush(lView: LView, viewIndex: number): void {
=======
/** If node is an OnPush component, marks its LView dirty. */
export function markDirtyIfOnPush(lView: LView, viewIndex: number): void {
>>>>>>> cfd87027
  ngDevMode && assertLView(lView);
  const childComponentLView = getComponentLViewByIndex(viewIndex, lView);
  if (!(childComponentLView[FLAGS] & LViewFlags.CheckAlways)) {
    childComponentLView[FLAGS] |= LViewFlags.Dirty;
  }
}

function setNgReflectProperty(
    lView: LView, element: RElement|RComment, type: TNodeType, attrName: string, value: any) {
  const renderer = lView[RENDERER];
  attrName = normalizeDebugBindingName(attrName);
  const debugValue = normalizeDebugBindingValue(value);
  if (type & TNodeType.AnyRNode) {
    if (value == null) {
      renderer.removeAttribute((element as RElement), attrName);
    } else {
      renderer.setAttribute((element as RElement), attrName, debugValue);
    }
  } else {
    const textContent =
        escapeCommentText(`bindings=${JSON.stringify({[attrName]: debugValue}, null, 2)}`);
    renderer.setValue((element as RComment), textContent);
  }
}

export function setNgReflectProperties(
    lView: LView, element: RElement|RComment, type: TNodeType, dataValue: PropertyAliasValue,
    value: any) {
  if (type & (TNodeType.AnyRNode | TNodeType.Container)) {
    /**
     * dataValue is an array containing runtime input or output names for the directives:
     * i+0: directive instance index
     * i+1: privateName
     *
     * e.g. [0, 'change', 'change-minified']
     * we want to set the reflected property with the privateName: dataValue[i+1]
     */
    for (let i = 0; i < dataValue.length; i += 2) {
      setNgReflectProperty(lView, element, type, dataValue[i + 1] as string, value);
    }
  }
}

/**
<<<<<<< HEAD
 * Validates that the property of the element is known at runtime and returns
 * false if it's not the case.
 * This check is relevant for JIT-compiled components (for AOT-compiled
 * ones this check happens at build time).
 *
 * 验证元素的属性在运行时已知，如果不是这种情况，则返回 false 。此检查与 JIT 编译的组件相关（对于
 * AOT 编译的组件，此检查发生在构建时）。
 *
 * The property is considered known if either:
 *
 * 在以下任何一种情况下，该属性都被认为是已知的：
 *
 * - it's a known property of the element
 *
 *   它是元素的已知属性
 *
 * - the element is allowed by one of the schemas
 *
 *   模式之一允许该元素
 *
 * - the property is used for animations
 *
 *   该属性用于动画
 *
 * @param element Element to validate
 *
 * 要验证的元素
 *
 * @param tagName Name of the tag to check
 *
 * 要检查的标签名称
 *
 * @param propName Name of the property to check
 *
 * 要检查的属性名称
 *
 * @param schemas Array of schemas
 *
 * 模式数组
 *
 */
function validateProperty(
    element: RElement|RComment, tagName: string|null, propName: string,
    schemas: SchemaMetadata[]|null): boolean {
  // If `schemas` is set to `null`, that's an indication that this Component was compiled in AOT
  // mode where this check happens at compile time. In JIT mode, `schemas` is always present and
  // defined as an array (as an empty array in case `schemas` field is not defined) and we should
  // execute the check below.
  if (schemas === null) return true;

  // The property is considered valid if the element matches the schema, it exists on the element,
  // or it is synthetic, and we are in a browser context (web worker nodes should be skipped).
  if (matchingSchemas(schemas, tagName) || propName in element || isAnimationProp(propName)) {
    return true;
  }

  // Note: `typeof Node` returns 'function' in most browsers, but on IE it is 'object' so we
  // need to account for both here, while being careful with `typeof null` also returning 'object'.
  return typeof Node === 'undefined' || Node === null || !(element instanceof Node);
}

/**
 * Returns true if the tag name is allowed by specified schemas.
 *
 * 如果指定的模式允许标记名称，则返回 true 。
 *
 * @param schemas Array of schemas
 *
 * 模式数组
 *
 * @param tagName Name of the tag
 *
 * 标签的名称
 *
 */
export function matchingSchemas(schemas: SchemaMetadata[]|null, tagName: string|null): boolean {
  if (schemas !== null) {
    for (let i = 0; i < schemas.length; i++) {
      const schema = schemas[i];
      if (schema === NO_ERRORS_SCHEMA ||
          schema === CUSTOM_ELEMENTS_SCHEMA && tagName && tagName.indexOf('-') > -1) {
        return true;
      }
    }
  }

  return false;
}

/**
 * The set of known control flow directives.
 * We use this set to produce a more precises error message with a note
 * that the `CommonModule` should also be included.
 *
 * 已知控制流指令的集。我们使用此集来生成更精确的错误消息，并说明还应该包含 `CommonModule` 。
 *
 */
export const KNOWN_CONTROL_FLOW_DIRECTIVES =
    new Set(['ngIf', 'ngFor', 'ngSwitch', 'ngSwitchCase', 'ngSwitchDefault']);

/**
 * Logs or throws an error that a property is not supported on an element.
 *
 * 记录或抛出元素不支持某个属性的错误。
 *
 * @param propName Name of the invalid property.
 *
 * 无效属性的名称。
 *
 * @param tNode A `TNode` that represents a current component that is being rendered.
 *
 * 一个 `TNode` ，表示正在呈现的当前组件。
 *
 * @param lView An `LView` that represents a current component that is being rendered.
 *
 * 一个 `LView` ，表示正在呈现的当前组件。
 *
 */
function handleUnknownPropertyError(propName: string, tNode: TNode, lView: LView): void {
  let tagName = tNode.value;

  // Special-case a situation when a structural directive is applied to
  // an `<ng-template>` element, for example: `<ng-template *ngIf="true">`.
  // In this case the compiler generates the `ɵɵtemplate` instruction with
  // the `null` as the tagName. The directive matching logic at runtime relies
  // on this effect (see `isInlineTemplate`), thus using the 'ng-template' as
  // a default value of the `tNode.value` is not feasible at this moment.
  if (!tagName && tNode.type === TNodeType.Container) {
    tagName = 'ng-template';
  }

  const isHostStandalone = isHostComponentStandalone(lView);
  const templateLocation = getTemplateLocationDetails(lView);

  let message = `Can't bind to '${propName}' since it isn't a known property of '${tagName}'${
      templateLocation}.`;

  const schemas = `'${isHostStandalone ? '@Component' : '@NgModule'}.schemas'`;
  const importLocation = isHostStandalone ?
      'included in the \'@Component.imports\' of this component' :
      'a part of an @NgModule where this component is declared';
  if (KNOWN_CONTROL_FLOW_DIRECTIVES.has(propName)) {
    // Most likely this is a control flow directive (such as `*ngIf`) used in
    // a template, but the `CommonModule` is not imported.
    message += `\nIf the '${propName}' is an Angular control flow directive, ` +
        `please make sure that the 'CommonModule' is ${importLocation}.`;
  } else {
    // May be an Angular component, which is not imported/declared?
    message += `\n1. If '${tagName}' is an Angular component and it has the ` +
        `'${propName}' input, then verify that it is ${importLocation}.`;
    // May be a Web Component?
    if (tagName && tagName.indexOf('-') > -1) {
      message += `\n2. If '${tagName}' is a Web Component then add 'CUSTOM_ELEMENTS_SCHEMA' ` +
          `to the ${schemas} of this component to suppress this message.`;
      message += `\n3. To allow any property add 'NO_ERRORS_SCHEMA' to ` +
          `the ${schemas} of this component.`;
    } else {
      // If it's expected, the error can be suppressed by the `NO_ERRORS_SCHEMA` schema.
      message += `\n2. To allow any property add 'NO_ERRORS_SCHEMA' to ` +
          `the ${schemas} of this component.`;
    }
  }

  if (shouldThrowErrorOnUnknownProperty) {
    throw new RuntimeError(RuntimeErrorCode.UNKNOWN_BINDING, message);
  } else {
    console.error(formatRuntimeError(RuntimeErrorCode.UNKNOWN_BINDING, message));
  }
}

/**
 * Instantiate a root component.
 *
 * 实例化根组件。
 *
 */
export function instantiateRootComponent<T>(tView: TView, lView: LView, def: ComponentDef<T>): T {
  const rootTNode = getCurrentTNode()!;
  if (tView.firstCreatePass) {
    if (def.providersResolver) def.providersResolver(def);
    const directiveIndex = allocExpando(tView, lView, 1, null);
    ngDevMode &&
        assertEqual(
            directiveIndex, rootTNode.directiveStart,
            'Because this is a root component the allocated expando should match the TNode component.');
    configureViewWithDirective(tView, rootTNode, lView, directiveIndex, def);
  }
  const directive =
      getNodeInjectable(lView, tView, rootTNode.directiveStart, rootTNode as TElementNode);
  attachPatchData(directive, lView);
  const native = getNativeByTNode(rootTNode, lView);
  if (native) {
    attachPatchData(native, lView);
  }
  return directive;
}

/**
=======
>>>>>>> cfd87027
 * Resolve the matched directives on a node.
 *
 * 解析节点上匹配的指令。
 *
 */
export function resolveDirectives(
    tView: TView, lView: LView, tNode: TElementNode|TContainerNode|TElementContainerNode,
    localRefs: string[]|null): boolean {
  // Please make sure to have explicit type for `exportsMap`. Inferred type triggers bug in
  // tsickle.
  ngDevMode && assertFirstCreatePass(tView);

  let hasDirectives = false;
  if (getBindingsEnabled()) {
    const exportsMap: ({[key: string]: number}|null) = localRefs === null ? null : {'': -1};
    const matchResult = findDirectiveDefMatches(tView, tNode);
    let directiveDefs: DirectiveDef<unknown>[]|null;
    let hostDirectiveDefs: HostDirectiveDefs|null;

    if (matchResult === null) {
      directiveDefs = hostDirectiveDefs = null;
    } else {
      [directiveDefs, hostDirectiveDefs] = matchResult;
    }

    if (directiveDefs !== null) {
      hasDirectives = true;
      initializeDirectives(tView, lView, tNode, directiveDefs, exportsMap, hostDirectiveDefs);
    }
    if (exportsMap) cacheMatchingLocalNames(tNode, localRefs, exportsMap);
  }
  // Merge the template attrs last so that they have the highest priority.
  tNode.mergedAttrs = mergeHostAttrs(tNode.mergedAttrs, tNode.attrs);
  return hasDirectives;
}

/** Initializes the data structures necessary for a list of directives to be instantiated. */
export function initializeDirectives(
    tView: TView, lView: LView<unknown>, tNode: TElementNode|TContainerNode|TElementContainerNode,
    directives: DirectiveDef<unknown>[], exportsMap: {[key: string]: number;}|null,
    hostDirectiveDefs: HostDirectiveDefs|null) {
  ngDevMode && assertFirstCreatePass(tView);

  // Publishes the directive types to DI so they can be injected. Needs to
  // happen in a separate pass before the TNode flags have been initialized.
  for (let i = 0; i < directives.length; i++) {
    diPublicInInjector(getOrCreateNodeInjectorForNode(tNode, lView), tView, directives[i].type);
  }

  initTNodeFlags(tNode, tView.data.length, directives.length);

  // When the same token is provided by several directives on the same node, some rules apply in
  // the viewEngine:
  // - viewProviders have priority over providers
  // - the last directive in NgModule.declarations has priority over the previous one
  // So to match these rules, the order in which providers are added in the arrays is very
  // important.
  for (let i = 0; i < directives.length; i++) {
    const def = directives[i];
    if (def.providersResolver) def.providersResolver(def);
  }
  let preOrderHooksFound = false;
  let preOrderCheckHooksFound = false;
  let directiveIdx = allocExpando(tView, lView, directives.length, null);
  ngDevMode &&
      assertSame(
          directiveIdx, tNode.directiveStart,
          'TNode.directiveStart should point to just allocated space');

  for (let i = 0; i < directives.length; i++) {
    const def = directives[i];
    // Merge the attrs in the order of matches. This assumes that the first directive is the
    // component itself, so that the component has the least priority.
    tNode.mergedAttrs = mergeHostAttrs(tNode.mergedAttrs, def.hostAttrs);

    configureViewWithDirective(tView, tNode, lView, directiveIdx, def);
    saveNameToExportMap(directiveIdx, def, exportsMap);

    if (def.contentQueries !== null) tNode.flags |= TNodeFlags.hasContentQuery;
    if (def.hostBindings !== null || def.hostAttrs !== null || def.hostVars !== 0)
      tNode.flags |= TNodeFlags.hasHostBindings;

    const lifeCycleHooks: OnChanges&OnInit&DoCheck = def.type.prototype;
    // Only push a node index into the preOrderHooks array if this is the first
    // pre-order hook found on this node.
    if (!preOrderHooksFound &&
        (lifeCycleHooks.ngOnChanges || lifeCycleHooks.ngOnInit || lifeCycleHooks.ngDoCheck)) {
      // We will push the actual hook function into this array later during dir instantiation.
      // We cannot do it now because we must ensure hooks are registered in the same
      // order that directives are created (i.e. injection order).
      (tView.preOrderHooks || (tView.preOrderHooks = [])).push(tNode.index);
      preOrderHooksFound = true;
    }

    if (!preOrderCheckHooksFound && (lifeCycleHooks.ngOnChanges || lifeCycleHooks.ngDoCheck)) {
      (tView.preOrderCheckHooks || (tView.preOrderCheckHooks = [])).push(tNode.index);
      preOrderCheckHooksFound = true;
    }

    directiveIdx++;
  }

  initializeInputAndOutputAliases(tView, tNode, hostDirectiveDefs);
}

/**
 * Add `hostBindings` to the `TView.hostBindingOpCodes`.
 *
 * 将 `hostBindings` 添加到 `TView.hostBindingOpCodes` 。
 *
 * @param tView `TView` to which the `hostBindings` should be added.
 *
 * 应添加 `TView` 的 `hostBindings` 。
 *
 * @param tNode `TNode` the element which contains the directive
<<<<<<< HEAD
 *
 * `TNode` 包含该指令的元素
 *
 * @param lView `LView` current `LView`
 *
 * `LView` 当前 `LView`
 *
=======
>>>>>>> cfd87027
 * @param directiveIdx Directive index in view.
 *
 * 视图中的指令索引。
 *
 * @param directiveVarsIdx Where will the directive's vars be stored
 *
 * 指令的 var 将存储在哪里
 *
 * @param def `ComponentDef`/`DirectiveDef`, which contains the `hostVars`/`hostBindings` to add.
 *
 * `ComponentDef` / `DirectiveDef` ，包含要添加的 `hostVars` / `hostBindings` 。
 *
 */
export function registerHostBindingOpCodes(
    tView: TView, tNode: TNode, directiveIdx: number, directiveVarsIdx: number,
    def: ComponentDef<any>|DirectiveDef<any>): void {
  ngDevMode && assertFirstCreatePass(tView);

  const hostBindings = def.hostBindings;
  if (hostBindings) {
    let hostBindingOpCodes = tView.hostBindingOpCodes;
    if (hostBindingOpCodes === null) {
      hostBindingOpCodes = tView.hostBindingOpCodes = [] as any as HostBindingOpCodes;
    }
    const elementIndx = ~tNode.index;
    if (lastSelectedElementIdx(hostBindingOpCodes) != elementIndx) {
      // Conditionally add select element so that we are more efficient in execution.
      // NOTE: this is strictly not necessary and it trades code size for runtime perf.
      // (We could just always add it.)
      hostBindingOpCodes.push(elementIndx);
    }
    hostBindingOpCodes.push(directiveIdx, directiveVarsIdx, hostBindings);
  }
}

/**
 * Returns the last selected element index in the `HostBindingOpCodes`
 *
 * 返回 `HostBindingOpCodes` 中最后选择的元素索引
 *
 * For perf reasons we don't need to update the selected element index in `HostBindingOpCodes` only
 * if it changes. This method returns the last index (or '0' if not found.)
 *
 * 出于 perf 的原因，我们不需要仅当 `HostBindingOpCodes`
 * 中的所选元素索引更改时才更新它。此方法返回最后一个索引（如果找不到，则返回“0”。）
 *
 * Selected element index are only the ones which are negative.
 *
 * 所选元素索引只是那些为负的。
 *
 */
function lastSelectedElementIdx(hostBindingOpCodes: HostBindingOpCodes): number {
  let i = hostBindingOpCodes.length;
  while (i > 0) {
    const value = hostBindingOpCodes[--i];
    if (typeof value === 'number' && value < 0) {
      return value;
    }
  }
  return 0;
}


/**
 * Instantiate all the directives that were previously resolved on the current node.
 *
 * 实例化以前在当前节点上解析的所有指令。
 *
 */
function instantiateAllDirectives(
    tView: TView, lView: LView, tNode: TDirectiveHostNode, native: RNode) {
  const start = tNode.directiveStart;
  const end = tNode.directiveEnd;
  if (!tView.firstCreatePass) {
    getOrCreateNodeInjectorForNode(tNode, lView);
  }

  attachPatchData(native, lView);

  const initialInputs = tNode.initialInputs;
  for (let i = start; i < end; i++) {
    const def = tView.data[i] as DirectiveDef<any>;
    const isComponent = isComponentDef(def);

    if (isComponent) {
      ngDevMode && assertTNodeType(tNode, TNodeType.AnyRNode);
      addComponentLogic(lView, tNode as TElementNode, def as ComponentDef<any>);
    }

    const directive = getNodeInjectable(lView, tView, i, tNode);
    attachPatchData(directive, lView);

    if (initialInputs !== null) {
      setInputsFromAttrs(lView, i - start, directive, def, tNode, initialInputs!);
    }

    if (isComponent) {
      const componentView = getComponentLViewByIndex(tNode.index, lView);
      componentView[CONTEXT] = directive;
    }
  }
}

export function invokeDirectivesHostBindings(tView: TView, lView: LView, tNode: TNode) {
  const start = tNode.directiveStart;
  const end = tNode.directiveEnd;
  const elementIndex = tNode.index;
  const currentDirectiveIndex = getCurrentDirectiveIndex();
  try {
    setSelectedIndex(elementIndex);
    for (let dirIndex = start; dirIndex < end; dirIndex++) {
      const def = tView.data[dirIndex] as DirectiveDef<unknown>;
      const directive = lView[dirIndex];
      setCurrentDirectiveIndex(dirIndex);
      if (def.hostBindings !== null || def.hostVars !== 0 || def.hostAttrs !== null) {
        invokeHostBindingsInCreationMode(def, directive);
      }
    }
  } finally {
    setSelectedIndex(-1);
    setCurrentDirectiveIndex(currentDirectiveIndex);
  }
}

/**
 * Invoke the host bindings in creation mode.
 *
 * 在创建模式下调用主机绑定。
 *
 * @param def `DirectiveDef` which may contain the `hostBindings` function.
 *
 * `DirectiveDef` ，可能包含 `hostBindings` 函数。
 *
 * @param directive Instance of directive.
 *
 * 指令的实例。
 *
 */
export function invokeHostBindingsInCreationMode(def: DirectiveDef<any>, directive: any) {
  if (def.hostBindings !== null) {
    def.hostBindings!(RenderFlags.Create, directive);
  }
}

/**
 * Matches the current node against all available selectors.
 * If a component is matched (at most one), it is returned in first position in the array.
 *
 * 将当前节点与所有可用的选择器匹配。如果一个组件匹配（最多一个），则它会在数组中的第一个位置返回。
 *
 */
function findDirectiveDefMatches(
    tView: TView, tNode: TElementNode|TContainerNode|TElementContainerNode):
    [matches: DirectiveDef<unknown>[], hostDirectiveDefs: HostDirectiveDefs|null]|null {
  ngDevMode && assertFirstCreatePass(tView);
  ngDevMode && assertTNodeType(tNode, TNodeType.AnyRNode | TNodeType.AnyContainer);

  const registry = tView.directiveRegistry;
  let matches: DirectiveDef<unknown>[]|null = null;
  let hostDirectiveDefs: HostDirectiveDefs|null = null;
  if (registry) {
    for (let i = 0; i < registry.length; i++) {
      const def = registry[i] as ComponentDef<any>| DirectiveDef<any>;
      if (isNodeMatchingSelectorList(tNode, def.selectors!, /* isProjectionMode */ false)) {
        matches || (matches = ngDevMode ? new MatchesArray() : []);

        if (isComponentDef(def)) {
          if (ngDevMode) {
            assertTNodeType(
                tNode, TNodeType.Element,
                `"${tNode.value}" tags cannot be used as component hosts. ` +
                    `Please use a different tag to activate the ${stringify(def.type)} component.`);

            if (isComponentHost(tNode)) {
              throwMultipleComponentError(tNode, matches.find(isComponentDef)!.type, def.type);
            }
          }

          // Components are inserted at the front of the matches array so that their lifecycle
          // hooks run before any directive lifecycle hooks. This appears to be for ViewEngine
          // compatibility. This logic doesn't make sense with host directives, because it
          // would allow the host directives to undo any overrides the host may have made.
          // To handle this case, the host directives of components are inserted at the beginning
          // of the array, followed by the component. As such, the insertion order is as follows:
          // 1. Host directives belonging to the selector-matched component.
          // 2. Selector-matched component.
          // 3. Host directives belonging to selector-matched directives.
          // 4. Selector-matched directives.
          if (def.findHostDirectiveDefs !== null) {
            const hostDirectiveMatches: DirectiveDef<unknown>[] = [];
            hostDirectiveDefs = hostDirectiveDefs || new Map();
            def.findHostDirectiveDefs(def, hostDirectiveMatches, hostDirectiveDefs);
            // Add all host directives declared on this component, followed by the component itself.
            // Host directives should execute first so the host has a chance to override changes
            // to the DOM made by them.
            matches.unshift(...hostDirectiveMatches, def);
            // Component is offset starting from the beginning of the host directives array.
            const componentOffset = hostDirectiveMatches.length;
            markAsComponentHost(tView, tNode, componentOffset);
          } else {
            // No host directives on this component, just add the
            // component def to the beginning of the matches.
            matches.unshift(def);
            markAsComponentHost(tView, tNode, 0);
          }
        } else {
          // Append any host directives to the matches first.
          hostDirectiveDefs = hostDirectiveDefs || new Map();
          def.findHostDirectiveDefs?.(def, matches, hostDirectiveDefs);
          matches.push(def);
        }
      }
    }
  }
  return matches === null ? null : [matches, hostDirectiveDefs];
}

/**
 * Marks a given TNode as a component's host. This consists of:
<<<<<<< HEAD
 *
 * 将给定的 TNode 标记为组件的主机。这包括：
 *
 * - setting appropriate TNode flags;
 *
 *   设置适当的 TNode 标志；
 *
=======
 * - setting the component offset on the TNode.
>>>>>>> cfd87027
 * - storing index of component's host element so it will be queued for view refresh during CD.
 *
 *   存储组件宿主元素的索引，以便在 CD 期间排队等待视图刷新。
 *
 */
export function markAsComponentHost(tView: TView, hostTNode: TNode, componentOffset: number): void {
  ngDevMode && assertFirstCreatePass(tView);
  ngDevMode && assertGreaterThan(componentOffset, -1, 'componentOffset must be great than -1');
  hostTNode.componentOffset = componentOffset;
  (tView.components || (tView.components = ngDevMode ? new TViewComponents() : []))
      .push(hostTNode.index);
}

<<<<<<< HEAD

/**
 * Caches local names and their matching directive indices for query and template lookups.
 *
 * 缓存本地名称及其匹配的指令索引以进行查询和模板查找。
 *
 */
=======
/** Caches local names and their matching directive indices for query and template lookups. */
>>>>>>> cfd87027
function cacheMatchingLocalNames(
    tNode: TNode, localRefs: string[]|null, exportsMap: {[key: string]: number}): void {
  if (localRefs) {
    const localNames: (string|number)[] = tNode.localNames = ngDevMode ? new TNodeLocalNames() : [];

    // Local names must be stored in tNode in the same order that localRefs are defined
    // in the template to ensure the data is loaded in the same slots as their refs
    // in the template (for template queries).
    for (let i = 0; i < localRefs.length; i += 2) {
      const index = exportsMap[localRefs[i + 1]];
      if (index == null)
        throw new RuntimeError(
            RuntimeErrorCode.EXPORT_NOT_FOUND,
            ngDevMode && `Export of name '${localRefs[i + 1]}' not found!`);
      localNames.push(localRefs[i], index);
    }
  }
}

/**
 * Builds up an export map as directives are created, so local refs can be quickly mapped
 * to their directive instances.
 *
 * 在创建指令时构建导出映射表，因此本地引用可以快速映射到它们的指令实例。
 *
 */
function saveNameToExportMap(
    directiveIdx: number, def: DirectiveDef<any>|ComponentDef<any>,
    exportsMap: {[key: string]: number}|null) {
  if (exportsMap) {
    if (def.exportAs) {
      for (let i = 0; i < def.exportAs.length; i++) {
        exportsMap[def.exportAs[i]] = directiveIdx;
      }
    }
    if (isComponentDef(def)) exportsMap[''] = directiveIdx;
  }
}

/**
 * Initializes the flags on the current node, setting all indices to the initial index,
 * the directive count to 0, and adding the isComponent flag.
 *
 * 初始化当前节点上的标志，将所有索引设置为初始索引，指令 count 为 0，并添加 isComponent 标志。
 *
 * @param index the initial index
 *
 * 初始索引
 *
 */
export function initTNodeFlags(tNode: TNode, index: number, numberOfDirectives: number) {
  ngDevMode &&
      assertNotEqual(
          numberOfDirectives, tNode.directiveEnd - tNode.directiveStart,
          'Reached the max number of directives');
  tNode.flags |= TNodeFlags.isDirectiveHost;
  // When the first directive is created on a node, save the index
  tNode.directiveStart = index;
  tNode.directiveEnd = index + numberOfDirectives;
  tNode.providerIndexes = index;
}

/**
 * Setup directive for instantiation.
 *
 * 实例化的 Setup 指令。
 *
 * We need to create a `NodeInjectorFactory` which is then inserted in both the `Blueprint` as well
 * as `LView`. `TView` gets the `DirectiveDef`.
 *
 * 我们需要创建一个 `NodeInjectorFactory` ，然后将其插入到 `Blueprint` 和 `LView` 中。 `TView` 获取
 * `DirectiveDef` 。
 *
 * @param tView `TView`
 * @param tNode `TNode`
 * @param lView `LView`
 * @param directiveIndex Index where the directive will be stored in the Expando.
 *
 * 指令将在 Expando 中存储的索引。
 *
 * @param def `DirectiveDef`
 */
export function configureViewWithDirective<T>(
    tView: TView, tNode: TNode, lView: LView, directiveIndex: number, def: DirectiveDef<T>): void {
  ngDevMode &&
      assertGreaterThanOrEqual(directiveIndex, HEADER_OFFSET, 'Must be in Expando section');
  tView.data[directiveIndex] = def;
  const directiveFactory =
      def.factory || ((def as {factory: Function}).factory = getFactoryDef(def.type, true));
  // Even though `directiveFactory` will already be using `ɵɵdirectiveInject` in its generated code,
  // we also want to support `inject()` directly from the directive constructor context so we set
  // `ɵɵdirectiveInject` as the inject implementation here too.
  const nodeInjectorFactory =
      new NodeInjectorFactory(directiveFactory, isComponentDef(def), ɵɵdirectiveInject);
  tView.blueprint[directiveIndex] = nodeInjectorFactory;
  lView[directiveIndex] = nodeInjectorFactory;

  registerHostBindingOpCodes(
      tView, tNode, directiveIndex, allocExpando(tView, lView, def.hostVars, NO_CHANGE), def);
}

function addComponentLogic<T>(lView: LView, hostTNode: TElementNode, def: ComponentDef<T>): void {
  const native = getNativeByTNode(hostTNode, lView) as RElement;
  const tView = getOrCreateComponentTView(def);

  // Only component views should be added to the view tree directly. Embedded views are
  // accessed through their containers because they may be removed / re-added later.
  const rendererFactory = lView[RENDERER_FACTORY];
  const componentView = addToViewTree(
      lView,
      createLView(
          lView, tView, null, def.onPush ? LViewFlags.Dirty : LViewFlags.CheckAlways, native,
          hostTNode as TElementNode, rendererFactory, rendererFactory.createRenderer(native, def),
          null, null, null));

  // Component view will always be created before any injected LContainers,
  // so this is a regular element, wrap it with the component view
  lView[hostTNode.index] = componentView;
}

export function elementAttributeInternal(
    tNode: TNode, lView: LView, name: string, value: any, sanitizer: SanitizerFn|null|undefined,
    namespace: string|null|undefined) {
  if (ngDevMode) {
    assertNotSame(value, NO_CHANGE as any, 'Incoming value should never be NO_CHANGE.');
    validateAgainstEventAttributes(name);
    assertTNodeType(
        tNode, TNodeType.Element,
        `Attempted to set attribute \`${name}\` on a container node. ` +
            `Host bindings are not valid on ng-container or ng-template.`);
  }
  const element = getNativeByTNode(tNode, lView) as RElement;
  setElementAttribute(lView[RENDERER], element, namespace, tNode.value, name, value, sanitizer);
}

export function setElementAttribute(
    renderer: Renderer, element: RElement, namespace: string|null|undefined, tagName: string|null,
    name: string, value: any, sanitizer: SanitizerFn|null|undefined) {
  if (value == null) {
    ngDevMode && ngDevMode.rendererRemoveAttribute++;
    renderer.removeAttribute(element, name, namespace);
  } else {
    ngDevMode && ngDevMode.rendererSetAttribute++;
    const strValue =
        sanitizer == null ? renderStringify(value) : sanitizer(value, tagName || '', name);


    renderer.setAttribute(element, name, strValue as string, namespace);
  }
}

/**
 * Sets initial input properties on directive instances from attribute data
 *
 * 从属性数据在指令实例上设置初始输入属性
 *
 * @param lView Current LView that is being processed.
 *
 * 正在处理的当前 LView。
 *
 * @param directiveIndex Index of the directive in directives array
 *
 * 指令数组中的指令索引
 *
 * @param instance Instance of the directive on which to set the initial inputs
 *
 * 要设置初始输入的指令实例
 *
 * @param def The directive def that contains the list of inputs
 *
 * 包含输入列表的指令 def
 *
 * @param tNode The static data for this node
 *
 * 此节点的静态数据
 *
 */
function setInputsFromAttrs<T>(
    lView: LView, directiveIndex: number, instance: T, def: DirectiveDef<T>, tNode: TNode,
    initialInputData: InitialInputData): void {
  const initialInputs: InitialInputs|null = initialInputData![directiveIndex];
  if (initialInputs !== null) {
    const setInput = def.setInput;
    for (let i = 0; i < initialInputs.length;) {
      const publicName = initialInputs[i++];
      const privateName = initialInputs[i++];
      const value = initialInputs[i++];
      if (setInput !== null) {
        def.setInput!(instance, value, publicName, privateName);
      } else {
        (instance as any)[privateName] = value;
      }
      if (ngDevMode) {
        const nativeElement = getNativeByTNode(tNode, lView) as RElement;
        setNgReflectProperty(lView, nativeElement, tNode.type, privateName, value);
      }
    }
  }
}

/**
 * Generates initialInputData for a node and stores it in the template's static storage
 * so subsequent template invocations don't have to recalculate it.
 *
 * 为节点生成 initialInputData 并将其存储在模板的静态存储中，以便后续的模板调用不必重新计算它。
 *
 * initialInputData is an array containing values that need to be set as input properties
 * for directives on this node, but only once on creation. We need this array to support
 * the case where you set an @Input property of a directive using attribute-like syntax.
 * e.g. if you have a `name` @Input, you can set it once like this:
 *
 * initialInputData
 * 是一个数组，包含需要设置为此节点上指令的输入属性的值，但在创建时只有一次。我们需要此数组来支持你使用类属性语法设置指令的
 * @Input 属性的情况。例如，如果你有一个 `name` @Input ，你可以像这样设置它：
 *
 * <my-component name="Bess"></my-component>
 *
<<<<<<< HEAD
 * @param inputs The list of inputs from the directive def
 *
 * 指令 def 的输入列表
 *
 * @param attrs The static attrs on this node
 *
 * 此节点上的静态 attrs
 *
=======
 * @param inputs Input alias map that was generated from the directive def inputs.
 * @param directiveIndex Index of the directive that is currently being processed.
 * @param attrs Static attrs on this node.
>>>>>>> cfd87027
 */
function generateInitialInputs(
    inputs: PropertyAliases, directiveIndex: number, attrs: TAttributes): InitialInputs|null {
  let inputsToStore: InitialInputs|null = null;
  let i = 0;
  while (i < attrs.length) {
    const attrName = attrs[i];
    if (attrName === AttributeMarker.NamespaceURI) {
      // We do not allow inputs on namespaced attributes.
      i += 4;
      continue;
    } else if (attrName === AttributeMarker.ProjectAs) {
      // Skip over the `ngProjectAs` value.
      i += 2;
      continue;
    }

    // If we hit any other attribute markers, we're done anyway. None of those are valid inputs.
    if (typeof attrName === 'number') break;

    if (inputs.hasOwnProperty(attrName as string)) {
      if (inputsToStore === null) inputsToStore = [];

      // Find the input's public name from the input store. Note that we can be found easier
      // through the directive def, but we want to do it using the inputs store so that it can
      // account for host directive aliases.
      const inputConfig = inputs[attrName as string];
      for (let j = 0; j < inputConfig.length; j += 2) {
        if (inputConfig[j] === directiveIndex) {
          inputsToStore.push(
              attrName as string, inputConfig[j + 1] as string, attrs[i + 1] as string);
          // A directive can't have multiple inputs with the same name so we can break here.
          break;
        }
      }
    }

    i += 2;
  }
  return inputsToStore;
}

//////////////////////////
//// ViewContainer & View
//////////////////////////

// Not sure why I need to do `any` here but TS complains later.
const LContainerArray: any = class LContainer extends Array {};

/**
 * Creates a LContainer, either from a container instruction, or for a ViewContainerRef.
 *
 * 从容器指令或为 ViewContainerRef 创建 LContainer。
 *
 * @param hostNative The host element for the LContainer
 *
 * LContainer 的主机元素
 *
 * @param hostTNode The host TNode for the LContainer
 *
 * LContainer 的主机 TNode
 *
 * @param currentView The parent view of the LContainer
 *
 * LContainer 的父视图
 *
 * @param native The native comment element
 *
 * 原生注释元素
 *
 * @param isForViewContainerRef Optional a flag indicating the ViewContainerRef case
 *
 * 可选的标志
 *
 * @returns
 *
 * LContainer
 *
 * 大容器
 *
 */
export function createLContainer(
    hostNative: RElement|RComment|LView, currentView: LView, native: RComment,
    tNode: TNode): LContainer {
  ngDevMode && assertLView(currentView);
  // https://jsperf.com/array-literal-vs-new-array-really
  const lContainer: LContainer = new (ngDevMode ? LContainerArray : Array)(
      hostNative,   // host native
      true,         // Boolean `true` in this position signifies that this is an `LContainer`
      false,        // has transplanted views
      currentView,  // parent
      null,         // next
      0,            // transplanted views to refresh count
      tNode,        // t_host
      native,       // native,
      null,         // view refs
      null,         // moved views
  );
  ngDevMode &&
      assertEqual(
          lContainer.length, CONTAINER_HEADER_OFFSET,
          'Should allocate correct number of slots for LContainer header.');
  ngDevMode && attachLContainerDebug(lContainer);
  return lContainer;
}

/**
 * Goes over embedded views (ones created through ViewContainerRef APIs) and refreshes
 * them by executing an associated template function.
 *
 * 遍历嵌入式视图（通过 ViewContainerRef API 创建的视图）并通过执行关联的模板函数来刷新它们。
 *
 */
function refreshEmbeddedViews(lView: LView) {
  for (let lContainer = getFirstLContainer(lView); lContainer !== null;
       lContainer = getNextLContainer(lContainer)) {
    for (let i = CONTAINER_HEADER_OFFSET; i < lContainer.length; i++) {
      const embeddedLView = lContainer[i];
      const embeddedTView = embeddedLView[TVIEW];
      ngDevMode && assertDefined(embeddedTView, 'TView must be allocated');
      if (viewAttachedToChangeDetector(embeddedLView)) {
        refreshView(embeddedTView, embeddedLView, embeddedTView.template, embeddedLView[CONTEXT]!);
      }
    }
  }
}

/**
 * Mark transplanted views as needing to be refreshed at their insertion points.
 *
 * 将移植的视图标记为需要在其插入点刷新。
 *
 * @param lView The `LView` that may have transplanted views.
 *
 * 可能已移植视图的 `LView` 。
 *
 */
function markTransplantedViewsForRefresh(lView: LView) {
  for (let lContainer = getFirstLContainer(lView); lContainer !== null;
       lContainer = getNextLContainer(lContainer)) {
    if (!lContainer[HAS_TRANSPLANTED_VIEWS]) continue;

    const movedViews = lContainer[MOVED_VIEWS]!;
    ngDevMode && assertDefined(movedViews, 'Transplanted View flags set but missing MOVED_VIEWS');
    for (let i = 0; i < movedViews.length; i++) {
      const movedLView = movedViews[i]!;
      const insertionLContainer = movedLView[PARENT] as LContainer;
      ngDevMode && assertLContainer(insertionLContainer);
      // We don't want to increment the counter if the moved LView was already marked for
      // refresh.
      if ((movedLView[FLAGS] & LViewFlags.RefreshTransplantedView) === 0) {
        updateTransplantedViewCount(insertionLContainer, 1);
      }
      // Note, it is possible that the `movedViews` is tracking views that are transplanted *and*
      // those that aren't (declaration component === insertion component). In the latter case,
      // it's fine to add the flag, as we will clear it immediately in
      // `refreshEmbeddedViews` for the view currently being refreshed.
      movedLView[FLAGS] |= LViewFlags.RefreshTransplantedView;
    }
  }
}

/////////////

/**
 * Refreshes components by entering the component view and processing its bindings, queries, etc.
 *
 * 通过进入组件视图并处理其绑定、查询等来刷新组件。
 *
 * @param componentHostIdx  Element index in LView\[] (adjusted for HEADER_OFFSET)
 *
 * LView\[] 中的元素索引（已针对 HEADER_OFFSET 进行调整）
 *
 */
function refreshComponent(hostLView: LView, componentHostIdx: number): void {
  ngDevMode && assertEqual(isCreationMode(hostLView), false, 'Should be run in update mode');
  const componentView = getComponentLViewByIndex(componentHostIdx, hostLView);
  // Only attached components that are CheckAlways or OnPush and dirty should be refreshed
  if (viewAttachedToChangeDetector(componentView)) {
    const tView = componentView[TVIEW];
    if (componentView[FLAGS] & (LViewFlags.CheckAlways | LViewFlags.Dirty)) {
      refreshView(tView, componentView, tView.template, componentView[CONTEXT]);
    } else if (componentView[TRANSPLANTED_VIEWS_TO_REFRESH] > 0) {
      // Only attached components that are CheckAlways or OnPush and dirty should be refreshed
      refreshContainsDirtyView(componentView);
    }
  }
}

/**
 * Refreshes all transplanted views marked with `LViewFlags.RefreshTransplantedView` that are
 * children or descendants of the given lView.
 *
 * 刷新作为给定 lView 的子项或后代的 `LViewFlags.RefreshTransplantedView` 标记的所有移植视图。
 *
 * @param lView The lView which contains descendant transplanted views that need to be refreshed.
 *
 * 包含需要刷新的后代移植视图的 lView。
 *
 */
function refreshContainsDirtyView(lView: LView) {
  for (let lContainer = getFirstLContainer(lView); lContainer !== null;
       lContainer = getNextLContainer(lContainer)) {
    for (let i = CONTAINER_HEADER_OFFSET; i < lContainer.length; i++) {
      const embeddedLView = lContainer[i];
      if (viewAttachedToChangeDetector(embeddedLView)) {
        if (embeddedLView[FLAGS] & LViewFlags.RefreshTransplantedView) {
          const embeddedTView = embeddedLView[TVIEW];
          ngDevMode && assertDefined(embeddedTView, 'TView must be allocated');
          refreshView(
              embeddedTView, embeddedLView, embeddedTView.template, embeddedLView[CONTEXT]!);

        } else if (embeddedLView[TRANSPLANTED_VIEWS_TO_REFRESH] > 0) {
          refreshContainsDirtyView(embeddedLView);
        }
      }
    }
  }

  const tView = lView[TVIEW];
  // Refresh child component views.
  const components = tView.components;
  if (components !== null) {
    for (let i = 0; i < components.length; i++) {
      const componentView = getComponentLViewByIndex(components[i], lView);
      // Only attached components that are CheckAlways or OnPush and dirty should be refreshed
      if (viewAttachedToChangeDetector(componentView) &&
          componentView[TRANSPLANTED_VIEWS_TO_REFRESH] > 0) {
        refreshContainsDirtyView(componentView);
      }
    }
  }
}

function renderComponent(hostLView: LView, componentHostIdx: number) {
  ngDevMode && assertEqual(isCreationMode(hostLView), true, 'Should be run in creation mode');
  const componentView = getComponentLViewByIndex(componentHostIdx, hostLView);
  const componentTView = componentView[TVIEW];
  syncViewWithBlueprint(componentTView, componentView);
  renderView(componentTView, componentView, componentView[CONTEXT]);
}

/**
 * Syncs an LView instance with its blueprint if they have gotten out of sync.
 *
 * 如果 LView 实例不同步，则将它们与其蓝图同步。
 *
 * Typically, blueprints and their view instances should always be in sync, so the loop here
 * will be skipped. However, consider this case of two components side-by-side:
 *
 * 通常，蓝图及其视图实例应始终保持同步，因此将跳过这里的循环。但是，请考虑这种并排两个组件的情况：
 *
 * App template:
 *
 * 应用程序模板：
 *
 * ```
 * <comp></comp>
 * <comp></comp>
 * ```
 *
 * The following will happen:
 * 1\. App template begins processing.
 * 2\. First <comp> is matched as a component and its LView is created.
 * 3\. Second <comp> is matched as a component and its LView is created.
 * 4\. App template completes processing, so it's time to check child templates.
 * 5\. First <comp> template is checked. It has a directive, so its def is pushed to blueprint.
 * 6\. Second <comp> template is checked. Its blueprint has been updated by the first
 * <comp> template, but its LView was created before this update, so it is out of sync.
 *
 * 将发生以下情况： 1. 应用程序模板开始处理。 2.首先<comp>被作为组件匹配，并创建其 LView。 3.
 * 第二<comp>被作为组件匹配，并创建其 LView。 4.
 * 应用程序模板已完成处理，因此是时候检查子模板了。 5.第一个<comp>模板已检查。它有一个指令，因此其
 * def 被推送到蓝图。 6. 第二<comp>模板已检查。它的蓝图已由第一个更新<comp>模板，但其 LView
 * 是在此更新之前创建的，因此它不同步。
 *
 * Note that embedded views inside ngFor loops will never be out of sync because these views
 * are processed as soon as they are created.
 *
 * 请注意，ngFor 循环中的嵌入式视图永远不会不同步，因为这些视图是在创建后立即处理的。
 *
 * @param tView The `TView` that contains the blueprint for syncing
 *
 * 包含同步蓝图的 `TView`
 *
 * @param lView The view to sync
 *
 * 要同步的视图
 *
 */
function syncViewWithBlueprint(tView: TView, lView: LView) {
  for (let i = lView.length; i < tView.blueprint.length; i++) {
    lView.push(tView.blueprint[i]);
  }
}

/**
 * Adds LView or LContainer to the end of the current view tree.
 *
 * 将 LView 或 LContainer 添加到当前视图树的末尾。
 *
 * This structure will be used to traverse through nested views to remove listeners
 * and call onDestroy callbacks.
 *
 * 此结构将用于遍历嵌套视图以删除侦听器并调用 onDestroy 回调。
 *
 * @param lView The view where LView or LContainer should be added
 *
 * 应该添加 LView 或 LContainer 的视图
 *
 * @param adjustedHostIndex Index of the view's host node in LView\[], adjusted for header
 *
 * LView\[] 中视图主机节点的索引，已针对标头进行调整
 *
 * @param lViewOrLContainer The LView or LContainer to add to the view tree
 *
 * 要添加到视图树的 LView 或 LContainer
 *
 * @returns
 *
 * The state passed in
 *
 * 传入的状态
 *
 */
export function addToViewTree<T extends LView|LContainer>(lView: LView, lViewOrLContainer: T): T {
  // TODO(benlesh/misko): This implementation is incorrect, because it always adds the LContainer
  // to the end of the queue, which means if the developer retrieves the LContainers from RNodes out
  // of order, the change detection will run out of order, as the act of retrieving the the
  // LContainer from the RNode is what adds it to the queue.
  if (lView[CHILD_HEAD]) {
    lView[CHILD_TAIL]![NEXT] = lViewOrLContainer;
  } else {
    lView[CHILD_HEAD] = lViewOrLContainer;
  }
  lView[CHILD_TAIL] = lViewOrLContainer;
  return lViewOrLContainer;
}

///////////////////////////////
//// Change detection
///////////////////////////////


/**
 * Marks current view and all ancestors dirty.
 *
 * 将当前视图和所有祖先标记为脏。
 *
 * Returns the root view because it is found as a byproduct of marking the view tree
 * dirty, and can be used by methods that consume markViewDirty() to easily schedule
 * change detection. Otherwise, such methods would need to traverse up the view tree
 * an additional time to get the root view and schedule a tick on it.
 *
 * 返回根视图，因为它是将视图树标记为脏的副产品，并且可以被使用 markViewDirty()
 * 的方法用来轻松安排变更检测。否则，此类方法将需要再次向上遍历视图树以获取根视图并在其上安排一个刻度。
 *
 * @param lView The starting LView to mark dirty
 *
 * 标记脏的启动 LView
 *
 * @returns
 *
 * the root LView
 *
 * 根 LView
 *
 */
export function markViewDirty(lView: LView): LView|null {
  while (lView) {
    lView[FLAGS] |= LViewFlags.Dirty;
    const parent = getLViewParent(lView);
    // Stop traversing up as soon as you find a root view that wasn't attached to any container
    if (isRootView(lView) && !parent) {
      return lView;
    }
    // continue otherwise
    lView = parent!;
  }
  return null;
}

export function detectChangesInternal<T>(
    tView: TView, lView: LView, context: T, notifyErrorHandler = true) {
  const rendererFactory = lView[RENDERER_FACTORY];

<<<<<<< HEAD
/**
 * Used to schedule change detection on the whole application.
 *
 * 用于安排对整个应用程序的变更检测。
 *
 * Unlike `tick`, `scheduleTick` coalesces multiple calls into one change detection run.
 * It is usually called indirectly by calling `markDirty` when the view needs to be
 * re-rendered.
 *
 * 与 `tick` 不同，`scheduleTick`
 * 多个调用合并到一个变更检测运行中。当需要重新渲染视图时，通常通过调用 `markDirty` 来间接调用它。
 *
 * Typically `scheduleTick` uses `requestAnimationFrame` to coalesce multiple
 * `scheduleTick` requests. The scheduling function can be overridden in
 * `renderComponent`'s `scheduler` option.
 *
 * 通常，`scheduleTick` 使用 `requestAnimationFrame` 来合并多个 `scheduleTick` 请求。调度函数可以在
 * `renderComponent` 的 `scheduler` 选项中被覆盖。
 *
 */
export function scheduleTick(rootContext: RootContext, flags: RootContextFlags) {
  const nothingScheduled = rootContext.flags === RootContextFlags.Empty;
  if (nothingScheduled && rootContext.clean == _CLEAN_PROMISE) {
    // https://github.com/angular/angular/issues/39296
    // should only attach the flags when really scheduling a tick
    rootContext.flags |= flags;
    let res: null|((val: null) => void);
    rootContext.clean = new Promise<null>((r) => res = r);
    rootContext.scheduler(() => {
      if (rootContext.flags & RootContextFlags.DetectChanges) {
        rootContext.flags &= ~RootContextFlags.DetectChanges;
        tickRootContext(rootContext);
      }

      if (rootContext.flags & RootContextFlags.FlushPlayers) {
        rootContext.flags &= ~RootContextFlags.FlushPlayers;
        const playerHandler = rootContext.playerHandler;
        if (playerHandler) {
          playerHandler.flushPlayers();
        }
      }

      rootContext.clean = _CLEAN_PROMISE;
      res!(null);
    });
  }
}

export function tickRootContext(rootContext: RootContext) {
  for (let i = 0; i < rootContext.components.length; i++) {
    const rootComponent = rootContext.components[i];
    const lView = readPatchedLView(rootComponent);
    // We might not have an `LView` if the component was destroyed.
    if (lView !== null) {
      const tView = lView[TVIEW];
      renderComponentOrTemplate(tView, lView, tView.template, rootComponent);
    }
  }
}
=======
  // Check no changes mode is a dev only mode used to verify that bindings have not changed
  // since they were assigned. We do not want to invoke renderer factory functions in that mode
  // to avoid any possible side-effects.
  const checkNoChangesMode = !!ngDevMode && isInCheckNoChangesMode();
>>>>>>> cfd87027

  if (!checkNoChangesMode && rendererFactory.begin) rendererFactory.begin();
  try {
    refreshView(tView, lView, tView.template, context);
  } catch (error) {
    if (notifyErrorHandler) {
      handleError(lView, error);
    }
    throw error;
  } finally {
<<<<<<< HEAD
    if (rendererFactory.end) rendererFactory.end();
  }
}

/**
 * Synchronously perform change detection on a root view and its components.
 *
 * 对根视图及其组件同步执行变更检测。
 *
 * @param lView The view which the change detection should be performed on.
 *
 * 应该在其上执行变更检测的视图。
 *
 */
export function detectChangesInRootView(lView: LView): void {
  tickRootContext(lView[CONTEXT] as RootContext);
}

export function checkNoChangesInternal<T>(tView: TView, view: LView, context: T) {
  setIsInCheckNoChangesMode(true);
  try {
    detectChangesInternal(tView, view, context);
  } finally {
    setIsInCheckNoChangesMode(false);
  }
}

/**
 * Checks the change detector on a root view and its components, and throws if any changes are
 * detected.
 *
 * 检查根视图及其组件上的变更检测器，如果检测到任何更改，则抛出。
 *
 * This is used in development mode to verify that running change detection doesn't
 * introduce other changes.
 *
 * 这在开发模式下用于验证正在运行的变更检测不会引入其他更改。
 *
 * @param lView The view which the change detection should be checked on.
 *
 * 应该检查变更检测的视图。
 *
 */
export function checkNoChangesInRootView(lView: LView): void {
=======
    if (!checkNoChangesMode && rendererFactory.end) rendererFactory.end();
  }
}

export function checkNoChangesInternal<T>(
    tView: TView, lView: LView, context: T, notifyErrorHandler = true) {
>>>>>>> cfd87027
  setIsInCheckNoChangesMode(true);
  try {
    detectChangesInternal(tView, lView, context, notifyErrorHandler);
  } finally {
    setIsInCheckNoChangesMode(false);
  }
}

function executeViewQueryFn<T>(
    flags: RenderFlags, viewQueryFn: ViewQueriesFunction<T>, component: T): void {
  ngDevMode && assertDefined(viewQueryFn, 'View queries function to execute must be defined.');
  setCurrentQueryIndex(0);
  viewQueryFn(flags, component);
}

///////////////////////////////
//// Bindings & interpolations
///////////////////////////////

/**
 * Stores meta-data for a property binding to be used by TestBed's `DebugElement.properties`.
 *
 * 存储 TestBed 的 `DebugElement.properties` 使用的属性绑定的元数据。
 *
 * In order to support TestBed's `DebugElement.properties` we need to save, for each binding:
 *
 * 为了支持 TestBed 的 `DebugElement.properties` ，我们需要为每个绑定保存：
 *
 * - a bound property name;
 *
 *   绑定的属性名称；
 *
 * - a static parts of interpolated strings;
 *
 *   a 内插字符串的静态部分；
 *
 * A given property metadata is saved at the binding's index in the `TView.data` (in other words, a
 * property binding metadata will be stored in `TView.data` at the same index as a bound value in
 * `LView`). Metadata are represented as `INTERPOLATION_DELIMITER`-delimited string with the
 * following format:
 *
 * 给定的属性元数据会保存在 `TView.data` 中绑定的索引处（换句话说，属性绑定元数据将存储在
 * `TView.data` 中与 LView 中的绑定值相同的索引 `LView`）。元数据表示为具有以下格式的
 * `INTERPOLATION_DELIMITER` 分隔字符串：
 *
 * - `propertyName` for bound properties;
 *
 *   绑定 `propertyName` 的 propertyName ；
 *
 * - `propertyName�prefix�interpolation_static_part1�..interpolation_static_partN�suffix` for
 *   interpolated properties.
 *
 *   `propertyName�prefix�interpolation_static_part1�..interpolation_static_partN�suffix`
 * 的插值属性。
 *
 * @param tData `TData` where meta-data will be saved;
 *
 * 将保存元数据的 `TData` ；
 *
 * @param tNode `TNode` that is a target of the binding;
 *
 * 作为绑定目标的 `TNode` ；
 *
 * @param propertyName bound property name;
 *
 * 绑定的属性名称；
 *
 * @param bindingIndex binding index in `LView`
 *
 * `LView` 中的绑定索引
 *
 * @param interpolationParts static interpolation parts (for property interpolations)
 *
 * 静态插值部分（用于属性插值）
 *
 */
export function storePropertyBindingMetadata(
    tData: TData, tNode: TNode, propertyName: string, bindingIndex: number,
    ...interpolationParts: string[]) {
  // Binding meta-data are stored only the first time a given property instruction is processed.
  // Since we don't have a concept of the "first update pass" we need to check for presence of the
  // binding meta-data to decide if one should be stored (or if was stored already).
  if (tData[bindingIndex] === null) {
    if (tNode.inputs == null || !tNode.inputs[propertyName]) {
      const propBindingIdxs = tNode.propertyBindings || (tNode.propertyBindings = []);
      propBindingIdxs.push(bindingIndex);
      let bindingMetadata = propertyName;
      if (interpolationParts.length > 0) {
        bindingMetadata +=
            INTERPOLATION_DELIMITER + interpolationParts.join(INTERPOLATION_DELIMITER);
      }
      tData[bindingIndex] = bindingMetadata;
    }
  }
}

export function getOrCreateLViewCleanup(view: LView): any[] {
  // top level variables should not be exported for performance reasons (PERF_NOTES.md)
  return view[CLEANUP] || (view[CLEANUP] = ngDevMode ? new LCleanup() : []);
}

export function getOrCreateTViewCleanup(tView: TView): any[] {
  return tView.cleanup || (tView.cleanup = ngDevMode ? new TCleanup() : []);
}

/**
 * There are cases where the sub component's renderer needs to be included
 * instead of the current renderer (see the componentSyntheticHost\* instructions).
 *
 * 在某些情况下，需要包含子组件的渲染器而不是当前渲染器（请参阅 componentSyntheticHost\* 说明）。
 *
 */
export function loadComponentRenderer(
    currentDef: DirectiveDef<any>|null, tNode: TNode, lView: LView): Renderer {
  // TODO(FW-2043): the `currentDef` is null when host bindings are invoked while creating root
  // component (see packages/core/src/render3/component.ts). This is not consistent with the process
  // of creating inner components, when current directive index is available in the state. In order
  // to avoid relying on current def being `null` (thus special-casing root component creation), the
  // process of creating root component should be unified with the process of creating inner
  // components.
  if (currentDef === null || isComponentDef(currentDef)) {
    lView = unwrapLView(lView[tNode.index])!;
  }
  return lView[RENDERER];
}

/**
 * Handles an error thrown in an LView.
 *
 * 处理 LView 中抛出的错误。
 *
 */
export function handleError(lView: LView, error: any): void {
  const injector = lView[INJECTOR];
  const errorHandler = injector ? injector.get(ErrorHandler, null) : null;
  errorHandler && errorHandler.handleError(error);
}

/**
 * Set the inputs of directives at the current node to corresponding value.
 *
 * 将当前节点处指令的输入设置为相应的值。
 *
 * @param tView The current TView
 *
 * 当前的 TView
 *
 * @param lView the `LView` which contains the directives.
 *
 * 包含指令的 `LView` 。
 *
 * @param inputs mapping between the public "input" name and privately-known,
 *        possibly minified, property names to write to.
 *
 * 公共“输入”名称与要写入的秘密（可能是缩小的）属性名称之间的映射。
 *
 * @param value Value to set.
 *
 * 要设置的值。
 *
 */
export function setInputsForProperty(
    tView: TView, lView: LView, inputs: PropertyAliasValue, publicName: string, value: any): void {
  for (let i = 0; i < inputs.length;) {
    const index = inputs[i++] as number;
    const privateName = inputs[i++] as string;
    const instance = lView[index];
    ngDevMode && assertIndexInRange(lView, index);
    const def = tView.data[index] as DirectiveDef<any>;
    if (def.setInput !== null) {
      def.setInput!(instance, value, publicName, privateName);
    } else {
      instance[privateName] = value;
    }
  }
}

/**
 * Updates a text binding at a given index in a given LView.
 *
 * 更新给定 LView 中给定索引处的文本绑定。
 *
 */
export function textBindingInternal(lView: LView, index: number, value: string): void {
  ngDevMode && assertString(value, 'Value should be a string');
  ngDevMode && assertNotSame(value, NO_CHANGE as any, 'value should not be NO_CHANGE');
  ngDevMode && assertIndexInRange(lView, index);
  const element = getNativeByIndex(index, lView) as any as RText;
  ngDevMode && assertDefined(element, 'native element should exist');
  updateTextNode(lView[RENDERER], element, value);
}<|MERGE_RESOLUTION|>--- conflicted
+++ resolved
@@ -51,43 +51,6 @@
 import {handleUnknownPropertyError, isPropertyValid, matchingSchemas} from './element_validation';
 import {attachLContainerDebug, attachLViewDebug, cloneToLViewFromTViewBlueprint, cloneToTViewData, LCleanup, LViewBlueprint, MatchesArray, TCleanup, TNodeDebug, TNodeInitialInputs, TNodeLocalNames, TViewComponents, TViewConstructor} from './lview_debug';
 
-<<<<<<< HEAD
-let shouldThrowErrorOnUnknownProperty = false;
-
-/**
- * Sets a strict mode for JIT-compiled components to throw an error on unknown properties,
- * instead of just logging the error.
- * (for AOT-compiled ones this check happens at build time).
- *
- * 为 JIT 编译的组件设置严格模式，以在未知属性上抛出错误，而不仅仅是记录错误。（对于 AOT
- * 编译的，此检查发生在构建时）。
- *
- */
-export function ɵsetUnknownPropertyStrictMode(shouldThrow: boolean) {
-  shouldThrowErrorOnUnknownProperty = shouldThrow;
-}
-
-/**
- * Gets the current value of the strict mode.
- *
- * 获取严格模式的当前值。
- *
- */
-export function ɵgetUnknownPropertyStrictMode() {
-  return shouldThrowErrorOnUnknownProperty;
-}
-
-/**
- * A permanent marker promise which signifies that the current CD tree is
- * clean.
- *
- * 一个永久标记 Promise ，表明当前的 CD 树是干净的。
- *
- */
-const _CLEAN_PROMISE = (() => Promise.resolve(null))();
-
-=======
->>>>>>> cfd87027
 /**
  * Invoke `HostBindingsFunction`s for view.
  *
@@ -327,89 +290,6 @@
 }
 
 /**
-<<<<<<< HEAD
- * WARNING: this is a **dev-mode only** function (thus should always be guarded by the `ngDevMode`)
- * and must **not** be used in production bundles. The function makes megamorphic reads, which might
- * be too slow for production mode and also it relies on the constructor function being available.
- *
- * 警告：这是一个**仅限 dev-mode**的函数（因此应始终由 `ngDevMode`
- *），**不得**在生产包中使用。该函数会进行超态读取，这对于生产模式来说可能太慢了，并且它依赖于可用的构造函数。
- *
- * Gets a reference to the host component def (where a current component is declared).
- *
- * 获取对主机组件 def（声明当前组件的位置）的引用。
- *
- * @param lView An `LView` that represents a current component that is being rendered.
- *
- * 一个 `LView` ，表示正在呈现的当前组件。
- *
- */
-function getDeclarationComponentDef(lView: LView): ComponentDef<unknown>|null {
-  !ngDevMode && throwError('Must never be called in production mode');
-
-  const declarationLView = lView[DECLARATION_COMPONENT_VIEW] as LView<Type<unknown>>;
-  const context = declarationLView[CONTEXT];
-
-  // Unable to obtain a context.
-  if (!context) return null;
-
-  return context.constructor ? getComponentDef(context.constructor) : null;
-}
-
-/**
- * WARNING: this is a **dev-mode only** function (thus should always be guarded by the `ngDevMode`)
- * and must **not** be used in production bundles. The function makes megamorphic reads, which might
- * be too slow for production mode.
- *
- * 警告：这是一个**仅限 dev-mode**的函数（因此应始终由 `ngDevMode`
- *），**不得**在生产包中使用。该函数会进行大态读取，这对于生产模式来说可能太慢了。
- *
- * Checks if the current component is declared inside of a standalone component template.
- *
- * 检查当前组件是否在独立组件模板中声明。
- *
- * @param lView An `LView` that represents a current component that is being rendered.
- *
- * 一个 `LView` ，表示正在呈现的当前组件。
- *
- */
-export function isHostComponentStandalone(lView: LView): boolean {
-  !ngDevMode && throwError('Must never be called in production mode');
-
-  const componentDef = getDeclarationComponentDef(lView);
-  // Treat host component as non-standalone if we can't obtain the def.
-  return !!(componentDef?.standalone);
-}
-
-/**
- * WARNING: this is a **dev-mode only** function (thus should always be guarded by the `ngDevMode`)
- * and must **not** be used in production bundles. The function makes megamorphic reads, which might
- * be too slow for production mode.
- *
- * 警告：这是一个**仅限 dev-mode**的函数（因此应始终由 `ngDevMode`
- *），**不得**在生产包中使用。该函数会进行大态读取，这对于生产模式来说可能太慢了。
- *
- * Constructs a string describing the location of the host component template. The function is used
- * in dev mode to produce error messages.
- *
- * 构造一个描述主机组件模板位置的字符串。该函数在 dev 模式下使用以生成错误消息。
- *
- * @param lView An `LView` that represents a current component that is being rendered.
- *
- * 一个 `LView` ，表示正在呈现的当前组件。
- *
- */
-export function getTemplateLocationDetails(lView: LView): string {
-  !ngDevMode && throwError('Must never be called in production mode');
-
-  const hostComponentDef = getDeclarationComponentDef(lView);
-  const componentClassName = hostComponentDef?.type?.name;
-  return componentClassName ? ` (used in the '${componentClassName}' component template)` : '';
-}
-
-/**
-=======
->>>>>>> cfd87027
  * When elements are created dynamically after a view blueprint is created (e.g. through
  * i18nApply()), we need to adjust the blueprint for future
  * template passes.
@@ -1334,18 +1214,13 @@
   }
 }
 
-<<<<<<< HEAD
 /**
  * If node is an OnPush component, marks its LView dirty.
  *
  * 如果 node 是 OnPush 组件，则将其 LView 标记为脏。
  *
  */
-function markDirtyIfOnPush(lView: LView, viewIndex: number): void {
-=======
-/** If node is an OnPush component, marks its LView dirty. */
 export function markDirtyIfOnPush(lView: LView, viewIndex: number): void {
->>>>>>> cfd87027
   ngDevMode && assertLView(lView);
   const childComponentLView = getComponentLViewByIndex(viewIndex, lView);
   if (!(childComponentLView[FLAGS] & LViewFlags.CheckAlways)) {
@@ -1390,207 +1265,6 @@
 }
 
 /**
-<<<<<<< HEAD
- * Validates that the property of the element is known at runtime and returns
- * false if it's not the case.
- * This check is relevant for JIT-compiled components (for AOT-compiled
- * ones this check happens at build time).
- *
- * 验证元素的属性在运行时已知，如果不是这种情况，则返回 false 。此检查与 JIT 编译的组件相关（对于
- * AOT 编译的组件，此检查发生在构建时）。
- *
- * The property is considered known if either:
- *
- * 在以下任何一种情况下，该属性都被认为是已知的：
- *
- * - it's a known property of the element
- *
- *   它是元素的已知属性
- *
- * - the element is allowed by one of the schemas
- *
- *   模式之一允许该元素
- *
- * - the property is used for animations
- *
- *   该属性用于动画
- *
- * @param element Element to validate
- *
- * 要验证的元素
- *
- * @param tagName Name of the tag to check
- *
- * 要检查的标签名称
- *
- * @param propName Name of the property to check
- *
- * 要检查的属性名称
- *
- * @param schemas Array of schemas
- *
- * 模式数组
- *
- */
-function validateProperty(
-    element: RElement|RComment, tagName: string|null, propName: string,
-    schemas: SchemaMetadata[]|null): boolean {
-  // If `schemas` is set to `null`, that's an indication that this Component was compiled in AOT
-  // mode where this check happens at compile time. In JIT mode, `schemas` is always present and
-  // defined as an array (as an empty array in case `schemas` field is not defined) and we should
-  // execute the check below.
-  if (schemas === null) return true;
-
-  // The property is considered valid if the element matches the schema, it exists on the element,
-  // or it is synthetic, and we are in a browser context (web worker nodes should be skipped).
-  if (matchingSchemas(schemas, tagName) || propName in element || isAnimationProp(propName)) {
-    return true;
-  }
-
-  // Note: `typeof Node` returns 'function' in most browsers, but on IE it is 'object' so we
-  // need to account for both here, while being careful with `typeof null` also returning 'object'.
-  return typeof Node === 'undefined' || Node === null || !(element instanceof Node);
-}
-
-/**
- * Returns true if the tag name is allowed by specified schemas.
- *
- * 如果指定的模式允许标记名称，则返回 true 。
- *
- * @param schemas Array of schemas
- *
- * 模式数组
- *
- * @param tagName Name of the tag
- *
- * 标签的名称
- *
- */
-export function matchingSchemas(schemas: SchemaMetadata[]|null, tagName: string|null): boolean {
-  if (schemas !== null) {
-    for (let i = 0; i < schemas.length; i++) {
-      const schema = schemas[i];
-      if (schema === NO_ERRORS_SCHEMA ||
-          schema === CUSTOM_ELEMENTS_SCHEMA && tagName && tagName.indexOf('-') > -1) {
-        return true;
-      }
-    }
-  }
-
-  return false;
-}
-
-/**
- * The set of known control flow directives.
- * We use this set to produce a more precises error message with a note
- * that the `CommonModule` should also be included.
- *
- * 已知控制流指令的集。我们使用此集来生成更精确的错误消息，并说明还应该包含 `CommonModule` 。
- *
- */
-export const KNOWN_CONTROL_FLOW_DIRECTIVES =
-    new Set(['ngIf', 'ngFor', 'ngSwitch', 'ngSwitchCase', 'ngSwitchDefault']);
-
-/**
- * Logs or throws an error that a property is not supported on an element.
- *
- * 记录或抛出元素不支持某个属性的错误。
- *
- * @param propName Name of the invalid property.
- *
- * 无效属性的名称。
- *
- * @param tNode A `TNode` that represents a current component that is being rendered.
- *
- * 一个 `TNode` ，表示正在呈现的当前组件。
- *
- * @param lView An `LView` that represents a current component that is being rendered.
- *
- * 一个 `LView` ，表示正在呈现的当前组件。
- *
- */
-function handleUnknownPropertyError(propName: string, tNode: TNode, lView: LView): void {
-  let tagName = tNode.value;
-
-  // Special-case a situation when a structural directive is applied to
-  // an `<ng-template>` element, for example: `<ng-template *ngIf="true">`.
-  // In this case the compiler generates the `ɵɵtemplate` instruction with
-  // the `null` as the tagName. The directive matching logic at runtime relies
-  // on this effect (see `isInlineTemplate`), thus using the 'ng-template' as
-  // a default value of the `tNode.value` is not feasible at this moment.
-  if (!tagName && tNode.type === TNodeType.Container) {
-    tagName = 'ng-template';
-  }
-
-  const isHostStandalone = isHostComponentStandalone(lView);
-  const templateLocation = getTemplateLocationDetails(lView);
-
-  let message = `Can't bind to '${propName}' since it isn't a known property of '${tagName}'${
-      templateLocation}.`;
-
-  const schemas = `'${isHostStandalone ? '@Component' : '@NgModule'}.schemas'`;
-  const importLocation = isHostStandalone ?
-      'included in the \'@Component.imports\' of this component' :
-      'a part of an @NgModule where this component is declared';
-  if (KNOWN_CONTROL_FLOW_DIRECTIVES.has(propName)) {
-    // Most likely this is a control flow directive (such as `*ngIf`) used in
-    // a template, but the `CommonModule` is not imported.
-    message += `\nIf the '${propName}' is an Angular control flow directive, ` +
-        `please make sure that the 'CommonModule' is ${importLocation}.`;
-  } else {
-    // May be an Angular component, which is not imported/declared?
-    message += `\n1. If '${tagName}' is an Angular component and it has the ` +
-        `'${propName}' input, then verify that it is ${importLocation}.`;
-    // May be a Web Component?
-    if (tagName && tagName.indexOf('-') > -1) {
-      message += `\n2. If '${tagName}' is a Web Component then add 'CUSTOM_ELEMENTS_SCHEMA' ` +
-          `to the ${schemas} of this component to suppress this message.`;
-      message += `\n3. To allow any property add 'NO_ERRORS_SCHEMA' to ` +
-          `the ${schemas} of this component.`;
-    } else {
-      // If it's expected, the error can be suppressed by the `NO_ERRORS_SCHEMA` schema.
-      message += `\n2. To allow any property add 'NO_ERRORS_SCHEMA' to ` +
-          `the ${schemas} of this component.`;
-    }
-  }
-
-  if (shouldThrowErrorOnUnknownProperty) {
-    throw new RuntimeError(RuntimeErrorCode.UNKNOWN_BINDING, message);
-  } else {
-    console.error(formatRuntimeError(RuntimeErrorCode.UNKNOWN_BINDING, message));
-  }
-}
-
-/**
- * Instantiate a root component.
- *
- * 实例化根组件。
- *
- */
-export function instantiateRootComponent<T>(tView: TView, lView: LView, def: ComponentDef<T>): T {
-  const rootTNode = getCurrentTNode()!;
-  if (tView.firstCreatePass) {
-    if (def.providersResolver) def.providersResolver(def);
-    const directiveIndex = allocExpando(tView, lView, 1, null);
-    ngDevMode &&
-        assertEqual(
-            directiveIndex, rootTNode.directiveStart,
-            'Because this is a root component the allocated expando should match the TNode component.');
-    configureViewWithDirective(tView, rootTNode, lView, directiveIndex, def);
-  }
-  const directive =
-      getNodeInjectable(lView, tView, rootTNode.directiveStart, rootTNode as TElementNode);
-  attachPatchData(directive, lView);
-  const native = getNativeByTNode(rootTNode, lView);
-  if (native) {
-    attachPatchData(native, lView);
-  }
-  return directive;
-}
-
-/**
-=======
->>>>>>> cfd87027
  * Resolve the matched directives on a node.
  *
  * 解析节点上匹配的指令。
@@ -1706,16 +1380,6 @@
  * 应添加 `TView` 的 `hostBindings` 。
  *
  * @param tNode `TNode` the element which contains the directive
-<<<<<<< HEAD
- *
- * `TNode` 包含该指令的元素
- *
- * @param lView `LView` current `LView`
- *
- * `LView` 当前 `LView`
- *
-=======
->>>>>>> cfd87027
  * @param directiveIdx Directive index in view.
  *
  * 视图中的指令索引。
@@ -1935,17 +1599,7 @@
 
 /**
  * Marks a given TNode as a component's host. This consists of:
-<<<<<<< HEAD
- *
- * 将给定的 TNode 标记为组件的主机。这包括：
- *
- * - setting appropriate TNode flags;
- *
- *   设置适当的 TNode 标志；
- *
-=======
  * - setting the component offset on the TNode.
->>>>>>> cfd87027
  * - storing index of component's host element so it will be queued for view refresh during CD.
  *
  *   存储组件宿主元素的索引，以便在 CD 期间排队等待视图刷新。
@@ -1959,17 +1613,12 @@
       .push(hostTNode.index);
 }
 
-<<<<<<< HEAD
-
 /**
  * Caches local names and their matching directive indices for query and template lookups.
  *
  * 缓存本地名称及其匹配的指令索引以进行查询和模板查找。
  *
  */
-=======
-/** Caches local names and their matching directive indices for query and template lookups. */
->>>>>>> cfd87027
 function cacheMatchingLocalNames(
     tNode: TNode, localRefs: string[]|null, exportsMap: {[key: string]: number}): void {
   if (localRefs) {
@@ -2187,20 +1836,9 @@
  *
  * <my-component name="Bess"></my-component>
  *
-<<<<<<< HEAD
- * @param inputs The list of inputs from the directive def
- *
- * 指令 def 的输入列表
- *
- * @param attrs The static attrs on this node
- *
- * 此节点上的静态 attrs
- *
-=======
  * @param inputs Input alias map that was generated from the directive def inputs.
  * @param directiveIndex Index of the directive that is currently being processed.
  * @param attrs Static attrs on this node.
->>>>>>> cfd87027
  */
 function generateInitialInputs(
     inputs: PropertyAliases, directiveIndex: number, attrs: TAttributes): InitialInputs|null {
@@ -2587,72 +2225,10 @@
     tView: TView, lView: LView, context: T, notifyErrorHandler = true) {
   const rendererFactory = lView[RENDERER_FACTORY];
 
-<<<<<<< HEAD
-/**
- * Used to schedule change detection on the whole application.
- *
- * 用于安排对整个应用程序的变更检测。
- *
- * Unlike `tick`, `scheduleTick` coalesces multiple calls into one change detection run.
- * It is usually called indirectly by calling `markDirty` when the view needs to be
- * re-rendered.
- *
- * 与 `tick` 不同，`scheduleTick`
- * 多个调用合并到一个变更检测运行中。当需要重新渲染视图时，通常通过调用 `markDirty` 来间接调用它。
- *
- * Typically `scheduleTick` uses `requestAnimationFrame` to coalesce multiple
- * `scheduleTick` requests. The scheduling function can be overridden in
- * `renderComponent`'s `scheduler` option.
- *
- * 通常，`scheduleTick` 使用 `requestAnimationFrame` 来合并多个 `scheduleTick` 请求。调度函数可以在
- * `renderComponent` 的 `scheduler` 选项中被覆盖。
- *
- */
-export function scheduleTick(rootContext: RootContext, flags: RootContextFlags) {
-  const nothingScheduled = rootContext.flags === RootContextFlags.Empty;
-  if (nothingScheduled && rootContext.clean == _CLEAN_PROMISE) {
-    // https://github.com/angular/angular/issues/39296
-    // should only attach the flags when really scheduling a tick
-    rootContext.flags |= flags;
-    let res: null|((val: null) => void);
-    rootContext.clean = new Promise<null>((r) => res = r);
-    rootContext.scheduler(() => {
-      if (rootContext.flags & RootContextFlags.DetectChanges) {
-        rootContext.flags &= ~RootContextFlags.DetectChanges;
-        tickRootContext(rootContext);
-      }
-
-      if (rootContext.flags & RootContextFlags.FlushPlayers) {
-        rootContext.flags &= ~RootContextFlags.FlushPlayers;
-        const playerHandler = rootContext.playerHandler;
-        if (playerHandler) {
-          playerHandler.flushPlayers();
-        }
-      }
-
-      rootContext.clean = _CLEAN_PROMISE;
-      res!(null);
-    });
-  }
-}
-
-export function tickRootContext(rootContext: RootContext) {
-  for (let i = 0; i < rootContext.components.length; i++) {
-    const rootComponent = rootContext.components[i];
-    const lView = readPatchedLView(rootComponent);
-    // We might not have an `LView` if the component was destroyed.
-    if (lView !== null) {
-      const tView = lView[TVIEW];
-      renderComponentOrTemplate(tView, lView, tView.template, rootComponent);
-    }
-  }
-}
-=======
   // Check no changes mode is a dev only mode used to verify that bindings have not changed
   // since they were assigned. We do not want to invoke renderer factory functions in that mode
   // to avoid any possible side-effects.
   const checkNoChangesMode = !!ngDevMode && isInCheckNoChangesMode();
->>>>>>> cfd87027
 
   if (!checkNoChangesMode && rendererFactory.begin) rendererFactory.begin();
   try {
@@ -2663,59 +2239,12 @@
     }
     throw error;
   } finally {
-<<<<<<< HEAD
-    if (rendererFactory.end) rendererFactory.end();
-  }
-}
-
-/**
- * Synchronously perform change detection on a root view and its components.
- *
- * 对根视图及其组件同步执行变更检测。
- *
- * @param lView The view which the change detection should be performed on.
- *
- * 应该在其上执行变更检测的视图。
- *
- */
-export function detectChangesInRootView(lView: LView): void {
-  tickRootContext(lView[CONTEXT] as RootContext);
-}
-
-export function checkNoChangesInternal<T>(tView: TView, view: LView, context: T) {
-  setIsInCheckNoChangesMode(true);
-  try {
-    detectChangesInternal(tView, view, context);
-  } finally {
-    setIsInCheckNoChangesMode(false);
-  }
-}
-
-/**
- * Checks the change detector on a root view and its components, and throws if any changes are
- * detected.
- *
- * 检查根视图及其组件上的变更检测器，如果检测到任何更改，则抛出。
- *
- * This is used in development mode to verify that running change detection doesn't
- * introduce other changes.
- *
- * 这在开发模式下用于验证正在运行的变更检测不会引入其他更改。
- *
- * @param lView The view which the change detection should be checked on.
- *
- * 应该检查变更检测的视图。
- *
- */
-export function checkNoChangesInRootView(lView: LView): void {
-=======
     if (!checkNoChangesMode && rendererFactory.end) rendererFactory.end();
   }
 }
 
 export function checkNoChangesInternal<T>(
     tView: TView, lView: LView, context: T, notifyErrorHandler = true) {
->>>>>>> cfd87027
   setIsInCheckNoChangesMode(true);
   try {
     detectChangesInternal(tView, lView, context, notifyErrorHandler);
