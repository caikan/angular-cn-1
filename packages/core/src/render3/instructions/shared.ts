/**
 * @license
 * Copyright Google LLC All Rights Reserved.
 *
 * Use of this source code is governed by an MIT-style license that can be
 * found in the LICENSE file at https://angular.io/license
 */

import {Injector} from '../../di/injector';
import {ErrorHandler} from '../../error_handler';
import {RuntimeError, RuntimeErrorCode} from '../../errors';
import {DehydratedView} from '../../hydration/interfaces';
import {SKIP_HYDRATION_ATTR_NAME} from '../../hydration/skip_hydration';
import {PRESERVE_HOST_CONTENT, PRESERVE_HOST_CONTENT_DEFAULT} from '../../hydration/tokens';
import {processTextNodeMarkersBeforeHydration, retrieveHydrationInfo} from '../../hydration/utils';
import {DoCheck, OnChanges, OnInit} from '../../interface/lifecycle_hooks';
import {SchemaMetadata} from '../../metadata/schema';
import {ViewEncapsulation} from '../../metadata/view';
import {validateAgainstEventAttributes, validateAgainstEventProperties} from '../../sanitization/sanitization';
import {assertDefined, assertEqual, assertGreaterThan, assertGreaterThanOrEqual, assertIndexInRange, assertNotEqual, assertNotSame, assertSame, assertString} from '../../util/assert';
import {escapeCommentText} from '../../util/dom';
import {normalizeDebugBindingName, normalizeDebugBindingValue} from '../../util/ng_reflect';
import {stringify} from '../../util/stringify';
import {assertFirstCreatePass, assertFirstUpdatePass, assertLContainer, assertLView, assertTNodeForLView, assertTNodeForTView} from '../assert';
import {attachPatchData} from '../context_discovery';
import {getFactoryDef} from '../definition_factory';
import {diPublicInInjector, getNodeInjectable, getOrCreateNodeInjectorForNode} from '../di';
import {throwMultipleComponentError} from '../errors';
import {executeCheckHooks, executeInitAndCheckHooks, incrementInitPhaseFlags} from '../hooks';
import {CONTAINER_HEADER_OFFSET, HAS_TRANSPLANTED_VIEWS, LContainer, MOVED_VIEWS} from '../interfaces/container';
import {ComponentDef, ComponentTemplate, DirectiveDef, DirectiveDefListOrFactory, HostBindingsFunction, HostDirectiveBindingMap, HostDirectiveDefs, PipeDefListOrFactory, RenderFlags, ViewQueriesFunction} from '../interfaces/definition';
import {NodeInjectorFactory} from '../interfaces/injector';
import {getUniqueLViewId} from '../interfaces/lview_tracking';
import {AttributeMarker, InitialInputData, InitialInputs, LocalRefExtractor, PropertyAliases, PropertyAliasValue, TAttributes, TConstantsOrFactory, TContainerNode, TDirectiveHostNode, TElementContainerNode, TElementNode, TIcuContainerNode, TNode, TNodeFlags, TNodeType, TProjectionNode} from '../interfaces/node';
import {Renderer} from '../interfaces/renderer';
import {RComment, RElement, RNode, RText} from '../interfaces/renderer_dom';
import {SanitizerFn} from '../interfaces/sanitization';
import {isComponentDef, isComponentHost, isContentQueryHost, isRootView} from '../interfaces/type_checks';
import {CHILD_HEAD, CHILD_TAIL, CLEANUP, CONTEXT, DECLARATION_COMPONENT_VIEW, DECLARATION_VIEW, EMBEDDED_VIEW_INJECTOR, ENVIRONMENT, FLAGS, HEADER_OFFSET, HOST, HostBindingOpCodes, HYDRATION, ID, InitPhaseState, INJECTOR, LView, LViewEnvironment, LViewFlags, NEXT, ON_DESTROY_HOOKS, PARENT, REACTIVE_HOST_BINDING_CONSUMER, REACTIVE_TEMPLATE_CONSUMER, RENDERER, T_HOST, TData, TRANSPLANTED_VIEWS_TO_REFRESH, TVIEW, TView, TViewType} from '../interfaces/view';
import {assertPureTNodeType, assertTNodeType} from '../node_assert';
import {clearElementContents, updateTextNode} from '../node_manipulation';
import {isInlineTemplate, isNodeMatchingSelectorList} from '../node_selector_matcher';
import {profiler, ProfilerEvent} from '../profiler';
import {commitLViewConsumerIfHasProducers, getReactiveLViewConsumer} from '../reactive_lview_consumer';
import {enterView, getBindingsEnabled, getCurrentDirectiveIndex, getCurrentParentTNode, getCurrentTNodePlaceholderOk, getSelectedIndex, isCurrentTNodeParent, isInCheckNoChangesMode, isInI18nBlock, leaveView, setBindingIndex, setBindingRootForHostBindings, setCurrentDirectiveIndex, setCurrentQueryIndex, setCurrentTNode, setIsInCheckNoChangesMode, setSelectedIndex} from '../state';
import {NO_CHANGE} from '../tokens';
import {mergeHostAttrs} from '../util/attrs_utils';
import {INTERPOLATION_DELIMITER} from '../util/misc_utils';
import {renderStringify} from '../util/stringify_utils';
import {getFirstLContainer, getLViewParent, getNextLContainer} from '../util/view_traversal_utils';
import {getComponentLViewByIndex, getNativeByIndex, getNativeByTNode, isCreationMode, resetPreOrderHookFlags, unwrapLView, updateTransplantedViewCount, viewAttachedToChangeDetector} from '../util/view_utils';

import {selectIndexInternal} from './advance';
import {ɵɵdirectiveInject} from './di';
import {handleUnknownPropertyError, isPropertyValid, matchingSchemas} from './element_validation';

/**
 * Invoke `HostBindingsFunction`s for view.
 *
 * 调用 `HostBindingsFunction` 以进行查看。
 *
 * This methods executes `TView.hostBindingOpCodes`. It is used to execute the
 * `HostBindingsFunction`s associated with the current `LView`.
 *
 * 此方法执行 `TView.hostBindingOpCodes` 。它用于执行与当前 `HostBindingsFunction` 关联的 `LView` 。
 *
 * @param tView Current `TView`.
 *
 * 当前 `TView` 。
 *
 * @param lView Current `LView`.
 *
 * 当前 `LView` 。
 *
 */
export function processHostBindingOpCodes(tView: TView, lView: LView): void {
  const hostBindingOpCodes = tView.hostBindingOpCodes;
  if (hostBindingOpCodes === null) return;
  const consumer = getReactiveLViewConsumer(lView, REACTIVE_HOST_BINDING_CONSUMER);
  try {
    for (let i = 0; i < hostBindingOpCodes.length; i++) {
      const opCode = hostBindingOpCodes[i] as number;
      if (opCode < 0) {
        // Negative numbers are element indexes.
        setSelectedIndex(~opCode);
      } else {
        // Positive numbers are NumberTuple which store bindingRootIndex and directiveIndex.
        const directiveIdx = opCode;
        const bindingRootIndx = hostBindingOpCodes[++i] as number;
        const hostBindingFn = hostBindingOpCodes[++i] as HostBindingsFunction<any>;
        setBindingRootForHostBindings(bindingRootIndx, directiveIdx);
        const context = lView[directiveIdx];
        consumer.runInContext(hostBindingFn, RenderFlags.Update, context);
      }
    }
  } finally {
    lView[REACTIVE_HOST_BINDING_CONSUMER] === null &&
        commitLViewConsumerIfHasProducers(lView, REACTIVE_HOST_BINDING_CONSUMER);
    setSelectedIndex(-1);
  }
}


/**
 * Refreshes all content queries declared by directives in a given view
 *
 * 刷新给定视图中指令声明的所有内容查询
 *
 */
function refreshContentQueries(tView: TView, lView: LView): void {
  const contentQueries = tView.contentQueries;
  if (contentQueries !== null) {
    for (let i = 0; i < contentQueries.length; i += 2) {
      const queryStartIdx = contentQueries[i];
      const directiveDefIdx = contentQueries[i + 1];
      if (directiveDefIdx !== -1) {
        const directiveDef = tView.data[directiveDefIdx] as DirectiveDef<any>;
        ngDevMode && assertDefined(directiveDef, 'DirectiveDef not found.');
        ngDevMode &&
            assertDefined(directiveDef.contentQueries, 'contentQueries function should be defined');
        setCurrentQueryIndex(queryStartIdx);
        directiveDef.contentQueries!(RenderFlags.Update, lView[directiveDefIdx], directiveDefIdx);
      }
    }
  }
}

/**
 * Refreshes child components in the current view (update mode).
 *
 * 刷新当前视图中的子组件（更新模式）。
 *
 */
function refreshChildComponents(hostLView: LView, components: number[]): void {
  for (let i = 0; i < components.length; i++) {
    refreshComponent(hostLView, components[i]);
  }
}

/**
 * Renders child components in the current view (creation mode).
 *
 * 在当前视图中渲染子组件（创建模式）。
 *
 */
function renderChildComponents(hostLView: LView, components: number[]): void {
  for (let i = 0; i < components.length; i++) {
    renderComponent(hostLView, components[i]);
  }
}

export function createLView<T>(
    parentLView: LView|null, tView: TView, context: T|null, flags: LViewFlags, host: RElement|null,
    tHostNode: TNode|null, environment: LViewEnvironment|null, renderer: Renderer|null,
    injector: Injector|null, embeddedViewInjector: Injector|null,
    hydrationInfo: DehydratedView|null): LView {
  const lView = tView.blueprint.slice() as LView;
  lView[HOST] = host;
  lView[FLAGS] = flags | LViewFlags.CreationMode | LViewFlags.Attached | LViewFlags.FirstLViewPass;
  if (embeddedViewInjector !== null ||
      (parentLView && (parentLView[FLAGS] & LViewFlags.HasEmbeddedViewInjector))) {
    lView[FLAGS] |= LViewFlags.HasEmbeddedViewInjector;
  }
  resetPreOrderHookFlags(lView);
  ngDevMode && tView.declTNode && parentLView && assertTNodeForLView(tView.declTNode, parentLView);
  lView[PARENT] = lView[DECLARATION_VIEW] = parentLView;
  lView[CONTEXT] = context;
  lView[ENVIRONMENT] = (environment || parentLView && parentLView[ENVIRONMENT])!;
  ngDevMode && assertDefined(lView[ENVIRONMENT], 'LViewEnvironment is required');
  lView[RENDERER] = (renderer || parentLView && parentLView[RENDERER])!;
  ngDevMode && assertDefined(lView[RENDERER], 'Renderer is required');
  lView[INJECTOR as any] = injector || parentLView && parentLView[INJECTOR] || null;
  lView[T_HOST] = tHostNode;
  lView[ID] = getUniqueLViewId();
  lView[HYDRATION] = hydrationInfo;
  lView[EMBEDDED_VIEW_INJECTOR as any] = embeddedViewInjector;
  lView[REACTIVE_TEMPLATE_CONSUMER] = null;

  ngDevMode &&
      assertEqual(
          tView.type == TViewType.Embedded ? parentLView !== null : true, true,
          'Embedded views must have parentLView');
  lView[DECLARATION_COMPONENT_VIEW] =
      tView.type == TViewType.Embedded ? parentLView![DECLARATION_COMPONENT_VIEW] : lView;
  return lView;
}

/**
 * Create and stores the TNode, and hooks it up to the tree.
 *
 * 创建并存储 TNode，并将其连接到树。
 *
 * @param tView The current `TView`.
 *
 * 当前的 `TView` 。
 *
 * @param index The index at which the TNode should be saved (null if view, since they are not
 * saved).
 *
 * 应该保存 TNode 的索引（如果是视图，则为 null ，因为它们没有保存）。
 *
 * @param type The type of TNode to create
 *
 * 要创建的 TNode 的类型
 *
 * @param native The native element for this node, if applicable
 *
 * 此节点的本机元素（如果适用）
 *
 * @param name The tag name of the associated native element, if applicable
 *
 * 关联的本机元素的标签名称（如果适用）
 *
 * @param attrs Any attrs for the native element, if applicable
 *
 * 本机元素的任何 attrs（如果适用）
 *
 */
export function getOrCreateTNode(
    tView: TView, index: number, type: TNodeType.Element|TNodeType.Text, name: string|null,
    attrs: TAttributes|null): TElementNode;
export function getOrCreateTNode(
    tView: TView, index: number, type: TNodeType.Container, name: string|null,
    attrs: TAttributes|null): TContainerNode;
export function getOrCreateTNode(
    tView: TView, index: number, type: TNodeType.Projection, name: null,
    attrs: TAttributes|null): TProjectionNode;
export function getOrCreateTNode(
    tView: TView, index: number, type: TNodeType.ElementContainer, name: string|null,
    attrs: TAttributes|null): TElementContainerNode;
export function getOrCreateTNode(
    tView: TView, index: number, type: TNodeType.Icu, name: null,
    attrs: TAttributes|null): TElementContainerNode;
export function getOrCreateTNode(
    tView: TView, index: number, type: TNodeType, name: string|null, attrs: TAttributes|null):
    TElementNode&TContainerNode&TElementContainerNode&TProjectionNode&TIcuContainerNode {
  ngDevMode && index !== 0 &&  // 0 are bogus nodes and they are OK. See `createContainerRef` in
                               // `view_engine_compatibility` for additional context.
      assertGreaterThanOrEqual(index, HEADER_OFFSET, 'TNodes can\'t be in the LView header.');
  // Keep this function short, so that the VM will inline it.
  ngDevMode && assertPureTNodeType(type);
  let tNode = tView.data[index] as TNode;
  if (tNode === null) {
    tNode = createTNodeAtIndex(tView, index, type, name, attrs);
    if (isInI18nBlock()) {
      // If we are in i18n block then all elements should be pre declared through `Placeholder`
      // See `TNodeType.Placeholder` and `LFrame.inI18n` for more context.
      // If the `TNode` was not pre-declared than it means it was not mentioned which means it was
      // removed, so we mark it as detached.
      tNode.flags |= TNodeFlags.isDetached;
    }
  } else if (tNode.type & TNodeType.Placeholder) {
    tNode.type = type;
    tNode.value = name;
    tNode.attrs = attrs;
    const parent = getCurrentParentTNode();
    tNode.injectorIndex = parent === null ? -1 : parent.injectorIndex;
    ngDevMode && assertTNodeForTView(tNode, tView);
    ngDevMode && assertEqual(index, tNode.index, 'Expecting same index');
  }
  setCurrentTNode(tNode, true);
  return tNode as TElementNode & TContainerNode & TElementContainerNode & TProjectionNode &
      TIcuContainerNode;
}

export function createTNodeAtIndex(
    tView: TView, index: number, type: TNodeType, name: string|null, attrs: TAttributes|null) {
  const currentTNode = getCurrentTNodePlaceholderOk();
  const isParent = isCurrentTNodeParent();
  const parent = isParent ? currentTNode : currentTNode && currentTNode.parent;
  // Parents cannot cross component boundaries because components will be used in multiple places.
  const tNode = tView.data[index] =
      createTNode(tView, parent as TElementNode | TContainerNode, type, index, name, attrs);
  // Assign a pointer to the first child node of a given view. The first node is not always the one
  // at index 0, in case of i18n, index 0 can be the instruction `i18nStart` and the first node has
  // the index 1 or more, so we can't just check node index.
  if (tView.firstChild === null) {
    tView.firstChild = tNode;
  }
  if (currentTNode !== null) {
    if (isParent) {
      // FIXME(misko): This logic looks unnecessarily complicated. Could we simplify?
      if (currentTNode.child == null && tNode.parent !== null) {
        // We are in the same view, which means we are adding content node to the parent view.
        currentTNode.child = tNode;
      }
    } else {
      if (currentTNode.next === null) {
        // In the case of i18n the `currentTNode` may already be linked, in which case we don't want
        // to break the links which i18n created.
        currentTNode.next = tNode;
        tNode.prev = currentTNode;
      }
    }
  }
  return tNode;
}

/**
 * When elements are created dynamically after a view blueprint is created (e.g. through
 * i18nApply()), we need to adjust the blueprint for future
 * template passes.
 *
 * 在创建视图蓝图后动态创建元素时（例如通过 i18nApply()），我们需要为未来的模板传递调整蓝图。
 *
 * @param tView `TView` associated with `LView`
 *
 * 与 `TView` 关联的 `LView`
 *
 * @param lView The `LView` containing the blueprint to adjust
 *
 * 包含要调整的蓝图的 `LView`
 *
 * @param numSlotsToAlloc The number of slots to alloc in the LView, should be >0
 *
 * LView 中要分配的插槽数，应该> 0
 *
 * @param initialValue Initial value to store in blueprint
 *
 * 要存储在蓝图中的初始值
 *
 */
export function allocExpando(
    tView: TView, lView: LView, numSlotsToAlloc: number, initialValue: any): number {
  if (numSlotsToAlloc === 0) return -1;
  if (ngDevMode) {
    assertFirstCreatePass(tView);
    assertSame(tView, lView[TVIEW], '`LView` must be associated with `TView`!');
    assertEqual(tView.data.length, lView.length, 'Expecting LView to be same size as TView');
    assertEqual(
        tView.data.length, tView.blueprint.length, 'Expecting Blueprint to be same size as TView');
    assertFirstUpdatePass(tView);
  }
  const allocIdx = lView.length;
  for (let i = 0; i < numSlotsToAlloc; i++) {
    lView.push(initialValue);
    tView.blueprint.push(initialValue);
    tView.data.push(null);
  }
  return allocIdx;
}


//////////////////////////
//// Render
//////////////////////////

/**
 * Processes a view in the creation mode. This includes a number of steps in a specific order:
 *
 * 在创建模式下处理视图。这包括按特定顺序的许多步骤：
 *
 * - creating view query functions (if any);
 *
 *   创建视图查询函数（如果有）；
 *
 * - executing a template function in the creation mode;
 *
 *   在创建模式下执行模板函数；
 *
 * - updating static queries (if any);
 *
 *   更新静态查询（如果有）；
 *
 * - creating child components defined in a given view.
 *
 *   创建给定视图中定义的子组件。
 *
 */
export function renderView<T>(tView: TView, lView: LView<T>, context: T): void {
  ngDevMode && assertEqual(isCreationMode(lView), true, 'Should be run in creation mode');
  enterView(lView);
  try {
    const viewQuery = tView.viewQuery;
    if (viewQuery !== null) {
      executeViewQueryFn<T>(RenderFlags.Create, viewQuery, context);
    }

    // Execute a template associated with this view, if it exists. A template function might not be
    // defined for the root component views.
    const templateFn = tView.template;
    if (templateFn !== null) {
      executeTemplate<T>(tView, lView, templateFn, RenderFlags.Create, context);
    }

    // This needs to be set before children are processed to support recursive components.
    // This must be set to false immediately after the first creation run because in an
    // ngFor loop, all the views will be created together before update mode runs and turns
    // off firstCreatePass. If we don't set it here, instances will perform directive
    // matching, etc again and again.
    if (tView.firstCreatePass) {
      tView.firstCreatePass = false;
    }

    // We resolve content queries specifically marked as `static` in creation mode. Dynamic
    // content queries are resolved during change detection (i.e. update mode), after embedded
    // views are refreshed (see block above).
    if (tView.staticContentQueries) {
      refreshContentQueries(tView, lView);
    }

    // We must materialize query results before child components are processed
    // in case a child component has projected a container. The LContainer needs
    // to exist so the embedded views are properly attached by the container.
    if (tView.staticViewQueries) {
      executeViewQueryFn<T>(RenderFlags.Update, tView.viewQuery!, context);
    }

    // Render child component views.
    const components = tView.components;
    if (components !== null) {
      renderChildComponents(lView, components);
    }

  } catch (error) {
    // If we didn't manage to get past the first template pass due to
    // an error, mark the view as corrupted so we can try to recover.
    if (tView.firstCreatePass) {
      tView.incompleteFirstPass = true;
      tView.firstCreatePass = false;
    }

    throw error;
  } finally {
    lView[FLAGS] &= ~LViewFlags.CreationMode;
    leaveView();
  }
}

/**
 * Processes a view in update mode. This includes a number of steps in a specific order:
 *
 * 以更新模式处理视图。这包括按特定顺序的许多步骤：
 *
 * - executing a template function in update mode;
 *
 *   在更新模式下执行模板函数；
 *
 * - executing hooks;
 *
 *   执行钩子；
 *
 * - refreshing queries;
 *
 *   刷新查询；
 *
 * - setting host bindings;
 *
 *   设置宿主绑定；
 *
 * - refreshing child (embedded and component) views.
 *
 *   刷新子（嵌入式和组件）视图。
 *
 */
export function refreshView<T>(
    tView: TView, lView: LView, templateFn: ComponentTemplate<{}>|null, context: T) {
  ngDevMode && assertEqual(isCreationMode(lView), false, 'Should be run in update mode');
  const flags = lView[FLAGS];
  if ((flags & LViewFlags.Destroyed) === LViewFlags.Destroyed) return;

  // Check no changes mode is a dev only mode used to verify that bindings have not changed
  // since they were assigned. We do not want to execute lifecycle hooks in that mode.
  const isInCheckNoChangesPass = ngDevMode && isInCheckNoChangesMode();

  !isInCheckNoChangesPass && lView[ENVIRONMENT].effectManager?.flush();

  enterView(lView);
  try {
    resetPreOrderHookFlags(lView);

    setBindingIndex(tView.bindingStartIndex);
    if (templateFn !== null) {
      executeTemplate(tView, lView, templateFn, RenderFlags.Update, context);
    }

    const hooksInitPhaseCompleted =
        (flags & LViewFlags.InitPhaseStateMask) === InitPhaseState.InitPhaseCompleted;

    // execute pre-order hooks (OnInit, OnChanges, DoCheck)
    // PERF WARNING: do NOT extract this to a separate function without running benchmarks
    if (!isInCheckNoChangesPass) {
      if (hooksInitPhaseCompleted) {
        const preOrderCheckHooks = tView.preOrderCheckHooks;
        if (preOrderCheckHooks !== null) {
          executeCheckHooks(lView, preOrderCheckHooks, null);
        }
      } else {
        const preOrderHooks = tView.preOrderHooks;
        if (preOrderHooks !== null) {
          executeInitAndCheckHooks(lView, preOrderHooks, InitPhaseState.OnInitHooksToBeRun, null);
        }
        incrementInitPhaseFlags(lView, InitPhaseState.OnInitHooksToBeRun);
      }
    }

    // First mark transplanted views that are declared in this lView as needing a refresh at their
    // insertion points. This is needed to avoid the situation where the template is defined in this
    // `LView` but its declaration appears after the insertion component.
    markTransplantedViewsForRefresh(lView);
    refreshEmbeddedViews(lView);

    // Content query results must be refreshed before content hooks are called.
    if (tView.contentQueries !== null) {
      refreshContentQueries(tView, lView);
    }

    // execute content hooks (AfterContentInit, AfterContentChecked)
    // PERF WARNING: do NOT extract this to a separate function without running benchmarks
    if (!isInCheckNoChangesPass) {
      if (hooksInitPhaseCompleted) {
        const contentCheckHooks = tView.contentCheckHooks;
        if (contentCheckHooks !== null) {
          executeCheckHooks(lView, contentCheckHooks);
        }
      } else {
        const contentHooks = tView.contentHooks;
        if (contentHooks !== null) {
          executeInitAndCheckHooks(
              lView, contentHooks, InitPhaseState.AfterContentInitHooksToBeRun);
        }
        incrementInitPhaseFlags(lView, InitPhaseState.AfterContentInitHooksToBeRun);
      }
    }

    processHostBindingOpCodes(tView, lView);

    // Refresh child component views.
    const components = tView.components;
    if (components !== null) {
      refreshChildComponents(lView, components);
    }

    // View queries must execute after refreshing child components because a template in this view
    // could be inserted in a child component. If the view query executes before child component
    // refresh, the template might not yet be inserted.
    const viewQuery = tView.viewQuery;
    if (viewQuery !== null) {
      executeViewQueryFn<T>(RenderFlags.Update, viewQuery, context);
    }

    // execute view hooks (AfterViewInit, AfterViewChecked)
    // PERF WARNING: do NOT extract this to a separate function without running benchmarks
    if (!isInCheckNoChangesPass) {
      if (hooksInitPhaseCompleted) {
        const viewCheckHooks = tView.viewCheckHooks;
        if (viewCheckHooks !== null) {
          executeCheckHooks(lView, viewCheckHooks);
        }
      } else {
        const viewHooks = tView.viewHooks;
        if (viewHooks !== null) {
          executeInitAndCheckHooks(lView, viewHooks, InitPhaseState.AfterViewInitHooksToBeRun);
        }
        incrementInitPhaseFlags(lView, InitPhaseState.AfterViewInitHooksToBeRun);
      }
    }
    if (tView.firstUpdatePass === true) {
      // We need to make sure that we only flip the flag on successful `refreshView` only
      // Don't do this in `finally` block.
      // If we did this in `finally` block then an exception could block the execution of styling
      // instructions which in turn would be unable to insert themselves into the styling linked
      // list. The result of this would be that if the exception would not be throw on subsequent CD
      // the styling would be unable to process it data and reflect to the DOM.
      tView.firstUpdatePass = false;
    }

    // Do not reset the dirty state when running in check no changes mode. We don't want components
    // to behave differently depending on whether check no changes is enabled or not. For example:
    // Marking an OnPush component as dirty from within the `ngAfterViewInit` hook in order to
    // refresh a `NgClass` binding should work. If we would reset the dirty state in the check
    // no changes cycle, the component would be not be dirty for the next update pass. This would
    // be different in production mode where the component dirty state is not reset.
    if (!isInCheckNoChangesPass) {
      lView[FLAGS] &= ~(LViewFlags.Dirty | LViewFlags.FirstLViewPass);
    }
    if (lView[FLAGS] & LViewFlags.RefreshTransplantedView) {
      lView[FLAGS] &= ~LViewFlags.RefreshTransplantedView;
      updateTransplantedViewCount(lView[PARENT] as LContainer, -1);
    }
  } finally {
    leaveView();
  }
}

function executeTemplate<T>(
    tView: TView, lView: LView<T>, templateFn: ComponentTemplate<T>, rf: RenderFlags, context: T) {
  const consumer = getReactiveLViewConsumer(lView, REACTIVE_TEMPLATE_CONSUMER);
  const prevSelectedIndex = getSelectedIndex();
  const isUpdatePhase = rf & RenderFlags.Update;
  try {
    setSelectedIndex(-1);
    if (isUpdatePhase && lView.length > HEADER_OFFSET) {
      // When we're updating, inherently select 0 so we don't
      // have to generate that instruction for most update blocks.
      selectIndexInternal(tView, lView, HEADER_OFFSET, !!ngDevMode && isInCheckNoChangesMode());
    }

    const preHookType =
        isUpdatePhase ? ProfilerEvent.TemplateUpdateStart : ProfilerEvent.TemplateCreateStart;
    profiler(preHookType, context as unknown as {});
    consumer.runInContext(templateFn, rf, context);
  } finally {
    if (lView[REACTIVE_TEMPLATE_CONSUMER] === null) {
      commitLViewConsumerIfHasProducers(lView, REACTIVE_TEMPLATE_CONSUMER);
    }
    setSelectedIndex(prevSelectedIndex);

    const postHookType =
        isUpdatePhase ? ProfilerEvent.TemplateUpdateEnd : ProfilerEvent.TemplateCreateEnd;
    profiler(postHookType, context as unknown as {});
  }
}

//////////////////////////
//// Element
//////////////////////////

export function executeContentQueries(tView: TView, tNode: TNode, lView: LView) {
  if (isContentQueryHost(tNode)) {
    const start = tNode.directiveStart;
    const end = tNode.directiveEnd;
    for (let directiveIndex = start; directiveIndex < end; directiveIndex++) {
      const def = tView.data[directiveIndex] as DirectiveDef<any>;
      if (def.contentQueries) {
        def.contentQueries(RenderFlags.Create, lView[directiveIndex], directiveIndex);
      }
    }
  }
}


/**
 * Creates directive instances.
 *
 * 创建指令实例。
 *
 */
export function createDirectivesInstances(tView: TView, lView: LView, tNode: TDirectiveHostNode) {
  if (!getBindingsEnabled()) return;
  instantiateAllDirectives(tView, lView, tNode, getNativeByTNode(tNode, lView));
  if ((tNode.flags & TNodeFlags.hasHostBindings) === TNodeFlags.hasHostBindings) {
    invokeDirectivesHostBindings(tView, lView, tNode);
  }
}

/**
 * Takes a list of local names and indices and pushes the resolved local variable values
 * to LView in the same order as they are loaded in the template with load().
 *
 * 获取本地名称和索引的列表，并按照使用 load() 在模板中加载它们的顺序将解析的局部变量值推送到
 * LView。
 *
 */
export function saveResolvedLocalsInData(
    viewData: LView, tNode: TDirectiveHostNode,
    localRefExtractor: LocalRefExtractor = getNativeByTNode): void {
  const localNames = tNode.localNames;
  if (localNames !== null) {
    let localIndex = tNode.index + 1;
    for (let i = 0; i < localNames.length; i += 2) {
      const index = localNames[i + 1] as number;
      const value = index === -1 ?
          localRefExtractor(
              tNode as TElementNode | TContainerNode | TElementContainerNode, viewData) :
          viewData[index];
      viewData[localIndex++] = value;
    }
  }
}

/**
 * Gets TView from a template function or creates a new TView
 * if it doesn't already exist.
 *
 * 从模板函数获取 TView ，如果不存在，则创建一个新的 TView。
 *
 * @param def ComponentDef
 *
 * 组件定义
 *
 * @returns
 *
 * TView
 *
 * 视图
 *
 */
export function getOrCreateComponentTView(def: ComponentDef<any>): TView {
  const tView = def.tView;

  // Create a TView if there isn't one, or recreate it if the first create pass didn't
  // complete successfully since we can't know for sure whether it's in a usable shape.
  if (tView === null || tView.incompleteFirstPass) {
    // Declaration node here is null since this function is called when we dynamically create a
    // component and hence there is no declaration.
    const declTNode = null;
    return def.tView = createTView(
               TViewType.Component, declTNode, def.template, def.decls, def.vars, def.directiveDefs,
               def.pipeDefs, def.viewQuery, def.schemas, def.consts, def.id);
  }

  return tView;
}


/**
 * Creates a TView instance
 *
 * 创建一个 TView 实例
 *
 * @param type Type of `TView`.
 *
 * `TView` 的类型。
 *
 * @param declTNode Declaration location of this `TView`.
 *
 * 此 `TView` 的声明位置。
 *
 * @param templateFn Template function
 *
 * 模板函数
 *
 * @param decls The number of nodes, local refs, and pipes in this template
 *
 * 此模板中的节点、本地引用和管道的数量
 *
 * @param directives Registry of directives for this view
 *
 * 此视图的指令注册表
 *
 * @param pipes Registry of pipes for this view
 *
 * 此视图的管道注册表
 *
 * @param viewQuery View queries for this view
 *
 * 此视图的视图查询
 *
 * @param schemas Schemas for this view
 *
 * 此视图的模式
 *
 * @param consts Constants for this view
 *
 * 此视图的常量
 *
 */
export function createTView(
    type: TViewType, declTNode: TNode|null, templateFn: ComponentTemplate<any>|null, decls: number,
    vars: number, directives: DirectiveDefListOrFactory|null, pipes: PipeDefListOrFactory|null,
    viewQuery: ViewQueriesFunction<any>|null, schemas: SchemaMetadata[]|null,
    constsOrFactory: TConstantsOrFactory|null, ssrId: string|null): TView {
  ngDevMode && ngDevMode.tView++;
  const bindingStartIndex = HEADER_OFFSET + decls;
  // This length does not yet contain host bindings from child directives because at this point,
  // we don't know which directives are active on this template. As soon as a directive is matched
  // that has a host binding, we will update the blueprint with that def's hostVars count.
  const initialViewLength = bindingStartIndex + vars;
  const blueprint = createViewBlueprint(bindingStartIndex, initialViewLength);
  const consts = typeof constsOrFactory === 'function' ? constsOrFactory() : constsOrFactory;
  const tView = blueprint[TVIEW as any] = {
    type: type,
    blueprint: blueprint,
    template: templateFn,
    queries: null,
    viewQuery: viewQuery,
    declTNode: declTNode,
    data: blueprint.slice().fill(null, bindingStartIndex),
    bindingStartIndex: bindingStartIndex,
    expandoStartIndex: initialViewLength,
    hostBindingOpCodes: null,
    firstCreatePass: true,
    firstUpdatePass: true,
    staticViewQueries: false,
    staticContentQueries: false,
    preOrderHooks: null,
    preOrderCheckHooks: null,
    contentHooks: null,
    contentCheckHooks: null,
    viewHooks: null,
    viewCheckHooks: null,
    destroyHooks: null,
    cleanup: null,
    contentQueries: null,
    components: null,
    directiveRegistry: typeof directives === 'function' ? directives() : directives,
    pipeRegistry: typeof pipes === 'function' ? pipes() : pipes,
    firstChild: null,
    schemas: schemas,
    consts: consts,
    incompleteFirstPass: false,
    ssrId,
  };
  if (ngDevMode) {
    // For performance reasons it is important that the tView retains the same shape during runtime.
    // (To make sure that all of the code is monomorphic.) For this reason we seal the object to
    // prevent class transitions.
    Object.seal(tView);
  }
  return tView;
}

function createViewBlueprint(bindingStartIndex: number, initialViewLength: number): LView {
  const blueprint = [];

  for (let i = 0; i < initialViewLength; i++) {
    blueprint.push(i < bindingStartIndex ? null : NO_CHANGE);
  }

  return blueprint as LView;
}

/**
 * Locates the host native element, used for bootstrapping existing nodes into rendering pipeline.
 *
<<<<<<< HEAD
 * 定位宿主本机元素，用于将现有节点引导到渲染管道。
 *
 * @param rendererFactory Factory function to create renderer instance.
 *
 * 用于创建渲染器实例的工厂函数。
 *
=======
 * @param renderer the renderer used to locate the element.
>>>>>>> 3b863ddc
 * @param elementOrSelector Render element or CSS selector to locate the element.
 *
 * 渲染元素或 CSS 选择器以定位元素。
 *
 * @param encapsulation View Encapsulation defined for component that requests host element.
<<<<<<< HEAD
 *
 * 为请求宿主元素的组件定义的视图封装。
 *
=======
 * @param injector Root view injector instance.
>>>>>>> 3b863ddc
 */
export function locateHostElement(
    renderer: Renderer, elementOrSelector: RElement|string, encapsulation: ViewEncapsulation,
    injector: Injector): RElement {
  // Note: we use default value for the `PRESERVE_HOST_CONTENT` here even though it's a
  // tree-shakable one (providedIn:'root'). This code path can be triggered during dynamic
  // component creation (after calling ViewContainerRef.createComponent) when an injector
  // instance can be provided. The injector instance might be disconnected from the main DI
  // tree, thus the `PRESERVE_HOST_CONTENT` would not be able to instantiate. In this case, the
  // default value will be used.
  const preserveHostContent = injector.get(PRESERVE_HOST_CONTENT, PRESERVE_HOST_CONTENT_DEFAULT);

  // When using native Shadow DOM, do not clear host element to allow native slot
  // projection.
  const preserveContent = preserveHostContent || encapsulation === ViewEncapsulation.ShadowDom;
  const rootElement = renderer.selectRootElement(elementOrSelector, preserveContent);
  applyRootElementTransform(rootElement as HTMLElement);
  return rootElement;
}

/**
 * Applies any root element transformations that are needed. If hydration is enabled,
 * this will process corrupted text nodes.
 *
 * @param rootElement the app root HTML Element
 */
export function applyRootElementTransform(rootElement: HTMLElement) {
  _applyRootElementTransformImpl(rootElement as HTMLElement);
}

/**
 * Reference to a function that applies transformations to the root HTML element
 * of an app. When hydration is enabled, this processes any corrupt text nodes
 * so they are properly hydratable on the client.
 *
 * @param rootElement the app root HTML Element
 */
let _applyRootElementTransformImpl: typeof applyRootElementTransformImpl =
    (rootElement: HTMLElement) => null;

/**
 * Processes text node markers before hydration begins. This replaces any special comment
 * nodes that were added prior to serialization are swapped out to restore proper text
 * nodes before hydration.
 *
 * @param rootElement the app root HTML Element
 */
export function applyRootElementTransformImpl(rootElement: HTMLElement) {
  if (rootElement.hasAttribute(SKIP_HYDRATION_ATTR_NAME)) {
    // Handle a situation when the `ngSkipHydration` attribute is applied
    // to the root node of an application. In this case, we should clear
    // the contents and render everything from scratch.
    clearElementContents(rootElement as RElement);
  } else {
    processTextNodeMarkersBeforeHydration(rootElement);
  }
}

/**
 * Sets the implementation for the `applyRootElementTransform` function.
 */
export function enableApplyRootElementTransformImpl() {
  _applyRootElementTransformImpl = applyRootElementTransformImpl;
}

/**
 * Saves context for this cleanup function in LView.cleanupInstances.
 *
 * 在 LView.cleanupInstances 中保存此清理函数的上下文。
 *
 * On the first template pass, saves in TView:
 *
 * 在第一个模板传递中，保存在 TView 中：
 *
 * - Cleanup function
 *
 *   清理函数
 *
 * - Index of context we just saved in LView.cleanupInstances
<<<<<<< HEAD
 *
 *   我们刚刚保存在 LView.cleanupInstances 中的上下文索引
 *
 * This function can also be used to store instance specific cleanup fns. In that case the `context`
 * is `null` and the function is store in `LView` (rather than it `TView`).
 *
 * 此函数也可用于存储特定于实例的清理 fns。在这种情况下，`context` 为 `null` ，并且函数存储在
 * `LView`（而不是 `TView`）中。
 *
=======
>>>>>>> 3b863ddc
 */
export function storeCleanupWithContext(
    tView: TView, lView: LView, context: any, cleanupFn: Function): void {
  const lCleanup = getOrCreateLViewCleanup(lView);

  // Historically the `storeCleanupWithContext` was used to register both framework-level and
  // user-defined cleanup callbacks, but over time those two types of cleanups were separated.
  // This dev mode checks assures that user-level cleanup callbacks are _not_ stored in data
  // structures reserved for framework-specific hooks.
  ngDevMode &&
      assertDefined(
          context, 'Cleanup context is mandatory when registering framework-level destroy hooks');
  lCleanup.push(context);

  if (tView.firstCreatePass) {
    getOrCreateTViewCleanup(tView).push(cleanupFn, lCleanup.length - 1);
  } else {
    // Make sure that no new framework-level cleanup functions are registered after the first
    // template pass is done (and TView data structures are meant to fully constructed).
    if (ngDevMode) {
      Object.freeze(getOrCreateTViewCleanup(tView));
    }
  }
}

/**
 * Constructs a TNode object from the arguments.
 *
<<<<<<< HEAD
 * 从参数构造一个 TNode 对象。
 *
 * @param tView `TView` to which this `TNode` belongs (used only in `ngDevMode`)
 *
 * 此 `TView` 所属的 `TNode`（仅在 `ngDevMode` 中使用）
 *
=======
 * @param tView `TView` to which this `TNode` belongs
>>>>>>> 3b863ddc
 * @param tParent Parent `TNode`
 *
 * 父 `TNode`
 *
 * @param type The type of the node
 *
 * 节点的类型
 *
 * @param index The index of the TNode in TView.data, adjusted for HEADER_OFFSET
 *
 * TView.data 中 TNode 的索引，已针对 HEADER_OFFSET 进行了调整
 *
 * @param tagName The tag name of the node
 *
 * 节点的标签名称
 *
 * @param attrs The attributes defined on this node
<<<<<<< HEAD
 *
 * 在此节点上定义的属性
 *
 * @param tViews Any TViews attached to this node
 *
 * 附加到此节点的任何 TView
 *
 * @returns
 *
 * the TNode object
 *
 * TNode 对象
 *
=======
 * @returns the TNode object
>>>>>>> 3b863ddc
 */
export function createTNode(
    tView: TView, tParent: TElementNode|TContainerNode|null, type: TNodeType.Container,
    index: number, tagName: string|null, attrs: TAttributes|null): TContainerNode;
export function createTNode(
    tView: TView, tParent: TElementNode|TContainerNode|null, type: TNodeType.Element|TNodeType.Text,
    index: number, tagName: string|null, attrs: TAttributes|null): TElementNode;
export function createTNode(
    tView: TView, tParent: TElementNode|TContainerNode|null, type: TNodeType.ElementContainer,
    index: number, tagName: string|null, attrs: TAttributes|null): TElementContainerNode;
export function createTNode(
    tView: TView, tParent: TElementNode|TContainerNode|null, type: TNodeType.Icu, index: number,
    tagName: string|null, attrs: TAttributes|null): TIcuContainerNode;
export function createTNode(
    tView: TView, tParent: TElementNode|TContainerNode|null, type: TNodeType.Projection,
    index: number, tagName: string|null, attrs: TAttributes|null): TProjectionNode;
export function createTNode(
    tView: TView, tParent: TElementNode|TContainerNode|null, type: TNodeType, index: number,
    tagName: string|null, attrs: TAttributes|null): TNode;
export function createTNode(
    tView: TView, tParent: TElementNode|TContainerNode|null, type: TNodeType, index: number,
    value: string|null, attrs: TAttributes|null): TNode {
  ngDevMode && index !== 0 &&  // 0 are bogus nodes and they are OK. See `createContainerRef` in
                               // `view_engine_compatibility` for additional context.
      assertGreaterThanOrEqual(index, HEADER_OFFSET, 'TNodes can\'t be in the LView header.');
  ngDevMode && assertNotSame(attrs, undefined, '\'undefined\' is not valid value for \'attrs\'');
  ngDevMode && ngDevMode.tNode++;
  ngDevMode && tParent && assertTNodeForTView(tParent, tView);
  let injectorIndex = tParent ? tParent.injectorIndex : -1;
  const tNode = {
    type,
    index,
    insertBeforeIndex: null,
    injectorIndex,
    directiveStart: -1,
    directiveEnd: -1,
    directiveStylingLast: -1,
    componentOffset: -1,
    propertyBindings: null,
    flags: 0,
    providerIndexes: 0,
    value: value,
    attrs: attrs,
    mergedAttrs: null,
    localNames: null,
    initialInputs: undefined,
    inputs: null,
    outputs: null,
    tView: null,
    next: null,
    prev: null,
    projectionNext: null,
    child: null,
    parent: tParent,
    projection: null,
    styles: null,
    stylesWithoutHost: null,
    residualStyles: undefined,
    classes: null,
    classesWithoutHost: null,
    residualClasses: undefined,
    classBindings: 0 as any,
    styleBindings: 0 as any,
  };
  if (ngDevMode) {
    // For performance reasons it is important that the tNode retains the same shape during runtime.
    // (To make sure that all of the code is monomorphic.) For this reason we seal the object to
    // prevent class transitions.
    Object.seal(tNode);
  }
  return tNode;
}

/**
 * Generates the `PropertyAliases` data structure from the provided input/output mapping.
 * @param aliasMap Input/output mapping from the directive definition.
 * @param directiveIndex Index of the directive.
 * @param propertyAliases Object in which to store the results.
 * @param hostDirectiveAliasMap Object used to alias or filter out properties for host directives.
 * If the mapping is provided, it'll act as an allowlist, as well as a mapping of what public
 * name inputs/outputs should be exposed under.
 */
function generatePropertyAliases(
    aliasMap: {[publicName: string]: string}, directiveIndex: number,
    propertyAliases: PropertyAliases|null,
    hostDirectiveAliasMap: HostDirectiveBindingMap|null): PropertyAliases|null {
  for (let publicName in aliasMap) {
    if (aliasMap.hasOwnProperty(publicName)) {
      propertyAliases = propertyAliases === null ? {} : propertyAliases;
      const internalName = aliasMap[publicName];

      // If there are no host directive mappings, we want to remap using the alias map from the
      // definition itself. If there is an alias map, it has two functions:
      // 1. It serves as an allowlist of bindings that are exposed by the host directives. Only the
      // ones inside the host directive map will be exposed on the host.
      // 2. The public name of the property is aliased using the host directive alias map, rather
      // than the alias map from the definition.
      if (hostDirectiveAliasMap === null) {
        addPropertyAlias(propertyAliases, directiveIndex, publicName, internalName);
      } else if (hostDirectiveAliasMap.hasOwnProperty(publicName)) {
        addPropertyAlias(
            propertyAliases, directiveIndex, hostDirectiveAliasMap[publicName], internalName);
      }
    }
  }
  return propertyAliases;
}

function addPropertyAlias(
    propertyAliases: PropertyAliases, directiveIndex: number, publicName: string,
    internalName: string) {
  if (propertyAliases.hasOwnProperty(publicName)) {
    propertyAliases[publicName].push(directiveIndex, internalName);
  } else {
    propertyAliases[publicName] = [directiveIndex, internalName];
  }
}

/**
 * Initializes data structures required to work with directive inputs and outputs.
 * Initialization is done for all directives matched on a given TNode.
 *
 * 初始化使用指令输入和输出所需的数据结构。会对给定 TNode 上匹配的所有指令进行初始化。
 *
 */
function initializeInputAndOutputAliases(
    tView: TView, tNode: TNode, hostDirectiveDefinitionMap: HostDirectiveDefs|null): void {
  ngDevMode && assertFirstCreatePass(tView);

  const start = tNode.directiveStart;
  const end = tNode.directiveEnd;
  const tViewData = tView.data;

  const tNodeAttrs = tNode.attrs;
  const inputsFromAttrs: InitialInputData = [];
  let inputsStore: PropertyAliases|null = null;
  let outputsStore: PropertyAliases|null = null;

  for (let directiveIndex = start; directiveIndex < end; directiveIndex++) {
    const directiveDef = tViewData[directiveIndex] as DirectiveDef<any>;
    const aliasData =
        hostDirectiveDefinitionMap ? hostDirectiveDefinitionMap.get(directiveDef) : null;
    const aliasedInputs = aliasData ? aliasData.inputs : null;
    const aliasedOutputs = aliasData ? aliasData.outputs : null;

    inputsStore =
        generatePropertyAliases(directiveDef.inputs, directiveIndex, inputsStore, aliasedInputs);
    outputsStore =
        generatePropertyAliases(directiveDef.outputs, directiveIndex, outputsStore, aliasedOutputs);
    // Do not use unbound attributes as inputs to structural directives, since structural
    // directive inputs can only be set using microsyntax (e.g. `<div *dir="exp">`).
    // TODO(FW-1930): microsyntax expressions may also contain unbound/static attributes, which
    // should be set for inline templates.
    const initialInputs =
        (inputsStore !== null && tNodeAttrs !== null && !isInlineTemplate(tNode)) ?
        generateInitialInputs(inputsStore, directiveIndex, tNodeAttrs) :
        null;
    inputsFromAttrs.push(initialInputs);
  }

  if (inputsStore !== null) {
    if (inputsStore.hasOwnProperty('class')) {
      tNode.flags |= TNodeFlags.hasClassInput;
    }
    if (inputsStore.hasOwnProperty('style')) {
      tNode.flags |= TNodeFlags.hasStyleInput;
    }
  }

  tNode.initialInputs = inputsFromAttrs;
  tNode.inputs = inputsStore;
  tNode.outputs = outputsStore;
}

/**
 * Mapping between attributes names that don't correspond to their element property names.
 *
 * 与其元素属性名称不对应的属性名称之间的映射。
 *
 * Performance note: this function is written as a series of if checks (instead of, say, a property
 * object lookup) for performance reasons - the series of `if` checks seems to be the fastest way of
 * mapping property names. Do NOT change without benchmarking.
 *
 * 性能说明：出于性能原因，此函数被编写为一系列 if 检查（而不是例如属性对象查找）- 这一系列 `if`
 * 检查似乎是映射属性名称的最快方式。未经基准测试，请勿更改。
 *
 * Note: this mapping has to be kept in sync with the equally named mapping in the template
 * type-checking machinery of ngtsc.
 *
 * 注意：此映射必须与 ngtsc 的模板类型检查机制中的同名映射保持同步。
 *
 */
function mapPropName(name: string): string {
  if (name === 'class') return 'className';
  if (name === 'for') return 'htmlFor';
  if (name === 'formaction') return 'formAction';
  if (name === 'innerHtml') return 'innerHTML';
  if (name === 'readonly') return 'readOnly';
  if (name === 'tabindex') return 'tabIndex';
  return name;
}

export function elementPropertyInternal<T>(
    tView: TView, tNode: TNode, lView: LView, propName: string, value: T, renderer: Renderer,
    sanitizer: SanitizerFn|null|undefined, nativeOnly: boolean): void {
  ngDevMode && assertNotSame(value, NO_CHANGE as any, 'Incoming value should never be NO_CHANGE.');
  const element = getNativeByTNode(tNode, lView) as RElement | RComment;
  let inputData = tNode.inputs;
  let dataValue: PropertyAliasValue|undefined;
  if (!nativeOnly && inputData != null && (dataValue = inputData[propName])) {
    setInputsForProperty(tView, lView, dataValue, propName, value);
    if (isComponentHost(tNode)) markDirtyIfOnPush(lView, tNode.index);
    if (ngDevMode) {
      setNgReflectProperties(lView, element, tNode.type, dataValue, value);
    }
  } else if (tNode.type & TNodeType.AnyRNode) {
    propName = mapPropName(propName);

    if (ngDevMode) {
      validateAgainstEventProperties(propName);
      if (!isPropertyValid(element, propName, tNode.value, tView.schemas)) {
        handleUnknownPropertyError(propName, tNode.value, tNode.type, lView);
      }
      ngDevMode.rendererSetProperty++;
    }

    // It is assumed that the sanitizer is only added when the compiler determines that the
    // property is risky, so sanitization can be done without further checks.
    value = sanitizer != null ? (sanitizer(value, tNode.value || '', propName) as any) : value;
    renderer.setProperty(element as RElement, propName, value);
  } else if (tNode.type & TNodeType.AnyContainer) {
    // If the node is a container and the property didn't
    // match any of the inputs or schemas we should throw.
    if (ngDevMode && !matchingSchemas(tView.schemas, tNode.value)) {
      handleUnknownPropertyError(propName, tNode.value, tNode.type, lView);
    }
  }
}

/**
 * If node is an OnPush component, marks its LView dirty.
 *
 * 如果 node 是 OnPush 组件，则将其 LView 标记为脏。
 *
 */
export function markDirtyIfOnPush(lView: LView, viewIndex: number): void {
  ngDevMode && assertLView(lView);
  const childComponentLView = getComponentLViewByIndex(viewIndex, lView);
  if (!(childComponentLView[FLAGS] & LViewFlags.CheckAlways)) {
    childComponentLView[FLAGS] |= LViewFlags.Dirty;
  }
}

function setNgReflectProperty(
    lView: LView, element: RElement|RComment, type: TNodeType, attrName: string, value: any) {
  const renderer = lView[RENDERER];
  attrName = normalizeDebugBindingName(attrName);
  const debugValue = normalizeDebugBindingValue(value);
  if (type & TNodeType.AnyRNode) {
    if (value == null) {
      renderer.removeAttribute((element as RElement), attrName);
    } else {
      renderer.setAttribute((element as RElement), attrName, debugValue);
    }
  } else {
    const textContent =
        escapeCommentText(`bindings=${JSON.stringify({[attrName]: debugValue}, null, 2)}`);
    renderer.setValue((element as RComment), textContent);
  }
}

export function setNgReflectProperties(
    lView: LView, element: RElement|RComment, type: TNodeType, dataValue: PropertyAliasValue,
    value: any) {
  if (type & (TNodeType.AnyRNode | TNodeType.Container)) {
    /**
     * dataValue is an array containing runtime input or output names for the directives:
     * i+0: directive instance index
     * i+1: privateName
     *
     * e.g. [0, 'change', 'change-minified']
     * we want to set the reflected property with the privateName: dataValue[i+1]
     */
    for (let i = 0; i < dataValue.length; i += 2) {
      setNgReflectProperty(lView, element, type, dataValue[i + 1] as string, value);
    }
  }
}

/**
 * Resolve the matched directives on a node.
 *
 * 解析节点上匹配的指令。
 *
 */
export function resolveDirectives(
    tView: TView, lView: LView, tNode: TElementNode|TContainerNode|TElementContainerNode,
    localRefs: string[]|null): void {
  // Please make sure to have explicit type for `exportsMap`. Inferred type triggers bug in
  // tsickle.
  ngDevMode && assertFirstCreatePass(tView);

  if (getBindingsEnabled()) {
    const exportsMap: ({[key: string]: number}|null) = localRefs === null ? null : {'': -1};
    const matchResult = findDirectiveDefMatches(tView, tNode);
    let directiveDefs: DirectiveDef<unknown>[]|null;
    let hostDirectiveDefs: HostDirectiveDefs|null;

    if (matchResult === null) {
      directiveDefs = hostDirectiveDefs = null;
    } else {
      [directiveDefs, hostDirectiveDefs] = matchResult;
    }

    if (directiveDefs !== null) {
      initializeDirectives(tView, lView, tNode, directiveDefs, exportsMap, hostDirectiveDefs);
    }
    if (exportsMap) cacheMatchingLocalNames(tNode, localRefs, exportsMap);
  }
  // Merge the template attrs last so that they have the highest priority.
  tNode.mergedAttrs = mergeHostAttrs(tNode.mergedAttrs, tNode.attrs);
}

/** Initializes the data structures necessary for a list of directives to be instantiated. */
export function initializeDirectives(
    tView: TView, lView: LView<unknown>, tNode: TElementNode|TContainerNode|TElementContainerNode,
    directives: DirectiveDef<unknown>[], exportsMap: {[key: string]: number;}|null,
    hostDirectiveDefs: HostDirectiveDefs|null) {
  ngDevMode && assertFirstCreatePass(tView);

  // Publishes the directive types to DI so they can be injected. Needs to
  // happen in a separate pass before the TNode flags have been initialized.
  for (let i = 0; i < directives.length; i++) {
    diPublicInInjector(getOrCreateNodeInjectorForNode(tNode, lView), tView, directives[i].type);
  }

  initTNodeFlags(tNode, tView.data.length, directives.length);

  // When the same token is provided by several directives on the same node, some rules apply in
  // the viewEngine:
  // - viewProviders have priority over providers
  // - the last directive in NgModule.declarations has priority over the previous one
  // So to match these rules, the order in which providers are added in the arrays is very
  // important.
  for (let i = 0; i < directives.length; i++) {
    const def = directives[i];
    if (def.providersResolver) def.providersResolver(def);
  }
  let preOrderHooksFound = false;
  let preOrderCheckHooksFound = false;
  let directiveIdx = allocExpando(tView, lView, directives.length, null);
  ngDevMode &&
      assertSame(
          directiveIdx, tNode.directiveStart,
          'TNode.directiveStart should point to just allocated space');

  for (let i = 0; i < directives.length; i++) {
    const def = directives[i];
    // Merge the attrs in the order of matches. This assumes that the first directive is the
    // component itself, so that the component has the least priority.
    tNode.mergedAttrs = mergeHostAttrs(tNode.mergedAttrs, def.hostAttrs);

    configureViewWithDirective(tView, tNode, lView, directiveIdx, def);
    saveNameToExportMap(directiveIdx, def, exportsMap);

    if (def.contentQueries !== null) tNode.flags |= TNodeFlags.hasContentQuery;
    if (def.hostBindings !== null || def.hostAttrs !== null || def.hostVars !== 0)
      tNode.flags |= TNodeFlags.hasHostBindings;

    const lifeCycleHooks: Partial<OnChanges&OnInit&DoCheck> = def.type.prototype;
    // Only push a node index into the preOrderHooks array if this is the first
    // pre-order hook found on this node.
    if (!preOrderHooksFound &&
        (lifeCycleHooks.ngOnChanges || lifeCycleHooks.ngOnInit || lifeCycleHooks.ngDoCheck)) {
      // We will push the actual hook function into this array later during dir instantiation.
      // We cannot do it now because we must ensure hooks are registered in the same
      // order that directives are created (i.e. injection order).
      (tView.preOrderHooks || (tView.preOrderHooks = [])).push(tNode.index);
      preOrderHooksFound = true;
    }

    if (!preOrderCheckHooksFound && (lifeCycleHooks.ngOnChanges || lifeCycleHooks.ngDoCheck)) {
      (tView.preOrderCheckHooks || (tView.preOrderCheckHooks = [])).push(tNode.index);
      preOrderCheckHooksFound = true;
    }

    directiveIdx++;
  }

  initializeInputAndOutputAliases(tView, tNode, hostDirectiveDefs);
}

/**
 * Add `hostBindings` to the `TView.hostBindingOpCodes`.
 *
 * 将 `hostBindings` 添加到 `TView.hostBindingOpCodes` 。
 *
 * @param tView `TView` to which the `hostBindings` should be added.
 *
 * 应添加 `TView` 的 `hostBindings` 。
 *
 * @param tNode `TNode` the element which contains the directive
 * @param directiveIdx Directive index in view.
 *
 * 视图中的指令索引。
 *
 * @param directiveVarsIdx Where will the directive's vars be stored
 *
 * 指令的 var 将存储在哪里
 *
 * @param def `ComponentDef`/`DirectiveDef`, which contains the `hostVars`/`hostBindings` to add.
 *
 * `ComponentDef` / `DirectiveDef` ，包含要添加的 `hostVars` / `hostBindings` 。
 *
 */
export function registerHostBindingOpCodes(
    tView: TView, tNode: TNode, directiveIdx: number, directiveVarsIdx: number,
    def: ComponentDef<any>|DirectiveDef<any>): void {
  ngDevMode && assertFirstCreatePass(tView);

  const hostBindings = def.hostBindings;
  if (hostBindings) {
    let hostBindingOpCodes = tView.hostBindingOpCodes;
    if (hostBindingOpCodes === null) {
      hostBindingOpCodes = tView.hostBindingOpCodes = [] as any as HostBindingOpCodes;
    }
    const elementIndx = ~tNode.index;
    if (lastSelectedElementIdx(hostBindingOpCodes) != elementIndx) {
      // Conditionally add select element so that we are more efficient in execution.
      // NOTE: this is strictly not necessary and it trades code size for runtime perf.
      // (We could just always add it.)
      hostBindingOpCodes.push(elementIndx);
    }
    hostBindingOpCodes.push(directiveIdx, directiveVarsIdx, hostBindings);
  }
}

/**
 * Returns the last selected element index in the `HostBindingOpCodes`
 *
 * 返回 `HostBindingOpCodes` 中最后选择的元素索引
 *
 * For perf reasons we don't need to update the selected element index in `HostBindingOpCodes` only
 * if it changes. This method returns the last index (or '0' if not found.)
 *
 * 出于 perf 的原因，我们不需要仅当 `HostBindingOpCodes`
 * 中的所选元素索引更改时才更新它。此方法返回最后一个索引（如果找不到，则返回“0”。）
 *
 * Selected element index are only the ones which are negative.
 *
 * 所选元素索引只是那些为负的。
 *
 */
function lastSelectedElementIdx(hostBindingOpCodes: HostBindingOpCodes): number {
  let i = hostBindingOpCodes.length;
  while (i > 0) {
    const value = hostBindingOpCodes[--i];
    if (typeof value === 'number' && value < 0) {
      return value;
    }
  }
  return 0;
}


/**
 * Instantiate all the directives that were previously resolved on the current node.
 *
 * 实例化以前在当前节点上解析的所有指令。
 *
 */
function instantiateAllDirectives(
    tView: TView, lView: LView, tNode: TDirectiveHostNode, native: RNode) {
  const start = tNode.directiveStart;
  const end = tNode.directiveEnd;

  // The component view needs to be created before creating the node injector
  // since it is used to inject some special symbols like `ChangeDetectorRef`.
  if (isComponentHost(tNode)) {
    ngDevMode && assertTNodeType(tNode, TNodeType.AnyRNode);
    addComponentLogic(
        lView, tNode as TElementNode,
        tView.data[start + tNode.componentOffset] as ComponentDef<unknown>);
  }

  if (!tView.firstCreatePass) {
    getOrCreateNodeInjectorForNode(tNode, lView);
  }

  attachPatchData(native, lView);

  const initialInputs = tNode.initialInputs;
  for (let i = start; i < end; i++) {
    const def = tView.data[i] as DirectiveDef<any>;
    const directive = getNodeInjectable(lView, tView, i, tNode);
    attachPatchData(directive, lView);

    if (initialInputs !== null) {
      setInputsFromAttrs(lView, i - start, directive, def, tNode, initialInputs!);
    }

    if (isComponentDef(def)) {
      const componentView = getComponentLViewByIndex(tNode.index, lView);
      componentView[CONTEXT] = getNodeInjectable(lView, tView, i, tNode);
    }
  }
}

export function invokeDirectivesHostBindings(tView: TView, lView: LView, tNode: TNode) {
  const start = tNode.directiveStart;
  const end = tNode.directiveEnd;
  const elementIndex = tNode.index;
  const currentDirectiveIndex = getCurrentDirectiveIndex();
  try {
    setSelectedIndex(elementIndex);
    for (let dirIndex = start; dirIndex < end; dirIndex++) {
      const def = tView.data[dirIndex] as DirectiveDef<unknown>;
      const directive = lView[dirIndex];
      setCurrentDirectiveIndex(dirIndex);
      if (def.hostBindings !== null || def.hostVars !== 0 || def.hostAttrs !== null) {
        invokeHostBindingsInCreationMode(def, directive);
      }
    }
  } finally {
    setSelectedIndex(-1);
    setCurrentDirectiveIndex(currentDirectiveIndex);
  }
}

/**
 * Invoke the host bindings in creation mode.
 *
 * 在创建模式下调用宿主绑定。
 *
 * @param def `DirectiveDef` which may contain the `hostBindings` function.
 *
 * `DirectiveDef` ，可能包含 `hostBindings` 函数。
 *
 * @param directive Instance of directive.
 *
 * 指令的实例。
 *
 */
export function invokeHostBindingsInCreationMode(def: DirectiveDef<any>, directive: any) {
  if (def.hostBindings !== null) {
    def.hostBindings!(RenderFlags.Create, directive);
  }
}

/**
 * Matches the current node against all available selectors.
 * If a component is matched (at most one), it is returned in first position in the array.
 *
 * 将当前节点与所有可用的选择器匹配。如果一个组件匹配（最多一个），则它会在数组中的第一个位置返回。
 *
 */
function findDirectiveDefMatches(
    tView: TView, tNode: TElementNode|TContainerNode|TElementContainerNode):
    [matches: DirectiveDef<unknown>[], hostDirectiveDefs: HostDirectiveDefs|null]|null {
  ngDevMode && assertFirstCreatePass(tView);
  ngDevMode && assertTNodeType(tNode, TNodeType.AnyRNode | TNodeType.AnyContainer);

  const registry = tView.directiveRegistry;
  let matches: DirectiveDef<unknown>[]|null = null;
  let hostDirectiveDefs: HostDirectiveDefs|null = null;
  if (registry) {
    for (let i = 0; i < registry.length; i++) {
      const def = registry[i] as ComponentDef<any>| DirectiveDef<any>;
      if (isNodeMatchingSelectorList(tNode, def.selectors!, /* isProjectionMode */ false)) {
        matches || (matches = []);

        if (isComponentDef(def)) {
          if (ngDevMode) {
            assertTNodeType(
                tNode, TNodeType.Element,
                `"${tNode.value}" tags cannot be used as component hosts. ` +
                    `Please use a different tag to activate the ${stringify(def.type)} component.`);

            if (isComponentHost(tNode)) {
              throwMultipleComponentError(tNode, matches.find(isComponentDef)!.type, def.type);
            }
          }

          // Components are inserted at the front of the matches array so that their lifecycle
          // hooks run before any directive lifecycle hooks. This appears to be for ViewEngine
          // compatibility. This logic doesn't make sense with host directives, because it
          // would allow the host directives to undo any overrides the host may have made.
          // To handle this case, the host directives of components are inserted at the beginning
          // of the array, followed by the component. As such, the insertion order is as follows:
          // 1. Host directives belonging to the selector-matched component.
          // 2. Selector-matched component.
          // 3. Host directives belonging to selector-matched directives.
          // 4. Selector-matched directives.
          if (def.findHostDirectiveDefs !== null) {
            const hostDirectiveMatches: DirectiveDef<unknown>[] = [];
            hostDirectiveDefs = hostDirectiveDefs || new Map();
            def.findHostDirectiveDefs(def, hostDirectiveMatches, hostDirectiveDefs);
            // Add all host directives declared on this component, followed by the component itself.
            // Host directives should execute first so the host has a chance to override changes
            // to the DOM made by them.
            matches.unshift(...hostDirectiveMatches, def);
            // Component is offset starting from the beginning of the host directives array.
            const componentOffset = hostDirectiveMatches.length;
            markAsComponentHost(tView, tNode, componentOffset);
          } else {
            // No host directives on this component, just add the
            // component def to the beginning of the matches.
            matches.unshift(def);
            markAsComponentHost(tView, tNode, 0);
          }
        } else {
          // Append any host directives to the matches first.
          hostDirectiveDefs = hostDirectiveDefs || new Map();
          def.findHostDirectiveDefs?.(def, matches, hostDirectiveDefs);
          matches.push(def);
        }
      }
    }
  }
  return matches === null ? null : [matches, hostDirectiveDefs];
}

/**
 * Marks a given TNode as a component's host. This consists of:
 * - setting the component offset on the TNode.
 * - storing index of component's host element so it will be queued for view refresh during CD.
 *
 *   存储组件宿主元素的索引，以便在 CD 期间排队等待视图刷新。
 *
 */
export function markAsComponentHost(tView: TView, hostTNode: TNode, componentOffset: number): void {
  ngDevMode && assertFirstCreatePass(tView);
  ngDevMode && assertGreaterThan(componentOffset, -1, 'componentOffset must be great than -1');
  hostTNode.componentOffset = componentOffset;
  (tView.components || (tView.components = [])).push(hostTNode.index);
}

/**
 * Caches local names and their matching directive indices for query and template lookups.
 *
 * 缓存本地名称及其匹配的指令索引以进行查询和模板查找。
 *
 */
function cacheMatchingLocalNames(
    tNode: TNode, localRefs: string[]|null, exportsMap: {[key: string]: number}): void {
  if (localRefs) {
    const localNames: (string|number)[] = tNode.localNames = [];

    // Local names must be stored in tNode in the same order that localRefs are defined
    // in the template to ensure the data is loaded in the same slots as their refs
    // in the template (for template queries).
    for (let i = 0; i < localRefs.length; i += 2) {
      const index = exportsMap[localRefs[i + 1]];
      if (index == null)
        throw new RuntimeError(
            RuntimeErrorCode.EXPORT_NOT_FOUND,
            ngDevMode && `Export of name '${localRefs[i + 1]}' not found!`);
      localNames.push(localRefs[i], index);
    }
  }
}

/**
 * Builds up an export map as directives are created, so local refs can be quickly mapped
 * to their directive instances.
 *
 * 在创建指令时构建导出映射表，因此本地引用可以快速映射到它们的指令实例。
 *
 */
function saveNameToExportMap(
    directiveIdx: number, def: DirectiveDef<any>|ComponentDef<any>,
    exportsMap: {[key: string]: number}|null) {
  if (exportsMap) {
    if (def.exportAs) {
      for (let i = 0; i < def.exportAs.length; i++) {
        exportsMap[def.exportAs[i]] = directiveIdx;
      }
    }
    if (isComponentDef(def)) exportsMap[''] = directiveIdx;
  }
}

/**
 * Initializes the flags on the current node, setting all indices to the initial index,
 * the directive count to 0, and adding the isComponent flag.
 *
 * 初始化当前节点上的标志，将所有索引设置为初始索引，指令 count 为 0，并添加 isComponent 标志。
 *
 * @param index the initial index
 *
 * 初始索引
 *
 */
export function initTNodeFlags(tNode: TNode, index: number, numberOfDirectives: number) {
  ngDevMode &&
      assertNotEqual(
          numberOfDirectives, tNode.directiveEnd - tNode.directiveStart,
          'Reached the max number of directives');
  tNode.flags |= TNodeFlags.isDirectiveHost;
  // When the first directive is created on a node, save the index
  tNode.directiveStart = index;
  tNode.directiveEnd = index + numberOfDirectives;
  tNode.providerIndexes = index;
}

/**
 * Setup directive for instantiation.
 *
 * 实例化的 Setup 指令。
 *
 * We need to create a `NodeInjectorFactory` which is then inserted in both the `Blueprint` as well
 * as `LView`. `TView` gets the `DirectiveDef`.
 *
 * 我们需要创建一个 `NodeInjectorFactory` ，然后将其插入到 `Blueprint` 和 `LView` 中。 `TView` 获取
 * `DirectiveDef` 。
 *
 * @param tView `TView`
 * @param tNode `TNode`
 * @param lView `LView`
 * @param directiveIndex Index where the directive will be stored in the Expando.
 *
 * 指令将在 Expando 中存储的索引。
 *
 * @param def `DirectiveDef`
 */
export function configureViewWithDirective<T>(
    tView: TView, tNode: TNode, lView: LView, directiveIndex: number, def: DirectiveDef<T>): void {
  ngDevMode &&
      assertGreaterThanOrEqual(directiveIndex, HEADER_OFFSET, 'Must be in Expando section');
  tView.data[directiveIndex] = def;
  const directiveFactory =
      def.factory || ((def as {factory: Function}).factory = getFactoryDef(def.type, true));
  // Even though `directiveFactory` will already be using `ɵɵdirectiveInject` in its generated code,
  // we also want to support `inject()` directly from the directive constructor context so we set
  // `ɵɵdirectiveInject` as the inject implementation here too.
  const nodeInjectorFactory =
      new NodeInjectorFactory(directiveFactory, isComponentDef(def), ɵɵdirectiveInject);
  tView.blueprint[directiveIndex] = nodeInjectorFactory;
  lView[directiveIndex] = nodeInjectorFactory;

  registerHostBindingOpCodes(
      tView, tNode, directiveIndex, allocExpando(tView, lView, def.hostVars, NO_CHANGE), def);
}

function addComponentLogic<T>(lView: LView, hostTNode: TElementNode, def: ComponentDef<T>): void {
  const native = getNativeByTNode(hostTNode, lView) as RElement;
  const tView = getOrCreateComponentTView(def);

  // Only component views should be added to the view tree directly. Embedded views are
  // accessed through their containers because they may be removed / re-added later.
  const rendererFactory = lView[ENVIRONMENT].rendererFactory;
  const componentView = addToViewTree(
      lView,
      createLView(
          lView, tView, null, def.onPush ? LViewFlags.Dirty : LViewFlags.CheckAlways, native,
          hostTNode as TElementNode, null, rendererFactory.createRenderer(native, def), null, null,
          null));

  // Component view will always be created before any injected LContainers,
  // so this is a regular element, wrap it with the component view
  lView[hostTNode.index] = componentView;
}

export function elementAttributeInternal(
    tNode: TNode, lView: LView, name: string, value: any, sanitizer: SanitizerFn|null|undefined,
    namespace: string|null|undefined) {
  if (ngDevMode) {
    assertNotSame(value, NO_CHANGE as any, 'Incoming value should never be NO_CHANGE.');
    validateAgainstEventAttributes(name);
    assertTNodeType(
        tNode, TNodeType.Element,
        `Attempted to set attribute \`${name}\` on a container node. ` +
            `Host bindings are not valid on ng-container or ng-template.`);
  }
  const element = getNativeByTNode(tNode, lView) as RElement;
  setElementAttribute(lView[RENDERER], element, namespace, tNode.value, name, value, sanitizer);
}

export function setElementAttribute(
    renderer: Renderer, element: RElement, namespace: string|null|undefined, tagName: string|null,
    name: string, value: any, sanitizer: SanitizerFn|null|undefined) {
  if (value == null) {
    ngDevMode && ngDevMode.rendererRemoveAttribute++;
    renderer.removeAttribute(element, name, namespace);
  } else {
    ngDevMode && ngDevMode.rendererSetAttribute++;
    const strValue =
        sanitizer == null ? renderStringify(value) : sanitizer(value, tagName || '', name);


    renderer.setAttribute(element, name, strValue as string, namespace);
  }
}

/**
 * Sets initial input properties on directive instances from attribute data
 *
 * 从属性数据在指令实例上设置初始输入属性
 *
 * @param lView Current LView that is being processed.
 *
 * 正在处理的当前 LView。
 *
 * @param directiveIndex Index of the directive in directives array
 *
 * 指令数组中的指令索引
 *
 * @param instance Instance of the directive on which to set the initial inputs
 *
 * 要设置初始输入的指令实例
 *
 * @param def The directive def that contains the list of inputs
 *
 * 包含输入列表的指令 def
 *
 * @param tNode The static data for this node
 *
 * 此节点的静态数据
 *
 */
function setInputsFromAttrs<T>(
    lView: LView, directiveIndex: number, instance: T, def: DirectiveDef<T>, tNode: TNode,
    initialInputData: InitialInputData): void {
  const initialInputs: InitialInputs|null = initialInputData![directiveIndex];
  if (initialInputs !== null) {
    const setInput = def.setInput;
    for (let i = 0; i < initialInputs.length;) {
      const publicName = initialInputs[i++];
      const privateName = initialInputs[i++];
      const value = initialInputs[i++];
      if (setInput !== null) {
        def.setInput!(instance, value, publicName, privateName);
      } else {
        (instance as any)[privateName] = value;
      }
      if (ngDevMode) {
        const nativeElement = getNativeByTNode(tNode, lView) as RElement;
        setNgReflectProperty(lView, nativeElement, tNode.type, privateName, value);
      }
    }
  }
}

/**
 * Generates initialInputData for a node and stores it in the template's static storage
 * so subsequent template invocations don't have to recalculate it.
 *
 * 为节点生成 initialInputData 并将其存储在模板的静态存储中，以便后续的模板调用不必重新计算它。
 *
 * initialInputData is an array containing values that need to be set as input properties
 * for directives on this node, but only once on creation. We need this array to support
 * the case where you set an @Input property of a directive using attribute-like syntax.
 * e.g. if you have a `name` @Input, you can set it once like this:
 *
 * initialInputData
 * 是一个数组，包含需要设置为此节点上指令的输入属性的值，但在创建时只有一次。我们需要此数组来支持你使用类属性语法设置指令的
 * @Input 属性的情况。例如，如果你有一个 `name` @Input ，你可以像这样设置它：
 *
 * <my-component name="Bess"></my-component>
 *
 * @param inputs Input alias map that was generated from the directive def inputs.
 * @param directiveIndex Index of the directive that is currently being processed.
 * @param attrs Static attrs on this node.
 */
function generateInitialInputs(
    inputs: PropertyAliases, directiveIndex: number, attrs: TAttributes): InitialInputs|null {
  let inputsToStore: InitialInputs|null = null;
  let i = 0;
  while (i < attrs.length) {
    const attrName = attrs[i];
    if (attrName === AttributeMarker.NamespaceURI) {
      // We do not allow inputs on namespaced attributes.
      i += 4;
      continue;
    } else if (attrName === AttributeMarker.ProjectAs) {
      // Skip over the `ngProjectAs` value.
      i += 2;
      continue;
    }

    // If we hit any other attribute markers, we're done anyway. None of those are valid inputs.
    if (typeof attrName === 'number') break;

    if (inputs.hasOwnProperty(attrName as string)) {
      if (inputsToStore === null) inputsToStore = [];

      // Find the input's public name from the input store. Note that we can be found easier
      // through the directive def, but we want to do it using the inputs store so that it can
      // account for host directive aliases.
      const inputConfig = inputs[attrName as string];
      for (let j = 0; j < inputConfig.length; j += 2) {
        if (inputConfig[j] === directiveIndex) {
          inputsToStore.push(
              attrName as string, inputConfig[j + 1] as string, attrs[i + 1] as string);
          // A directive can't have multiple inputs with the same name so we can break here.
          break;
        }
      }
    }

    i += 2;
  }
  return inputsToStore;
}

//////////////////////////
//// ViewContainer & View
//////////////////////////

/**
 * Creates a LContainer, either from a container instruction, or for a ViewContainerRef.
 *
 * 从容器指令或为 ViewContainerRef 创建 LContainer。
 *
 * @param hostNative The host element for the LContainer
 *
 * LContainer 的宿主元素
 *
 * @param hostTNode The host TNode for the LContainer
 *
 * LContainer 的宿主 TNode
 *
 * @param currentView The parent view of the LContainer
 *
 * LContainer 的父视图
 *
 * @param native The native comment element
 *
 * 原生注释元素
 *
 * @param isForViewContainerRef Optional a flag indicating the ViewContainerRef case
 *
 * 可选的标志
 *
 * @returns
 *
 * LContainer
 *
 * 大容器
 *
 */
export function createLContainer(
    hostNative: RElement|RComment|LView, currentView: LView, native: RComment,
    tNode: TNode): LContainer {
  ngDevMode && assertLView(currentView);
  const lContainer: LContainer = [
    hostNative,   // host native
    true,         // Boolean `true` in this position signifies that this is an `LContainer`
    false,        // has transplanted views
    currentView,  // parent
    null,         // next
    0,            // transplanted views to refresh count
    tNode,        // t_host
    native,       // native,
    null,         // view refs
    null,         // moved views
    null,         // dehydrated views
  ];
  ngDevMode &&
      assertEqual(
          lContainer.length, CONTAINER_HEADER_OFFSET,
          'Should allocate correct number of slots for LContainer header.');
  return lContainer;
}

/**
 * Goes over embedded views (ones created through ViewContainerRef APIs) and refreshes
 * them by executing an associated template function.
 *
 * 遍历嵌入式视图（通过 ViewContainerRef API 创建的视图）并通过执行关联的模板函数来刷新它们。
 *
 */
function refreshEmbeddedViews(lView: LView) {
  for (let lContainer = getFirstLContainer(lView); lContainer !== null;
       lContainer = getNextLContainer(lContainer)) {
    for (let i = CONTAINER_HEADER_OFFSET; i < lContainer.length; i++) {
      const embeddedLView = lContainer[i];
      const embeddedTView = embeddedLView[TVIEW];
      ngDevMode && assertDefined(embeddedTView, 'TView must be allocated');
      if (viewAttachedToChangeDetector(embeddedLView)) {
        refreshView(embeddedTView, embeddedLView, embeddedTView.template, embeddedLView[CONTEXT]!);
      }
    }
  }
}

/**
 * Mark transplanted views as needing to be refreshed at their insertion points.
 *
 * 将移植的视图标记为需要在其插入点刷新。
 *
 * @param lView The `LView` that may have transplanted views.
 *
 * 可能已移植视图的 `LView` 。
 *
 */
function markTransplantedViewsForRefresh(lView: LView) {
  for (let lContainer = getFirstLContainer(lView); lContainer !== null;
       lContainer = getNextLContainer(lContainer)) {
    if (!lContainer[HAS_TRANSPLANTED_VIEWS]) continue;

    const movedViews = lContainer[MOVED_VIEWS]!;
    ngDevMode && assertDefined(movedViews, 'Transplanted View flags set but missing MOVED_VIEWS');
    for (let i = 0; i < movedViews.length; i++) {
      const movedLView = movedViews[i]!;
      const insertionLContainer = movedLView[PARENT] as LContainer;
      ngDevMode && assertLContainer(insertionLContainer);
      // We don't want to increment the counter if the moved LView was already marked for
      // refresh.
      if ((movedLView[FLAGS] & LViewFlags.RefreshTransplantedView) === 0) {
        updateTransplantedViewCount(insertionLContainer, 1);
      }
      // Note, it is possible that the `movedViews` is tracking views that are transplanted *and*
      // those that aren't (declaration component === insertion component). In the latter case,
      // it's fine to add the flag, as we will clear it immediately in
      // `refreshEmbeddedViews` for the view currently being refreshed.
      movedLView[FLAGS] |= LViewFlags.RefreshTransplantedView;
    }
  }
}

/////////////

/**
 * Refreshes components by entering the component view and processing its bindings, queries, etc.
 *
 * 通过进入组件视图并处理其绑定、查询等来刷新组件。
 *
 * @param componentHostIdx  Element index in LView\[] (adjusted for HEADER_OFFSET)
 *
 * LView\[] 中的元素索引（已针对 HEADER_OFFSET 进行调整）
 *
 */
function refreshComponent(hostLView: LView, componentHostIdx: number): void {
  ngDevMode && assertEqual(isCreationMode(hostLView), false, 'Should be run in update mode');
  const componentView = getComponentLViewByIndex(componentHostIdx, hostLView);
  // Only attached components that are CheckAlways or OnPush and dirty should be refreshed
  if (viewAttachedToChangeDetector(componentView)) {
    const tView = componentView[TVIEW];
    if (componentView[FLAGS] & (LViewFlags.CheckAlways | LViewFlags.Dirty)) {
      refreshView(tView, componentView, tView.template, componentView[CONTEXT]);
    } else if (componentView[TRANSPLANTED_VIEWS_TO_REFRESH] > 0) {
      // Only attached components that are CheckAlways or OnPush and dirty should be refreshed
      refreshContainsDirtyView(componentView);
    }
  }
}

/**
 * Refreshes all transplanted views marked with `LViewFlags.RefreshTransplantedView` that are
 * children or descendants of the given lView.
 *
 * 刷新作为给定 lView 的子项或后代的 `LViewFlags.RefreshTransplantedView` 标记的所有移植视图。
 *
 * @param lView The lView which contains descendant transplanted views that need to be refreshed.
 *
 * 包含需要刷新的后代移植视图的 lView。
 *
 */
function refreshContainsDirtyView(lView: LView) {
  for (let lContainer = getFirstLContainer(lView); lContainer !== null;
       lContainer = getNextLContainer(lContainer)) {
    for (let i = CONTAINER_HEADER_OFFSET; i < lContainer.length; i++) {
      const embeddedLView = lContainer[i];
      if (viewAttachedToChangeDetector(embeddedLView)) {
        if (embeddedLView[FLAGS] & LViewFlags.RefreshTransplantedView) {
          const embeddedTView = embeddedLView[TVIEW];
          ngDevMode && assertDefined(embeddedTView, 'TView must be allocated');
          refreshView(
              embeddedTView, embeddedLView, embeddedTView.template, embeddedLView[CONTEXT]!);

        } else if (embeddedLView[TRANSPLANTED_VIEWS_TO_REFRESH] > 0) {
          refreshContainsDirtyView(embeddedLView);
        }
      }
    }
  }

  const tView = lView[TVIEW];
  // Refresh child component views.
  const components = tView.components;
  if (components !== null) {
    for (let i = 0; i < components.length; i++) {
      const componentView = getComponentLViewByIndex(components[i], lView);
      // Only attached components that are CheckAlways or OnPush and dirty should be refreshed
      if (viewAttachedToChangeDetector(componentView) &&
          componentView[TRANSPLANTED_VIEWS_TO_REFRESH] > 0) {
        refreshContainsDirtyView(componentView);
      }
    }
  }
}

function renderComponent(hostLView: LView, componentHostIdx: number) {
  ngDevMode && assertEqual(isCreationMode(hostLView), true, 'Should be run in creation mode');
  const componentView = getComponentLViewByIndex(componentHostIdx, hostLView);
  const componentTView = componentView[TVIEW];
  syncViewWithBlueprint(componentTView, componentView);

  const hostRNode = componentView[HOST];
  // Populate an LView with hydration info retrieved from the DOM via TransferState.
  if (hostRNode !== null && componentView[HYDRATION] === null) {
    componentView[HYDRATION] = retrieveHydrationInfo(hostRNode, componentView[INJECTOR]!);
  }

  renderView(componentTView, componentView, componentView[CONTEXT]);
}

/**
 * Syncs an LView instance with its blueprint if they have gotten out of sync.
 *
 * 如果 LView 实例不同步，则将它们与其蓝图同步。
 *
 * Typically, blueprints and their view instances should always be in sync, so the loop here
 * will be skipped. However, consider this case of two components side-by-side:
 *
 * 通常，蓝图及其视图实例应始终保持同步，因此将跳过这里的循环。但是，请考虑这种并排两个组件的情况：
 *
 * App template:
 *
 * 应用程序模板：
 *
 * ```
 * <comp></comp>
 * <comp></comp>
 * ```
 *
 * The following will happen:
 * 1\. App template begins processing.
 * 2\. First <comp> is matched as a component and its LView is created.
 * 3\. Second <comp> is matched as a component and its LView is created.
 * 4\. App template completes processing, so it's time to check child templates.
 * 5\. First <comp> template is checked. It has a directive, so its def is pushed to blueprint.
 * 6\. Second <comp> template is checked. Its blueprint has been updated by the first
 * <comp> template, but its LView was created before this update, so it is out of sync.
 *
 * 将发生以下情况： 1. 应用程序模板开始处理。 2.首先<comp>被作为组件匹配，并创建其 LView。 3.
 * 第二<comp>被作为组件匹配，并创建其 LView。 4.
 * 应用程序模板已完成处理，因此是时候检查子模板了。 5.第一个<comp>模板已检查。它有一个指令，因此其
 * def 被推送到蓝图。 6. 第二<comp>模板已检查。它的蓝图已由第一个更新<comp>模板，但其 LView
 * 是在此更新之前创建的，因此它不同步。
 *
 * Note that embedded views inside ngFor loops will never be out of sync because these views
 * are processed as soon as they are created.
 *
 * 请注意，ngFor 循环中的嵌入式视图永远不会不同步，因为这些视图是在创建后立即处理的。
 *
 * @param tView The `TView` that contains the blueprint for syncing
 *
 * 包含同步蓝图的 `TView`
 *
 * @param lView The view to sync
 *
 * 要同步的视图
 *
 */
function syncViewWithBlueprint(tView: TView, lView: LView) {
  for (let i = lView.length; i < tView.blueprint.length; i++) {
    lView.push(tView.blueprint[i]);
  }
}

/**
 * Adds LView or LContainer to the end of the current view tree.
 *
 * 将 LView 或 LContainer 添加到当前视图树的末尾。
 *
 * This structure will be used to traverse through nested views to remove listeners
 * and call onDestroy callbacks.
 *
 * 此结构将用于遍历嵌套视图以删除侦听器并调用 onDestroy 回调。
 *
 * @param lView The view where LView or LContainer should be added
 *
 * 应该添加 LView 或 LContainer 的视图
 *
 * @param adjustedHostIndex Index of the view's host node in LView\[], adjusted for header
 *
 * LView\[] 中视图宿主节点的索引，已针对标头进行调整
 *
 * @param lViewOrLContainer The LView or LContainer to add to the view tree
 *
 * 要添加到视图树的 LView 或 LContainer
 *
 * @returns
 *
 * The state passed in
 *
 * 传入的状态
 *
 */
export function addToViewTree<T extends LView|LContainer>(lView: LView, lViewOrLContainer: T): T {
  // TODO(benlesh/misko): This implementation is incorrect, because it always adds the LContainer
  // to the end of the queue, which means if the developer retrieves the LContainers from RNodes out
  // of order, the change detection will run out of order, as the act of retrieving the the
  // LContainer from the RNode is what adds it to the queue.
  if (lView[CHILD_HEAD]) {
    lView[CHILD_TAIL]![NEXT] = lViewOrLContainer;
  } else {
    lView[CHILD_HEAD] = lViewOrLContainer;
  }
  lView[CHILD_TAIL] = lViewOrLContainer;
  return lViewOrLContainer;
}

///////////////////////////////
//// Change detection
///////////////////////////////
<<<<<<< HEAD


/**
 * Marks current view and all ancestors dirty.
 *
 * 将当前视图和所有祖先标记为脏。
 *
 * Returns the root view because it is found as a byproduct of marking the view tree
 * dirty, and can be used by methods that consume markViewDirty() to easily schedule
 * change detection. Otherwise, such methods would need to traverse up the view tree
 * an additional time to get the root view and schedule a tick on it.
 *
 * 返回根视图，因为它是将视图树标记为脏的副产品，并且可以被使用 markViewDirty()
 * 的方法用来轻松安排变更检测。否则，此类方法将需要再次向上遍历视图树以获取根视图并在其上安排一个刻度。
 *
 * @param lView The starting LView to mark dirty
 *
 * 标记脏的启动 LView
 *
 * @returns
 *
 * the root LView
 *
 * 根 LView
 *
 */
export function markViewDirty(lView: LView): LView|null {
  while (lView) {
    lView[FLAGS] |= LViewFlags.Dirty;
    const parent = getLViewParent(lView);
    // Stop traversing up as soon as you find a root view that wasn't attached to any container
    if (isRootView(lView) && !parent) {
      return lView;
    }
    // continue otherwise
    lView = parent!;
  }
  return null;
}

=======
>>>>>>> 3b863ddc
export function detectChangesInternal<T>(
    tView: TView, lView: LView, context: T, notifyErrorHandler = true) {
  const rendererFactory = lView[ENVIRONMENT].rendererFactory;

  // Check no changes mode is a dev only mode used to verify that bindings have not changed
  // since they were assigned. We do not want to invoke renderer factory functions in that mode
  // to avoid any possible side-effects.
  const checkNoChangesMode = !!ngDevMode && isInCheckNoChangesMode();

  if (!checkNoChangesMode && rendererFactory.begin) rendererFactory.begin();
  try {
    refreshView(tView, lView, tView.template, context);
  } catch (error) {
    if (notifyErrorHandler) {
      handleError(lView, error);
    }
    throw error;
  } finally {
    if (!checkNoChangesMode && rendererFactory.end) rendererFactory.end();

    // One final flush of the effects queue to catch any effects created in `ngAfterViewInit` or
    // other post-order hooks.
    !checkNoChangesMode && lView[ENVIRONMENT].effectManager?.flush();
  }
}

export function checkNoChangesInternal<T>(
    tView: TView, lView: LView, context: T, notifyErrorHandler = true) {
  setIsInCheckNoChangesMode(true);
  try {
    detectChangesInternal(tView, lView, context, notifyErrorHandler);
  } finally {
    setIsInCheckNoChangesMode(false);
  }
}

function executeViewQueryFn<T>(
    flags: RenderFlags, viewQueryFn: ViewQueriesFunction<T>, component: T): void {
  ngDevMode && assertDefined(viewQueryFn, 'View queries function to execute must be defined.');
  setCurrentQueryIndex(0);
  viewQueryFn(flags, component);
}

///////////////////////////////
//// Bindings & interpolations
///////////////////////////////

/**
 * Stores meta-data for a property binding to be used by TestBed's `DebugElement.properties`.
 *
 * 存储 TestBed 的 `DebugElement.properties` 使用的属性绑定的元数据。
 *
 * In order to support TestBed's `DebugElement.properties` we need to save, for each binding:
 *
 * 为了支持 TestBed 的 `DebugElement.properties` ，我们需要为每个绑定保存：
 *
 * - a bound property name;
 *
 *   绑定的属性名称；
 *
 * - a static parts of interpolated strings;
 *
 *   a 内插字符串的静态部分；
 *
 * A given property metadata is saved at the binding's index in the `TView.data` (in other words, a
 * property binding metadata will be stored in `TView.data` at the same index as a bound value in
 * `LView`). Metadata are represented as `INTERPOLATION_DELIMITER`-delimited string with the
 * following format:
 *
 * 给定的属性元数据会保存在 `TView.data` 中绑定的索引处（换句话说，属性绑定元数据将存储在
 * `TView.data` 中与 LView 中的绑定值相同的索引 `LView`）。元数据表示为具有以下格式的
 * `INTERPOLATION_DELIMITER` 分隔字符串：
 *
 * - `propertyName` for bound properties;
 *
 *   绑定 `propertyName` 的 propertyName ；
 *
 * - `propertyName�prefix�interpolation_static_part1�..interpolation_static_partN�suffix` for
 *   interpolated properties.
 *
 *   `propertyName�prefix�interpolation_static_part1�..interpolation_static_partN�suffix`
 * 的插值属性。
 *
 * @param tData `TData` where meta-data will be saved;
 *
 * 将保存元数据的 `TData` ；
 *
 * @param tNode `TNode` that is a target of the binding;
 *
 * 作为绑定目标的 `TNode` ；
 *
 * @param propertyName bound property name;
 *
 * 绑定的属性名称；
 *
 * @param bindingIndex binding index in `LView`
 *
 * `LView` 中的绑定索引
 *
 * @param interpolationParts static interpolation parts (for property interpolations)
 *
 * 静态插值部分（用于属性插值）
 *
 */
export function storePropertyBindingMetadata(
    tData: TData, tNode: TNode, propertyName: string, bindingIndex: number,
    ...interpolationParts: string[]) {
  // Binding meta-data are stored only the first time a given property instruction is processed.
  // Since we don't have a concept of the "first update pass" we need to check for presence of the
  // binding meta-data to decide if one should be stored (or if was stored already).
  if (tData[bindingIndex] === null) {
    if (tNode.inputs == null || !tNode.inputs[propertyName]) {
      const propBindingIdxs = tNode.propertyBindings || (tNode.propertyBindings = []);
      propBindingIdxs.push(bindingIndex);
      let bindingMetadata = propertyName;
      if (interpolationParts.length > 0) {
        bindingMetadata +=
            INTERPOLATION_DELIMITER + interpolationParts.join(INTERPOLATION_DELIMITER);
      }
      tData[bindingIndex] = bindingMetadata;
    }
  }
}

export function getOrCreateLViewCleanup(view: LView): any[] {
  // top level variables should not be exported for performance reasons (PERF_NOTES.md)
  return view[CLEANUP] || (view[CLEANUP] = []);
}

export function getOrCreateTViewCleanup(tView: TView): any[] {
  return tView.cleanup || (tView.cleanup = []);
}

/**
 * There are cases where the sub component's renderer needs to be included
 * instead of the current renderer (see the componentSyntheticHost\* instructions).
 *
 * 在某些情况下，需要包含子组件的渲染器而不是当前渲染器（请参阅 componentSyntheticHost\* 说明）。
 *
 */
export function loadComponentRenderer(
    currentDef: DirectiveDef<any>|null, tNode: TNode, lView: LView): Renderer {
  // TODO(FW-2043): the `currentDef` is null when host bindings are invoked while creating root
  // component (see packages/core/src/render3/component.ts). This is not consistent with the process
  // of creating inner components, when current directive index is available in the state. In order
  // to avoid relying on current def being `null` (thus special-casing root component creation), the
  // process of creating root component should be unified with the process of creating inner
  // components.
  if (currentDef === null || isComponentDef(currentDef)) {
    lView = unwrapLView(lView[tNode.index])!;
  }
  return lView[RENDERER];
}

/**
 * Handles an error thrown in an LView.
 *
 * 处理 LView 中抛出的错误。
 *
 */
export function handleError(lView: LView, error: any): void {
  const injector = lView[INJECTOR];
  const errorHandler = injector ? injector.get(ErrorHandler, null) : null;
  errorHandler && errorHandler.handleError(error);
}

/**
 * Set the inputs of directives at the current node to corresponding value.
 *
 * 将当前节点处指令的输入设置为相应的值。
 *
 * @param tView The current TView
 *
 * 当前的 TView
 *
 * @param lView the `LView` which contains the directives.
 *
 * 包含指令的 `LView` 。
 *
 * @param inputs mapping between the public "input" name and privately-known,
 *        possibly minified, property names to write to.
 *
 * 公共“输入”名称与要写入的秘密（可能是缩小的）属性名称之间的映射。
 *
 * @param value Value to set.
 *
 * 要设置的值。
 *
 */
export function setInputsForProperty(
    tView: TView, lView: LView, inputs: PropertyAliasValue, publicName: string, value: any): void {
  for (let i = 0; i < inputs.length;) {
    const index = inputs[i++] as number;
    const privateName = inputs[i++] as string;
    const instance = lView[index];
    ngDevMode && assertIndexInRange(lView, index);
    const def = tView.data[index] as DirectiveDef<any>;
    if (def.setInput !== null) {
      def.setInput!(instance, value, publicName, privateName);
    } else {
      instance[privateName] = value;
    }
  }
}

/**
 * Updates a text binding at a given index in a given LView.
 *
 * 更新给定 LView 中给定索引处的文本绑定。
 *
 */
export function textBindingInternal(lView: LView, index: number, value: string): void {
  ngDevMode && assertString(value, 'Value should be a string');
  ngDevMode && assertNotSame(value, NO_CHANGE as any, 'value should not be NO_CHANGE');
  ngDevMode && assertIndexInRange(lView, index);
  const element = getNativeByIndex(index, lView) as any as RText;
  ngDevMode && assertDefined(element, 'native element should exist');
  updateTextNode(lView[RENDERER], element, value);
}<|MERGE_RESOLUTION|>--- conflicted
+++ resolved
@@ -57,21 +57,11 @@
 /**
  * Invoke `HostBindingsFunction`s for view.
  *
- * 调用 `HostBindingsFunction` 以进行查看。
- *
  * This methods executes `TView.hostBindingOpCodes`. It is used to execute the
  * `HostBindingsFunction`s associated with the current `LView`.
  *
- * 此方法执行 `TView.hostBindingOpCodes` 。它用于执行与当前 `HostBindingsFunction` 关联的 `LView` 。
- *
  * @param tView Current `TView`.
- *
- * 当前 `TView` 。
- *
  * @param lView Current `LView`.
- *
- * 当前 `LView` 。
- *
  */
 export function processHostBindingOpCodes(tView: TView, lView: LView): void {
   const hostBindingOpCodes = tView.hostBindingOpCodes;
@@ -101,12 +91,7 @@
 }
 
 
-/**
- * Refreshes all content queries declared by directives in a given view
- *
- * 刷新给定视图中指令声明的所有内容查询
- *
- */
+/** Refreshes all content queries declared by directives in a given view */
 function refreshContentQueries(tView: TView, lView: LView): void {
   const contentQueries = tView.contentQueries;
   if (contentQueries !== null) {
@@ -125,24 +110,14 @@
   }
 }
 
-/**
- * Refreshes child components in the current view (update mode).
- *
- * 刷新当前视图中的子组件（更新模式）。
- *
- */
+/** Refreshes child components in the current view (update mode). */
 function refreshChildComponents(hostLView: LView, components: number[]): void {
   for (let i = 0; i < components.length; i++) {
     refreshComponent(hostLView, components[i]);
   }
 }
 
-/**
- * Renders child components in the current view (creation mode).
- *
- * 在当前视图中渲染子组件（创建模式）。
- *
- */
+/** Renders child components in the current view (creation mode). */
 function renderChildComponents(hostLView: LView, components: number[]): void {
   for (let i = 0; i < components.length; i++) {
     renderComponent(hostLView, components[i]);
@@ -188,33 +163,13 @@
 /**
  * Create and stores the TNode, and hooks it up to the tree.
  *
- * 创建并存储 TNode，并将其连接到树。
- *
  * @param tView The current `TView`.
- *
- * 当前的 `TView` 。
- *
  * @param index The index at which the TNode should be saved (null if view, since they are not
  * saved).
- *
- * 应该保存 TNode 的索引（如果是视图，则为 null ，因为它们没有保存）。
- *
  * @param type The type of TNode to create
- *
- * 要创建的 TNode 的类型
- *
  * @param native The native element for this node, if applicable
- *
- * 此节点的本机元素（如果适用）
- *
  * @param name The tag name of the associated native element, if applicable
- *
- * 关联的本机元素的标签名称（如果适用）
- *
  * @param attrs Any attrs for the native element, if applicable
- *
- * 本机元素的任何 attrs（如果适用）
- *
  */
 export function getOrCreateTNode(
     tView: TView, index: number, type: TNodeType.Element|TNodeType.Text, name: string|null,
@@ -301,24 +256,10 @@
  * i18nApply()), we need to adjust the blueprint for future
  * template passes.
  *
- * 在创建视图蓝图后动态创建元素时（例如通过 i18nApply()），我们需要为未来的模板传递调整蓝图。
- *
  * @param tView `TView` associated with `LView`
- *
- * 与 `TView` 关联的 `LView`
- *
  * @param lView The `LView` containing the blueprint to adjust
- *
- * 包含要调整的蓝图的 `LView`
- *
  * @param numSlotsToAlloc The number of slots to alloc in the LView, should be >0
- *
- * LView 中要分配的插槽数，应该> 0
- *
  * @param initialValue Initial value to store in blueprint
- *
- * 要存储在蓝图中的初始值
- *
  */
 export function allocExpando(
     tView: TView, lView: LView, numSlotsToAlloc: number, initialValue: any): number {
@@ -347,25 +288,10 @@
 
 /**
  * Processes a view in the creation mode. This includes a number of steps in a specific order:
- *
- * 在创建模式下处理视图。这包括按特定顺序的许多步骤：
- *
  * - creating view query functions (if any);
- *
- *   创建视图查询函数（如果有）；
- *
  * - executing a template function in the creation mode;
- *
- *   在创建模式下执行模板函数；
- *
  * - updating static queries (if any);
- *
- *   更新静态查询（如果有）；
- *
  * - creating child components defined in a given view.
- *
- *   创建给定视图中定义的子组件。
- *
  */
 export function renderView<T>(tView: TView, lView: LView<T>, context: T): void {
   ngDevMode && assertEqual(isCreationMode(lView), true, 'Should be run in creation mode');
@@ -429,29 +355,11 @@
 
 /**
  * Processes a view in update mode. This includes a number of steps in a specific order:
- *
- * 以更新模式处理视图。这包括按特定顺序的许多步骤：
- *
  * - executing a template function in update mode;
- *
- *   在更新模式下执行模板函数；
- *
  * - executing hooks;
- *
- *   执行钩子；
- *
  * - refreshing queries;
- *
- *   刷新查询；
- *
  * - setting host bindings;
- *
- *   设置宿主绑定；
- *
  * - refreshing child (embedded and component) views.
- *
- *   刷新子（嵌入式和组件）视图。
- *
  */
 export function refreshView<T>(
     tView: TView, lView: LView, templateFn: ComponentTemplate<{}>|null, context: T) {
@@ -632,9 +540,6 @@
 
 /**
  * Creates directive instances.
- *
- * 创建指令实例。
- *
  */
 export function createDirectivesInstances(tView: TView, lView: LView, tNode: TDirectiveHostNode) {
   if (!getBindingsEnabled()) return;
@@ -647,10 +552,6 @@
 /**
  * Takes a list of local names and indices and pushes the resolved local variable values
  * to LView in the same order as they are loaded in the template with load().
- *
- * 获取本地名称和索引的列表，并按照使用 load() 在模板中加载它们的顺序将解析的局部变量值推送到
- * LView。
- *
  */
 export function saveResolvedLocalsInData(
     viewData: LView, tNode: TDirectiveHostNode,
@@ -673,18 +574,8 @@
  * Gets TView from a template function or creates a new TView
  * if it doesn't already exist.
  *
- * 从模板函数获取 TView ，如果不存在，则创建一个新的 TView。
- *
  * @param def ComponentDef
- *
- * 组件定义
- *
- * @returns
- *
- * TView
- *
- * 视图
- *
+ * @returns TView
  */
 export function getOrCreateComponentTView(def: ComponentDef<any>): TView {
   const tView = def.tView;
@@ -707,44 +598,15 @@
 /**
  * Creates a TView instance
  *
- * 创建一个 TView 实例
- *
  * @param type Type of `TView`.
- *
- * `TView` 的类型。
- *
  * @param declTNode Declaration location of this `TView`.
- *
- * 此 `TView` 的声明位置。
- *
  * @param templateFn Template function
- *
- * 模板函数
- *
  * @param decls The number of nodes, local refs, and pipes in this template
- *
- * 此模板中的节点、本地引用和管道的数量
- *
  * @param directives Registry of directives for this view
- *
- * 此视图的指令注册表
- *
  * @param pipes Registry of pipes for this view
- *
- * 此视图的管道注册表
- *
  * @param viewQuery View queries for this view
- *
- * 此视图的视图查询
- *
  * @param schemas Schemas for this view
- *
- * 此视图的模式
- *
  * @param consts Constants for this view
- *
- * 此视图的常量
- *
  */
 export function createTView(
     type: TViewType, declTNode: TNode|null, templateFn: ComponentTemplate<any>|null, decls: number,
@@ -814,28 +676,10 @@
 /**
  * Locates the host native element, used for bootstrapping existing nodes into rendering pipeline.
  *
-<<<<<<< HEAD
- * 定位宿主本机元素，用于将现有节点引导到渲染管道。
- *
- * @param rendererFactory Factory function to create renderer instance.
- *
- * 用于创建渲染器实例的工厂函数。
- *
-=======
  * @param renderer the renderer used to locate the element.
->>>>>>> 3b863ddc
  * @param elementOrSelector Render element or CSS selector to locate the element.
- *
- * 渲染元素或 CSS 选择器以定位元素。
- *
  * @param encapsulation View Encapsulation defined for component that requests host element.
-<<<<<<< HEAD
- *
- * 为请求宿主元素的组件定义的视图封装。
- *
-=======
  * @param injector Root view injector instance.
->>>>>>> 3b863ddc
  */
 export function locateHostElement(
     renderer: Renderer, elementOrSelector: RElement|string, encapsulation: ViewEncapsulation,
@@ -904,29 +748,9 @@
 /**
  * Saves context for this cleanup function in LView.cleanupInstances.
  *
- * 在 LView.cleanupInstances 中保存此清理函数的上下文。
- *
  * On the first template pass, saves in TView:
- *
- * 在第一个模板传递中，保存在 TView 中：
- *
  * - Cleanup function
- *
- *   清理函数
- *
  * - Index of context we just saved in LView.cleanupInstances
-<<<<<<< HEAD
- *
- *   我们刚刚保存在 LView.cleanupInstances 中的上下文索引
- *
- * This function can also be used to store instance specific cleanup fns. In that case the `context`
- * is `null` and the function is store in `LView` (rather than it `TView`).
- *
- * 此函数也可用于存储特定于实例的清理 fns。在这种情况下，`context` 为 `null` ，并且函数存储在
- * `LView`（而不是 `TView`）中。
- *
-=======
->>>>>>> 3b863ddc
  */
 export function storeCleanupWithContext(
     tView: TView, lView: LView, context: any, cleanupFn: Function): void {
@@ -955,50 +779,13 @@
 /**
  * Constructs a TNode object from the arguments.
  *
-<<<<<<< HEAD
- * 从参数构造一个 TNode 对象。
- *
- * @param tView `TView` to which this `TNode` belongs (used only in `ngDevMode`)
- *
- * 此 `TView` 所属的 `TNode`（仅在 `ngDevMode` 中使用）
- *
-=======
  * @param tView `TView` to which this `TNode` belongs
->>>>>>> 3b863ddc
  * @param tParent Parent `TNode`
- *
- * 父 `TNode`
- *
  * @param type The type of the node
- *
- * 节点的类型
- *
  * @param index The index of the TNode in TView.data, adjusted for HEADER_OFFSET
- *
- * TView.data 中 TNode 的索引，已针对 HEADER_OFFSET 进行了调整
- *
  * @param tagName The tag name of the node
- *
- * 节点的标签名称
- *
  * @param attrs The attributes defined on this node
-<<<<<<< HEAD
- *
- * 在此节点上定义的属性
- *
- * @param tViews Any TViews attached to this node
- *
- * 附加到此节点的任何 TView
- *
- * @returns
- *
- * the TNode object
- *
- * TNode 对象
- *
-=======
  * @returns the TNode object
->>>>>>> 3b863ddc
  */
 export function createTNode(
     tView: TView, tParent: TElementNode|TContainerNode|null, type: TNodeType.Container,
@@ -1120,9 +907,6 @@
 /**
  * Initializes data structures required to work with directive inputs and outputs.
  * Initialization is done for all directives matched on a given TNode.
- *
- * 初始化使用指令输入和输出所需的数据结构。会对给定 TNode 上匹配的所有指令进行初始化。
- *
  */
 function initializeInputAndOutputAliases(
     tView: TView, tNode: TNode, hostDirectiveDefinitionMap: HostDirectiveDefs|null): void {
@@ -1176,20 +960,12 @@
 /**
  * Mapping between attributes names that don't correspond to their element property names.
  *
- * 与其元素属性名称不对应的属性名称之间的映射。
- *
  * Performance note: this function is written as a series of if checks (instead of, say, a property
  * object lookup) for performance reasons - the series of `if` checks seems to be the fastest way of
  * mapping property names. Do NOT change without benchmarking.
  *
- * 性能说明：出于性能原因，此函数被编写为一系列 if 检查（而不是例如属性对象查找）- 这一系列 `if`
- * 检查似乎是映射属性名称的最快方式。未经基准测试，请勿更改。
- *
  * Note: this mapping has to be kept in sync with the equally named mapping in the template
  * type-checking machinery of ngtsc.
- *
- * 注意：此映射必须与 ngtsc 的模板类型检查机制中的同名映射保持同步。
- *
  */
 function mapPropName(name: string): string {
   if (name === 'class') return 'className';
@@ -1238,12 +1014,7 @@
   }
 }
 
-/**
- * If node is an OnPush component, marks its LView dirty.
- *
- * 如果 node 是 OnPush 组件，则将其 LView 标记为脏。
- *
- */
+/** If node is an OnPush component, marks its LView dirty. */
 export function markDirtyIfOnPush(lView: LView, viewIndex: number): void {
   ngDevMode && assertLView(lView);
   const childComponentLView = getComponentLViewByIndex(viewIndex, lView);
@@ -1290,9 +1061,6 @@
 
 /**
  * Resolve the matched directives on a node.
- *
- * 解析节点上匹配的指令。
- *
  */
 export function resolveDirectives(
     tView: TView, lView: LView, tNode: TElementNode|TContainerNode|TElementContainerNode,
@@ -1394,25 +1162,11 @@
 /**
  * Add `hostBindings` to the `TView.hostBindingOpCodes`.
  *
- * 将 `hostBindings` 添加到 `TView.hostBindingOpCodes` 。
- *
  * @param tView `TView` to which the `hostBindings` should be added.
- *
- * 应添加 `TView` 的 `hostBindings` 。
- *
  * @param tNode `TNode` the element which contains the directive
  * @param directiveIdx Directive index in view.
- *
- * 视图中的指令索引。
- *
  * @param directiveVarsIdx Where will the directive's vars be stored
- *
- * 指令的 var 将存储在哪里
- *
  * @param def `ComponentDef`/`DirectiveDef`, which contains the `hostVars`/`hostBindings` to add.
- *
- * `ComponentDef` / `DirectiveDef` ，包含要添加的 `hostVars` / `hostBindings` 。
- *
  */
 export function registerHostBindingOpCodes(
     tView: TView, tNode: TNode, directiveIdx: number, directiveVarsIdx: number,
@@ -1439,18 +1193,10 @@
 /**
  * Returns the last selected element index in the `HostBindingOpCodes`
  *
- * 返回 `HostBindingOpCodes` 中最后选择的元素索引
- *
  * For perf reasons we don't need to update the selected element index in `HostBindingOpCodes` only
  * if it changes. This method returns the last index (or '0' if not found.)
  *
- * 出于 perf 的原因，我们不需要仅当 `HostBindingOpCodes`
- * 中的所选元素索引更改时才更新它。此方法返回最后一个索引（如果找不到，则返回“0”。）
- *
  * Selected element index are only the ones which are negative.
- *
- * 所选元素索引只是那些为负的。
- *
  */
 function lastSelectedElementIdx(hostBindingOpCodes: HostBindingOpCodes): number {
   let i = hostBindingOpCodes.length;
@@ -1466,9 +1212,6 @@
 
 /**
  * Instantiate all the directives that were previously resolved on the current node.
- *
- * 实例化以前在当前节点上解析的所有指令。
- *
  */
 function instantiateAllDirectives(
     tView: TView, lView: LView, tNode: TDirectiveHostNode, native: RNode) {
@@ -1531,16 +1274,8 @@
 /**
  * Invoke the host bindings in creation mode.
  *
- * 在创建模式下调用宿主绑定。
- *
  * @param def `DirectiveDef` which may contain the `hostBindings` function.
- *
- * `DirectiveDef` ，可能包含 `hostBindings` 函数。
- *
  * @param directive Instance of directive.
- *
- * 指令的实例。
- *
  */
 export function invokeHostBindingsInCreationMode(def: DirectiveDef<any>, directive: any) {
   if (def.hostBindings !== null) {
@@ -1551,9 +1286,6 @@
 /**
  * Matches the current node against all available selectors.
  * If a component is matched (at most one), it is returned in first position in the array.
- *
- * 将当前节点与所有可用的选择器匹配。如果一个组件匹配（最多一个），则它会在数组中的第一个位置返回。
- *
  */
 function findDirectiveDefMatches(
     tView: TView, tNode: TElementNode|TContainerNode|TElementContainerNode):
@@ -1625,9 +1357,6 @@
  * Marks a given TNode as a component's host. This consists of:
  * - setting the component offset on the TNode.
  * - storing index of component's host element so it will be queued for view refresh during CD.
- *
- *   存储组件宿主元素的索引，以便在 CD 期间排队等待视图刷新。
- *
  */
 export function markAsComponentHost(tView: TView, hostTNode: TNode, componentOffset: number): void {
   ngDevMode && assertFirstCreatePass(tView);
@@ -1636,12 +1365,7 @@
   (tView.components || (tView.components = [])).push(hostTNode.index);
 }
 
-/**
- * Caches local names and their matching directive indices for query and template lookups.
- *
- * 缓存本地名称及其匹配的指令索引以进行查询和模板查找。
- *
- */
+/** Caches local names and their matching directive indices for query and template lookups. */
 function cacheMatchingLocalNames(
     tNode: TNode, localRefs: string[]|null, exportsMap: {[key: string]: number}): void {
   if (localRefs) {
@@ -1664,9 +1388,6 @@
 /**
  * Builds up an export map as directives are created, so local refs can be quickly mapped
  * to their directive instances.
- *
- * 在创建指令时构建导出映射表，因此本地引用可以快速映射到它们的指令实例。
- *
  */
 function saveNameToExportMap(
     directiveIdx: number, def: DirectiveDef<any>|ComponentDef<any>,
@@ -1684,13 +1405,7 @@
 /**
  * Initializes the flags on the current node, setting all indices to the initial index,
  * the directive count to 0, and adding the isComponent flag.
- *
- * 初始化当前节点上的标志，将所有索引设置为初始索引，指令 count 为 0，并添加 isComponent 标志。
- *
  * @param index the initial index
- *
- * 初始索引
- *
  */
 export function initTNodeFlags(tNode: TNode, index: number, numberOfDirectives: number) {
   ngDevMode &&
@@ -1707,21 +1422,13 @@
 /**
  * Setup directive for instantiation.
  *
- * 实例化的 Setup 指令。
- *
  * We need to create a `NodeInjectorFactory` which is then inserted in both the `Blueprint` as well
  * as `LView`. `TView` gets the `DirectiveDef`.
- *
- * 我们需要创建一个 `NodeInjectorFactory` ，然后将其插入到 `Blueprint` 和 `LView` 中。 `TView` 获取
- * `DirectiveDef` 。
  *
  * @param tView `TView`
  * @param tNode `TNode`
  * @param lView `LView`
  * @param directiveIndex Index where the directive will be stored in the Expando.
- *
- * 指令将在 Expando 中存储的索引。
- *
  * @param def `DirectiveDef`
  */
 export function configureViewWithDirective<T>(
@@ -1796,28 +1503,11 @@
 /**
  * Sets initial input properties on directive instances from attribute data
  *
- * 从属性数据在指令实例上设置初始输入属性
- *
  * @param lView Current LView that is being processed.
- *
- * 正在处理的当前 LView。
- *
  * @param directiveIndex Index of the directive in directives array
- *
- * 指令数组中的指令索引
- *
  * @param instance Instance of the directive on which to set the initial inputs
- *
- * 要设置初始输入的指令实例
- *
  * @param def The directive def that contains the list of inputs
- *
- * 包含输入列表的指令 def
- *
  * @param tNode The static data for this node
- *
- * 此节点的静态数据
- *
  */
 function setInputsFromAttrs<T>(
     lView: LView, directiveIndex: number, instance: T, def: DirectiveDef<T>, tNode: TNode,
@@ -1846,16 +1536,10 @@
  * Generates initialInputData for a node and stores it in the template's static storage
  * so subsequent template invocations don't have to recalculate it.
  *
- * 为节点生成 initialInputData 并将其存储在模板的静态存储中，以便后续的模板调用不必重新计算它。
- *
  * initialInputData is an array containing values that need to be set as input properties
  * for directives on this node, but only once on creation. We need this array to support
  * the case where you set an @Input property of a directive using attribute-like syntax.
  * e.g. if you have a `name` @Input, you can set it once like this:
- *
- * initialInputData
- * 是一个数组，包含需要设置为此节点上指令的输入属性的值，但在创建时只有一次。我们需要此数组来支持你使用类属性语法设置指令的
- * @Input 属性的情况。例如，如果你有一个 `name` @Input ，你可以像这样设置它：
  *
  * <my-component name="Bess"></my-component>
  *
@@ -1911,34 +1595,12 @@
 /**
  * Creates a LContainer, either from a container instruction, or for a ViewContainerRef.
  *
- * 从容器指令或为 ViewContainerRef 创建 LContainer。
- *
  * @param hostNative The host element for the LContainer
- *
- * LContainer 的宿主元素
- *
  * @param hostTNode The host TNode for the LContainer
- *
- * LContainer 的宿主 TNode
- *
  * @param currentView The parent view of the LContainer
- *
- * LContainer 的父视图
- *
  * @param native The native comment element
- *
- * 原生注释元素
- *
  * @param isForViewContainerRef Optional a flag indicating the ViewContainerRef case
- *
- * 可选的标志
- *
- * @returns
- *
- * LContainer
- *
- * 大容器
- *
+ * @returns LContainer
  */
 export function createLContainer(
     hostNative: RElement|RComment|LView, currentView: LView, native: RComment,
@@ -1967,9 +1629,6 @@
 /**
  * Goes over embedded views (ones created through ViewContainerRef APIs) and refreshes
  * them by executing an associated template function.
- *
- * 遍历嵌入式视图（通过 ViewContainerRef API 创建的视图）并通过执行关联的模板函数来刷新它们。
- *
  */
 function refreshEmbeddedViews(lView: LView) {
   for (let lContainer = getFirstLContainer(lView); lContainer !== null;
@@ -1988,12 +1647,7 @@
 /**
  * Mark transplanted views as needing to be refreshed at their insertion points.
  *
- * 将移植的视图标记为需要在其插入点刷新。
- *
  * @param lView The `LView` that may have transplanted views.
- *
- * 可能已移植视图的 `LView` 。
- *
  */
 function markTransplantedViewsForRefresh(lView: LView) {
   for (let lContainer = getFirstLContainer(lView); lContainer !== null;
@@ -2025,12 +1679,7 @@
 /**
  * Refreshes components by entering the component view and processing its bindings, queries, etc.
  *
- * 通过进入组件视图并处理其绑定、查询等来刷新组件。
- *
- * @param componentHostIdx  Element index in LView\[] (adjusted for HEADER_OFFSET)
- *
- * LView\[] 中的元素索引（已针对 HEADER_OFFSET 进行调整）
- *
+ * @param componentHostIdx  Element index in LView[] (adjusted for HEADER_OFFSET)
  */
 function refreshComponent(hostLView: LView, componentHostIdx: number): void {
   ngDevMode && assertEqual(isCreationMode(hostLView), false, 'Should be run in update mode');
@@ -2051,12 +1700,7 @@
  * Refreshes all transplanted views marked with `LViewFlags.RefreshTransplantedView` that are
  * children or descendants of the given lView.
  *
- * 刷新作为给定 lView 的子项或后代的 `LViewFlags.RefreshTransplantedView` 标记的所有移植视图。
- *
  * @param lView The lView which contains descendant transplanted views that need to be refreshed.
- *
- * 包含需要刷新的后代移植视图的 lView。
- *
  */
 function refreshContainsDirtyView(lView: LView) {
   for (let lContainer = getFirstLContainer(lView); lContainer !== null;
@@ -2110,50 +1754,29 @@
 /**
  * Syncs an LView instance with its blueprint if they have gotten out of sync.
  *
- * 如果 LView 实例不同步，则将它们与其蓝图同步。
- *
  * Typically, blueprints and their view instances should always be in sync, so the loop here
  * will be skipped. However, consider this case of two components side-by-side:
  *
- * 通常，蓝图及其视图实例应始终保持同步，因此将跳过这里的循环。但是，请考虑这种并排两个组件的情况：
- *
  * App template:
- *
- * 应用程序模板：
- *
  * ```
  * <comp></comp>
  * <comp></comp>
  * ```
  *
  * The following will happen:
- * 1\. App template begins processing.
- * 2\. First <comp> is matched as a component and its LView is created.
- * 3\. Second <comp> is matched as a component and its LView is created.
- * 4\. App template completes processing, so it's time to check child templates.
- * 5\. First <comp> template is checked. It has a directive, so its def is pushed to blueprint.
- * 6\. Second <comp> template is checked. Its blueprint has been updated by the first
+ * 1. App template begins processing.
+ * 2. First <comp> is matched as a component and its LView is created.
+ * 3. Second <comp> is matched as a component and its LView is created.
+ * 4. App template completes processing, so it's time to check child templates.
+ * 5. First <comp> template is checked. It has a directive, so its def is pushed to blueprint.
+ * 6. Second <comp> template is checked. Its blueprint has been updated by the first
  * <comp> template, but its LView was created before this update, so it is out of sync.
- *
- * 将发生以下情况： 1. 应用程序模板开始处理。 2.首先<comp>被作为组件匹配，并创建其 LView。 3.
- * 第二<comp>被作为组件匹配，并创建其 LView。 4.
- * 应用程序模板已完成处理，因此是时候检查子模板了。 5.第一个<comp>模板已检查。它有一个指令，因此其
- * def 被推送到蓝图。 6. 第二<comp>模板已检查。它的蓝图已由第一个更新<comp>模板，但其 LView
- * 是在此更新之前创建的，因此它不同步。
  *
  * Note that embedded views inside ngFor loops will never be out of sync because these views
  * are processed as soon as they are created.
  *
- * 请注意，ngFor 循环中的嵌入式视图永远不会不同步，因为这些视图是在创建后立即处理的。
- *
  * @param tView The `TView` that contains the blueprint for syncing
- *
- * 包含同步蓝图的 `TView`
- *
  * @param lView The view to sync
- *
- * 要同步的视图
- *
  */
 function syncViewWithBlueprint(tView: TView, lView: LView) {
   for (let i = lView.length; i < tView.blueprint.length; i++) {
@@ -2164,31 +1787,13 @@
 /**
  * Adds LView or LContainer to the end of the current view tree.
  *
- * 将 LView 或 LContainer 添加到当前视图树的末尾。
- *
  * This structure will be used to traverse through nested views to remove listeners
  * and call onDestroy callbacks.
  *
- * 此结构将用于遍历嵌套视图以删除侦听器并调用 onDestroy 回调。
- *
  * @param lView The view where LView or LContainer should be added
- *
- * 应该添加 LView 或 LContainer 的视图
- *
- * @param adjustedHostIndex Index of the view's host node in LView\[], adjusted for header
- *
- * LView\[] 中视图宿主节点的索引，已针对标头进行调整
- *
+ * @param adjustedHostIndex Index of the view's host node in LView[], adjusted for header
  * @param lViewOrLContainer The LView or LContainer to add to the view tree
- *
- * 要添加到视图树的 LView 或 LContainer
- *
- * @returns
- *
- * The state passed in
- *
- * 传入的状态
- *
+ * @returns The state passed in
  */
 export function addToViewTree<T extends LView|LContainer>(lView: LView, lViewOrLContainer: T): T {
   // TODO(benlesh/misko): This implementation is incorrect, because it always adds the LContainer
@@ -2207,49 +1812,6 @@
 ///////////////////////////////
 //// Change detection
 ///////////////////////////////
-<<<<<<< HEAD
-
-
-/**
- * Marks current view and all ancestors dirty.
- *
- * 将当前视图和所有祖先标记为脏。
- *
- * Returns the root view because it is found as a byproduct of marking the view tree
- * dirty, and can be used by methods that consume markViewDirty() to easily schedule
- * change detection. Otherwise, such methods would need to traverse up the view tree
- * an additional time to get the root view and schedule a tick on it.
- *
- * 返回根视图，因为它是将视图树标记为脏的副产品，并且可以被使用 markViewDirty()
- * 的方法用来轻松安排变更检测。否则，此类方法将需要再次向上遍历视图树以获取根视图并在其上安排一个刻度。
- *
- * @param lView The starting LView to mark dirty
- *
- * 标记脏的启动 LView
- *
- * @returns
- *
- * the root LView
- *
- * 根 LView
- *
- */
-export function markViewDirty(lView: LView): LView|null {
-  while (lView) {
-    lView[FLAGS] |= LViewFlags.Dirty;
-    const parent = getLViewParent(lView);
-    // Stop traversing up as soon as you find a root view that wasn't attached to any container
-    if (isRootView(lView) && !parent) {
-      return lView;
-    }
-    // continue otherwise
-    lView = parent!;
-  }
-  return null;
-}
-
-=======
->>>>>>> 3b863ddc
 export function detectChangesInternal<T>(
     tView: TView, lView: LView, context: T, notifyErrorHandler = true) {
   const rendererFactory = lView[ENVIRONMENT].rendererFactory;
@@ -2300,59 +1862,23 @@
 /**
  * Stores meta-data for a property binding to be used by TestBed's `DebugElement.properties`.
  *
- * 存储 TestBed 的 `DebugElement.properties` 使用的属性绑定的元数据。
- *
  * In order to support TestBed's `DebugElement.properties` we need to save, for each binding:
- *
- * 为了支持 TestBed 的 `DebugElement.properties` ，我们需要为每个绑定保存：
- *
  * - a bound property name;
- *
- *   绑定的属性名称；
- *
  * - a static parts of interpolated strings;
- *
- *   a 内插字符串的静态部分；
  *
  * A given property metadata is saved at the binding's index in the `TView.data` (in other words, a
  * property binding metadata will be stored in `TView.data` at the same index as a bound value in
  * `LView`). Metadata are represented as `INTERPOLATION_DELIMITER`-delimited string with the
  * following format:
- *
- * 给定的属性元数据会保存在 `TView.data` 中绑定的索引处（换句话说，属性绑定元数据将存储在
- * `TView.data` 中与 LView 中的绑定值相同的索引 `LView`）。元数据表示为具有以下格式的
- * `INTERPOLATION_DELIMITER` 分隔字符串：
- *
  * - `propertyName` for bound properties;
- *
- *   绑定 `propertyName` 的 propertyName ；
- *
  * - `propertyName�prefix�interpolation_static_part1�..interpolation_static_partN�suffix` for
- *   interpolated properties.
- *
- *   `propertyName�prefix�interpolation_static_part1�..interpolation_static_partN�suffix`
- * 的插值属性。
+ * interpolated properties.
  *
  * @param tData `TData` where meta-data will be saved;
- *
- * 将保存元数据的 `TData` ；
- *
  * @param tNode `TNode` that is a target of the binding;
- *
- * 作为绑定目标的 `TNode` ；
- *
  * @param propertyName bound property name;
- *
- * 绑定的属性名称；
- *
  * @param bindingIndex binding index in `LView`
- *
- * `LView` 中的绑定索引
- *
  * @param interpolationParts static interpolation parts (for property interpolations)
- *
- * 静态插值部分（用于属性插值）
- *
  */
 export function storePropertyBindingMetadata(
     tData: TData, tNode: TNode, propertyName: string, bindingIndex: number,
@@ -2385,10 +1911,7 @@
 
 /**
  * There are cases where the sub component's renderer needs to be included
- * instead of the current renderer (see the componentSyntheticHost\* instructions).
- *
- * 在某些情况下，需要包含子组件的渲染器而不是当前渲染器（请参阅 componentSyntheticHost\* 说明）。
- *
+ * instead of the current renderer (see the componentSyntheticHost* instructions).
  */
 export function loadComponentRenderer(
     currentDef: DirectiveDef<any>|null, tNode: TNode, lView: LView): Renderer {
@@ -2404,12 +1927,7 @@
   return lView[RENDERER];
 }
 
-/**
- * Handles an error thrown in an LView.
- *
- * 处理 LView 中抛出的错误。
- *
- */
+/** Handles an error thrown in an LView. */
 export function handleError(lView: LView, error: any): void {
   const injector = lView[INJECTOR];
   const errorHandler = injector ? injector.get(ErrorHandler, null) : null;
@@ -2419,25 +1937,11 @@
 /**
  * Set the inputs of directives at the current node to corresponding value.
  *
- * 将当前节点处指令的输入设置为相应的值。
- *
  * @param tView The current TView
- *
- * 当前的 TView
- *
  * @param lView the `LView` which contains the directives.
- *
- * 包含指令的 `LView` 。
- *
  * @param inputs mapping between the public "input" name and privately-known,
  *        possibly minified, property names to write to.
- *
- * 公共“输入”名称与要写入的秘密（可能是缩小的）属性名称之间的映射。
- *
  * @param value Value to set.
- *
- * 要设置的值。
- *
  */
 export function setInputsForProperty(
     tView: TView, lView: LView, inputs: PropertyAliasValue, publicName: string, value: any): void {
@@ -2457,9 +1961,6 @@
 
 /**
  * Updates a text binding at a given index in a given LView.
- *
- * 更新给定 LView 中给定索引处的文本绑定。
- *
  */
 export function textBindingInternal(lView: LView, index: number, value: string): void {
   ngDevMode && assertString(value, 'Value should be a string');
