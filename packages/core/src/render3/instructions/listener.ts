--- conflicted
+++ resolved
@@ -8,11 +8,7 @@
 
 
 import {assertIndexInRange} from '../../util/assert';
-<<<<<<< HEAD
-import {isObservable} from '../../util/lang';
-=======
 import {isSubscribable} from '../../util/lang';
->>>>>>> 3b863ddc
 import {PropertyAliasValue, TNode, TNodeType} from '../interfaces/node';
 import {GlobalTargetResolver, Renderer} from '../interfaces/renderer';
 import {RElement} from '../interfaces/renderer_dom';
@@ -31,24 +27,15 @@
 /**
  * Adds an event listener to the current node.
  *
- * 向当前节点添加事件侦听器。
- *
  * If an output exists on one of the node's directives, it also subscribes to the output
  * and saves the subscription for later cleanup.
  *
- * 如果节点的指令之一存在输出，它还会订阅输出并保存订阅以供以后清理。
- *
  * @param eventName Name of the event
- *
- * 事件名称
- *
  * @param listenerFn The function to be called when event emits
  * @param useCapture Whether or not to use capture in event listener - this argument is a reminder
  *     from the Renderer3 infrastructure and should be removed from the instruction arguments
  * @param eventTargetResolver Function that returns global target information in case this listener
  * should be attached to a global object like window, document or body
- *
- * 返回全局目标信息的函数，以防此侦听器应该附加到全局对象，例如窗口、文档或正文
  *
  * @codeGenApi
  */
@@ -66,8 +53,6 @@
 /**
  * Registers a synthetic host listener (e.g. `(@foo.start)`) on a component or directive.
  *
- * 在组件或指令上注册合成宿主侦听器（例如 `(@foo.start)`）。
- *
  * This instruction is for compatibility purposes and is designed to ensure that a
  * synthetic host listener (e.g. `@HostListener('@foo.start')`) properly gets rendered
  * in the component's renderer. Normally all host listeners are evaluated with the
@@ -75,32 +60,14 @@
  * to be evaluated with the sub component's renderer (because that's where the
  * animation triggers are defined).
  *
- * 本操作指南是出于兼容性目的，旨在确保合成宿主侦听器（例如 `@HostListener('@foo.start')`
- *）在组件的渲染器中正确呈现。通常，所有宿主侦听器都使用父组件的渲染器进行估算，但是，对于动画 @triggers
- * ，它们需要使用子组件的渲染器进行估算（因为这是定义动画触发器的地方）。
- *
  * Do not use this instruction as a replacement for `listener`. This instruction
  * only exists to ensure compatibility with the ViewEngine's host binding behavior.
  *
- * 不要使用此指令作为 `listener` 的替代。本操作指南的存在只是为了确保与 ViewEngine
- * 的宿主绑定行为兼容。
- *
  * @param eventName Name of the event
- *
- * 事件名称
- *
  * @param listenerFn The function to be called when event emits
- *
- * 事件发出时要调用的函数
- *
  * @param useCapture Whether or not to use capture in event listener
- *
- * 是否在事件侦听器中使用捕获
- *
  * @param eventTargetResolver Function that returns global target information in case this listener
  * should be attached to a global object like window, document or body
- *
- * 返回全局目标信息的函数，以防此侦听器应该附加到全局对象，例如窗口、文档或正文
  *
  * @codeGenApi
  */
@@ -119,10 +86,6 @@
  * A utility function that checks if a given element has already an event handler registered for an
  * event with a specified name. The TView.cleanup data structure is used to find out which events
  * are registered for a given element.
- *
- * 一种工具函数，它会检查给定元素是否已经为具有指定名称的事件注册了事件处理程序。 TView.cleanup
- * 数据结构用于找出为给定元素注册的事件。
- *
  */
 function findExistingListener(
     tView: TView, lView: LView, eventName: string, tNodeIdx: number): ((e?: any) => any)|null {
@@ -272,25 +235,11 @@
  * Wraps an event listener with a function that marks ancestors dirty and prevents default behavior,
  * if applicable.
  *
- * 使用将祖先标记为脏并防止默认行为的函数包装事件侦听器（如果适用）。
- *
  * @param tNode The TNode associated with this listener
- *
- * 与此侦听器关联的 TNode
- *
  * @param lView The LView that contains this listener
- *
- * 包含此侦听器的 LView
- *
  * @param listenerFn The listener function to call
- *
- * 要调用的侦听器函数
- *
  * @param wrapWithPreventDefault Whether or not to prevent default behavior
  * (the procedural renderer does this already, so in those cases, we should skip)
- *
- * 是否防止默认行为（程序渲染器已经这样做了，因此在这些情况下，我们应该跳过）
- *
  */
 function wrapListener(
     tNode: TNode, lView: LView<{}|null>, context: {}|null, listenerFn: (e?: any) => any,
