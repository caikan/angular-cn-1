/**
 * @license
 * Copyright Google LLC All Rights Reserved.
 *
 * Use of this source code is governed by an MIT-style license that can be
 * found in the LICENSE file at https://angular.io/license
 */

import {Injector} from '../di/injector';
import {EnvironmentInjector, getNullInjector} from '../di/r3_injector';
import {Type} from '../interface/type';
import {ComponentRef} from '../linker/component_factory';

import {ComponentFactory} from './component_ref';
import {getComponentDef} from './definition';
<<<<<<< HEAD
import {diPublicInInjector, getOrCreateNodeInjectorForNode} from './di';
import {throwProviderNotFoundError} from './errors_di';
import {registerPostOrderHooks} from './hooks';
import {addToViewTree, CLEAN_PROMISE, createLView, createTView, getOrCreateTComponentView, getOrCreateTNode, initTNodeFlags, instantiateRootComponent, invokeHostBindingsInCreationMode, locateHostElement, markAsComponentHost, refreshView, registerHostBindingOpCodes, renderView} from './instructions/shared';
import {ComponentDef, ComponentType, RenderFlags} from './interfaces/definition';
import {TElementNode, TNodeType} from './interfaces/node';
import {PlayerHandler} from './interfaces/player';
import {domRendererFactory3, Renderer3, RendererFactory3} from './interfaces/renderer';
import {RElement} from './interfaces/renderer_dom';
import {CONTEXT, HEADER_OFFSET, LView, LViewFlags, RootContext, RootContextFlags, TVIEW, TViewType} from './interfaces/view';
import {writeDirectClass, writeDirectStyle} from './node_manipulation';
import {enterView, getCurrentTNode, leaveView, setSelectedIndex} from './state';
import {computeStaticStyling} from './styling/static_styling';
import {setUpAttributes} from './util/attrs_utils';
import {publishDefaultGlobalUtils} from './util/global_utils';
import {defaultScheduler} from './util/misc_utils';
import {getRootContext} from './util/view_traversal_utils';



/**
 * Options that control how the component should be bootstrapped.
 *
 * 控制组件如何引导的选项。
 *
 */
export interface CreateComponentOptions {
  /**
   * Which renderer factory to use.
   *
   * 要使用哪个渲染器工厂。
   *
   */
  rendererFactory?: RendererFactory3;

  /**
   * A custom sanitizer instance
   *
   * 自定义清洁器实例
   *
   */
  sanitizer?: Sanitizer;

  /**
   * A custom animation player handler
   *
   * 自定义动画播放器处理程序
   *
   */
  playerHandler?: PlayerHandler;

  /**
   * Host element on which the component will be bootstrapped. If not specified,
   * the component definition's `tag` is used to query the existing DOM for the
   * element to bootstrap.
   *
   * 将在其上引导组件的主机元素。如果未指定，则组件定义的 `tag` 用于在现有的 DOM
   * 中查询要引导的元素。
   *
   */
  host?: RElement|string;

  /**
   * Module injector for the component. If unspecified, the injector will be NULL_INJECTOR.
   *
   * 组件的模块注入器。如果未指定，则注入器将是 NULL_INJECTOR。
   *
   */
  injector?: Injector;

  /**
   * List of features to be applied to the created component. Features are simply
   * functions that decorate a component with a certain behavior.
   *
   * 要应用于创建的组件的特性列表。特性只是用某种行为装饰组件的函数。
   *
   * Typically, the features in this list are features that cannot be added to the
   * other features list in the component definition because they rely on other factors.
   *
   * 通常，此列表中的特性是无法添加到组件定义中其他特性列表的特性，因为它们依赖于其他因素。
   *
   * Example: `LifecycleHooksFeature` is a function that adds lifecycle hook capabilities
   * to root components in a tree-shakable way. It cannot be added to the component
   * features list because there's no way of knowing when the component will be used as
   * a root component.
   *
   * 示例： `LifecycleHooksFeature`
   * 是一个函数，它以树形抖动的方式将生命周期钩子特性添加到根组件。无法将其添加到组件特性列表中，因为无法知道此组件何时将被用作根组件。
   *
   */
  hostFeatures?: HostFeature[];

  /**
   * A function which is used to schedule change detection work in the future.
   *
   * 用于安排将来变更检测工作的函数。
   *
   * When marking components as dirty, it is necessary to schedule the work of
   * change detection in the future. This is done to coalesce multiple
   * {@link markDirty} calls into a single changed detection processing.
   *
   * 将组件标记为脏时，有必要安排将来的变更检测工作。这样做是为了将多个 {@link markDirty}
   * 调用合并到一个更改的检测处理中。
   *
   * The default value of the scheduler is the `requestAnimationFrame` function.
   *
   * 调度程序的默认值是 `requestAnimationFrame` 函数。
   *
   * It is also useful to override this function for testing purposes.
   *
   * 出于测试目的覆盖此函数也很有用。
   *
   */
  scheduler?: (work: () => void) => void;
}

/**
 * See CreateComponentOptions.hostFeatures
 *
 * 请参阅 CreateComponentOptions.hostFeatures
 *
 */
type HostFeature = (<T>(component: T, componentDef: ComponentDef<T>) => void);

// TODO: A hack to not pull in the NullInjector from @angular/core.
export const NULL_INJECTOR: Injector = {
  get: (token: any, notFoundValue?: any) => {
    throwProviderNotFoundError(token, 'NullInjector');
  }
};
=======
import {assertComponentDef} from './errors';
>>>>>>> cfd87027

/**
 * Creates a `ComponentRef` instance based on provided component type and a set of options.
 *
<<<<<<< HEAD
 * 将 Component 引导到现有的宿主元素中，并返回组件的实例。
 *
 * Use this function to bootstrap a component into the DOM tree. Each invocation
 * of this function will create a separate tree of components, injectors and
 * change detection cycles and lifetimes. To dynamically insert a new component
 * into an existing tree such that it shares the same injection, change detection
 * and object lifetime, use {@link ViewContainer#createComponent}.
 *
 * 使用此函数将组件引导到 DOM
 * 树。此函数的每次调用都将创建一个单独的组件、注入器以及变更检测周期和生命周期的树。要将新组件动态插入现有树，以使其共享相同的注入、变更检测和对象生命周期，请使用 {@link
 * ViewContainer#createComponent} 。
 *
 * @param componentType Component to bootstrap
 *
 * 要引导的组件
 *
 * @param options Optional parameters which control bootstrapping
 *
 * 控制自举的可选参数
 *
 */
export function renderComponent<T>(
    componentType: ComponentType<T>|
    Type<T>/* Type as workaround for: Microsoft/TypeScript/issues/4881 */
    ,
    opts: CreateComponentOptions = {}): T {
  ngDevMode && publishDefaultGlobalUtils();
  ngDevMode && assertComponentType(componentType);

  const rendererFactory = opts.rendererFactory || domRendererFactory3;
  const sanitizer = opts.sanitizer || null;
  const componentDef = getComponentDef<T>(componentType)!;
  if (componentDef.type != componentType) (componentDef as {type: Type<any>}).type = componentType;

  // The first index of the first selector is the tag name.
  const componentTag = componentDef.selectors![0]![0] as string;
  const hostRenderer = rendererFactory.createRenderer(null, null);
  const hostRNode =
      locateHostElement(hostRenderer, opts.host || componentTag, componentDef.encapsulation);
  const rootFlags = componentDef.onPush ? LViewFlags.Dirty | LViewFlags.IsRoot :
                                          LViewFlags.CheckAlways | LViewFlags.IsRoot;
  const rootContext = createRootContext(opts.scheduler, opts.playerHandler);

  const renderer = rendererFactory.createRenderer(hostRNode, componentDef);
  const rootTView = createTView(TViewType.Root, null, null, 1, 0, null, null, null, null, null);
  const rootView: LView = createLView(
      null, rootTView, rootContext, rootFlags, null, null, rendererFactory, renderer, null,
      opts.injector || null, null);

  enterView(rootView);
  let component: T;

  try {
    if (rendererFactory.begin) rendererFactory.begin();
    const componentView = createRootComponentView(
        hostRNode, componentDef, rootView, rendererFactory, renderer, sanitizer);
    component = createRootComponent(
        componentView, componentDef, rootView, rootContext, opts.hostFeatures || null);

    // create mode pass
    renderView(rootTView, rootView, null);
    // update mode pass
    refreshView(rootTView, rootView, null, null);

  } finally {
    leaveView();
    if (rendererFactory.end) rendererFactory.end();
  }

  return component;
}

/**
 * Creates the root component view and the root component node.
 *
 * 创建根组件视图和根组件节点。
 *
 * @param rNode Render host element.
 *
 * 渲染宿主元素。
 *
 * @param def ComponentDef
 *
 * 组件定义
 *
 * @param rootView The parent view where the host node is stored
 *
 * 存储主机节点的父视图
 *
 * @param rendererFactory Factory to be used for creating child renderers.
 *
 * 用于创建子渲染器的工厂。
 *
 * @param hostRenderer The current renderer
 *
 * 当前渲染器
 *
 * @param sanitizer The sanitizer, if provided
 *
 * 消毒剂（如果提供）
 *
 * @returns
 *
 * Component view created
 *
 * 创建的组件视图
 *
=======
 * @usageNotes
 *
 * The example below demonstrates how the `createComponent` function can be used
 * to create an instance of a ComponentRef dynamically and attach it to an ApplicationRef,
 * so that it gets included into change detection cycles.
 *
 * Note: the example uses standalone components, but the function can also be used for
 * non-standalone components (declared in an NgModule) as well.
 *
 * ```typescript
 * @Component({
 *   standalone: true,
 *   template: `Hello {{ name }}!`
 * })
 * class HelloComponent {
 *   name = 'Angular';
 * }
 *
 * @Component({
 *   standalone: true,
 *   template: `<div id="hello-component-host"></div>`
 * })
 * class RootComponent {}
 *
 * // Bootstrap an application.
 * const applicationRef = await bootstrapApplication(RootComponent);
 *
 * // Locate a DOM node that would be used as a host.
 * const host = document.getElementById('hello-component-host');
 *
 * // Get an `EnvironmentInjector` instance from the `ApplicationRef`.
 * const environmentInjector = applicationRef.injector;
 *
 * // We can now create a `ComponentRef` instance.
 * const componentRef = createComponent(HelloComponent, {host, environmentInjector});
 *
 * // Last step is to register the newly created ref using the `ApplicationRef` instance
 * // to include the component view into change detection cycles.
 * applicationRef.attachView(componentRef.hostView);
 * ```
 *
 * @param component Component class reference.
 * @param options Set of options to use:
 *  * `environmentInjector`: An `EnvironmentInjector` instance to be used for the component, see
 * additional info about it at https://angular.io/guide/standalone-components#environment-injectors.
 *  * `hostElement` (optional): A DOM node that should act as a host node for the component. If not
 * provided, Angular creates one based on the tag name used in the component selector (and falls
 * back to using `div` if selector doesn't have tag name info).
 *  * `elementInjector` (optional): An `ElementInjector` instance, see additional info about it at
 * https://angular.io/guide/hierarchical-dependency-injection#elementinjector.
 *  * `projectableNodes` (optional): A list of DOM nodes that should be projected through
 *                      [`<ng-content>`](api/core/ng-content) of the new component instance.
 * @returns ComponentRef instance that represents a given Component.
 *
 * @publicApi
>>>>>>> cfd87027
 */
export function createComponent<C>(component: Type<C>, options: {
  environmentInjector: EnvironmentInjector,
  hostElement?: Element,
  elementInjector?: Injector,
  projectableNodes?: Node[][],
}): ComponentRef<C> {
  ngDevMode && assertComponentDef(component);
  const componentDef = getComponentDef(component)!;
  const elementInjector = options.elementInjector || getNullInjector();
  const factory = new ComponentFactory<C>(componentDef);
  return factory.create(
      elementInjector, options.projectableNodes, options.hostElement, options.environmentInjector);
}

/**
<<<<<<< HEAD
 * Creates a root component and sets it up with features and host bindings. Shared by
 * renderComponent() and ViewContainerRef.createComponent().
 *
 * 创建一个根组件并使用特性和主机绑定对其进行设置。由 renderComponent() 和
 * ViewContainerRef.createComponent() 共享。
 *
=======
 * An interface that describes the subset of component metadata
 * that can be retrieved using the `reflectComponentType` function.
 *
 * @publicApi
>>>>>>> cfd87027
 */
export interface ComponentMirror<C> {
  /**
   * The component's HTML selector.
   */
  get selector(): string;
  /**
   * The type of component the factory will create.
   */
  get type(): Type<C>;
  /**
   * The inputs of the component.
   */
  get inputs(): ReadonlyArray<{readonly propName: string, readonly templateName: string}>;
  /**
   * The outputs of the component.
   */
  get outputs(): ReadonlyArray<{readonly propName: string, readonly templateName: string}>;
  /**
   * Selector for all <ng-content> elements in the component.
   */
  get ngContentSelectors(): ReadonlyArray<string>;
  /**
   * Whether this component is marked as standalone.
   * Note: an extra flag, not present in `ComponentFactory`.
   */
  get isStandalone(): boolean;
}

/**
 * Creates an object that allows to retrieve component metadata.
 *
<<<<<<< HEAD
 * 用于在根组件上启用生命周期钩子。
 *
 * Include this feature when calling `renderComponent` if the root component
 * you are rendering has lifecycle hooks defined. Otherwise, the hooks won't
 * be called properly.
 *
 * 如果你要渲染的根组件定义了生命周期钩子，则在调用 `renderComponent`
 * 时包含此特性。否则，这些钩子将无法被正确调用。
 *
 * Example:
 *
 * 示例：
 *
 * ```
 * renderComponent(AppComponent, {hostFeatures: [LifecycleHooksFeature]});
 * ```
 *
 */
export function LifecycleHooksFeature(component: any, def: ComponentDef<any>): void {
  const lView = readPatchedLView(component)!;
  ngDevMode && assertDefined(lView, 'LView is required');
  const tView = lView[TVIEW];
  const tNode = getCurrentTNode()!;
  ngDevMode && assertDefined(tNode, 'TNode is required');
  registerPostOrderHooks(tView, tNode);
}

/**
 * Wait on component until it is rendered.
 *
 * 等待组件，直到它被渲染。
 *
 * This function returns a `Promise` which is resolved when the component's
 * change detection is executed. This is determined by finding the scheduler
 * associated with the `component`'s render tree and waiting until the scheduler
 * flushes. If nothing is scheduled, the function returns a resolved promise.
 *
 * 此函数返回一个 `Promise` ，它在执行组件的变更检测时会被解析。这是通过查找与 `component`
 * 的渲染树关联的调度程序并等到调度程序刷新来确定的。如果没有任何计划，则该函数会返回已解析的
 * Promise。
 *
 * Example:
 *
 * 示例：
 *
 * ```
 * await whenRendered(myComponent);
 * ```
 *
 * @param component Component to wait upon
 *
 * 要等待的组件
 *
 * @returns
 *
 * Promise which resolves when the component is rendered.
 *
 * 在渲染组件时解析的 Promise。
 *
=======
 * @usageNotes
 *
 * The example below demonstrates how to use the function and how the fields
 * of the returned object map to the component metadata.
 *
 * ```typescript
 * @Component({
 *   standalone: true,
 *   selector: 'foo-component',
 *   template: `
 *     <ng-content></ng-content>
 *     <ng-content select="content-selector-a"></ng-content>
 *   `,
 * })
 * class FooComponent {
 *   @Input('inputName') inputPropName: string;
 *   @Output('outputName') outputPropName = new EventEmitter<void>();
 * }
 *
 * const mirror = reflectComponentType(FooComponent);
 * expect(mirror.type).toBe(FooComponent);
 * expect(mirror.selector).toBe('foo-component');
 * expect(mirror.isStandalone).toBe(true);
 * expect(mirror.inputs).toEqual([{propName: 'inputName', templateName: 'inputPropName'}]);
 * expect(mirror.outputs).toEqual([{propName: 'outputName', templateName: 'outputPropName'}]);
 * expect(mirror.ngContentSelectors).toEqual([
 *   '*',                 // first `<ng-content>` in a template, the selector defaults to `*`
 *   'content-selector-a' // second `<ng-content>` in a template
 * ]);
 * ```
 *
 * @param component Component class reference.
 * @returns An object that allows to retrieve component metadata.
 *
 * @publicApi
>>>>>>> cfd87027
 */
export function reflectComponentType<C>(component: Type<C>): ComponentMirror<C>|null {
  const componentDef = getComponentDef(component);
  if (!componentDef) return null;

  const factory = new ComponentFactory<C>(componentDef);
  return {
    get selector(): string {
      return factory.selector;
    },
    get type(): Type<C> {
      return factory.componentType;
    },
    get inputs(): ReadonlyArray<{propName: string, templateName: string}> {
      return factory.inputs;
    },
    get outputs(): ReadonlyArray<{propName: string, templateName: string}> {
      return factory.outputs;
    },
    get ngContentSelectors(): ReadonlyArray<string> {
      return factory.ngContentSelectors;
    },
    get isStandalone(): boolean {
      return componentDef.standalone;
    },
  };
}<|MERGE_RESOLUTION|>--- conflicted
+++ resolved
@@ -13,253 +13,11 @@
 
 import {ComponentFactory} from './component_ref';
 import {getComponentDef} from './definition';
-<<<<<<< HEAD
-import {diPublicInInjector, getOrCreateNodeInjectorForNode} from './di';
-import {throwProviderNotFoundError} from './errors_di';
-import {registerPostOrderHooks} from './hooks';
-import {addToViewTree, CLEAN_PROMISE, createLView, createTView, getOrCreateTComponentView, getOrCreateTNode, initTNodeFlags, instantiateRootComponent, invokeHostBindingsInCreationMode, locateHostElement, markAsComponentHost, refreshView, registerHostBindingOpCodes, renderView} from './instructions/shared';
-import {ComponentDef, ComponentType, RenderFlags} from './interfaces/definition';
-import {TElementNode, TNodeType} from './interfaces/node';
-import {PlayerHandler} from './interfaces/player';
-import {domRendererFactory3, Renderer3, RendererFactory3} from './interfaces/renderer';
-import {RElement} from './interfaces/renderer_dom';
-import {CONTEXT, HEADER_OFFSET, LView, LViewFlags, RootContext, RootContextFlags, TVIEW, TViewType} from './interfaces/view';
-import {writeDirectClass, writeDirectStyle} from './node_manipulation';
-import {enterView, getCurrentTNode, leaveView, setSelectedIndex} from './state';
-import {computeStaticStyling} from './styling/static_styling';
-import {setUpAttributes} from './util/attrs_utils';
-import {publishDefaultGlobalUtils} from './util/global_utils';
-import {defaultScheduler} from './util/misc_utils';
-import {getRootContext} from './util/view_traversal_utils';
-
-
-
-/**
- * Options that control how the component should be bootstrapped.
- *
- * 控制组件如何引导的选项。
- *
- */
-export interface CreateComponentOptions {
-  /**
-   * Which renderer factory to use.
-   *
-   * 要使用哪个渲染器工厂。
-   *
-   */
-  rendererFactory?: RendererFactory3;
-
-  /**
-   * A custom sanitizer instance
-   *
-   * 自定义清洁器实例
-   *
-   */
-  sanitizer?: Sanitizer;
-
-  /**
-   * A custom animation player handler
-   *
-   * 自定义动画播放器处理程序
-   *
-   */
-  playerHandler?: PlayerHandler;
-
-  /**
-   * Host element on which the component will be bootstrapped. If not specified,
-   * the component definition's `tag` is used to query the existing DOM for the
-   * element to bootstrap.
-   *
-   * 将在其上引导组件的主机元素。如果未指定，则组件定义的 `tag` 用于在现有的 DOM
-   * 中查询要引导的元素。
-   *
-   */
-  host?: RElement|string;
-
-  /**
-   * Module injector for the component. If unspecified, the injector will be NULL_INJECTOR.
-   *
-   * 组件的模块注入器。如果未指定，则注入器将是 NULL_INJECTOR。
-   *
-   */
-  injector?: Injector;
-
-  /**
-   * List of features to be applied to the created component. Features are simply
-   * functions that decorate a component with a certain behavior.
-   *
-   * 要应用于创建的组件的特性列表。特性只是用某种行为装饰组件的函数。
-   *
-   * Typically, the features in this list are features that cannot be added to the
-   * other features list in the component definition because they rely on other factors.
-   *
-   * 通常，此列表中的特性是无法添加到组件定义中其他特性列表的特性，因为它们依赖于其他因素。
-   *
-   * Example: `LifecycleHooksFeature` is a function that adds lifecycle hook capabilities
-   * to root components in a tree-shakable way. It cannot be added to the component
-   * features list because there's no way of knowing when the component will be used as
-   * a root component.
-   *
-   * 示例： `LifecycleHooksFeature`
-   * 是一个函数，它以树形抖动的方式将生命周期钩子特性添加到根组件。无法将其添加到组件特性列表中，因为无法知道此组件何时将被用作根组件。
-   *
-   */
-  hostFeatures?: HostFeature[];
-
-  /**
-   * A function which is used to schedule change detection work in the future.
-   *
-   * 用于安排将来变更检测工作的函数。
-   *
-   * When marking components as dirty, it is necessary to schedule the work of
-   * change detection in the future. This is done to coalesce multiple
-   * {@link markDirty} calls into a single changed detection processing.
-   *
-   * 将组件标记为脏时，有必要安排将来的变更检测工作。这样做是为了将多个 {@link markDirty}
-   * 调用合并到一个更改的检测处理中。
-   *
-   * The default value of the scheduler is the `requestAnimationFrame` function.
-   *
-   * 调度程序的默认值是 `requestAnimationFrame` 函数。
-   *
-   * It is also useful to override this function for testing purposes.
-   *
-   * 出于测试目的覆盖此函数也很有用。
-   *
-   */
-  scheduler?: (work: () => void) => void;
-}
-
-/**
- * See CreateComponentOptions.hostFeatures
- *
- * 请参阅 CreateComponentOptions.hostFeatures
- *
- */
-type HostFeature = (<T>(component: T, componentDef: ComponentDef<T>) => void);
-
-// TODO: A hack to not pull in the NullInjector from @angular/core.
-export const NULL_INJECTOR: Injector = {
-  get: (token: any, notFoundValue?: any) => {
-    throwProviderNotFoundError(token, 'NullInjector');
-  }
-};
-=======
 import {assertComponentDef} from './errors';
->>>>>>> cfd87027
 
 /**
  * Creates a `ComponentRef` instance based on provided component type and a set of options.
  *
-<<<<<<< HEAD
- * 将 Component 引导到现有的宿主元素中，并返回组件的实例。
- *
- * Use this function to bootstrap a component into the DOM tree. Each invocation
- * of this function will create a separate tree of components, injectors and
- * change detection cycles and lifetimes. To dynamically insert a new component
- * into an existing tree such that it shares the same injection, change detection
- * and object lifetime, use {@link ViewContainer#createComponent}.
- *
- * 使用此函数将组件引导到 DOM
- * 树。此函数的每次调用都将创建一个单独的组件、注入器以及变更检测周期和生命周期的树。要将新组件动态插入现有树，以使其共享相同的注入、变更检测和对象生命周期，请使用 {@link
- * ViewContainer#createComponent} 。
- *
- * @param componentType Component to bootstrap
- *
- * 要引导的组件
- *
- * @param options Optional parameters which control bootstrapping
- *
- * 控制自举的可选参数
- *
- */
-export function renderComponent<T>(
-    componentType: ComponentType<T>|
-    Type<T>/* Type as workaround for: Microsoft/TypeScript/issues/4881 */
-    ,
-    opts: CreateComponentOptions = {}): T {
-  ngDevMode && publishDefaultGlobalUtils();
-  ngDevMode && assertComponentType(componentType);
-
-  const rendererFactory = opts.rendererFactory || domRendererFactory3;
-  const sanitizer = opts.sanitizer || null;
-  const componentDef = getComponentDef<T>(componentType)!;
-  if (componentDef.type != componentType) (componentDef as {type: Type<any>}).type = componentType;
-
-  // The first index of the first selector is the tag name.
-  const componentTag = componentDef.selectors![0]![0] as string;
-  const hostRenderer = rendererFactory.createRenderer(null, null);
-  const hostRNode =
-      locateHostElement(hostRenderer, opts.host || componentTag, componentDef.encapsulation);
-  const rootFlags = componentDef.onPush ? LViewFlags.Dirty | LViewFlags.IsRoot :
-                                          LViewFlags.CheckAlways | LViewFlags.IsRoot;
-  const rootContext = createRootContext(opts.scheduler, opts.playerHandler);
-
-  const renderer = rendererFactory.createRenderer(hostRNode, componentDef);
-  const rootTView = createTView(TViewType.Root, null, null, 1, 0, null, null, null, null, null);
-  const rootView: LView = createLView(
-      null, rootTView, rootContext, rootFlags, null, null, rendererFactory, renderer, null,
-      opts.injector || null, null);
-
-  enterView(rootView);
-  let component: T;
-
-  try {
-    if (rendererFactory.begin) rendererFactory.begin();
-    const componentView = createRootComponentView(
-        hostRNode, componentDef, rootView, rendererFactory, renderer, sanitizer);
-    component = createRootComponent(
-        componentView, componentDef, rootView, rootContext, opts.hostFeatures || null);
-
-    // create mode pass
-    renderView(rootTView, rootView, null);
-    // update mode pass
-    refreshView(rootTView, rootView, null, null);
-
-  } finally {
-    leaveView();
-    if (rendererFactory.end) rendererFactory.end();
-  }
-
-  return component;
-}
-
-/**
- * Creates the root component view and the root component node.
- *
- * 创建根组件视图和根组件节点。
- *
- * @param rNode Render host element.
- *
- * 渲染宿主元素。
- *
- * @param def ComponentDef
- *
- * 组件定义
- *
- * @param rootView The parent view where the host node is stored
- *
- * 存储主机节点的父视图
- *
- * @param rendererFactory Factory to be used for creating child renderers.
- *
- * 用于创建子渲染器的工厂。
- *
- * @param hostRenderer The current renderer
- *
- * 当前渲染器
- *
- * @param sanitizer The sanitizer, if provided
- *
- * 消毒剂（如果提供）
- *
- * @returns
- *
- * Component view created
- *
- * 创建的组件视图
- *
-=======
  * @usageNotes
  *
  * The example below demonstrates how the `createComponent` function can be used
@@ -315,7 +73,6 @@
  * @returns ComponentRef instance that represents a given Component.
  *
  * @publicApi
->>>>>>> cfd87027
  */
 export function createComponent<C>(component: Type<C>, options: {
   environmentInjector: EnvironmentInjector,
@@ -332,19 +89,10 @@
 }
 
 /**
-<<<<<<< HEAD
- * Creates a root component and sets it up with features and host bindings. Shared by
- * renderComponent() and ViewContainerRef.createComponent().
- *
- * 创建一个根组件并使用特性和主机绑定对其进行设置。由 renderComponent() 和
- * ViewContainerRef.createComponent() 共享。
- *
-=======
  * An interface that describes the subset of component metadata
  * that can be retrieved using the `reflectComponentType` function.
  *
  * @publicApi
->>>>>>> cfd87027
  */
 export interface ComponentMirror<C> {
   /**
@@ -377,67 +125,6 @@
 /**
  * Creates an object that allows to retrieve component metadata.
  *
-<<<<<<< HEAD
- * 用于在根组件上启用生命周期钩子。
- *
- * Include this feature when calling `renderComponent` if the root component
- * you are rendering has lifecycle hooks defined. Otherwise, the hooks won't
- * be called properly.
- *
- * 如果你要渲染的根组件定义了生命周期钩子，则在调用 `renderComponent`
- * 时包含此特性。否则，这些钩子将无法被正确调用。
- *
- * Example:
- *
- * 示例：
- *
- * ```
- * renderComponent(AppComponent, {hostFeatures: [LifecycleHooksFeature]});
- * ```
- *
- */
-export function LifecycleHooksFeature(component: any, def: ComponentDef<any>): void {
-  const lView = readPatchedLView(component)!;
-  ngDevMode && assertDefined(lView, 'LView is required');
-  const tView = lView[TVIEW];
-  const tNode = getCurrentTNode()!;
-  ngDevMode && assertDefined(tNode, 'TNode is required');
-  registerPostOrderHooks(tView, tNode);
-}
-
-/**
- * Wait on component until it is rendered.
- *
- * 等待组件，直到它被渲染。
- *
- * This function returns a `Promise` which is resolved when the component's
- * change detection is executed. This is determined by finding the scheduler
- * associated with the `component`'s render tree and waiting until the scheduler
- * flushes. If nothing is scheduled, the function returns a resolved promise.
- *
- * 此函数返回一个 `Promise` ，它在执行组件的变更检测时会被解析。这是通过查找与 `component`
- * 的渲染树关联的调度程序并等到调度程序刷新来确定的。如果没有任何计划，则该函数会返回已解析的
- * Promise。
- *
- * Example:
- *
- * 示例：
- *
- * ```
- * await whenRendered(myComponent);
- * ```
- *
- * @param component Component to wait upon
- *
- * 要等待的组件
- *
- * @returns
- *
- * Promise which resolves when the component is rendered.
- *
- * 在渲染组件时解析的 Promise。
- *
-=======
  * @usageNotes
  *
  * The example below demonstrates how to use the function and how the fields
@@ -473,7 +160,6 @@
  * @returns An object that allows to retrieve component metadata.
  *
  * @publicApi
->>>>>>> cfd87027
  */
 export function reflectComponentType<C>(component: Type<C>): ComponentMirror<C>|null {
   const componentDef = getComponentDef(component);
