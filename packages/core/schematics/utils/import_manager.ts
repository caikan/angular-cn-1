/**
 * @license
 * Copyright Google LLC All Rights Reserved.
 *
 * Use of this source code is governed by an MIT-style license that can be
 * found in the LICENSE file at https://angular.io/license
 */

import {dirname, resolve} from 'path';
import ts from 'typescript';

/** Update recorder for managing imports. */
export interface ImportManagerUpdateRecorder {
  addNewImport(start: number, importText: string): void;
  updateExistingImport(namedBindings: ts.NamedImports, newNamedBindings: string): void;
}

/**
 * Import manager that can be used to add TypeScript imports to given source
 * files. The manager ensures that multiple transformations are applied properly
 * without shifted offsets and that similar existing import declarations are re-used.
 */
export class ImportManager {
  /** Map of import declarations that need to be updated to include the given symbols. */
  private updatedImports =
      new Map<ts.ImportDeclaration, {propertyName?: ts.Identifier, importName: ts.Identifier}[]>();
  /** Map of source-files and their previously used identifier names. */
  private usedIdentifierNames = new Map<ts.SourceFile, string[]>();
  /**
   * Array of previously resolved symbol imports. Cache can be re-used to return
   * the same identifier without checking the source-file again.
   */
  private importCache: {
    sourceFile: ts.SourceFile,
    symbolName: string|null,
    moduleName: string,
    identifier: ts.Identifier
  }[] = [];

  constructor(
      private getUpdateRecorder: (sf: ts.SourceFile) => ImportManagerUpdateRecorder,
      private printer: ts.Printer) {}

  /**
   * Adds an import to the given source-file and returns the TypeScript
   * identifier that can be used to access the newly imported symbol.
   */
  addImportToSourceFile(
      sourceFile: ts.SourceFile, symbolName: string|null, moduleName: string,
      typeImport = false): ts.Expression {
    const sourceDir = dirname(sourceFile.fileName);
    let importStartIndex = 0;
    let existingImport: ts.ImportDeclaration|null = null;

    // In case the given import has been already generated previously, we just return
    // the previous generated identifier in order to avoid duplicate generated imports.
    const cachedImport = this.importCache.find(
        c => c.sourceFile === sourceFile && c.symbolName === symbolName &&
            c.moduleName === moduleName);
    if (cachedImport) {
      return cachedImport.identifier;
    }

    // Walk through all source-file top-level statements and search for import declarations
    // that already match the specified "moduleName" and can be updated to import the
    // given symbol. If no matching import can be found, the last import in the source-file
    // will be used as starting point for a new import that will be generated.
    for (let i = sourceFile.statements.length - 1; i >= 0; i--) {
      const statement = sourceFile.statements[i];

      if (!ts.isImportDeclaration(statement) || !ts.isStringLiteral(statement.moduleSpecifier) ||
          !statement.importClause) {
        continue;
      }

      if (importStartIndex === 0) {
        importStartIndex = this._getEndPositionOfNode(statement);
      }

      const moduleSpecifier = statement.moduleSpecifier.text;

      if (moduleSpecifier.startsWith('.') &&
              resolve(sourceDir, moduleSpecifier) !== resolve(sourceDir, moduleName) ||
          moduleSpecifier !== moduleName) {
        continue;
      }

      if (statement.importClause.namedBindings) {
        const namedBindings = statement.importClause.namedBindings;

        // In case a "Type" symbol is imported, we can't use namespace imports
        // because these only export symbols available at runtime (no types)
        if (ts.isNamespaceImport(namedBindings) && !typeImport) {
          return ts.factory.createPropertyAccessExpression(
              ts.factory.createIdentifier(namedBindings.name.text),
              ts.factory.createIdentifier(symbolName || 'default'));
        } else if (ts.isNamedImports(namedBindings) && symbolName) {
          const existingElement = namedBindings.elements.find(
              e =>
                  e.propertyName ? e.propertyName.text === symbolName : e.name.text === symbolName);

          if (existingElement) {
            return ts.factory.createIdentifier(existingElement.name.text);
          }

          // In case the symbol could not be found in an existing import, we
          // keep track of the import declaration as it can be updated to include
          // the specified symbol name without having to create a new import.
          existingImport = statement;
        }
      } else if (statement.importClause.name && !symbolName) {
        return ts.factory.createIdentifier(statement.importClause.name.text);
      }
    }

    if (existingImport) {
      const propertyIdentifier = ts.factory.createIdentifier(symbolName!);
      const generatedUniqueIdentifier = this._getUniqueIdentifier(sourceFile, symbolName!);
      const needsGeneratedUniqueName = generatedUniqueIdentifier.text !== symbolName;
      const importName = needsGeneratedUniqueName ? generatedUniqueIdentifier : propertyIdentifier;

      // Since it can happen that multiple classes need to be imported within the
      // specified source file and we want to add the identifiers to the existing
      // import declaration, we need to keep track of the updated import declarations.
      // We can't directly update the import declaration for each identifier as this
      // would throw off the recorder offsets. We need to keep track of the new identifiers
      // for the import and perform the import transformation as batches per source-file.
      this.updatedImports.set(
          existingImport, (this.updatedImports.get(existingImport) || []).concat({
            propertyName: needsGeneratedUniqueName ? propertyIdentifier : undefined,
            importName: importName,
          }));

      // Keep track of all updated imports so that we don't generate duplicate
      // similar imports as these can't be statically analyzed in the source-file yet.
      this.importCache.push({sourceFile, moduleName, symbolName, identifier: importName});

      return importName;
    }

    let identifier: ts.Identifier|null = null;
    let newImport: ts.ImportDeclaration|null = null;

    if (symbolName) {
      const propertyIdentifier = ts.factory.createIdentifier(symbolName);
      const generatedUniqueIdentifier = this._getUniqueIdentifier(sourceFile, symbolName);
      const needsGeneratedUniqueName = generatedUniqueIdentifier.text !== symbolName;
      identifier = needsGeneratedUniqueName ? generatedUniqueIdentifier : propertyIdentifier;

      newImport = ts.factory.createImportDeclaration(
          undefined, undefined,
          ts.factory.createImportClause(
              false, undefined,
              ts.factory.createNamedImports([ts.factory.createImportSpecifier(
                  false, needsGeneratedUniqueName ? propertyIdentifier : undefined, identifier)])),
          ts.factory.createStringLiteral(moduleName));
    } else {
      identifier = this._getUniqueIdentifier(sourceFile, 'defaultExport');
      newImport = ts.factory.createImportDeclaration(
          undefined, undefined, ts.factory.createImportClause(false, identifier, undefined),
          ts.factory.createStringLiteral(moduleName));
    }

    const newImportText = this.printer.printNode(ts.EmitHint.Unspecified, newImport, sourceFile);
    // If the import is generated at the start of the source file, we want to add
    // a new-line after the import. Otherwise if the import is generated after an
    // existing import, we need to prepend a new-line so that the import is not on
    // the same line as the existing import anchor.
    this.getUpdateRecorder(sourceFile)
        .addNewImport(
            importStartIndex, importStartIndex === 0 ? `${newImportText}\n` : `\n${newImportText}`);

    // Keep track of all generated imports so that we don't generate duplicate
    // similar imports as these can't be statically analyzed in the source-file yet.
    this.importCache.push({sourceFile, symbolName, moduleName, identifier});

    return identifier;
  }

  /**
   * Stores the collected import changes within the appropriate update recorders. The
   * updated imports can only be updated *once* per source-file because previous updates
   * could otherwise shift the source-file offsets.
   */
  recordChanges() {
    this.updatedImports.forEach((expressions, importDecl) => {
      const sourceFile = importDecl.getSourceFile();
      const recorder = this.getUpdateRecorder(sourceFile);
      const namedBindings = importDecl.importClause!.namedBindings as ts.NamedImports;
      const newNamedBindings = ts.factory.updateNamedImports(
          namedBindings,
          namedBindings.elements.concat(expressions.map(
              ({propertyName, importName}) =>
                  ts.factory.createImportSpecifier(false, propertyName, importName))));

      const newNamedBindingsText =
          this.printer.printNode(ts.EmitHint.Unspecified, newNamedBindings, sourceFile);
      recorder.updateExistingImport(namedBindings, newNamedBindingsText);
    });
  }

  /** Gets an unique identifier with a base name for the given source file. */
  private _getUniqueIdentifier(sourceFile: ts.SourceFile, baseName: string): ts.Identifier {
    if (this.isUniqueIdentifierName(sourceFile, baseName)) {
      this._recordUsedIdentifier(sourceFile, baseName);
      return ts.factory.createIdentifier(baseName);
    }

    let name = null;
    let counter = 1;
    do {
      name = `${baseName}_${counter++}`;
    } while (!this.isUniqueIdentifierName(sourceFile, name));

    this._recordUsedIdentifier(sourceFile, name!);
    return ts.factory.createIdentifier(name!);
  }

  /**
   * Checks whether the specified identifier name is used within the given
   * source file.
   */
  private isUniqueIdentifierName(sourceFile: ts.SourceFile, name: string) {
    if (this.usedIdentifierNames.has(sourceFile) &&
        this.usedIdentifierNames.get(sourceFile)!.indexOf(name) !== -1) {
      return false;
    }

    // Walk through the source file and search for an identifier matching
    // the given name. In that case, it's not guaranteed that this name
    // is unique in the given declaration scope and we just return false.
    const nodeQueue: ts.Node[] = [sourceFile];
    while (nodeQueue.length) {
      const node = nodeQueue.shift()!;
      if (ts.isIdentifier(node) && node.text === name) {
        return false;
      }
      nodeQueue.push(...node.getChildren());
    }
    return true;
  }

  private _recordUsedIdentifier(sourceFile: ts.SourceFile, identifierName: string) {
    this.usedIdentifierNames.set(
        sourceFile, (this.usedIdentifierNames.get(sourceFile) || []).concat(identifierName));
  }

  /**
   * Determines the full end of a given node. By default the end position of a node is
   * before all trailing comments. This could mean that generated imports shift comments.
   */
  private _getEndPositionOfNode(node: ts.Node) {
    const nodeEndPos = node.getEnd();
    const commentRanges = ts.getTrailingCommentRanges(node.getSourceFile().text, nodeEndPos);
    if (!commentRanges || !commentRanges.length) {
      return nodeEndPos;
    }
    return commentRanges[commentRanges.length - 1]!.end;
  }
<<<<<<< HEAD
}


/**
 * Backwards-compatible version of `ts.createImportSpecifier`
 * to handle a breaking change between 4.4 and 4.5.
 */
function createImportSpecifier(
    propertyName: ts.Identifier|undefined, name: ts.Identifier,
    isTypeOnly = false): ts.ImportSpecifier {
  return PARSED_TS_VERSION > 4.4 ? ts.createImportSpecifier(isTypeOnly, propertyName, name) :
                                   // TODO(crisbeto): backwards-compatibility layer for TS 4.4.
                                   // Should be cleaned up when we drop support for it.
      (ts.createImportSpecifier as any)(propertyName, name);
=======
>>>>>>> f25ac4ae
}<|MERGE_RESOLUTION|>--- conflicted
+++ resolved
@@ -257,21 +257,4 @@
     }
     return commentRanges[commentRanges.length - 1]!.end;
   }
-<<<<<<< HEAD
-}
-
-
-/**
- * Backwards-compatible version of `ts.createImportSpecifier`
- * to handle a breaking change between 4.4 and 4.5.
- */
-function createImportSpecifier(
-    propertyName: ts.Identifier|undefined, name: ts.Identifier,
-    isTypeOnly = false): ts.ImportSpecifier {
-  return PARSED_TS_VERSION > 4.4 ? ts.createImportSpecifier(isTypeOnly, propertyName, name) :
-                                   // TODO(crisbeto): backwards-compatibility layer for TS 4.4.
-                                   // Should be cleaned up when we drop support for it.
-      (ts.createImportSpecifier as any)(propertyName, name);
-=======
->>>>>>> f25ac4ae
 }