--- conflicted
+++ resolved
@@ -102,11 +102,8 @@
 /**
  * Replaces an import inside a named imports node with a different one.
  *
-<<<<<<< HEAD
  * 将命名导入节点中的导入替换为不同的导入。
  *
-=======
->>>>>>> cfd87027
  * @param node Node that contains the imports.
  *
  * 包含导入的节点。
