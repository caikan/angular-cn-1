--- conflicted
+++ resolved
@@ -106,14 +106,7 @@
   return ts.factory.updateNamedImports(node, [
     ...node.elements.filter(current => current !== existingImportNode),
     // Create a new import while trying to preserve the alias of the old one.
-<<<<<<< HEAD
-    PARSED_TS_VERSION > 4.4 ? ts.createImportSpecifier(false, importPropertyName, importName) :
-                              // TODO(crisbeto): backwards-compatibility layer for TS 4.4.
-                              // Should be cleaned up when we drop support for it.
-        (ts.createImportSpecifier as any)(importPropertyName, importName)
-=======
     ts.factory.createImportSpecifier(false, importPropertyName, importName)
->>>>>>> f25ac4ae
   ]);
 }
 
