--- conflicted
+++ resolved
@@ -13,21 +13,12 @@
 
   {$ ngModuleHelpers.ngModuleList(doc.ngModules, 'Exported from') $}
 
-<<<<<<< HEAD
-  {% if doc.valueParam.type %}
+  {%- if doc.valueParam.type %}
   <h2 id="input-value">输入值</h2>
-  {$ params.renderParameters([doc.valueParam], 'pipe-parameters', 'pipe-parameter', true) $}
-  {% endif %}
-  {% if doc.pipeParams.length %}
-  <h2 id="parameters">参数</h2>
-=======
-  {%- if doc.valueParam.type %}
-  <h2>Input value</h2>
   {$ params.renderParameters([doc.valueParam], 'pipe-parameters', 'pipe-parameter', true) $}
   {%- endif %}
   {%- if doc.pipeParams.length %}
-  <h2>Parameters</h2>
->>>>>>> 08caeadd
+  <h2 id="parameters">参数</h2>
   {$ params.renderParameters(doc.pipeParams, 'pipe-parameters', 'pipe-parameter', true) $}
   {%- endif %}
 </section>