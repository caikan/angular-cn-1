{%- if doc.selector %}
<section class="selector-list">
<<<<<<< HEAD
  <h2 id="selectors">选择器</h2>
  {% if doc.selectors %}
    {$ doc.selectors | marked $}
  {% else %}
=======
  <h2>Selectors</h2>

  {%- if doc.selectors %}
  {$ doc.selectors | marked $}
  {%- else %}
>>>>>>> 08caeadd
  <ul>
    {%- for selector in doc.selectorArray %}
    <li><code>{$ selector | replace(r/(:not\([^()]+\))/g, '<i>$1</i>') $}</code></li>
    {%- endfor %}
  </ul>
  {%- endif %}
</section>
{%- endif -%}<|MERGE_RESOLUTION|>--- conflicted
+++ resolved
@@ -1,17 +1,10 @@
 {%- if doc.selector %}
 <section class="selector-list">
-<<<<<<< HEAD
   <h2 id="selectors">选择器</h2>
-  {% if doc.selectors %}
-    {$ doc.selectors | marked $}
-  {% else %}
-=======
-  <h2>Selectors</h2>
 
   {%- if doc.selectors %}
   {$ doc.selectors | marked $}
   {%- else %}
->>>>>>> 08caeadd
   <ul>
     {%- for selector in doc.selectorArray %}
     <li><code>{$ selector | replace(r/(:not\([^()]+\))/g, '<i>$1</i>') $}</code></li>
