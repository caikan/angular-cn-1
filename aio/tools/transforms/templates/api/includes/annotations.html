{%- if doc.decorators.length %}
<section class="annotations">
<<<<<<< HEAD
  <h2 id="annotations">注解</h2>
=======
  <h2>Annotations</h2>

>>>>>>> 08caeadd
  {%- for decorator in doc.decorators %}
  <code-example language="ts" hideCopy="true" class="no-box api-heading{% if decorator.deprecated %} deprecated-api-item{% endif %}">@{$ decorator.name $}({$ decorator.arguments $})</code-example>

  {%- if not decorator.notYetDocumented %}
  {$ decorator.description | marked $}
  {%- endif %}
  {%- endfor %}
</section>
{%- endif -%}<|MERGE_RESOLUTION|>--- conflicted
+++ resolved
@@ -1,11 +1,6 @@
 {%- if doc.decorators.length %}
 <section class="annotations">
-<<<<<<< HEAD
   <h2 id="annotations">注解</h2>
-=======
-  <h2>Annotations</h2>
-
->>>>>>> 08caeadd
   {%- for decorator in doc.decorators %}
   <code-example language="ts" hideCopy="true" class="no-box api-heading{% if decorator.deprecated %} deprecated-api-item{% endif %}">@{$ decorator.name $}({$ decorator.arguments $})</code-example>
 
