--- conflicted
+++ resolved
@@ -6,14 +6,9 @@
 {% block details -%}
   {% include "includes/ngmodule.html" %}
   {% include "includes/selectors.html" %}
-<<<<<<< HEAD
-  {$ directiveHelper.renderBindings(doc.inputs, 'inputs', 'input', '输入参数') $}
-  {$ directiveHelper.renderBindings(doc.outputs, 'outputs', 'output', '输出参数') $}
-=======
 
-  {$ memberHelpers.renderDirectiveProperties(doc, 'Properties') $}
+  {$ memberHelpers.renderDirectiveProperties(doc, '属性') $}
 
->>>>>>> 331989ce
   {% include "includes/export-as.html" %}
 
   {% if doc.description or doc.usageNotes %}
@@ -24,9 +19,9 @@
   </section>
   {% endif %}
 
-  {$ memberHelpers.renderProperties(doc.staticProperties, 'static-properties', 'static-property', 'Static properties') $}
-  {$ memberHelpers.renderMethodDetails(versionInfo, doc.staticMethods, 'static-methods', 'static-method', 'Static methods') $}
-  {$ memberHelpers.renderMethodDetails(versionInfo, doc.methods, 'instance-methods', 'instance-method', 'Methods') $}
+  {$ memberHelpers.renderProperties(doc.staticProperties, 'static-properties', 'static-property', '静态属性') $}
+  {$ memberHelpers.renderMethodDetails(versionInfo, doc.staticMethods, 'static-methods', 'static-method', '静态方法') $}
+  {$ memberHelpers.renderMethodDetails(versionInfo, doc.methods, 'instance-methods', 'instance-method', '方法') $}
   {$ memberHelpers.renderDirectiveAncestors(doc, 'methods') $}
   {% endblock %}
 
