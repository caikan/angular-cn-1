{%- macro paramList(params, truncateLines) -%}
  {%- if params -%}
    ({%- for param in params -%}
      {$ param | escape | truncateCode(truncateLines) $}{% if not loop.last %}, {% endif %}
    {%- endfor %})
  {%- endif %}
{%- endmacro -%}


{%- macro returnType(returnType) -%}
  {%- if returnType %}: {$ returnType | escape $}{% endif -%}
{%- endmacro -%}

{%- macro renderParameters(parameters, containerClass, parameterClass, showType) -%}
{%- if parameters.length -%}
<table class="is-full-width list-table parameters-table {$ containerClass $}">
  <tbody>
    {%- for parameter in parameters %}
    <tr class="{$ parameterClass $}">
      <td class="param-name">
        <a id="{$ parameter.anchor $}"></a>
        <code>{$ parameter.name $}</code>
      </td>
      {%- if showType %}
      <td class="param-type"><code>{% if r/^\{/.test(parameter.type) and r/\}$/.test(parameter.type) and parameter.type.length > 20 %}object{% else %}{$ parameter.type $}{% endif %}</code></td>
      {%- endif %}
      <td class="param-description">
        {%- if (parameter.shortDescription | trim) or (parameter.description | trim) %}
        {$ (parameter.shortDescription + '\n\n' + parameter.description) | trim | marked $}
        {%- endif %}

<<<<<<< HEAD
        {% if parameter.isOptional or parameter.defaultValue !== undefined %}<div no-translate>可选. 默认值是 `{$ parameter.defaultValue === undefined and 'undefined' or parameter.defaultValue $}`.</div>{% endif %}
      {% endmarked %}
=======
        {%- if parameter.isOptional or parameter.defaultValue !== undefined %}
        {% marked %}Optional. Default is `{$ parameter.defaultValue === undefined and 'undefined' or parameter.defaultValue $}`.{% endmarked %}
        {%- endif %}
>>>>>>> 08caeadd
      </td>
    </tr>
    {%- endfor %}
  </tbody>
</table>
{%- else -%}
<p>没有参数。</p>
{%- endif -%}
{%- endmacro -%}<|MERGE_RESOLUTION|>--- conflicted
+++ resolved
@@ -29,14 +29,9 @@
         {$ (parameter.shortDescription + '\n\n' + parameter.description) | trim | marked $}
         {%- endif %}
 
-<<<<<<< HEAD
-        {% if parameter.isOptional or parameter.defaultValue !== undefined %}<div no-translate>可选. 默认值是 `{$ parameter.defaultValue === undefined and 'undefined' or parameter.defaultValue $}`.</div>{% endif %}
-      {% endmarked %}
-=======
         {%- if parameter.isOptional or parameter.defaultValue !== undefined %}
-        {% marked %}Optional. Default is `{$ parameter.defaultValue === undefined and 'undefined' or parameter.defaultValue $}`.{% endmarked %}
+        {% marked %}可选值。默认值为 `{$ parameter.defaultValue === undefined and 'undefined' or parameter.defaultValue $}`。{% endmarked %}
         {%- endif %}
->>>>>>> 08caeadd
       </td>
     </tr>
     {%- endfor %}
