{% import 'lib/cli.html' as cli %}
{% import "../lib/githubLinks.html" as github -%}

<article>
  {$ github.githubLinks(doc, cliVersionInfo) $}
  {% include 'include/cli-breadcrumb.html' %}
  {% include 'include/cli-header.html' %}

  <aio-toc class="embedded"></aio-toc>

  <div class="cli-body">
    {$ doc.shortDescription | marked $}
    {$ doc.description | marked $}
    {$ cli.renderSyntax(doc) $}

    {% if doc.longDescription.length %}
<<<<<<< HEAD
    <h2 class="no-anchor">说明</h2>
=======
    <h2 class="no-anchor">
        {$ github.githubLinks(doc.longDescriptionDoc, cliVersionInfo) $}
        Description
    </h2>
>>>>>>> 383ab851
    {$ doc.longDescription | marked $}
    {% endif%}

    {$ cli.renderArguments(doc.positionalOptions, 2) $}
    {$ cli.renderNamedOptions(doc.namedOptions, 2) $}
    {$ cli.renderSubcommands(doc) $}
  </div>
</article><|MERGE_RESOLUTION|>--- conflicted
+++ resolved
@@ -14,14 +14,10 @@
     {$ cli.renderSyntax(doc) $}
 
     {% if doc.longDescription.length %}
-<<<<<<< HEAD
-    <h2 class="no-anchor">说明</h2>
-=======
     <h2 class="no-anchor">
         {$ github.githubLinks(doc.longDescriptionDoc, cliVersionInfo) $}
-        Description
+        说明
     </h2>
->>>>>>> 383ab851
     {$ doc.longDescription | marked $}
     {% endif%}
 
