// import global themes
@import '~@angular/material/theming';
@import './ng-io-theme';

// import global variables
@import './constants';

// import global mixins
@import './mixins';

// import directories
@import './0-base/base-dir';
@import './1-layouts/layouts-dir';
@import './2-modules/modules-dir';

<<<<<<< HEAD
@import './translator';
=======
// import print styles
@import './print';
>>>>>>> 601064e4
<|MERGE_RESOLUTION|>--- conflicted
+++ resolved
@@ -13,9 +13,7 @@
 @import './1-layouts/layouts-dir';
 @import './2-modules/modules-dir';
 
-<<<<<<< HEAD
 @import './translator';
-=======
+
 // import print styles
-@import './print';
->>>>>>> 601064e4
+@import './print';