--- conflicted
+++ resolved
@@ -1,12 +1,6 @@
-<<<<<<< HEAD
-import { DebugElement, NO_ERRORS_SCHEMA } from '@angular/core';
-import { ComponentFixture, fakeAsync, inject, TestBed, tick } from '@angular/core/testing';
-import { By, Title } from '@angular/platform-browser';
-=======
 import { NO_ERRORS_SCHEMA, DebugElement } from '@angular/core';
 import { inject, ComponentFixture, TestBed, fakeAsync, flushMicrotasks, tick } from '@angular/core/testing';
 import { Title } from '@angular/platform-browser';
->>>>>>> 6d28a209
 import { APP_BASE_HREF } from '@angular/common';
 import { HttpClient } from '@angular/common/http';
 import { MatProgressBar } from '@angular/material/progress-bar';
