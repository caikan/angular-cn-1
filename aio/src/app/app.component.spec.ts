import { DebugElement, NO_ERRORS_SCHEMA } from '@angular/core';
import { ComponentFixture, fakeAsync, inject, TestBed, tick } from '@angular/core/testing';
import { By, Title } from '@angular/platform-browser';
import { APP_BASE_HREF } from '@angular/common';
import { HttpClient } from '@angular/common/http';
<<<<<<< HEAD
import { MatProgressBar, MatSidenav } from '@angular/material';
=======
import { MatProgressBar } from '@angular/material/progress-bar';
import { MatSidenav } from '@angular/material/sidenav';
import { By } from '@angular/platform-browser';
>>>>>>> cb6dea47

import { of, timer } from 'rxjs';
import { first, mapTo } from 'rxjs/operators';

import { AppComponent } from './app.component';
import { AppModule } from './app.module';
import { DocumentService } from 'app/documents/document.service';
import { DocViewerComponent } from 'app/layout/doc-viewer/doc-viewer.component';
import { Deployment } from 'app/shared/deployment.service';
import { ElementsLoader } from 'app/custom-elements/elements-loader';
import { GaService } from 'app/shared/ga.service';
import { LocationService } from 'app/shared/location.service';
import { Logger } from 'app/shared/logger.service';
import { MockLocationService } from 'testing/location.service';
import { MockLogger } from 'testing/logger.service';
import { MockSearchService } from 'testing/search.service';
import { NavigationNode } from 'app/navigation/navigation.service';
import { ScrollService } from 'app/shared/scroll.service';
import { SearchBoxComponent } from 'app/search/search-box/search-box.component';
import { SearchResultsComponent } from 'app/shared/search-results/search-results.component';
import { SearchService } from 'app/search/search.service';
import { SelectComponent } from 'app/shared/select/select.component';
import { TocItem, TocService } from 'app/shared/toc.service';

const sideBySideBreakPoint = 992;
const hideToCBreakPoint = 800;
const startedDelay = 100;

describe('AppComponent', () => {
  let component: AppComponent;
  let fixture: ComponentFixture<AppComponent>;

  let documentService: DocumentService;
  let docViewer: HTMLElement;
  let docViewerComponent: DocViewerComponent;
  let hamburger: HTMLButtonElement;
  let locationService: MockLocationService;
  let sidenav: MatSidenav;
  let tocService: TocService;

  async function awaitDocRendered() {
    const newDocPromise = new Promise(resolve => documentService.currentDocument.subscribe(resolve));
    const docRenderedPromise = new Promise(resolve => docViewerComponent.docRendered.subscribe(resolve));

    await newDocPromise;       // Wait for the new document to be fetched.
    fixture.detectChanges();   // Propagate document change to the view (i.e to `DocViewer`).
    await docRenderedPromise;  // Wait for the `docRendered` event.
  }

  function initializeTest(waitForDoc = true) {
    fixture = TestBed.createComponent(AppComponent);
    component = fixture.componentInstance;

    fixture.detectChanges();
    component.onResize(sideBySideBreakPoint + 1); // wide by default

    const de = fixture.debugElement;
    const docViewerDe = de.query(By.css('aio-doc-viewer'));

    documentService = de.injector.get<DocumentService>(DocumentService);
    docViewer = docViewerDe.nativeElement;
    docViewerComponent = docViewerDe.componentInstance;
    hamburger = de.query(By.css('.hamburger')).nativeElement;
    locationService = de.injector.get<any>(LocationService);
    sidenav = de.query(By.directive(MatSidenav)).componentInstance;
    tocService = de.injector.get<TocService>(TocService);

    return waitForDoc && awaitDocRendered();
  }


  describe('with proper DocViewer', () => {

    beforeEach(async () => {
      DocViewerComponent.animationsEnabled = false;

      createTestingModule('a/b');
      await initializeTest();
    });

    afterEach(() => DocViewerComponent.animationsEnabled = true);

    it('should create', () => {
      expect(component).toBeDefined();
    });

    describe('hasFloatingToc', () => {
      it('should initially be false', () => {
        const fixture2 = TestBed.createComponent(AppComponent);
        const component2 = fixture2.componentInstance;

        expect(component2.hasFloatingToc).toBe(false);
      });

      it('should be false on narrow screens', () => {
        component.onResize(hideToCBreakPoint - 1);

        tocService.tocList.next([{}, {}, {}] as TocItem[]);
        expect(component.hasFloatingToc).toBe(false);

        tocService.tocList.next([]);
        expect(component.hasFloatingToc).toBe(false);

        tocService.tocList.next([{}, {}, {}] as TocItem[]);
        expect(component.hasFloatingToc).toBe(false);
      });

      it('should be true on wide screens unless the toc is empty', () => {
        component.onResize(hideToCBreakPoint + 1);

        tocService.tocList.next([{}, {}, {}] as TocItem[]);
        expect(component.hasFloatingToc).toBe(true);

        tocService.tocList.next([]);
        expect(component.hasFloatingToc).toBe(false);

        tocService.tocList.next([{}, {}, {}] as TocItem[]);
        expect(component.hasFloatingToc).toBe(true);
      });

      it('should be false when toc is empty', () => {
        tocService.tocList.next([]);

        component.onResize(hideToCBreakPoint + 1);
        expect(component.hasFloatingToc).toBe(false);

        component.onResize(hideToCBreakPoint - 1);
        expect(component.hasFloatingToc).toBe(false);

        component.onResize(hideToCBreakPoint + 1);
        expect(component.hasFloatingToc).toBe(false);
      });

      it('should be true when toc is not empty unless the screen is narrow', () => {
        tocService.tocList.next([{}, {}, {}] as TocItem[]);

        component.onResize(hideToCBreakPoint + 1);
        expect(component.hasFloatingToc).toBe(true);

        component.onResize(hideToCBreakPoint - 1);
        expect(component.hasFloatingToc).toBe(false);

        component.onResize(hideToCBreakPoint + 1);
        expect(component.hasFloatingToc).toBe(true);
      });
    });

    describe('isSideBySide', () => {
      it('should be updated on resize', () => {
        component.onResize(sideBySideBreakPoint - 1);
        expect(component.isSideBySide).toBe(false);

        component.onResize(sideBySideBreakPoint + 1);
        expect(component.isSideBySide).toBe(true);
      });
    });

    describe('onScroll', () => {
      it('should update `tocMaxHeight` accordingly', () => {
        component.tocMaxHeight = '';
        component.onScroll();

        expect(component.tocMaxHeight).toMatch(/^\d+\.\d{2}$/);
      });
    });

    describe('SideNav', () => {
      const navigateTo = (path: string) => {
        locationService.go(path);
        component.updateSideNav();
        fixture.detectChanges();
      };
      const resizeTo = (width: number) => {
        component.onResize(width);
        fixture.detectChanges();
      };
      const toggleSidenav = () => {
        hamburger.click();
        fixture.detectChanges();
      };

      describe('when side-by-side (wide)', () => {
        beforeEach(() => resizeTo(sideBySideBreakPoint + 1));  // side-by-side

        it('should open when navigating to a guide page (guide/pipes)', () => {
          navigateTo('guide/pipes');
          expect(sidenav.opened).toBe(true);
        });

        it('should open when navigating to an api page', () => {
          navigateTo('api/a/b/c/d');
          expect(sidenav.opened).toBe(true);
        });

        it('should be closed when navigating to a marketing page (features)', () => {
          navigateTo('features');
          expect(sidenav.opened).toBe(false);
        });

        describe('when manually closed', () => {

          beforeEach(() => {
            navigateTo('guide/pipes');
            toggleSidenav();
          });

          it('should be closed', () => {
            expect(sidenav.opened).toBe(false);
          });

          it('should stay closed when navigating from one guide page to another', () => {
            navigateTo('guide/bags');
            expect(sidenav.opened).toBe(false);
          });

          it('should stay closed when navigating from a guide page to api page', () => {
            navigateTo('api');
            expect(sidenav.opened).toBe(false);
          });

          it('should reopen when navigating to market page and back to guide page', () => {
            navigateTo('features');
            navigateTo('guide/bags');
            expect(sidenav.opened).toBe(true);
          });
        });
      });

      describe('when NOT side-by-side (narrow)', () => {
        beforeEach(() => resizeTo(sideBySideBreakPoint - 1)); // NOT side-by-side

        it('should be closed when navigating to a guide page (guide/pipes)', () => {
          navigateTo('guide/pipes');
          expect(sidenav.opened).toBe(false);
        });

        it('should be closed when navigating to an api page', () => {
          navigateTo('api/a/b/c/d');
          expect(sidenav.opened).toBe(false);
        });

        it('should be closed when navigating to a marketing page (features)', () => {
          navigateTo('features');
          expect(sidenav.opened).toBe(false);
        });

        describe('when manually opened', () => {

          beforeEach(() => {
            navigateTo('guide/pipes');
            toggleSidenav();
          });

          it('should be open', () => {
            expect(sidenav.opened).toBe(true);
          });

          it('should close when clicking in gray content area overlay', () => {
            const sidenavBackdrop = fixture.debugElement.query(By.css('.mat-drawer-backdrop')).nativeElement;
            sidenavBackdrop.click();
            fixture.detectChanges();
            expect(sidenav.opened).toBe(false);
          });

          it('should close when navigating to another guide page', () => {
            navigateTo('guide/bags');
            expect(sidenav.opened).toBe(false);
          });

          it('should close when navigating to api page', () => {
            navigateTo('api');
            expect(sidenav.opened).toBe(false);
          });

          it('should close again when navigating to market page', () => {
            navigateTo('features');
            expect(sidenav.opened).toBe(false);
          });

        });
      });

      describe('when changing side-by-side (narrow --> wide)', () => {
        const sidenavDocs = ['api/a/b/c/d', 'guide/pipes'];
        const nonSidenavDocs = ['features', 'about'];

        sidenavDocs.forEach(doc => {
          it(`should open when on a sidenav doc (${doc})`, () => {
            resizeTo(sideBySideBreakPoint - 1);

            navigateTo(doc);
            expect(sidenav.opened).toBe(false);

            resizeTo(sideBySideBreakPoint + 1);
            expect(sidenav.opened).toBe(true);
          });
        });

        nonSidenavDocs.forEach(doc => {
          it(`should remain closed when on a non-sidenav doc (${doc})`, () => {
            resizeTo(sideBySideBreakPoint - 1);

            navigateTo(doc);
            expect(sidenav.opened).toBe(false);

            resizeTo(sideBySideBreakPoint + 1);
            expect(sidenav.opened).toBe(false);
          });
        });

        describe('when manually opened', () => {
          sidenavDocs.forEach(doc => {
            it(`should remain opened when on a sidenav doc (${doc})`, () => {
              resizeTo(sideBySideBreakPoint - 1);

              navigateTo(doc);
              toggleSidenav();
              expect(sidenav.opened).toBe(true);

              resizeTo(sideBySideBreakPoint + 1);
              expect(sidenav.opened).toBe(true);
            });
          });

          nonSidenavDocs.forEach(doc => {
            it(`should close when on a non-sidenav doc (${doc})`, () => {
              resizeTo(sideBySideBreakPoint - 1);

              navigateTo(doc);
              toggleSidenav();
              expect(sidenav.opened).toBe(true);

              resizeTo(sideBySideBreakPoint + 1);
              expect(sidenav.opened).toBe(false);
            });
          });
        });
      });

      describe('when changing side-by-side (wide --> narrow)', () => {
        const sidenavDocs = ['api/a/b/c/d', 'guide/pipes'];
        const nonSidenavDocs = ['features', 'about'];

        sidenavDocs.forEach(doc => {
          it(`should close when on a sidenav doc (${doc})`, () => {
            navigateTo(doc);
            expect(sidenav.opened).toBe(true);

            resizeTo(sideBySideBreakPoint - 1);
            expect(sidenav.opened).toBe(false);
          });
        });

        nonSidenavDocs.forEach(doc => {
          it(`should remain closed when on a non-sidenav doc (${doc})`, () => {
            navigateTo(doc);
            expect(sidenav.opened).toBe(false);

            resizeTo(sideBySideBreakPoint - 1);
            expect(sidenav.opened).toBe(false);
          });
        });
      });
    });

    describe('SideNav version selector', () => {
      let selectElement: DebugElement;
      let selectComponent: SelectComponent;

      async function setupSelectorForTesting(mode?: string) {
        createTestingModule('a/b', mode);
        await initializeTest();
        component.onResize(sideBySideBreakPoint + 1); // side-by-side
        selectElement = fixture.debugElement.query(By.directive(SelectComponent));
        selectComponent = selectElement.componentInstance;
      }

      it('should select the version that matches the deploy mode', async () => {
        await setupSelectorForTesting();
        expect(selectComponent.selected.title).toContain('stable');
        await setupSelectorForTesting('next');
        expect(selectComponent.selected.title).toContain('next');
        await setupSelectorForTesting('archive');
        expect(selectComponent.selected.title).toContain('v4');
      });

      it('should add the current raw version string to the selected version', async () => {
        await setupSelectorForTesting();
        expect(selectComponent.selected.title).toContain(`(v${component.versionInfo.raw})`);
        await setupSelectorForTesting('next');
        expect(selectComponent.selected.title).toContain(`(v${component.versionInfo.raw})`);
        await setupSelectorForTesting('archive');
        expect(selectComponent.selected.title).toContain(`(v${component.versionInfo.raw})`);
      });

      // Older docs versions have an href
      it('should navigate when change to a version with a url', async () => {
        await setupSelectorForTesting();
        const versionWithUrlIndex = component.docVersions.findIndex(v => !!v.url);
        const versionWithUrl = component.docVersions[versionWithUrlIndex];
        selectElement.triggerEventHandler('change', { option: versionWithUrl, index: versionWithUrlIndex});
        expect(locationService.go).toHaveBeenCalledWith(versionWithUrl.url);
      });

      it('should not navigate when change to a version without a url', async () => {
        await setupSelectorForTesting();
        const versionWithoutUrlIndex = component.docVersions.length;
        const versionWithoutUrl = component.docVersions[versionWithoutUrlIndex] = { title: 'foo' };
        selectElement.triggerEventHandler('change', { option: versionWithoutUrl, index: versionWithoutUrlIndex });
        expect(locationService.go).not.toHaveBeenCalled();
      });
    });

    describe('currentDocument', () => {
      const navigateTo = async (path: string) => {
        locationService.go(path);
        await awaitDocRendered();
      };

      it('should display a guide page (guide/pipes)', async () => {
        await navigateTo('guide/pipes');
        expect(docViewer.textContent).toMatch(/Pipes/i);
      });

      it('should display the api page', async () => {
        await navigateTo('api');
        expect(docViewer.textContent).toMatch(/API/i);
      });

      it('should display a marketing page', async () => {
        await navigateTo('features');
        expect(docViewer.textContent).toMatch(/Features/i);
      });

      it('should update the document title', async () => {
        const titleService = TestBed.get(Title);
        spyOn(titleService, 'setTitle');

        await navigateTo('guide/pipes');
        expect(titleService.setTitle).toHaveBeenCalledWith('Angular - Pipes');
      });

      it('should update the document title, with a default value if the document has no title', async () => {
        const titleService = TestBed.get(Title);
        spyOn(titleService, 'setTitle');

        await navigateTo('no-title');
        expect(titleService.setTitle).toHaveBeenCalledWith('Angular');
      });
    });

    describe('auto-scrolling', () => {
      const scrollDelay = 500;
      let scrollService: ScrollService;
      let scrollSpy: jasmine.Spy;
      let scrollToTopSpy: jasmine.Spy;
      let scrollAfterRenderSpy: jasmine.Spy;
      let removeStoredScrollPositionSpy: jasmine.Spy;

      beforeEach(() => {
        scrollService = fixture.debugElement.injector.get<ScrollService>(ScrollService);
        scrollSpy = spyOn(scrollService, 'scroll');
        scrollToTopSpy = spyOn(scrollService, 'scrollToTop');
        scrollAfterRenderSpy = spyOn(scrollService, 'scrollAfterRender');
        removeStoredScrollPositionSpy = spyOn(scrollService, 'removeStoredScrollPosition');
      });

      it('should not scroll immediately when the docId (path) changes', () => {
        locationService.go('guide/pipes');
        // deliberately not calling `fixture.detectChanges` because don't want `onDocInserted`
        expect(scrollSpy).not.toHaveBeenCalled();
        expect(scrollToTopSpy).not.toHaveBeenCalled();
      });

      it('should scroll when just the hash changes (# alone)', () => {
        locationService.go('guide/pipes');
        locationService.go('guide/pipes#somewhere');
        expect(scrollSpy).toHaveBeenCalled();
      });

      it('should scroll when just the hash changes (/#)', () => {
        locationService.go('guide/pipes');
        locationService.go('guide/pipes/#somewhere');
        expect(scrollSpy).toHaveBeenCalled();
      });

      it('should scroll again when navigating to the same hash twice in succession', () => {
        locationService.go('guide/pipes');
        locationService.go('guide/pipes#somewhere');
        locationService.go('guide/pipes#somewhere');
        expect(scrollSpy.calls.count()).toBe(2);
      });

      it('should scroll when navigating to the same path', () => {
        locationService.go('guide/pipes');
        scrollSpy.calls.reset();

        locationService.go('guide/pipes');
        expect(scrollSpy).toHaveBeenCalledTimes(1);
      });

      it('should scroll when re-nav to the empty path', () => {
        locationService.go('');
        scrollSpy.calls.reset();

        locationService.go('');
        expect(scrollSpy).toHaveBeenCalledTimes(1);
      });

      it('should call `removeStoredScrollPosition` when call `onDocRemoved` directly', () => {
        component.onDocRemoved();
        expect(removeStoredScrollPositionSpy).toHaveBeenCalled();
      });

      it('should call `scrollAfterRender` when call `onDocInserted` directly', (() => {
        component.onDocInserted();
        expect(scrollAfterRenderSpy).toHaveBeenCalledWith(scrollDelay);
      }));

      it('should call `scrollAfterRender` (via `onDocInserted`) when navigate to a new Doc', fakeAsync(() => {
        locationService.go('guide/pipes');
        tick(1); // triggers the HTTP response for the document
        fixture.detectChanges(); // triggers the event that calls `onDocInserted`

        expect(scrollAfterRenderSpy).toHaveBeenCalledWith(scrollDelay);

        tick(500); // there are other outstanding timers in the AppComponent that are not relevant
      }));
    });

    describe('click intercepting', () => {
      it('should intercept clicks on anchors and call `location.handleAnchorClick()`',
              inject([LocationService], (location: LocationService) => {

        const el = fixture.nativeElement as Element;
        el.innerHTML = '<a href="some/local/url">click me</a>';
        const anchorElement = el.getElementsByTagName('a')[0];
        anchorElement.click();
        expect(location.handleAnchorClick).toHaveBeenCalledWith(anchorElement, 0, false, false);
      }));

      it('should intercept clicks on elements deep within an anchor tag',
              inject([LocationService], (location: LocationService) => {

        const el = fixture.nativeElement as Element;
        el.innerHTML = '<a href="some/local/url"><div><img></div></a>';
        const imageElement  = el.getElementsByTagName('img')[0];
        const anchorElement = el.getElementsByTagName('a')[0];
        imageElement.click();
        expect(location.handleAnchorClick).toHaveBeenCalledWith(anchorElement, 0, false, false);
      }));

      it('should ignore clicks on elements without an anchor ancestor',
              inject([LocationService], (location: LocationService) => {

        const el = fixture.nativeElement as Element;
        el.innerHTML = '<div><p><div><img></div></p></div>';
        const imageElement  = el.getElementsByTagName('img')[0];
        imageElement.click();
        expect(location.handleAnchorClick).not.toHaveBeenCalled();
      }));
    });

    describe('restrainScrolling()', () => {
      const preventedScrolling = (currentTarget: object, deltaY: number) => {
        const evt = {
          deltaY,
          currentTarget,
          defaultPrevented: false,
          preventDefault() { this.defaultPrevented = true; }
        } as any as WheelEvent;

        component.restrainScrolling(evt);

        return evt.defaultPrevented;
      };

      it('should prevent scrolling up if already at the top', () => {
        const elem = {scrollTop: 0};

        expect(preventedScrolling(elem, -100)).toBe(true);
        expect(preventedScrolling(elem, +100)).toBe(false);
        expect(preventedScrolling(elem, -10)).toBe(true);
      });

      it('should prevent scrolling down if already at the bottom', () => {
        const elem = {scrollTop: 100, scrollHeight: 150, clientHeight: 50};

        expect(preventedScrolling(elem, +10)).toBe(true);
        expect(preventedScrolling(elem, -10)).toBe(false);
        expect(preventedScrolling(elem, +5)).toBe(true);

        elem.clientHeight -= 10;
        expect(preventedScrolling(elem, +5)).toBe(false);

        elem.scrollHeight -= 20;
        expect(preventedScrolling(elem, +5)).toBe(true);

        elem.scrollTop -= 30;
        expect(preventedScrolling(elem, +5)).toBe(false);
      });

      it('should not prevent scrolling if neither at the top nor at the bottom', () => {
        const elem = {scrollTop: 50, scrollHeight: 150, clientHeight: 50};

        expect(preventedScrolling(elem, +100)).toBe(false);
        expect(preventedScrolling(elem, -100)).toBe(false);
      });
    });

    describe('aio-toc', () => {
      let tocContainer: HTMLElement|null;
      let toc: HTMLElement|null;

      const setHasFloatingToc = (hasFloatingToc: boolean) => {
        component.hasFloatingToc = hasFloatingToc;
        fixture.detectChanges();

        tocContainer = fixture.debugElement.nativeElement.querySelector('.toc-container');
        toc = tocContainer && tocContainer.querySelector('aio-toc');
      };


      it('should show/hide `<aio-toc>` based on `hasFloatingToc`', () => {
        expect(tocContainer).toBeFalsy();
        expect(toc).toBeFalsy();

        setHasFloatingToc(true);
        expect(tocContainer).toBeTruthy();
        expect(toc).toBeTruthy();

        setHasFloatingToc(false);
        expect(tocContainer).toBeFalsy();
        expect(toc).toBeFalsy();
      });

      it('should have a non-embedded `<aio-toc>` element', () => {
        setHasFloatingToc(true);
        expect(toc!.classList.contains('embedded')).toBe(false);
      });

      it('should update the TOC container\'s `maxHeight` based on `tocMaxHeight`', () => {
        setHasFloatingToc(true);

        component.tocMaxHeight = '100';
        fixture.detectChanges();
        expect(tocContainer!.style.maxHeight).toBe('100px');

        component.tocMaxHeight = '200';
        fixture.detectChanges();
        expect(tocContainer!.style.maxHeight).toBe('200px');
      });

      it('should restrain scrolling inside the ToC container', () => {
        const restrainScrolling = spyOn(component, 'restrainScrolling');
        const evt = new MouseEvent('mousewheel');

        setHasFloatingToc(true);
        expect(restrainScrolling).not.toHaveBeenCalled();

        tocContainer!.dispatchEvent(evt);
        expect(restrainScrolling).toHaveBeenCalledWith(evt);
      });

      it('should not be loaded/registered until necessary', () => {
        const loader: TestElementsLoader = fixture.debugElement.injector.get(ElementsLoader);
        expect(loader.loadCustomElement).not.toHaveBeenCalled();

        setHasFloatingToc(true);
        expect(loader.loadCustomElement).toHaveBeenCalledWith('aio-toc');
      });
    });

    describe('footer', () => {
      it('should have version number', () => {
        const versionEl: HTMLElement = fixture.debugElement.query(By.css('aio-footer')).nativeElement;
        expect(versionEl.textContent).toContain(TestHttpClient.versionInfo.full);
      });
    });

    describe('deployment banner', () => {
      it('should show a message if the deployment mode is "archive"', async () => {
        createTestingModule('a/b', 'archive');
        await initializeTest();
        const banner: HTMLElement = fixture.debugElement.query(By.css('aio-mode-banner')).nativeElement;
        expect(banner.textContent).toContain('archived documentation for Angular v4');
      });

      it('should show no message if the deployment mode is not "archive"', async () => {
        createTestingModule('a/b', 'stable');
        await initializeTest();
        const banner: HTMLElement = fixture.debugElement.query(By.css('aio-mode-banner')).nativeElement;
        expect(banner.textContent!.trim()).toEqual('');
      });
    });

    describe('search', () => {
      describe('initialization', () => {
        it('should initialize the search worker', inject([SearchService], (searchService: SearchService) => {
          expect(searchService.initWorker).toHaveBeenCalled();
        }));
      });

      describe('click handling', () => {
        it('should intercept clicks not on the search elements and hide the search results', () => {
          component.showSearchResults = true;
          fixture.detectChanges();
          // docViewer is a commonly-clicked, non-search element
          docViewer.click();
          expect(component.showSearchResults).toBe(false);
        });

        it('should clear "only" the search query param from the URL', () => {
          // Mock out the current state of the URL query params
          locationService.search.and.returnValue({ a: 'some-A', b: 'some-B', search: 'some-C'});
          // docViewer is a commonly-clicked, non-search element
          docViewer.click();
          // Check that the query params were updated correctly
          expect(locationService.setSearch).toHaveBeenCalledWith('', { a: 'some-A', b: 'some-B', search: undefined });
        });

        it('should not intercept clicks on the searchResults', () => {
          component.showSearchResults = true;
          fixture.detectChanges();

          const searchResults = fixture.debugElement.query(By.directive(SearchResultsComponent));
          searchResults.nativeElement.click();
          fixture.detectChanges();

          expect(component.showSearchResults).toBe(true);
        });

        it('should not intercept clicks on the searchBox', () => {
          component.showSearchResults = true;
          fixture.detectChanges();

          const searchBox = fixture.debugElement.query(By.directive(SearchBoxComponent));
          searchBox.nativeElement.click();
          fixture.detectChanges();

          expect(component.showSearchResults).toBe(true);
        });

        it('should not call `locationService.setSearch` when searchResults are not shown', () => {
          docViewer.click();
          expect(locationService.setSearch).not.toHaveBeenCalled();
        });
      });

      describe('keyup handling', () => {
        it('should grab focus when the / key is pressed', () => {
          const searchBox: SearchBoxComponent = fixture.debugElement.query(By.directive(SearchBoxComponent)).componentInstance;
          spyOn(searchBox, 'focus');
          window.document.dispatchEvent(new KeyboardEvent('keyup', { 'key': '/' }));
          fixture.detectChanges();
          expect(searchBox.focus).toHaveBeenCalled();
        });

        it('should set focus back to the search box when the search results are displayed and the escape key is pressed', () => {
          const searchBox: SearchBoxComponent = fixture.debugElement.query(By.directive(SearchBoxComponent)).componentInstance;
          spyOn(searchBox, 'focus');
          component.showSearchResults = true;
          window.document.dispatchEvent(new KeyboardEvent('keyup', { 'key': 'Escape' }));
          fixture.detectChanges();
          expect(searchBox.focus).toHaveBeenCalled();
        });
      });

      describe('showing search results', () => {
        it('should not display search results when query is empty', () => {
          const searchService: MockSearchService = TestBed.get(SearchService);
          searchService.searchResults.next({ query: '', results: [] });
          fixture.detectChanges();
          expect(component.showSearchResults).toBe(false);
        });

        it('should hide the results when a search result is selected', () => {
          const searchService: MockSearchService = TestBed.get(SearchService);

          const results = [
            { path: 'news', title: 'News', type: 'marketing', keywords: '', titleWords: '', deprecated: false }
          ];

          searchService.searchResults.next({ query: 'something', results });
          component.showSearchResults = true;
          fixture.detectChanges();

          const searchResultsComponent = fixture.debugElement.query(By.directive(SearchResultsComponent));
          searchResultsComponent.triggerEventHandler('resultSelected', {});
          fixture.detectChanges();
          expect(component.showSearchResults).toBe(false);
        });

        it('should re-run the search when the search box regains focus', () => {
          const doSearchSpy = spyOn(component, 'doSearch');
          const searchBox = fixture.debugElement.query(By.directive(SearchBoxComponent));
          searchBox.triggerEventHandler('onFocus', 'some query');
          expect(doSearchSpy).toHaveBeenCalledWith('some query');
        });
      });
    });

    describe('archive redirection', () => {
      it('should redirect to `docs` if deployment mode is `archive` and not at a docs page', () => {
        createTestingModule('', 'archive');
        initializeTest(false);
        expect(TestBed.get(LocationService).replace).toHaveBeenCalledWith('docs');

        createTestingModule('resources', 'archive');
        initializeTest(false);
        expect(TestBed.get(LocationService).replace).toHaveBeenCalledWith('docs');

        createTestingModule('guide/aot-compiler', 'archive');
        initializeTest(false);
        expect(TestBed.get(LocationService).replace).not.toHaveBeenCalled();

        createTestingModule('tutorial', 'archive');
        initializeTest(false);
        expect(TestBed.get(LocationService).replace).not.toHaveBeenCalled();

        createTestingModule('tutorial/toh-pt1', 'archive');
        initializeTest(false);
        expect(TestBed.get(LocationService).replace).not.toHaveBeenCalled();

        createTestingModule('docs', 'archive');
        initializeTest(false);
        expect(TestBed.get(LocationService).replace).not.toHaveBeenCalled();

        createTestingModule('api', 'archive');
        initializeTest(false);
        expect(TestBed.get(LocationService).replace).not.toHaveBeenCalled();

        createTestingModule('api/core/getPlatform', 'archive');
        initializeTest(false);
        expect(TestBed.get(LocationService).replace).not.toHaveBeenCalled();
      });

      it('should not redirect if deployment mode is `next`', () => {
        createTestingModule('', 'next');
        initializeTest(false);
        expect(TestBed.get(LocationService).replace).not.toHaveBeenCalled();

        createTestingModule('resources', 'next');
        initializeTest(false);
        expect(TestBed.get(LocationService).replace).not.toHaveBeenCalled();

        createTestingModule('guide/aot-compiler', 'next');
        initializeTest(false);
        expect(TestBed.get(LocationService).replace).not.toHaveBeenCalled();

        createTestingModule('tutorial', 'next');
        initializeTest(false);
        expect(TestBed.get(LocationService).replace).not.toHaveBeenCalled();

        createTestingModule('tutorial/toh-pt1', 'next');
        initializeTest(false);
        expect(TestBed.get(LocationService).replace).not.toHaveBeenCalled();

        createTestingModule('docs', 'next');
        initializeTest(false);
        expect(TestBed.get(LocationService).replace).not.toHaveBeenCalled();

        createTestingModule('api', 'next');
        initializeTest(false);
        expect(TestBed.get(LocationService).replace).not.toHaveBeenCalled();

        createTestingModule('api/core/getPlatform', 'next');
        initializeTest(false);
        expect(TestBed.get(LocationService).replace).not.toHaveBeenCalled();
      });

      it('should not redirect to `docs` if deployment mode is `stable`', () => {
        createTestingModule('', 'stable');
        initializeTest(false);
        expect(TestBed.get(LocationService).replace).not.toHaveBeenCalled();

        createTestingModule('resources', 'stable');
        initializeTest(false);
        expect(TestBed.get(LocationService).replace).not.toHaveBeenCalled();

        createTestingModule('guide/aot-compiler', 'stable');
        initializeTest(false);
        expect(TestBed.get(LocationService).replace).not.toHaveBeenCalled();

        createTestingModule('tutorial', 'stable');
        initializeTest(false);
        expect(TestBed.get(LocationService).replace).not.toHaveBeenCalled();

        createTestingModule('tutorial/toh-pt1', 'stable');
        initializeTest(false);
        expect(TestBed.get(LocationService).replace).not.toHaveBeenCalled();

        createTestingModule('docs', 'stable');
        initializeTest(false);
        expect(TestBed.get(LocationService).replace).not.toHaveBeenCalled();

        createTestingModule('api', 'stable');
        initializeTest(false);
        expect(TestBed.get(LocationService).replace).not.toHaveBeenCalled();

        createTestingModule('api/core/getPlatform', 'stable');
        initializeTest(false);
        expect(TestBed.get(LocationService).replace).not.toHaveBeenCalled();
      });
    });
  });

  describe('with mocked DocViewer', () => {
    const getDocViewer = () => fixture.debugElement.query(By.css('aio-doc-viewer'));
    const triggerDocViewerEvent =
        (evt: 'docReady' | 'docRemoved' | 'docInserted' | 'docRendered') =>
          getDocViewer().triggerEventHandler(evt, undefined);

    beforeEach(() => {
      createTestingModule('a/b');
      // Remove the DocViewer for this test and hide the missing component message
      TestBed.overrideModule(AppModule, {
        remove: { declarations: [DocViewerComponent] },
        add: { schemas: [NO_ERRORS_SCHEMA] }
      });
    });

    describe('initial rendering', () => {
      beforeEach(jasmine.clock().install);
      afterEach(jasmine.clock().uninstall);

      it('should initially disable Angular animations until a document is rendered', () => {
        initializeTest(false);
        jasmine.clock().tick(1);  // triggers the HTTP response for the document

        expect(component.isStarting).toBe(true);
        expect(fixture.debugElement.properties['@.disabled']).toBe(true);

        triggerDocViewerEvent('docInserted');
        jasmine.clock().tick(startedDelay);
        fixture.detectChanges();
        expect(component.isStarting).toBe(true);
        expect(fixture.debugElement.properties['@.disabled']).toBe(true);

        triggerDocViewerEvent('docRendered');
        jasmine.clock().tick(startedDelay);
        fixture.detectChanges();
        expect(component.isStarting).toBe(false);
        expect(fixture.debugElement.properties['@.disabled']).toBe(false);
      });

      it('should initially add the starting class until a document is rendered', () => {
        initializeTest(false);
        jasmine.clock().tick(1);  // triggers the HTTP response for the document
        const sidenavContainer = fixture.debugElement.query(By.css('mat-sidenav-container')).nativeElement;

        expect(component.isStarting).toBe(true);
        expect(hamburger.classList.contains('starting')).toBe(true);
        expect(sidenavContainer.classList.contains('starting')).toBe(true);

        triggerDocViewerEvent('docInserted');
        jasmine.clock().tick(startedDelay);
        fixture.detectChanges();
        expect(component.isStarting).toBe(true);
        expect(hamburger.classList.contains('starting')).toBe(true);
        expect(sidenavContainer.classList.contains('starting')).toBe(true);

        triggerDocViewerEvent('docRendered');
        jasmine.clock().tick(startedDelay);
        fixture.detectChanges();
        expect(component.isStarting).toBe(false);
        expect(hamburger.classList.contains('starting')).toBe(false);
        expect(sidenavContainer.classList.contains('starting')).toBe(false);
      });

      it('should initially disable animations on the DocViewer for the first rendering', () => {
        initializeTest(false);
        jasmine.clock().tick(1);  // triggers the HTTP response for the document

        expect(component.isStarting).toBe(true);
        expect(docViewer.classList.contains('no-animations')).toBe(true);

        triggerDocViewerEvent('docInserted');
        jasmine.clock().tick(startedDelay);
        fixture.detectChanges();
        expect(component.isStarting).toBe(true);
        expect(docViewer.classList.contains('no-animations')).toBe(true);

        triggerDocViewerEvent('docRendered');
        jasmine.clock().tick(startedDelay);
        fixture.detectChanges();
        expect(component.isStarting).toBe(false);
        expect(docViewer.classList.contains('no-animations')).toBe(false);
      });
    });

    describe('subsequent rendering', () => {
      beforeEach(jasmine.clock().install);
      afterEach(jasmine.clock().uninstall);

      it('should set the transitioning class on `.app-toolbar` while a document is being rendered', () => {
        initializeTest(false);
        jasmine.clock().tick(1);  // triggers the HTTP response for the document
        const toolbar = fixture.debugElement.query(By.css('.app-toolbar'));

        // Initially, `isTransitoning` is true.
        expect(component.isTransitioning).toBe(true);
        expect(toolbar.classes['transitioning']).toBe(true);

        triggerDocViewerEvent('docRendered');
        fixture.detectChanges();
        expect(component.isTransitioning).toBe(false);
        expect(toolbar.classes['transitioning']).toBe(false);

        // While a document is being rendered, `isTransitoning` is set to true.
        triggerDocViewerEvent('docReady');
        fixture.detectChanges();
        expect(component.isTransitioning).toBe(true);
        expect(toolbar.classes['transitioning']).toBe(true);

        triggerDocViewerEvent('docRendered');
        fixture.detectChanges();
        expect(component.isTransitioning).toBe(false);
        expect(toolbar.classes['transitioning']).toBe(false);
      });

      it('should update the sidenav state as soon as a new document is inserted (but not before)', () => {
        initializeTest(false);
        jasmine.clock().tick(1);  // triggers the HTTP response for the document
        jasmine.clock().tick(0);  // calls `updateSideNav()` for initial rendering
        const updateSideNavSpy = spyOn(component, 'updateSideNav');

        triggerDocViewerEvent('docReady');
        jasmine.clock().tick(0);
        expect(updateSideNavSpy).not.toHaveBeenCalled();

        triggerDocViewerEvent('docInserted');
        jasmine.clock().tick(0);
        expect(updateSideNavSpy).toHaveBeenCalledTimes(1);

        updateSideNavSpy.calls.reset();

        triggerDocViewerEvent('docReady');
        jasmine.clock().tick(0);
        expect(updateSideNavSpy).not.toHaveBeenCalled();

        triggerDocViewerEvent('docInserted');
        jasmine.clock().tick(0);
        expect(updateSideNavSpy).toHaveBeenCalledTimes(1);
      });
    });

    describe('pageId', () => {
      const navigateTo = (path: string) => {
        locationService.go(path);
        jasmine.clock().tick(1);  // triggers the HTTP response for the document
        triggerDocViewerEvent('docInserted');
        jasmine.clock().tick(0);  // triggers `updateHostClasses()`
        fixture.detectChanges();
      };

      beforeEach(jasmine.clock().install);
      afterEach(jasmine.clock().uninstall);

      it('should set the id of the doc viewer container based on the current doc', () => {
        initializeTest(false);
        const container = fixture.debugElement.query(By.css('main.sidenav-content'));

        navigateTo('guide/pipes');
        expect(component.pageId).toEqual('guide-pipes');
        expect(container.properties['id']).toEqual('guide-pipes');

        navigateTo('news');
        expect(component.pageId).toEqual('news');
        expect(container.properties['id']).toEqual('news');

        navigateTo('');
        expect(component.pageId).toEqual('home');
        expect(container.properties['id']).toEqual('home');
      });

      it('should not be affected by changes to the query', () => {
        initializeTest(false);
        const container = fixture.debugElement.query(By.css('main.sidenav-content'));

        navigateTo('guide/pipes');
        navigateTo('guide/other?search=http');

        expect(component.pageId).toEqual('guide-other');
        expect(container.properties['id']).toEqual('guide-other');
      });
    });

    describe('hostClasses', () => {
      const triggerUpdateHostClasses = () => {
        jasmine.clock().tick(1);  // triggers the HTTP response for document
        triggerDocViewerEvent('docInserted');
        jasmine.clock().tick(0);  // triggers `updateHostClasses()`
        fixture.detectChanges();
      };
      const navigateTo = (path: string) => {
        locationService.go(path);
        triggerUpdateHostClasses();
      };

      beforeEach(jasmine.clock().install);
      afterEach(jasmine.clock().uninstall);

      it('should set the css classes of the host container based on the current doc and navigation view', () => {
        initializeTest(false);

        navigateTo('guide/pipes');
        checkHostClass('page', 'guide-pipes');
        checkHostClass('folder', 'guide');
        checkHostClass('view', 'SideNav');

        navigateTo('features');
        checkHostClass('page', 'features');
        checkHostClass('folder', 'features');
        checkHostClass('view', 'TopBar');

        navigateTo('');
        checkHostClass('page', 'home');
        checkHostClass('folder', 'home');
        checkHostClass('view', '');
      });

      it('should set the css class of the host container based on the open/closed state of the side nav', async () => {
        initializeTest(false);

        navigateTo('guide/pipes');
        checkHostClass('sidenav', 'open');

        sidenav.close();
        await waitForSidenavOpenedChange();
        fixture.detectChanges();
        checkHostClass('sidenav', 'closed');

        sidenav.open();
        await waitForSidenavOpenedChange();
        fixture.detectChanges();
        checkHostClass('sidenav', 'open');

        async function waitForSidenavOpenedChange() {
          const promise = new Promise(resolve => sidenav.openedChange.pipe(first()).subscribe(resolve));

          await Promise.resolve();  // Wait for `MatSidenav.openedChange.emit()` to be called.
          jasmine.clock().tick(0);  // Notify `MatSidenav.openedChange` observers.
                                    // (It is an async `EventEmitter`, thus uses `setTimeout()`.)

          await promise;
        }
      });

      it('should set the css class of the host container based on the initial deployment mode', () => {
        createTestingModule('a/b', 'archive');
        initializeTest(false);

        triggerUpdateHostClasses();
        checkHostClass('mode', 'archive');
      });

      function checkHostClass(type: string, value: string) {
        const host = fixture.debugElement;
        const classes: string = host.properties['className'];
        const classArray = classes.split(' ').filter(c => c.indexOf(`${type}-`) === 0);
        expect(classArray.length).toBeLessThanOrEqual(1, `"${classes}" should have only one class matching ${type}-*`);
        expect(classArray).toEqual([`${type}-${value}`], `"${classes}" should contain ${type}-${value}`);
      }
    });

    describe('progress bar', () => {
      const SHOW_DELAY = 200;
      const HIDE_DELAY = 500;
      const getProgressBar = () => fixture.debugElement.query(By.directive(MatProgressBar));
      const initializeAndCompleteNavigation = () => {
        initializeTest(false);
        triggerDocViewerEvent('docReady');
        tick(HIDE_DELAY);
      };

      it('should initially be hidden', () => {
        initializeTest(false);
        expect(getProgressBar()).toBeFalsy();
      });

      it('should be shown (after a delay) when the path changes', fakeAsync(() => {
        initializeAndCompleteNavigation();
        locationService.urlSubject.next('c/d');

        fixture.detectChanges();
        expect(getProgressBar()).toBeFalsy();

        tick(SHOW_DELAY - 1);
        fixture.detectChanges();
        expect(getProgressBar()).toBeFalsy();

        tick(1);
        fixture.detectChanges();
        expect(getProgressBar()).toBeTruthy();
      }));

      it('should not be shown when the URL changes but the path remains the same', fakeAsync(() => {
        initializeAndCompleteNavigation();
        locationService.urlSubject.next('a/b');

        tick(SHOW_DELAY);
        fixture.detectChanges();
        expect(getProgressBar()).toBeFalsy();
      }));

      it('should not be shown when re-navigating to the empty path', fakeAsync(() => {
        initializeAndCompleteNavigation();
        locationService.urlSubject.next('');
        triggerDocViewerEvent('docReady');

        locationService.urlSubject.next('');

        tick(SHOW_DELAY);
        fixture.detectChanges();
        expect(getProgressBar()).toBeFalsy();

        tick(HIDE_DELAY);   // Fire the remaining timer or `fakeAsync()` complains.
      }));

      it('should not be shown if the doc is prepared quickly', fakeAsync(() => {
        initializeAndCompleteNavigation();
        locationService.urlSubject.next('c/d');

        tick(SHOW_DELAY - 1);
        triggerDocViewerEvent('docReady');

        tick(1);
        fixture.detectChanges();
        expect(getProgressBar()).toBeFalsy();

        tick(HIDE_DELAY);   // Fire the remaining timer or `fakeAsync()` complains.
      }));

      it('should be shown if preparing the doc takes too long', fakeAsync(() => {
        initializeAndCompleteNavigation();
        locationService.urlSubject.next('c/d');

        tick(SHOW_DELAY);
        triggerDocViewerEvent('docReady');

        fixture.detectChanges();
        expect(getProgressBar()).toBeTruthy();

        tick(HIDE_DELAY);   // Fire the remaining timer or `fakeAsync()` complains.
      }));

      it('should be hidden (after a delay) once the doc has been prepared', fakeAsync(() => {
        initializeAndCompleteNavigation();
        locationService.urlSubject.next('c/d');

        tick(SHOW_DELAY);
        triggerDocViewerEvent('docReady');

        fixture.detectChanges();
        expect(getProgressBar()).toBeTruthy();

        tick(HIDE_DELAY - 1);
        fixture.detectChanges();
        expect(getProgressBar()).toBeTruthy();

        tick(1);
        fixture.detectChanges();
        expect(getProgressBar()).toBeFalsy();
      }));

      it('should only take the latest request into account', fakeAsync(() => {
        initializeAndCompleteNavigation();
        locationService.urlSubject.next('c/d');   // The URL changes.
        locationService.urlSubject.next('e/f');   // The URL changes again before `onDocReady()`.

        tick(SHOW_DELAY - 1);               // `onDocReady()` is triggered (for the last doc),
        triggerDocViewerEvent('docReady');  // before the progress bar is shown.

        tick(1);
        fixture.detectChanges();
        expect(getProgressBar()).toBeFalsy();

        tick(HIDE_DELAY);   // Fire the remaining timer or `fakeAsync()` complains.
      }));
    });

  });

});

//// test helpers ////

function createTestingModule(initialUrl: string, mode: string = 'stable') {
  const mockLocationService = new MockLocationService(initialUrl);
  TestBed.resetTestingModule();
  TestBed.configureTestingModule({
    imports: [ AppModule ],
    providers: [
      { provide: APP_BASE_HREF, useValue: '/' },
      { provide: ElementsLoader, useClass: TestElementsLoader },
      { provide: GaService, useClass: TestGaService },
      { provide: HttpClient, useClass: TestHttpClient },
      { provide: LocationService, useFactory: () => mockLocationService },
      { provide: Logger, useClass: MockLogger },
      { provide: SearchService, useClass: MockSearchService },
      { provide: Deployment, useFactory: () => {
        const deployment = new Deployment(mockLocationService as any);
        deployment.mode = mode;
        return deployment;
      }},
    ]
  });
}

class TestElementsLoader {
  loadContainedCustomElements = jasmine.createSpy('loadContainedCustomElements')
      .and.returnValue(of(undefined));

  loadCustomElement = jasmine.createSpy('loadCustomElement')
      .and.returnValue(Promise.resolve());
}

class TestGaService {
  locationChanged = jasmine.createSpy('locationChanged');
}

class TestHttpClient {

  static versionInfo = {
    raw: '4.0.0-rc.6',
    major: 4,
    minor: 0,
    patch: 0,
    prerelease: [ 'local' ],
    build: 'sha.73808dd',
    version: '4.0.0-local',
    codeName: 'snapshot',
    isSnapshot: true,
    full: '4.0.0-local+sha.73808dd',
    branch: 'master',
    commitSHA: '73808dd38b5ccd729404936834d1568bd066de81'
  };

  static docVersions: NavigationNode[] = [
    { title: 'v2', url: 'https://v2.angular.cn' }
  ];

  // tslint:disable:quotemark
  navJson = {
    "TopBar": [
      {
        "url": "features",
        "title": "Features"
      },
      {
        "url": "no-title",
        "title": "No Title"
      },
    ],
    "SideNav": [
      {
      "title": "Core",
      "tooltip": "Learn the core capabilities of Angular",
      "children": [
          {
            "url": "guide/pipes",
            "title": "Pipes",
            "tooltip": "Pipes transform displayed values within a template."
          },
          {
            "url": "guide/bags",
            "title": "Bags",
            "tooltip": "Pack your bags for a code adventure."
          }
        ]
      },
      {
        "url": "api",
        "title": "API",
        "tooltip": "Details of the Angular classes and values."
      }
    ],
    "docVersions": TestHttpClient.docVersions,

    "__versionInfo": TestHttpClient.versionInfo,
  };

  get(url: string) {
    let data;
    if (/navigation\.json/.test(url)) {
      data = this.navJson;
    } else {
      const match = /generated\/docs\/(.+)\.json/.exec(url)!;
      const id = match[1]!;
      // Make up a title for test purposes
      const title = id.split('/').pop()!.replace(/^([a-z])/, (_, letter) => letter.toUpperCase());
      const h1 = (id === 'no-title') ? '' : `<h1 class="no-toc">${title}</h1>`;
      const contents = `${h1}<h2 id="#somewhere">Some heading</h2>`;
      data = { id, contents };
    }

    // Preserve async nature of `HttpClient`.
    return timer(1).pipe(mapTo(data));
  }
}<|MERGE_RESOLUTION|>--- conflicted
+++ resolved
@@ -3,13 +3,8 @@
 import { By, Title } from '@angular/platform-browser';
 import { APP_BASE_HREF } from '@angular/common';
 import { HttpClient } from '@angular/common/http';
-<<<<<<< HEAD
-import { MatProgressBar, MatSidenav } from '@angular/material';
-=======
 import { MatProgressBar } from '@angular/material/progress-bar';
 import { MatSidenav } from '@angular/material/sidenav';
-import { By } from '@angular/platform-browser';
->>>>>>> cb6dea47
 
 import { of, timer } from 'rxjs';
 import { first, mapTo } from 'rxjs/operators';
