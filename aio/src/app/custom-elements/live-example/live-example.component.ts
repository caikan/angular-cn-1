/* tslint:disable component-selector */
import { AfterContentInit, AfterViewInit, Component, ElementRef, Input, ViewChild } from '@angular/core';
import { Location } from '@angular/common';
import { CONTENT_URL_PREFIX } from 'app/documents/document.service';
import { AttrMap, boolFromValue, getAttrs, getAttrValue } from 'app/shared/attribute-utils';


const LIVE_EXAMPLE_BASE = CONTENT_URL_PREFIX + 'live-examples/';
const ZIP_BASE = CONTENT_URL_PREFIX + 'zips/';

/**
 * Angular.io Live Example Embedded Component
 *
 * Renders a link to a live/host example of the doc page.
 *
 * All attributes and the text content are optional
 *
 * Usage:
 *   <live-example
 *      [name="..."]        // name of the example directory
 *      [stackblitz="...""] // name of the stackblitz file (becomes part of zip file name as well)
 *      [embedded]          // embed the stackblitz in the doc page, else display in new browser tab (default)
 *      [noDownload]        // no downloadable zip option
 *      [downloadOnly]      // just the zip
 *      [title="..."]>      // text for live example link and tooltip
 *        text              // higher precedence way to specify text for live example link and tooltip
 *  </live-example>
 * Example:
 *   <p>Run <live-example>Try the live example</live-example></p>.
 *   // ~/resources/live-examples/{page}/stackblitz.json
 *
 *   <p>Run <live-example name="toh-pt1">this example</live-example></p>.
 *   // ~/resources/live-examples/toh-pt1/stackblitz.json
 *
 *   // Link to the default stackblitz in the toh-pt1 sample
 *   // The title overrides default ("live example") with "Tour of Heroes - Part 1"
 *   <p>Run <live-example name="toh-pt1" title="Tour of Heroes - Part 1"></live-example></p>.
 *   // ~/resources/live-examples/toh-pt1/stackblitz.json
 *
 *   <p>Run <live-example stackblitz="minimal"></live-example></p>.
 *   // ~/resources/live-examples/{page}/minimal.stackblitz.json
 *
 *   // Embed the current page's default stackblitz
 *   // Text within tag is "live example"
 *   // No title (no tooltip)
 *   <live-example embedded title=""></live-example>
 *   // ~/resources/live-examples/{page}/stackblitz.json
 *
 *   // Displays within the document page as an embedded style stackblitz editor
 *   <live-example name="toh-pt1" embedded stackblitz="minimal">Tour of Heroes - Part 1</live-example>
 *   // ~/resources/live-examples/toh-pt1/minimal.stackblitz.json
 */
@Component({
  selector: 'live-example',
  templateUrl: 'live-example.component.html'
})
export class LiveExampleComponent implements AfterContentInit {

  readonly mode: 'default' | 'embedded' | 'downloadOnly';
  readonly enableDownload: boolean;
  readonly stackblitz: string;
  readonly zip: string;
  title: string;

  @ViewChild('content')
  private content: ElementRef;

  constructor(elementRef: ElementRef, location: Location) {
    const attrs = getAttrs(elementRef);
    const exampleDir = this.getExampleDir(attrs, location.path(false));
    const stackblitzName = this.getStackblitzName(attrs);

    this.mode = this.getMode(attrs);
    this.enableDownload = this.getEnableDownload(attrs);
    this.stackblitz = this.getStackblitz(exampleDir, stackblitzName, this.mode === 'embedded');
    this.zip = this.getZip(exampleDir, stackblitzName);
    this.title = this.getTitle(attrs);
  }

  ngAfterContentInit() {
    // Angular will sanitize this title when displayed, so it should be plain text.
    const textContent = this.content.nativeElement.textContent.trim();
    if (textContent) {
      this.title = textContent;
    }
  }

  private getEnableDownload(attrs: AttrMap) {
    const downloadDisabled = boolFromValue(getAttrValue(attrs, 'noDownload'));
    return !downloadDisabled;
  }

  private getExampleDir(attrs: AttrMap, path: string) {
    let exampleDir = getAttrValue(attrs, 'name');
    if (!exampleDir) {
      // Take the last path segment, excluding query params and hash fragment.
      const match = path.match(/[^/?#]+(?=\/?(?:\?|#|$))/);
      exampleDir = match ? match[0] : 'index';
    }
    return exampleDir.trim();
  }

  private getMode(this: LiveExampleComponent, attrs: AttrMap): typeof this.mode {
    const downloadOnly = boolFromValue(getAttrValue(attrs, 'downloadOnly'));
    const isEmbedded = boolFromValue(getAttrValue(attrs, 'embedded'));

    return downloadOnly ? 'downloadOnly'
           : isEmbedded ? 'embedded' :
                          'default';
  }

  private getStackblitz(exampleDir: string, stackblitzName: string, isEmbedded: boolean) {
    const urlQuery = isEmbedded ? '?ctl=1' : '';
    return `${LIVE_EXAMPLE_BASE}${exampleDir}/${stackblitzName}stackblitz.html${urlQuery}`;
  }

  private getStackblitzName(attrs: AttrMap) {
    const attrValue = (getAttrValue(attrs, 'stackblitz') || '').trim();
    return attrValue && `${attrValue}.`;
  }

<<<<<<< HEAD
  ngOnInit() {
    // The `liveExampleContent` property is set by the DocViewer when it builds this component.
    // It is the original innerHTML of the host element.
    // Angular will sanitize this title when displayed so should be plain text.
    const title = this.elementRef.nativeElement.liveExampleContent;
    this.title = (title || this.attrs.title || '在线例子').trim();
    this.onResize(window.innerWidth);
=======
  private getTitle(attrs: AttrMap) {
    return (getAttrValue(attrs, 'title') || 'live example').trim();
>>>>>>> 601064e4
  }

  private getZip(exampleDir: string, stackblitzName: string) {
    const zipName = exampleDir.split('/')[0];
    return `${ZIP_BASE}${exampleDir}/${stackblitzName}${zipName}.zip`;
  }
}

///// EmbeddedStackblitzComponent ///
/**
 * Hides the <iframe> so we can test LiveExampleComponent without actually triggering
 * a call to stackblitz to load the iframe
 */
@Component({
  selector: 'aio-embedded-stackblitz',
  template: `<iframe #iframe frameborder="0" width="100%" height="100%"></iframe>`,
  styles: [ 'iframe { min-height: 400px; }' ]
})
export class EmbeddedStackblitzComponent implements AfterViewInit {
  @Input() src: string;

  @ViewChild('iframe') iframe: ElementRef;

  ngAfterViewInit() {
    // DEVELOPMENT TESTING ONLY
    // this.src = 'https://angular.io/resources/live-examples/quickstart/ts/stackblitz.json';

    if (this.iframe) {
      // security: the `src` is always authored by the documentation team
      // and is considered to be safe
      this.iframe.nativeElement.src = this.src;
    }
  }
}<|MERGE_RESOLUTION|>--- conflicted
+++ resolved
@@ -119,18 +119,8 @@
     return attrValue && `${attrValue}.`;
   }
 
-<<<<<<< HEAD
-  ngOnInit() {
-    // The `liveExampleContent` property is set by the DocViewer when it builds this component.
-    // It is the original innerHTML of the host element.
-    // Angular will sanitize this title when displayed so should be plain text.
-    const title = this.elementRef.nativeElement.liveExampleContent;
-    this.title = (title || this.attrs.title || '在线例子').trim();
-    this.onResize(window.innerWidth);
-=======
   private getTitle(attrs: AttrMap) {
-    return (getAttrValue(attrs, 'title') || 'live example').trim();
->>>>>>> 601064e4
+    return (getAttrValue(attrs, 'title') || '在线例子').trim();
   }
 
   private getZip(exampleDir: string, stackblitzName: string) {
