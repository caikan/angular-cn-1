--- conflicted
+++ resolved
@@ -131,7 +131,6 @@
     this.setNoIndex(doc.id === FILE_NOT_FOUND_ID || doc.id === FETCHING_ERROR_ID);
 
     return this.void$.pipe(
-<<<<<<< HEAD
       // Security: `doc.contents` is always authored by the documentation team
       //           and is considered to be safe.
       tap(() => this.nextViewContainer.innerHTML = doc.contents || ''),
@@ -142,37 +141,17 @@
       switchMap(() => this.swapViews(addTitleAndToc)),
       tap(() => this.docRendered.emit()),
       catchError(err => {
-        const errorMessage = (err instanceof Error) ? err.stack : err;
+        const errorMessage = `${(err instanceof Error) ? err.stack : err}`;
         this.logger.error(new Error(`[DocViewer] Error preparing document '${doc.id}': ${errorMessage}`));
         this.nextViewContainer.innerHTML = '';
         this.setNoIndex(true);
-        return this.void$;
-      }),
-=======
-        // Security: `doc.contents` is always authored by the documentation team
-        //           and is considered to be safe.
-        tap(() => this.nextViewContainer.innerHTML = doc.contents || ''),
-        tap(() => addTitleAndToc = this.prepareTitleAndToc(this.nextViewContainer, doc.id)),
-        switchMap(() => this.elementsLoader.loadContainedCustomElements(this.nextViewContainer)),
-        tap(() => this.docReady.emit()),
-        switchMap(() => this.swapViews(addTitleAndToc)),
-        tap(() => this.docRendered.emit()),
-        catchError(err => {
-          const errorMessage = `${(err instanceof Error) ? err.stack : err}`;
-          this.logger.error(new Error(`[DocViewer] Error preparing document '${doc.id}': ${errorMessage}`));
-          this.nextViewContainer.innerHTML = '';
-          this.setNoIndex(true);
-
-          // TODO(gkalpak): Remove this once gathering debug info is no longer needed.
+// TODO(gkalpak): Remove this once gathering debug info is no longer needed.
           if (/loading chunk \d+ failed/i.test(errorMessage)) {
             // Print some info to help with debugging.
             // (There is no reason to wait for this async call to complete before continuing.)
             printSwDebugInfo();
-          }
-
-          return this.void$;
-        }),
->>>>>>> a371646a
+          }        return this.void$;
+      }),
     );
   }
 
@@ -243,17 +222,10 @@
 
     if (this.currViewContainer.parentElement) {
       done$ = done$.pipe(
-<<<<<<< HEAD
         // Remove the current view from the viewer.
         switchMap(() => animateLeave(this.currViewContainer)),
-        tap(() => this.currViewContainer.parentElement!.removeChild(this.currViewContainer)),
+        tap(() => (this.currViewContainer.parentElement as HTMLElement).removeChild(this.currViewContainer)),
         tap(() => this.docRemoved.emit()),
-=======
-          // Remove the current view from the viewer.
-          switchMap(() => animateLeave(this.currViewContainer)),
-          tap(() => (this.currViewContainer.parentElement as HTMLElement).removeChild(this.currViewContainer)),
-          tap(() => this.docRemoved.emit()),
->>>>>>> a371646a
       );
     }
 
@@ -272,7 +244,6 @@
       }),
     );
   }
-<<<<<<< HEAD
 
   @HostListener('click', ['$event'])
   toggleTranslationOrigin($event: MouseEvent): void {
@@ -298,7 +269,6 @@
     element = element.parentElement;
   }
   return element;
-=======
 }
 
 // Helpers
@@ -359,5 +329,4 @@
 
     console.log(`\nCache: ${name} (${entries.length} entries)\n${entriesStr}`);
   }
->>>>>>> a371646a
 }