--- conflicted
+++ resolved
@@ -76,19 +76,10 @@
     }
 
     this.docContents$
-<<<<<<< HEAD
-      .pipe(switchMap(newDoc => this.render(newDoc)),
+      .pipe(observeOn(asapScheduler),switchMap(newDoc => this.render(newDoc)),
         takeUntil(this.onDestroy$),
       )
       .subscribe();
-=======
-        .pipe(
-            observeOn(asapScheduler),
-            switchMap(newDoc => this.render(newDoc)),
-            takeUntil(this.onDestroy$),
-        )
-        .subscribe();
->>>>>>> 6d28a209
   }
 
   ngOnDestroy() {
@@ -163,6 +154,7 @@
    * Tell search engine crawlers whether to index this page
    */
   private setNoIndex(val: boolean) {
+    console.log('no index: ', val);
   }
 
   /**
