<div id="top-of-page"></div>

<div *ngIf="isFetching" class="progress-bar-container">
  <mat-progress-bar mode="indeterminate" color="warn"></mat-progress-bar>
</div>

<mat-toolbar color="primary" class="app-toolbar no-print" [class.transitioning]="isTransitioning">
  <mat-toolbar-row class="notification-container">
<<<<<<< HEAD
    <aio-notification
      notificationId="survey-february-2019"
      expirationDate="2019-03-01"
      [dismissOnContentClick]="true"
      (dismissed)="notificationDismissed()">
      <a href="http://bit.ly/angular-survey-2019" target="_blank">
=======
    <aio-notification notificationId="survey-february-2019" expirationDate="2019-03-01" [dismissOnContentClick]="true" (dismissed)="notificationDismissed()">
      <a href="http://bit.ly/angular-survey-2019">
>>>>>>> cb6dea47
        <mat-icon class="icon" svgIcon="insert_comment" aria-label="Announcement"></mat-icon>
        <span class="message"><b>填写这份《一分钟调查》</b>，帮我们（开发组）做得更好！</span>
        <span class="action-button">去填写</span>
      </a>
    </aio-notification>
  </mat-toolbar-row>
  <mat-toolbar-row>
    <button mat-button class="hamburger" [class.starting]="isStarting" (click)="sidenav.toggle()" title="Docs menu">
      <mat-icon svgIcon="menu"></mat-icon>
    </button>
    <a class="nav-link home" href="/" [ngSwitch]="isSideBySide">
      <img *ngSwitchCase="true" src="assets/images/logos/angular/logo-nav@2x.png" width="150" height="40" title="Home" alt="Home">
      <img *ngSwitchDefault src="assets/images/logos/angular/shield-large.svg" width="37" height="40" title="Home" alt="Home">
    </a>
    <aio-top-menu *ngIf="isSideBySide" [nodes]="topMenuNodes"></aio-top-menu>
    <aio-search-box class="search-container" #searchBox (onSearch)="doSearch($event)" (onFocus)="doSearch($event)"></aio-search-box>
    <div class="toolbar-external-icons-container">
      <a href="https://twitter.com/angular" title="Twitter" aria-label="Angular on twitter">
        <mat-icon svgIcon="logos:twitter"></mat-icon>
      </a>
      <a href="https://github.com/angular/angular" title="GitHub" aria-label="Angular on github">
        <mat-icon svgIcon="logos:github"></mat-icon>
      </a>
    </div>
  </mat-toolbar-row>
</mat-toolbar>

<aio-search-results #searchResultsView *ngIf="showSearchResults" [searchResults]="searchResults | async" (resultSelected)="hideSearchResults()"></aio-search-results>

<mat-sidenav-container class="sidenav-container" [class.starting]="isStarting" [class.has-floating-toc]="hasFloatingToc" role="main">

  <mat-sidenav [ngClass]="{'collapsed': !isSideBySide}" #sidenav class="sidenav" [mode]="mode" [opened]="isOpened" (openedChange)="updateHostClasses()">
    <aio-nav-menu *ngIf="!isSideBySide" [nodes]="topMenuNarrowNodes" [currentNode]="currentNodes?.TopBarNarrow" [isWide]="false"></aio-nav-menu>
    <aio-nav-menu [nodes]="sideNavNodes" [currentNode]="currentNodes?.SideNav" [isWide]="isSideBySide"></aio-nav-menu>

    <div class="doc-version">
      <aio-select (change)="onDocVersionChange($event.index)" [options]="docVersions" [selected]="currentDocVersion"></aio-select>
    </div>
  </mat-sidenav>

  <main class="sidenav-content" [id]="pageId" role="main">
    <aio-mode-banner [mode]="deployment.mode" [version]="versionInfo"></aio-mode-banner>
    <aio-doc-viewer [class.no-animations]="isStarting" [doc]="currentDocument" (docReady)="onDocReady()" (docRemoved)="onDocRemoved()" (docInserted)="onDocInserted()" (docRendered)="onDocRendered()">
    </aio-doc-viewer>
    <aio-dt *ngIf="dtOn" [(doc)]="currentDocument"></aio-dt>
  </main>

</mat-sidenav-container>

<div *ngIf="hasFloatingToc" class="toc-container no-print" [style.max-height.px]="tocMaxHeight" (mousewheel)="restrainScrolling($event)">
  <aio-lazy-ce selector="aio-toc"></aio-lazy-ce>
</div>

<footer class="no-print">
  <aio-footer [nodes]="footerNodes" [versionInfo]="versionInfo"></aio-footer>
</footer>

<!--
  Work-around to ensure that the `.woff2` file for the 'Material Icons' font will always be fetched.
  This allows the SW to cache the file (even if there are no icons in the current page) and ensure
  material icons on other pages are displayed correctly in offline mode.
  (Note: Instantiate lazily to avoid affecting the initial rendering.)
-->
<div class="cdk-visually-hidden" *ngIf="!isStarting">
  <mat-icon>&nbsp;</mat-icon>
</div><|MERGE_RESOLUTION|>--- conflicted
+++ resolved
@@ -6,17 +6,8 @@
 
 <mat-toolbar color="primary" class="app-toolbar no-print" [class.transitioning]="isTransitioning">
   <mat-toolbar-row class="notification-container">
-<<<<<<< HEAD
-    <aio-notification
-      notificationId="survey-february-2019"
-      expirationDate="2019-03-01"
-      [dismissOnContentClick]="true"
-      (dismissed)="notificationDismissed()">
+    <aio-notification notificationId="survey-february-2019" expirationDate="2019-03-01" [dismissOnContentClick]="true" (dismissed)="notificationDismissed()">
       <a href="http://bit.ly/angular-survey-2019" target="_blank">
-=======
-    <aio-notification notificationId="survey-february-2019" expirationDate="2019-03-01" [dismissOnContentClick]="true" (dismissed)="notificationDismissed()">
-      <a href="http://bit.ly/angular-survey-2019">
->>>>>>> cb6dea47
         <mat-icon class="icon" svgIcon="insert_comment" aria-label="Announcement"></mat-icon>
         <span class="message"><b>填写这份《一分钟调查》</b>，帮我们（开发组）做得更好！</span>
         <span class="action-button">去填写</span>
