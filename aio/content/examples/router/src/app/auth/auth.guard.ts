--- conflicted
+++ resolved
@@ -1,28 +1,6 @@
 // #docplaster
 import { inject } from '@angular/core';
 import {
-<<<<<<< HEAD
-  CanActivateFn, CanMatchFn, Router,
-  CanActivateChildFn,
-  NavigationExtras,
-  CanLoadFn, UrlTree
-} from '@angular/router';
-import { AuthService } from './auth.service';
-
-// #docregion canLoad
-export const authGuard: CanMatchFn|CanActivateChildFn|CanActivateFn|CanLoadFn = () => {
-// #enddocregion canLoad
-  const router = inject(Router);
-  const authService = inject(AuthService);
-
-  if (authService.isLoggedIn) {
-    return true;
-  }
-
-  // Create a dummy session id
-  const sessionId = 123456789;
-
-=======
   Router,
   NavigationExtras,
 } from '@angular/router';
@@ -39,7 +17,6 @@
   // Create a dummy session id
   const sessionId = 123456789;
 
->>>>>>> 3b863ddc
   // Set our navigation extras object
   // that contains our global query params and fragment
   const navigationExtras: NavigationExtras = {
