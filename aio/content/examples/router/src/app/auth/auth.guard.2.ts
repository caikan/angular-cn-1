// #docregion
import {inject} from '@angular/core';
<<<<<<< HEAD
import {
  CanActivateFn, CanMatchFn,
  Router, UrlTree
} from '@angular/router';

import {AuthService} from './auth.service';

export const authGuard: CanMatchFn|CanActivateFn = () => {
=======
import { Router } from '@angular/router';

import {AuthService} from './auth.service';

export const authGuard = () => {
>>>>>>> 3b863ddc
  const authService = inject(AuthService);
  const router = inject(Router);

  if (authService.isLoggedIn) {
    return true;
  }

  // Redirect to the login page
  return router.parseUrl('/login');
};

// #enddocregion<|MERGE_RESOLUTION|>--- conflicted
+++ resolved
@@ -1,21 +1,10 @@
 // #docregion
 import {inject} from '@angular/core';
-<<<<<<< HEAD
-import {
-  CanActivateFn, CanMatchFn,
-  Router, UrlTree
-} from '@angular/router';
-
-import {AuthService} from './auth.service';
-
-export const authGuard: CanMatchFn|CanActivateFn = () => {
-=======
 import { Router } from '@angular/router';
 
 import {AuthService} from './auth.service';
 
 export const authGuard = () => {
->>>>>>> 3b863ddc
   const authService = inject(AuthService);
   const router = inject(Router);
 
