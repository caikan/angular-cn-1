// #docplaster
// #docregion
import {NgModule} from '@angular/core';
import {RouterModule, Routes} from '@angular/router';

// #docregion admin-route
import {authGuard} from '../auth/auth.guard';

import {AdminDashboardComponent} from './admin-dashboard/admin-dashboard.component';
import {AdminComponent} from './admin/admin.component';
import {ManageCrisesComponent} from './manage-crises/manage-crises.component';
import {ManageHeroesComponent} from './manage-heroes/manage-heroes.component';

const adminRoutes: Routes = [{
  path: 'admin',
  component: AdminComponent,
  canActivate: [authGuard],

  // #enddocregion admin-route
<<<<<<< HEAD
  // #docregion can-match
  canMatch: [authGuard],
  // #enddocregion can-match
=======
>>>>>>> 3b863ddc
  // #docregion admin-route
  children: [{
    path: '',
    children: [
      {path: 'crises', component: ManageCrisesComponent},
      {path: 'heroes', component: ManageHeroesComponent},
      {path: '', component: AdminDashboardComponent}
    ],
    // #enddocregion admin-route
    canActivateChild: [authGuard]
    // #docregion admin-route
  }]
}];

@NgModule({imports: [RouterModule.forChild(adminRoutes)], exports: [RouterModule]})
export class AdminRoutingModule {
}
// #enddocregion<|MERGE_RESOLUTION|>--- conflicted
+++ resolved
@@ -17,12 +17,6 @@
   canActivate: [authGuard],
 
   // #enddocregion admin-route
-<<<<<<< HEAD
-  // #docregion can-match
-  canMatch: [authGuard],
-  // #enddocregion can-match
-=======
->>>>>>> 3b863ddc
   // #docregion admin-route
   children: [{
     path: '',
