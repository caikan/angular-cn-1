--- conflicted
+++ resolved
@@ -40,13 +40,9 @@
 
 * Each schematic runs in a context, represented by a `SchematicContext` object.
 
-<<<<<<< HEAD
   每个原理图都在一个上下文中运行，上下文由一个 `SchematicContext` 对象表示。
 
-The context object passed into a rule provides access to utility functions and metadata that the schematic may need to work with, including a logging API to help with debugging.
-=======
 The context object passed into a rule provides access to utility functions and metadata that the schematic might need to work with, including a logging API to help with debugging.
->>>>>>> 08caeadd
 The context also defines a *merge strategy* that determines how changes are merged from the staged tree into the base tree. A change can be accepted or ignored, or throw an exception.
 
 传给规则的上下文对象可以访问该原理图可能会用到的工具函数和元数据，包括一个帮助调试的日志 API。上下文还定义了一个*合并策略*，用于确定如何将这些更改从暂存树合并到基础树中。可以接受或忽略某个更改，也可以抛出异常。
@@ -103,7 +99,7 @@
 The options available to your rules, with their allowed values and defaults, are defined in the schematic's JSON schema file, `<schematic>/schema.json`.
 Define variable or enumerated data types for the schema using TypeScript interfaces.
 
-规则可以从调用者那里收集选项值，并把它们注入到模板中。规则可用的选项及其允许的值和默认值是在原理图的 JSON 模式文件 `<schematic>/schema.json` 中定义的。你可以使用 TypeScript 接口来为这个模式定义变量或枚举的数据类型。
+规则可以从调用者那里收集选项值，并把它们注入到模板中。规则可用的选项及其允许的值和默认值是在原理图的 JSON 模式文件 `<schematic>/schema.json` 中定义的。可以用 TypeScript 接口来为这个模式定义变量或枚举的数据类型。
 
 The schema defines the types and default values of variables used in the schematic.
 For example, the hypothetical "Hello World" schematic might have the following schema.
@@ -126,14 +122,9 @@
 }
 </code-example>
 
-<<<<<<< HEAD
-You can see examples of schema files for the Angular CLI command schematics in [`@schematics/angular`](https://github.com/angular/angular-cli/blob/master/packages/schematics/angular/application/schema.json).
-=======
-
 See examples of schema files for the Angular CLI command schematics in [`@schematics/angular`](https://github.com/angular/angular-cli/blob/master/packages/schematics/angular/application/schema.json).
->>>>>>> 08caeadd
-
-你可以在 [`@schematics/angular`](https://github.com/angular/angular-cli/blob/7.0.x/packages/schematics/angular/application/schema.json) 中看到 Angular CLI 命令原理图的模式文件范例。
+
+可以在 [`@schematics/angular`](https://github.com/angular/angular-cli/blob/7.0.x/packages/schematics/angular/application/schema.json) 中看到 Angular CLI 命令原理图的模式文件范例。
 
 ### Schematic prompts
 
@@ -144,18 +135,14 @@
 The prompts are displayed before the execution of the schematic, which then uses the response as the value for the option.
 This lets users direct the operation of the schematic without requiring in-depth knowledge of the full spectrum of available options.
 
-原理图*提示*能将用户交互引入到原理图执行过程中。你可以配置原理图选项，以向用户显示可自定义的问题。
+原理图*提示*能将用户交互引入到原理图执行过程中。可以配置原理图选项，以向用户显示可自定义的问题。
 在执行原理图之前会显示提示，然后将用户的响应用作选项的值。这使得用户可以指导原理图的操作，而无需深入了解可用选项的全部范围。
 
 The "Hello World" schematic might, for example, ask the user for their name, and display that name in place of the default name "world". To define such a prompt, add an `x-prompt` property to the schema for the `name` variable.
 
-<<<<<<< HEAD
 例如，这个 “Hello World” 原理图可能会要求用户提供他的名字，并显示该名字以代替默认名字 “world”。要定义这样的提示，请将 `x-prompt` 属性添加到 `name` 变量的模式中。
 
-Similarly, you can add a prompt to allow the user to decide whether the schematic will use color when executing its hello action. The schema with both prompts would be as follows.
-=======
 Similarly, you can add a prompt to let the user decide whether the schematic uses color when executing its hello action. The schema with both prompts would be as follows.
->>>>>>> 08caeadd
 
 类似地，你可以添加一个提示，以允许用户确定原理图在执行其 hello 操作时是否将使用颜色。带有两个提示的模式如下。
 
@@ -362,13 +349,9 @@
 
 This installs the `schematics` executable, which you can use to create a new schematics collection in its own project folder, add a new schematic to an existing collection, or extend an existing schematic.
 
-<<<<<<< HEAD
 这将安装可执行文件 `schematics`，你可以用它在自己的项目文件夹中创建一个新的原理图集合、把一个新的原理图添加到一个现有的集合中，或者扩展一个现有的原理图。
 
-In the following sections, we will create a new schematics collection using the CLI in order to introduce the files and file structure, and some of the basic concepts.
-=======
 In the following sections, you will create a new schematics collection using the CLI to introduce the files and file structure, and some of the basic concepts.
->>>>>>> 08caeadd
 
 在下面的章节中，我们将使用 CLI 创建一个新的原理图集合，以介绍文件和目录结构，以及一些基本概念。
 
@@ -376,7 +359,7 @@
 Do this by creating the schematic files directly within the library project in an Angular workspace, without using the Schematics CLI.
 See [Schematics for Libraries](guide/schematics-for-libraries).
 
-但是，原理图的最常见用途是将 Angular 库与 Angular CLI 集成在一起。你可以直接在 Angular 工作区的库项目中创建原理图文件，而无需使用 Schematics CLI。参阅[库的原理图](guide/schematics-for-libraries)。
+但是，原理图的最常见用途是将 Angular 库与 Angular CLI 集成在一起。可以直接在 Angular 工作区的库项目中创建原理图文件，而无需使用 Schematics CLI。参阅[库的原理图](guide/schematics-for-libraries)。
 
 ### Creating a schematics collection
 
@@ -409,7 +392,7 @@
 Add related schematics to this collection, and modify the generated skeleton code to define your schematic's functionality.
 Each schematic name must be unique within the collection.
 
-最初的原理图与项目文件夹的名字相同，是在 `src/hello-world` 中生成的。你可以把相关的原理图添加到这个集合中，并修改所生成的骨架代码来定义原理图的功能。每个原理图的名称在集合中都必须是唯一的。
+最初的原理图与项目文件夹的名字相同，是在 `src/hello-world` 中生成的。可以把相关的原理图添加到这个集合中，并修改所生成的骨架代码来定义原理图的功能。每个原理图的名称在集合中都必须是唯一的。
 
 ### Running a schematic
 
@@ -427,7 +410,7 @@
 The path can be absolute or relative to the current working directory where the command is executed.
 For example, to run the schematic you just generated (which has no required options), use the following command.
 
-该路径可以是绝对路径，也可以是执行该命令的当前工作目录的相对路径。例如，要运行我们刚生成的原理图（它没有必选项），请使用下面的命令。
+该路径可以是绝对路径，也可以是执行该命令的当前工作目录的相对路径。例如，要运行刚生成的原理图（它没有必选项），请使用下面的命令。
 
 <code-example language="bash">
 schematics .:hello-world
