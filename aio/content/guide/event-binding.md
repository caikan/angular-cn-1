# Event binding

<<<<<<< HEAD
# 事件绑定

Event binding allows you to listen for and respond to user actions such as keystrokes, mouse movements, clicks, and touches.
=======
Event binding lets you listen for and respond to user actions such as keystrokes, mouse movements, clicks, and touches.
>>>>>>> 08caeadd

通过事件绑定，你可以侦听并响应用户操作，例如按键、鼠标移动、点击和触摸。

<div class="alert is-helpful">

See the <live-example></live-example> for a working example containing the code snippets in this guide.

包含本指南中的代码段的工作示例，参见<live-example></live-example>。

</div>

## Binding to events

## 绑定到事件

To bind to an event you use the Angular event binding syntax.
This syntax consists of a target event name within parentheses to the left of an equal sign, and a quoted template statement to the right.
In the following example, the target event name is `click` and the template statement is `onSave()`.

要绑定到事件，请使用 Angular 的事件绑定语法。此语法由等号左侧括号内的目标事件名和右侧引号内的模板语句组成。在下面的示例中，目标事件名是 `click` ，模板语句是 `onSave()` 。

<code-example language="html" header="Event binding syntax">
&lt;button (click)="onSave()"&gt;Save&lt;/button&gt;
</code-example>

The event binding listens for the button's click events and calls the component's `onSave()` method whenever a click occurs.

事件绑定侦听按钮的单击事件，并在发生单击时调用组件的 `onSave()`。

<div class="lightbox">
  <img src='generated/images/guide/template-syntax/syntax-diagram.svg' alt="Syntax diagram">
</div>

## Binding to passive events

Angular also supports passive event listeners. For example, use the following steps to make a scroll event passive.

1. Create a file `zone-flags.ts` under `src` directory.
2. Add the following line into this file.

```
(window as any)['__zone_symbol__PASSIVE_EVENTS'] = ['scroll'];
```

3. In the `src/polyfills.ts` file, before importing zone.js, import the newly created `zone-flags`.

```
import './zone-flags';
import 'zone.js';  // Included with Angular CLI.
```

After those steps, if you add event listeners for the `scroll` event, the listeners will be `passive`.

## Custom events with `EventEmitter`

## 使用 `EventEmitter` 自定义事件

[Directives](guide/built-in-directives) typically raise custom events with an Angular [EventEmitter](api/core/EventEmitter) as follows.

[指令](guide/built-in-directives)通常使用 Angular 的 [EventEmitter](api/core/EventEmitter) 引发自定义事件，如下所示。

1. The directive creates an `EventEmitter` and exposes it as a property.

   该指令创建一个 `EventEmitter` 并将其对外暴露为属性。

1. The directive then calls `EventEmitter.emit(data)` to emit an event, passing in message data, which can be anything.

   然后，该指令调用 `EventEmitter.emit(data)` 发出事件，传入消息数据，该消息数据可以是任何东西。

1. Parent directives listen for the event by binding to this property and accessing the data through the `$event` object.

   父指令通过绑定到该属性来监听事件，并通过传入的 `$event` 对象接收数据。

Consider an `ItemDetailComponent` that presents item information and responds to user actions.
Although the `ItemDetailComponent` has a delete button, it doesn't contain the functionality to delete the hero.
It can only raise an event reporting the user's delete request.

考虑一个 `ItemDetailComponent` ，它会显示条目信息并响应用户操作。尽管 `ItemDetailComponent` 显示了一个删除按钮，但它并不包含删除英雄的功能。它只会引发一个报告用户要求删除的事件。

<code-example path="event-binding/src/app/item-detail/item-detail.component.html" header="src/app/item-detail/item-detail.component.html (template)" region="line-through"></code-example>

The component defines a `deleteRequest` property that returns an `EventEmitter`.
When the user clicks **Delete**, the component invokes the `delete()` method, telling the `EventEmitter` to emit an `Item` object.

该组件定义了一个 `deleteRequest` 返回 `EventEmitter` 的属性。当用户单击 **Delete** 时，该组件将调用 `delete()` 方法，让这个 `EventEmitter` 发出 `Item` 对象。

<code-example path="event-binding/src/app/item-detail/item-detail.component.ts" header="src/app/item-detail/item-detail.component.ts (deleteRequest)" region="deleteRequest"></code-example>

The hosting parent component binds to the `deleteRequest` event of the `ItemDetailComponent` as follows.

宿主父组件将绑定到 `ItemDetailComponent` 的 `deleteRequest` 事件，如下所示。

<code-example path="event-binding/src/app/app.component.html" header="src/app/app.component.html (event-binding-to-component)" region="event-binding-to-component"></code-example>

When the `deleteRequest` event fires, Angular calls the parent component's `deleteItem()` method with the item.

当 `deleteRequest` 事件触发时，Angular 就会以该条目为参数调用其父组件的 `deleteItem()`。

### Determining an event target

### 确定事件目标（target）

To determine an event target, Angular checks if the name of the target event matches an event property of a known directive.
In the following example, Angular checks to see if `myClick` is an event on the custom `ClickDirective`.

为了确定事件的目标，Angular 会检查目标事件的名称是否与已知指令的事件属性匹配。在以下示例中，Angular 会检查 `myClick` 是否来自自定义指令 `ClickDirective` 的事件。

<code-example path="event-binding/src/app/app.component.html" region="custom-directive" header="src/app/app.component.html"></code-example>

If the target event name, `myClick` fails to match an element event or an output property of `ClickDirective`, Angular reports an "unknown directive" error.

如果目标事件名称 `myClick` 未能匹配元素上的事件或 `ClickDirective` 的输出属性，则 Angular 将报告“未知指令”错误。

## What's next

## 下一步是什么

For more information on how event binding works, see [How event binding works](guide/event-binding-concepts).

关于事件绑定工作原理的更多信息，请参阅[事件绑定工作原理](guide/event-binding-concepts)。<|MERGE_RESOLUTION|>--- conflicted
+++ resolved
@@ -1,12 +1,8 @@
 # Event binding
 
-<<<<<<< HEAD
 # 事件绑定
 
-Event binding allows you to listen for and respond to user actions such as keystrokes, mouse movements, clicks, and touches.
-=======
 Event binding lets you listen for and respond to user actions such as keystrokes, mouse movements, clicks, and touches.
->>>>>>> 08caeadd
 
 通过事件绑定，你可以侦听并响应用户操作，例如按键、鼠标移动、点击和触摸。
 
@@ -42,10 +38,19 @@
 
 ## Binding to passive events
 
+## 绑定到被动事件
+
 Angular also supports passive event listeners. For example, use the following steps to make a scroll event passive.
 
+Angular 还支持被动事件侦听器。例如，使用以下步骤使滚动事件变为被动的。
+
 1. Create a file `zone-flags.ts` under `src` directory.
+
+   在 `src` 目录下创建一个文件 `zone-flags.ts` 。
+
 2. Add the following line into this file.
+
+   将以下行添加到此文件中。
 
 ```
 (window as any)['__zone_symbol__PASSIVE_EVENTS'] = ['scroll'];
@@ -53,12 +58,16 @@
 
 3. In the `src/polyfills.ts` file, before importing zone.js, import the newly created `zone-flags`.
 
+   在 `src/polyfills.ts` 文件中，在导入 zone.js 之前，先导入新创建的 `zone-flags` 。
+
 ```
 import './zone-flags';
 import 'zone.js';  // Included with Angular CLI.
 ```
 
 After those steps, if you add event listeners for the `scroll` event, the listeners will be `passive`.
+
+在这些步骤之后，如果你为 `scroll` 事件添加事件侦听器，侦听器就会是 `passive` 的。
 
 ## Custom events with `EventEmitter`
 
