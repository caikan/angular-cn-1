# Getting started with service workers

# Service Worker 快速上手

This document explains how to enable Angular service worker support in projects that you created with the [Angular CLI](cli).
It then uses an example to show you a service worker in action, demonstrating loading and basic caching.

本文档解释了如何在 [Angular CLI](cli) 项目中启用对 Angular Service Worker 的支持。稍后它会用一个简单的范例来向你展示 Service Worker 实践，包括加载和基础的缓存功能。

## Prerequisites

## 前提条件

A basic understanding of the information in [Introduction to Angular service workers](guide/service-worker-intro).

对 [Angular Service Worker 简介](guide/service-worker-intro)中的信息有了基本的了解。

## Adding a service worker to your project

## 为你的项目添加 Service Worker

To set up the Angular service worker in your project, use the CLI command `ng add @angular/pwa`.
It takes care of configuring your application to use service workers by adding the `@angular/service-worker` package along
with setting up the necessary support files.

要让你的项目支持 Angular Service Worker，可以使用 CLI 命令 `ng add @angular/pwa`。它会添加 `@angular/service-worker` 包，并建立必要的支持文件，小心翼翼地配置你的应用，以便使用 Service Worker。

<code-example format="shell" language="shell">

ng add @angular/pwa --project &lt;project-name&gt;

</code-example>

The preceding command completes the following actions:

上述命令完成了如下步骤：

1. Adds the `@angular/service-worker` package to your project.

   把 @angular/service-worker 添加到你的项目中。

1. Enables service worker build support in the CLI.

   在 CLI 中启用 Service Worker 的构建支持。

1. Imports and registers the service worker in the application module.

   在应用模块中导入并注册 Service Worker。

1. Updates the `index.html` file:

   修改 `index.html` 文件：

   * Includes a link to add the `manifest.webmanifest` file

     包含要添加到 `manifest.webmanifest` 文件中的链接。

   * Adds a meta tag for `theme-color`

     为 `theme-color` 添加 meta 标签。

1. Installs icon files to support the installed Progressive Web App (PWA).

   创建图标文件，以支持安装渐进式应用（PWA）。

1. Creates the service worker configuration file called [`ngsw-config.json`](guide/service-worker-config), which specifies the caching behaviors and other settings.

   创建一个名叫 [`ngsw-config.json`](guide/service-worker-config) 的 Service Worker 配置文件，它会用来指定缓存的行为以及其它设定。

   Now, build the project:

   现在，构建本项目：

<code-example format="shell" language="shell">

ng build

</code-example>

The CLI project is now set up to use the Angular service worker.

现在，这个 CLI 项目就可以使用 Angular Service Worker 了。

## Service worker in action: a tour

## Service Worker 实战：向导

This section demonstrates a service worker in action,
using an example application.

<<<<<<< HEAD
本节用一个范例应用来演示一下 Service Worker 实战。

### Serving with `http-server`

### 用 `http-server` 启动开发服务器

Because `ng serve` does not work with service workers, you must use a separate HTTP server to test your project locally.
Use any HTTP server.
The following example uses the [http-server](https://www.npmjs.com/package/http-server) package from npm.
To reduce the possibility of conflicts and avoid serving stale content, test on a dedicated port and disable caching.

由于 `ng serve` 对 Service Worker 无效，所以必须用一个独立的 HTTP 服务器在本地测试你的项目。可以用任何 HTTP 服务器。下面这个例子使用来自 npm 中的 [http-server](https://www.npmjs.com/package/http-server) 包。为了减小端口冲突的可能性，我们在一个专用端口上进行测试。

To serve the directory containing your web files with `http-server`, run the following command:

要想使用 `http-server` 在包含这些 web 文件的目录上启动服务，运行下列命令：

<code-example format="shell" language="shell">

http-server -p 8080 -c-1 dist/&lt;project-name&gt;

</code-example>

=======
>>>>>>> cfd87027
### Initial load

### 最初的加载

With the server running, point your browser at `http://localhost:8080`.
Your application should load normally.

在服务器运行起来之后，你可以在浏览器中访问 `<http://localhost:8080/>`。你的应用像通常一样加载。

<div class="alert is-helpful">

**TIP**: <br />
When testing Angular service workers, it's a good idea to use an incognito or private window in your browser to ensure the service worker doesn't end up reading from a previous leftover state, which can cause unexpected behavior.

**提示**：<br />
当测试 Angular Service Worker 时，最好使用浏览器中的隐身或隐私窗口，以确保 Service Worker 不会从以前的残留状态中读取数据，否则可能导致意外的行为。

</div>

<div class="alert is-helpful">

**NOTE**: <br />
If you are not using HTTPS, the service worker will only be registered when accessing the application on `localhost`.

**注意**：<br />
如果没有使用 HTTPS，那么 Service Worker 只会在 `localhost` 上的应用中进行注册。

</div>

### Simulating a network issue

### 模拟网络出问题

To simulate a network issue, disable network interaction for your application.

如果想模拟网络问题，以便在你的应用中禁用网络交互。

In Chrome:

<<<<<<< HEAD
在 Chrome 中：

1. Select **Tools** > **Developer Tools** (from the Chrome menu located at the top right corner).

   选择 **Tools** > **Developer Tools**（从右上角的 Chrome 菜单）。

1. Go to the **Network tab**.

   进入 **Network 页**。

1. Select **Offline** in the **Throttling** dropdown menu.

   在 **Throttling** 下拉菜单中选择 **Offline** 复选框。
=======
1.  Select **Tools** &gt; **Developer Tools** \(from the Chrome menu located in the top right corner\).
1.  Go to the **Network tab**.
1.  Select **Offline** in the **Throttling** dropdown menu.
>>>>>>> cfd87027

<div class="lightbox">

<img alt="The offline option in the Network tab is selected" src="generated/images/guide/service-worker/offline-option.png">

</div>

Now the application has no access to network interaction.

现在，本应用不能再和网络进行交互了。

For applications that do not use the Angular service worker, refreshing now would display Chrome's Internet disconnected page that says "There is no Internet connection".

对于那些不使用 Angular Service Worker 的应用，现在刷新将会显示 Chrome 的“网络中断”页，提示“没有可用的网络连接”。

With the addition of an Angular service worker, the application behavior changes.
On a refresh, the page loads normally.

有了 Angular Service Worker，本应用的行为就不一样了。刷新时，页面会正常加载。

Look at the Network tab to verify that the service worker is active.

看看 Network 页，来验证此 Service Worker 是激活的。

<div class="lightbox">

<img alt="Requests are marked as from ServiceWorker" src="generated/images/guide/service-worker/sw-active.png">

</div>

<div class="alert is-helpful">

**NOTE**: <br />
Under the "Size" column, the requests state is `(ServiceWorker)`.
This means that the resources are not being loaded from the network.
Instead, they are being loaded from the service worker's cache.

**注意**：<br />
在 “Size” 列中，请求的状态是 `(ServiceWorker)`。
这表示该资源不是从网络上加载的，而是从 Service Worker 的缓存中。

</div>

### What's being cached?

### 什么被缓存了？

Notice that all of the files the browser needs to render this application are cached.
The `ngsw-config.json` boilerplate configuration is set up to cache the specific resources used by the CLI:

注意，浏览器要渲染的所有这些文件都被缓存了。`ngsw-config.json` 样板文件被配置成了要缓存 CLI 用到的那些文件：

* `index.html`

* `favicon.ico`

* Build artifacts (JS and CSS bundles)

  构建结果（JS 和 CSS 包）

* Anything under `assets`

  `assets` 下的一切

* Images and fonts directly under the configured `outputPath` (by default `./dist/<project-name>/`) or `resourcesOutputPath`.
  See [`ng build`](cli/build) for more information about these options.

  图片和字体直接位于所配置的 `outputPath` (默认为 `./dist/<project-name>/`) 或 `resourcesOutputPath` 下。关于这些配置的更多信息，请参阅 [`ng build`](cli/build)。

<div class="alert is-important">

Pay attention to two key points:

注意如下两个关键点：

1. The generated `ngsw-config.json` includes a limited list of cacheable fonts and images extensions.
   In some cases, you might want to modify the glob pattern to suit your needs.

   所生成的 `ngsw-config.json` 包括一个可缓存字体和图像的有限列表。在某些情况下，你可能要按需修改这些 glob 模式。

1. If `resourcesOutputPath` or `assets` paths are modified after the generation of configuration file, you need to change the paths manually in `ngsw-config.json`.

   如果在生成了配置文件之后修改了 `resourcesOutputPath` 或 `assets` 的路径，那么就要在 `ngsw-config.json` 中手动修改这些路径。

</div>

### Making changes to your application

### 修改你的应用

Now that you've seen how service workers cache your application, the next step is understanding how updates work.
Make a change to the application, and watch the service worker install the update:

现在，你已经看到了 Service Worker 如何缓存你的应用，接下来的步骤讲它如何进行更新。

1. If you're testing in an incognito window, open a second blank tab.
   This keeps the incognito and the cache state alive during your test.

   如果你正在隐身窗口中测试，请打开第二个空白页。这会让该隐身窗口和缓存的状态在测试期间持续活着。

1. Close the application tab, but not the window.
   This should also close the Developer Tools.

   关闭该应用的页面，而不是整个窗口。这也会同时关闭开发者工具。

1. Shut down `http-server`.

   关闭 `http-server`。

1. Open `src/app/app.component.html` for editing.

   打开 `src/app/app.component.html` 以供编辑。

1. Change the text `Welcome to {{title}}!` to `Bienvenue à {{title}}!`.

   把文本 `Welcome to {{title}}!` 改为 `Bienvenue à {{title}}!`。

1. Build and run the server again:

   再次构建并运行此服务器：

   <code-example format="shell" language="shell">

   ng build
   http-server -p 8080 -c-1 dist/&lt;project-name&gt;

   </code-example>

### Updating your application in the browser

### 在浏览器中更新你的应用

Now look at how the browser and service worker handle the updated application.

现在，看看浏览器和 Service Worker 如何处理这个更新后的应用。

1. Open <http://localhost:8080> again in the same window.
   What happens?

   再次在同一个窗口中打开 <http://localhost:8080>，发生了什么？

   <div class="lightbox">

   <img alt="It still says Welcome to Service Workers!" src="generated/images/guide/service-worker/welcome-msg-en.png">

   </div>

   What went wrong?
   Nothing, actually.
   The Angular service worker is doing its job and serving the version of the application that it has **installed**, even though there is an update available.
   In the interest of speed, the service worker doesn't wait to check for updates before it serves the application that it has cached.

   错在哪里？哪里也没错，真的。Angular Service Worker 正在做自己的工作，并且用它**已经安装过**的版本提供服务，虽然，已经有新版本可用了。由于更关注速度，所以 Service Worker 并不会在启动它已经缓存过的版本之前先等待检查更新。

   Look at the `http-server` logs to see the service worker requesting `/ngsw.json`.
   This is how the service worker checks for updates.

   看看 `http-server` 的 log，就会发现 Service Worker 请求了 `/ngsw.json` 文件，这是 Service Worker 正在检查更新。

1. Refresh the page.

   刷新页面。

   <div class="lightbox">

   <img alt="The text has changed to say Bienvenue à app!" src="generated/images/guide/service-worker/welcome-msg-fr.png">

   </div>

   The service worker installed the updated version of your application *in the background*, and the next time the page is loaded or reloaded, the service worker switches to the latest version.

   Service Worker *在后台*安装好了这个更新后的版本，下次加载或刷新页面时，Service Worker 就切换到最新的版本了。

## More on Angular service workers

## 关于 Angular Service Worker 的更多信息

You might also be interested in the following:

你可能还对下列内容感兴趣：

* [App Shell](guide/app-shell)

  [应用外壳](guide/app-shell)

* [Communicating with service workers](guide/service-worker-communications)

  [与 Service Worker 通讯](guide/service-worker-communications)

<!-- links -->

<!-- external links -->

<!-- end links -->

@reviewed 2022-02-28<|MERGE_RESOLUTION|>--- conflicted
+++ resolved
@@ -88,32 +88,6 @@
 This section demonstrates a service worker in action,
 using an example application.
 
-<<<<<<< HEAD
-本节用一个范例应用来演示一下 Service Worker 实战。
-
-### Serving with `http-server`
-
-### 用 `http-server` 启动开发服务器
-
-Because `ng serve` does not work with service workers, you must use a separate HTTP server to test your project locally.
-Use any HTTP server.
-The following example uses the [http-server](https://www.npmjs.com/package/http-server) package from npm.
-To reduce the possibility of conflicts and avoid serving stale content, test on a dedicated port and disable caching.
-
-由于 `ng serve` 对 Service Worker 无效，所以必须用一个独立的 HTTP 服务器在本地测试你的项目。可以用任何 HTTP 服务器。下面这个例子使用来自 npm 中的 [http-server](https://www.npmjs.com/package/http-server) 包。为了减小端口冲突的可能性，我们在一个专用端口上进行测试。
-
-To serve the directory containing your web files with `http-server`, run the following command:
-
-要想使用 `http-server` 在包含这些 web 文件的目录上启动服务，运行下列命令：
-
-<code-example format="shell" language="shell">
-
-http-server -p 8080 -c-1 dist/&lt;project-name&gt;
-
-</code-example>
-
-=======
->>>>>>> cfd87027
 ### Initial load
 
 ### 最初的加载
@@ -153,10 +127,9 @@
 
 In Chrome:
 
-<<<<<<< HEAD
 在 Chrome 中：
 
-1. Select **Tools** > **Developer Tools** (from the Chrome menu located at the top right corner).
+1. Select **Tools** > **Developer Tools** (from the Chrome menu located in the top right corner).
 
    选择 **Tools** > **Developer Tools**（从右上角的 Chrome 菜单）。
 
@@ -167,11 +140,6 @@
 1. Select **Offline** in the **Throttling** dropdown menu.
 
    在 **Throttling** 下拉菜单中选择 **Offline** 复选框。
-=======
-1.  Select **Tools** &gt; **Developer Tools** \(from the Chrome menu located in the top right corner\).
-1.  Go to the **Network tab**.
-1.  Select **Offline** in the **Throttling** dropdown menu.
->>>>>>> cfd87027
 
 <div class="lightbox">
 
