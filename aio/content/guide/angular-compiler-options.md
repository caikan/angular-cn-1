# Angular compiler options

# Angular 编译器选项

When you use [AOT compilation](guide/aot-compiler), you can control how your application is compiled by specifying *template* compiler options in the [TypeScript configuration file](guide/typescript-configuration).

使用 [AoT 编译](guide/aot-compiler) 时，可以通过在 [TypeScript 配置文件中](guide/typescript-configuration)指定*模板*编译器选项来控制如何编译应用程序。

The template options object, `angularCompilerOptions`, is a sibling to the `compilerOptions` object that supplies standard options to the TypeScript compiler.

<<<<<<< HEAD
模板选项对象 `angularCompilerOptions` 和为 TypeScript 编译器提供标准选项的 `compilerOptions` 对象是兄弟。

```json
    {
      "compilerOptions": {
        "experimentalDecorators": true,
                  ...
      },
      "angularCompilerOptions": {
        "fullTemplateTypeCheck": true,
        "preserveWhitespaces": true,
                  ...
      }
  }
```
=======
<code-example language="json" header="tsconfig.json" path="angular-compiler-options/tsconfig.json" region="angular-compiler-options"></code-example>
>>>>>>> 08caeadd

{@a tsconfig-extends}

## Configuration inheritance with extends

<<<<<<< HEAD
## 用 `extends` 语法配置继承方式

Like the TypeScript compiler, The Angular AOT compiler also supports `extends` in the `angularCompilerOptions` section of the TypeScript configuration file.
=======
Like the TypeScript compiler, the Angular AOT compiler also supports `extends` in the `angularCompilerOptions` section of the TypeScript configuration file.
>>>>>>> 08caeadd
The `extends` property is at the top level, parallel to `compilerOptions` and `angularCompilerOptions`.

像 TypeScript 编译器一样，Angular 的 AOT 编译器也支持对 TypeScript 配置文件中的 `angularCompilerOptions` 进行 `extends`。`extends` 属性位于顶层，和 `compilerOptions` 和 `angularCompilerOptions` 平级。

A TypeScript configuration can inherit settings from another file using the `extends` property.
The configuration options from the base file are loaded first, then overridden by those in the inheriting configuration file.

使用 `extends` 属性，TypeScript 配置可以从另一个文件中继承设置。首先从基础文件中加载配置项，然后被继承自它的配置文件中的配置项覆写。

For example:

<<<<<<< HEAD
比如：

```json
{
  "extends": "../tsconfig.json",
  "compilerOptions": {
    "experimentalDecorators": true,
    ...
  },
  "angularCompilerOptions": {
    "fullTemplateTypeCheck": true,
    "preserveWhitespaces": true,
    ...
  }
}
```
=======
<code-example language="json" header="tsconfig.app.json" path="angular-compiler-options/tsconfig.app.json" region="angular-compiler-options-app"></code-example>
>>>>>>> 08caeadd

For more information, see the [TypeScript Handbook](https://www.typescriptlang.org/docs/handbook/tsconfig-json.html).

欲知详情，请参阅 [TypeScript 手册](https://www.typescriptlang.org/docs/handbook/tsconfig-json.html)。

## Template options

## 模板选项

The following options are available for configuring the AOT template compiler.

以下选项可用于配置 AoT 模板编译器。

### `allowEmptyCodegenFiles`

When `true`, generate all possible files even if they are empty. Default is `false`. Used by the Bazel build rules to simplify how Bazel rules track file dependencies. Do not use this option outside of the Bazel rules.

如果为 `true`，则生成所有可能的文件 —— 即使它们为空。默认值为 `false`。Bazel 的构建规则使用它来简化 Bazel 规则跟踪文件依赖性的方式。不要在 Bazel 规则之外使用此选项。

### `annotationsAs`

Modifies how Angular-specific annotations are emitted to improve tree-shaking. Non-Angular annotations are not affected. One of `static fields` (the default) or `decorators`.

<<<<<<< HEAD
修改 Angular 专有注解的生成方式，以改善摇树优化。非 Angular 注解不受影响。可选值为 `static fields`（默认值）或 `decorators`。

* By default, the compiler replaces decorators with a static field in the class, which allows advanced tree-shakers like [Closure compiler](https://github.com/google/closure-compiler) to remove unused classes.

  默认情况下，编译器会用类中的静态字段替换装饰器，这允许像 [Closure 编译器](https://github.com/google/closure-compiler)这样的高级摇树器删除未使用的类。

* The `decorators` value leaves the decorators in place, which makes compilation faster. TypeScript emits calls to the`__decorate` helper. Use `--emitDecoratorMetadata` for runtime reflection (but note that the resulting code will not properly tree-shake.

  `decorators` 值会将装饰器保留在原处，这将使编译速度更快。TypeScript 会生成对辅助器 `__decorate` 的调用。使用 `--emitDecoratorMetadata` 进行运行时反射（但请注意，生成的代码将无法正确摇树）。
=======
*   By default, the compiler replaces decorators with a static field in the class, which allows advanced tree-shakers like [Closure compiler](https://github.com/google/closure-compiler) to remove unused classes.
*   The `decorators` value leaves the decorators in place, which makes compilation faster. TypeScript emits calls to the `__decorate` helper. Use `--emitDecoratorMetadata` for runtime reflection (but note that the resulting code will not properly tree-shake.
>>>>>>> 08caeadd

### `annotateForClosureCompiler`

When `true`, use [Tsickle](https://github.com/angular/tsickle) to annotate the emitted JavaScript with [JSDoc](https://jsdoc.app/) comments needed by the
[Closure Compiler](https://github.com/google/closure-compiler). Default is `false`.

如果为 `true`，则使用 [Tsickle](https://github.com/angular/tsickle) 来用 [JSDoc](http://usejsdoc.org/) 对生成的 JavaScript 代码进行注解，这些注释是供 [Closure 编译器](https://github.com/google/closure-compiler) 使用的。默认值为 `false`。

### `compilationMode`

Specifies the compilation mode to use. The following modes are available:

<<<<<<< HEAD
指定要使用的编译模式。可以使用以下模式：

- `'full'`: generates fully AOT-compiled code according to the version of Angular that is currently being used.

  `'full'`：根据当前使用的 Angular 版本生成完全 AOT 编译的代码。

- `'partial'`: generates code in a stable, but intermediate form suitable for a published library.
=======
*   `'full'`: generates fully AOT-compiled code according to the version of Angular that is currently being used.
*   `'partial'`: generates code in a stable, but intermediate form suitable for a published library.
>>>>>>> 08caeadd

  `'partial'`：生成稳定的中间代码，适用于已发布的库。

The default value is `'full'`.

默认值为 `'full'` 。

### `disableExpressionLowering`

When `true` (the default), transforms code that is or could be used in an annotation, to allow it to be imported from template factory modules. See [metadata rewriting](guide/aot-compiler#metadata-rewriting) for more information.

如果为 `true`（默认值），则转换在注解中使用或允许使用的代码，以允许从模板的工厂模块导入代码。欲知详情，请参阅[元数据重写](guide/aot-compiler#metadata-rewriting)。

When `false`, disables this rewriting, requiring the rewriting to be done manually.

如果为 `false`，则禁用此重写，你必须手动进行重写。

### `disableTypeScriptVersionCheck`

When `true`, the compiler does not check the TypeScript version and does not report an error when an unsupported version of TypeScript is used. Not recommended, as unsupported versions of TypeScript might have undefined behavior. Default is `false`.

如果为 `true`，则在使用不受支持的 TypeScript 版本时，编译器不会检查 TypeScript 版本，并且不会报错。不建议使用，因为不受支持的 TypeScript 版本可能具有未定义的行为。默认值为 `false`。

### `enableI18nLegacyMessageIdFormat`

Instructs the Angular template compiler to generate legacy ids for messages that are tagged in templates by the `i18n` attribute.
See [Mark text for translations][AioGuideI18nCommonPrepareMarkTextForTranslations] for more information about marking messages for localization.

<<<<<<< HEAD
指示 Angular 模板编译器为模板中用 `i18n` 属性标出的消息生成旧版 ID。关于为本地化而对消息进行标记的更多信息，请参阅[本地化你的应用程序。](guide/i18n#mark-text-for-translations)

Set this option to `false` unless your project relies upon translations that were previously generated using legacy ids. Default is `true`.

除非你的项目依赖先前已用旧版 ID 生成的翻译，否则请将此选项设置为 `false`。默认值为 `true` 。

The pre-Ivy message extraction tooling generated a variety of legacy formats for extracted message ids.
=======
Set this option to `false` unless your project relies upon translations that were previously generated using legacy IDs. Default is `true`.

The pre-Ivy message extraction tooling generated a variety of legacy formats for extracted message IDs.
>>>>>>> 08caeadd
These message formats have a number of issues, such as whitespace handling and reliance upon information inside the original HTML of a template.

Ivy 之前版本的消息提取工具为所提取的消息 id 生成了多种旧格式。这些消息格式存在许多问题，例如对空白字符的处理和对模板原始 HTML 内部信息的依赖。

The new message format is more resilient to whitespace changes, is the same across all translation file formats, and can be generated directly from calls to `$localize`.
This allows `$localize` messages in application code to use the same ID as identical `i18n` messages in component templates.

新的消息格式对空白字符的改动更宽容，在所有翻译文件格式中都相同，并且可以直接通过调用 `$localize` 生成。这允许应用程序代码中的 `$localize` 消息使用与组件模板中 `i18n` 消息完全相同的 id。

### `enableIvy`

Enables the [Ivy](guide/ivy) compilation and rendering pipeline. Default is `true`, as of version 9. In version 9, you can [opt out of Ivy](guide/ivy#opting-out-of-angular-ivy) to continue using the previous compiler, View Engine.

<<<<<<< HEAD
启用 [Ivy](guide/ivy) 编译和渲染管道。从版本 9 开始，默认值为 `true`。在版本 9 中，你可以[选择不用 Ivy](guide/ivy#opting-out-of-angular-ivy) 而是继续使用以前的编译器 View Engine。

For library projects generated with the CLI, the `prod` configuration default is `false` in version 9.
=======
For library projects generated with the CLI, the production configuration default is `false` in version 9.
>>>>>>> 08caeadd

对于使用 CLI 生成的*库*项目，`prod` 配置默认在版本 9 中为 `false`。

### `enableResourceInlining`

When `true`, replaces the `templateUrl` and `styleUrls` property in all `@Component` decorators with inlined contents in `template` and `styles` properties.

当为 `true` 时，将所有 `@Component` 装饰器中的 `templateUrl` 和 `styleUrls` 属性替换为 `template` 和 `styles` 属性中的内联内容。

When enabled, the `.js` output of `ngc` does not include any lazy-loaded template or style URLs.

<<<<<<< HEAD
启用后，`ngc` 的 `.js` 输出不会包含任何惰性加载的模板或样式 URL。

For library projects generated with the CLI, the dev configuration default is `true`.

对于使用 CLI 生成的库项目，dev 配置下默认为 `true`。
=======
For library projects generated with the CLI, the development configuration default is `true`.
>>>>>>> 08caeadd

{@a enablelegacytemplate}

### `enableLegacyTemplate`

When `true`, enables use of the `<template>` element, which was deprecated in Angular 4.0, in favor of `<ng-template>` (to avoid colliding with the DOM's element of the same name). Default is `false`. Might be required by some third-party Angular libraries.

如果为 `true`，则启用 Angular 4.0 中为了避免与同名的 DOM 元素冲突而不推荐使用的 `<template>` 元素（推荐改用 `<ng-template>`）。默认值为 `false`。某些第三方 Angular 库可能需要它。

### `flatModuleId`

The module ID to use for importing a flat module (when `flatModuleOutFile` is `true`). References generated by the template compiler use this module name when importing symbols from the flat module. Ignored if `flatModuleOutFile` is `false`.

用于导入扁平模块的模块 ID（当 `flatModuleOutFile` 为 `true` 时）。从扁平模块中导入符号时，模板编译器生成的引用将使用该模块的名称。如果 `flatModuleOutFile` 为 `false` 则忽略。

### `flatModuleOutFile`

When `true`, generates a flat module index of the given file name and the corresponding flat module metadata. Use to create flat modules that are packaged similarly to `@angular/core` and `@angular/common`. When this option is used, the `package.json` for the library should refer to the generated flat module index instead of the library index file.

<<<<<<< HEAD
为 `true` 时，将生成指定文件名和相应扁平模块元数据的扁平模块索引。用于创建像 `@angular/core` 和 `@angular/common` 这样打包的扁平模块。使用此选项时，库的 `package.json` 应引用生成的扁平模块索引而不是库的索引文件。

Produces only one `.metadata.json` file, which contains all the metadata necessary
for symbols exported from the library index. In the generated `.ngfactory.js` files, the flat
module index is used to import symbols that include both the public API from the library index
as well as shrowded internal symbols.
=======
Produces only one `.metadata.json` file, which contains all the metadata necessary for symbols exported from the library index. In the generated `.ngfactory.js` files, the flat module index is used to import symbols that include both the public API from the library index as well as shrowded internal symbols.
>>>>>>> 08caeadd

它只会生成一个 `.metadata.json` 文件，该文件包含从库索引中导出的符号所需的全部元数据。在生成的 `.ngfactory.js` 文件中，扁平模块索引用于导入符号，这些符号既包括库索引中的公共 API，也包括缩进的内部符号。

By default the `.ts` file supplied in the `files` field is assumed to be the library index.
If more than one `.ts` file is specified, `libraryIndex` is used to select the file to use.
If more than one `.ts` file is supplied without a `libraryIndex`, an error is produced.

默认情况下，`files` 字段中提供的 `.ts` 文件会被当做库索引。如果指定了多个 `.ts` 文件，则使用 `libraryIndex` 选择要使用的文件。如果提供了多个不带 `libraryIndex` `.ts` 文件，则会产生错误。

A flat module index `.d.ts` and `.js` is created with the given `flatModuleOutFile` name in the same location as the library index `.d.ts` file.

使用指定的 `flatModuleOutFile` 名在与库索引 `.d.ts` 文件相同的位置创建扁平模块索引 `.d.ts` 和 `.js`。

For example, if a library uses the `public_api.ts` file as the library index of the module, the `tsconfig.json` `files` field would be `["public_api.ts"]`.
The `flatModuleOutFile` option could then be set to (for example) `"index.js"`, which produces `index.d.ts` and `index.metadata.json` files.
The `module` field of the library's `package.json` would be `"index.js"` and the `typings` field would be `"index.d.ts"`.

例如，如果一个库使用 `public_api.ts` 文件作为模块的库索引，则 `tsconfig.json` 的 `files` 字段就是 `["public_api.ts"]`。然后，比如把 `flatModuleOutFile` 选项设置为 `"index.js"`，这将生成 `index.d.ts` 和 `index.metadata.json` 文件。该库的 `package.json` 的 `module` 字段中就会是 `"index.js"`，而 `typings` 字段将是 `"index.d.ts"`。

### `fullTemplateTypeCheck`

When `true` (recommended), enables the [binding expression validation](guide/aot-compiler#binding-expression-validation) phase of the template compiler, which uses TypeScript to validate binding expressions. For more information, see [Template type checking](guide/template-typecheck).

为 `true`（推荐）时，会启用模板编译器的[绑定表达式验证](guide/aot-compiler#binding-expression-validation)阶段，该阶段使用 TypeScript 来验证绑定表达式。欲知详情，请参阅[模板类型检查](guide/template-typecheck)。

Default is `false`, but when you use the CLI command `ng new --strict`, it is set to `true` in the generated project's configuration.

<<<<<<< HEAD
默认值为 `false`，但是当你使用 CLI 命令 `ng new --strict` 时，默认生成的项目配置中会将其设置为 `true`。
=======
<div class="alert is-important">

The `fullTemplateTypeCheck` option has been deprecated in Angular 13 in favor of the `strictTemplates` family of compiler options.

</div>
>>>>>>> 08caeadd

### `generateCodeForLibraries`

When `true` (the default), generates factory files (`.ngfactory.js` and `.ngstyle.js`) for `.d.ts` files with a corresponding `.metadata.json` file.

如果为 `true`（默认值），就会为 `.d.ts` 和相应的 `.metadata.json` 生成工厂文件（`.ngfactory.js` 和 `.ngstyle.js`）。

When `false`, factory files are generated only for `.ts` files. Do this when using factory summaries.

<<<<<<< HEAD
如果为 `false`，则仅为 `.ts` 文件生成工厂文件。当要使用工厂摘要（summary）时，请这么设置。

=======
>>>>>>> 08caeadd
### `preserveWhitespaces`

When `false` (the default), removes blank text nodes from compiled templates, which results in smaller emitted template factory modules. Set to `true` to preserve blank text nodes.

如果为 `false`（默认值），则从编译的模板中删除空白文本节点，这将生成较小的模板工厂模块。设置为 `true` 以保留空白文本节点。

### `skipMetadataEmit`

When `true`, does not produce `.metadata.json` files. Default is `false`.

<<<<<<< HEAD
为 `true` 时，不生成 `.metadata.json` 文件。默认值为 `false`。

The `.metadata.json` files contain information needed by the template compiler from a `.ts`
file that is not included in the `.d.ts` file produced by the TypeScript compiler.
This information includes, for example, the content of annotations  (such as a component's template), which TypeScript emits to the `.js` file but not to the `.d.ts` file.

`.metadata.json` 文件包含模板编译器从 `.ts` 文件中获得的信息，该信息未包含在 TypeScript 编译器生成的 `.d.ts` 文件中。该信息包括注解的内容（例如组件的模板）等，TypeScript 会将该注解的内容发送到 `.js` 文件中，但不会发送到 `.d.ts` 文件。

You can set to `true` when using factory summaries, because the factory summaries
include a copy of the information that is in the `.metadata.json` file.

你可以在使用工厂摘要（summary）中将其设置为 `true`，因为工厂摘要中包括 `.metadata.json` 文件中信息的副本。

Set to `true` if you are using TypeScript's `--outFile` option, because the metadata files
are not valid for this style of TypeScript output. However, we do not recommend using `--outFile` with Angular. Use a bundler, such as [webpack](https://webpack.js.org/), instead.
=======
The `.metadata.json` files contain information needed by the template compiler from a `.ts` file that is not included in the `.d.ts` file produced by the TypeScript compiler.
This information includes, for example, the content of annotations (such as a component's template), which TypeScript emits to the `.js` file but not to the `.d.ts` file.

You can set to `true` when using factory summaries, because the factory summaries include a copy of the information that is in the `.metadata.json` file.

Set to `true` if you are using TypeScript's `--outFile` option, because the metadata files are not valid for this style of TypeScript output. However, we do not recommend using `--outFile` with Angular. Use a bundler, such as [webpack](https://webpack.js.org/), instead.
>>>>>>> 08caeadd

如果要使用 TypeScript 的 `--outFile` 选项，则设置为 `true`，因为元数据文件对于这种 TypeScript 输出风格无效。但是，我们不建议将 `--outFile` 和 Angular 一起使用。请使用打包程序，例如 [webpack](https://webpack.js.org/)。

### `skipTemplateCodegen`

When `true`, does not emit `.ngfactory.js` and `.ngstyle.js` files. This turns off most of the template compiler and disables the reporting of template diagnostics.

为 `true` 时，不生成 `.ngfactory.js` 和 `.ngstyle.js` 文件。这将关闭大多数模板编译器，并禁用模板诊断报告。

Can be used to instruct the template compiler to produce `.metadata.json` files for distribution with an `npm` package while avoiding the production of `.ngfactory.js` and `.ngstyle.js` files that cannot be distributed to `npm`.

<<<<<<< HEAD
可用于指示模板编译器生成 `.metadata.json` 文件，以使用 `npm` 软件包进行分发，同时避免产生无法分发至 `npm` 的 `.ngfactory.js` 和 `.ngstyle.js` 文件。

For library projects generated with the CLI, the dev configuration default is `true`.
=======
For library projects generated with the CLI, the development configuration default is `true`.
>>>>>>> 08caeadd

对于使用 CLI 生成的库项目，dev 配置默认为 `true`。

### `strictMetadataEmit`

When `true`, reports an error to the `.metadata.json` file if `"skipMetadataEmit"` is `false`.
Default is `false`. Use only when `"skipMetadataEmit"` is `false` and `"skipTemplateCodegen"` is `true`.

为 `true` 时，如果 `"skipMetadataEmit"` 为 `false` 则向 `.metadata.json` 文件中报告错误。默认值为 `false`。只在 `"skipMetadataEmit"` 为 `false` 且 `"skipTemplateCodegen"` 为 `true` 时使用。

This option is intended to validate the `.metadata.json` files emitted for bundling with an `npm` package. The validation is strict and can emit errors for metadata that would never produce an error when used by the template compiler. You can choose to suppress the error emitted by this option for an exported symbol by including `@dynamic` in the comment documenting the symbol.

该选项是为了验证为生成 `npm` 包而产生的 `.metadata.json` 文件。这种验证是严格的，并且会报告元数据中的错误，以免当模板编译器使用它时再出错。你可以通过在某个导出符号的注释文档中使用 `@dynamic` 注解来暂时防止（suppress）该选项报告错误。

It is valid for `.metadata.json` files to contain errors.
The template compiler reports these errors if the metadata is used to determine the contents of an annotation.
The metadata collector cannot predict the symbols that are designed for use in an annotation, so it preemptively includes error nodes in the metadata for the exported symbols.
The template compiler can then use the error nodes to report an error if these symbols are used.

`.metadata.json` 文件即使包含错误也是有效的。如果这些元数据用来确定注解的内容，则模板编译器会报告这些错误。元数据收集器无法预测哪些符号是为了在注解中使用而设计，因此它会先在元数据中为导出的符号中包含错误节点。然后，如果使用了这些符号，则模板编译器可以使用这些错误节点来报告错误。

If the client of a library intends to use a symbol in an annotation, the template compiler does not normally report this until the client uses the symbol.
This option allows detection of these errors during the build phase of the library and is used, for example, in producing Angular libraries themselves.

<<<<<<< HEAD
如果库的客户代码打算在注解中使用某个符号，则模板编译器通常不会在客户方用到该符号之前就报错。此选项允许你在库的构建阶段就检测到这些错误，例如用于生成 Angular 库本身时。

For library projects generated with the CLI, the dev configuration default is `true`.
=======
For library projects generated with the CLI, the development configuration default is `true`.
>>>>>>> 08caeadd

对于使用 CLI 生成的库项目，dev 配置中默认为 `true`。

### `strictInjectionParameters`

When `true` (recommended), reports an error for a supplied parameter whose injection type cannot be determined. When `false` (currently the default), constructor parameters of classes marked with `@Injectable` whose type cannot be resolved produce a warning.

如果为 `true`（推荐），则报告所提供的参数的错误，无法确定该参数的注入类型。如果为 `false`（当前为默认值），则标记为 `@Injectable` 但其类型无法解析的类的构造函数参数会产生警告。

When you use the CLI command `ng new --strict`, it is set to `true` in the generated project's configuration.

当你使用 CLI 命令 `ng new` 时，默认生成的项目配置中将其设置为 `true`。

### `strictTemplates`

When `true`, enables [strict template type checking](guide/template-typecheck#strict-mode). Strict mode is only available when using [Ivy](guide/ivy) (Angular version 9 and later).

如果为 `true`，则在 Angular 9 中启用[严格的模板类型检查](guide/template-typecheck#strict-mode)。仅当使用 [Ivy](guide/ivy) 时，才能使用严格模式。

Additional strictness flags allow you to enable and disable specific types of strict template type checking. See [troubleshooting template errors](guide/template-typecheck#troubleshooting-template-errors).

其它严格性标志允许你启用和禁用特定类型的严格模板类型检查。请参阅[排除模板错误](guide/template-typecheck#troubleshooting-template-errors)。

When you use the CLI command `ng new --strict`, it is set to `true` in the generated project's configuration.

当你使用 CLI 命令 `ng new --strict` 时，默认生成的项目配置中将其设置为 `true`。

### `trace`

When `true`, prints extra information while compiling templates. Default is `false`.

<<<<<<< HEAD
如果为 `true`，则在编译模板时输出额外的信息。默认值为 `false`。
=======
{@a cli-options}

## Command Line Options

While most of the time you interact with the Angular Compiler indirectly using Angular CLI, when debugging certain issues, you might find it useful to invoke the Angular Compiler directly.
You can use the `ngc` command provided by the `@angular/compiler-cli` npm package to call the compiler from the command line.

The `ngc` command is just a wrapper around TypeScript's `tsc` compiler command and is primarily configured via the `tsconfig.json` configuration options documented in [the previous sections](#angular-compiler-options).

In addition to the configuration file, you can also use [`tsc` command line options](https://www.typescriptlang.org/docs/handbook/compiler-options.html) to configure `ngc`.

<!-- links -->

[AioGuideI18nCommonPrepareMarkTextForTranslations]: guide/i18n-common-prepare#mark-text-for-translations "Mark text for translations - Prepare templates for translations | Angular"

<!-- end links -->

@reviewed 2021-09-15
>>>>>>> 08caeadd
<|MERGE_RESOLUTION|>--- conflicted
+++ resolved
@@ -8,37 +8,17 @@
 
 The template options object, `angularCompilerOptions`, is a sibling to the `compilerOptions` object that supplies standard options to the TypeScript compiler.
 
-<<<<<<< HEAD
 模板选项对象 `angularCompilerOptions` 和为 TypeScript 编译器提供标准选项的 `compilerOptions` 对象是兄弟。
 
-```json
-    {
-      "compilerOptions": {
-        "experimentalDecorators": true,
-                  ...
-      },
-      "angularCompilerOptions": {
-        "fullTemplateTypeCheck": true,
-        "preserveWhitespaces": true,
-                  ...
-      }
-  }
-```
-=======
 <code-example language="json" header="tsconfig.json" path="angular-compiler-options/tsconfig.json" region="angular-compiler-options"></code-example>
->>>>>>> 08caeadd
 
 {@a tsconfig-extends}
 
 ## Configuration inheritance with extends
 
-<<<<<<< HEAD
 ## 用 `extends` 语法配置继承方式
 
-Like the TypeScript compiler, The Angular AOT compiler also supports `extends` in the `angularCompilerOptions` section of the TypeScript configuration file.
-=======
 Like the TypeScript compiler, the Angular AOT compiler also supports `extends` in the `angularCompilerOptions` section of the TypeScript configuration file.
->>>>>>> 08caeadd
 The `extends` property is at the top level, parallel to `compilerOptions` and `angularCompilerOptions`.
 
 像 TypeScript 编译器一样，Angular 的 AOT 编译器也支持对 TypeScript 配置文件中的 `angularCompilerOptions` 进行 `extends`。`extends` 属性位于顶层，和 `compilerOptions` 和 `angularCompilerOptions` 平级。
@@ -50,26 +30,9 @@
 
 For example:
 
-<<<<<<< HEAD
 比如：
 
-```json
-{
-  "extends": "../tsconfig.json",
-  "compilerOptions": {
-    "experimentalDecorators": true,
-    ...
-  },
-  "angularCompilerOptions": {
-    "fullTemplateTypeCheck": true,
-    "preserveWhitespaces": true,
-    ...
-  }
-}
-```
-=======
 <code-example language="json" header="tsconfig.app.json" path="angular-compiler-options/tsconfig.app.json" region="angular-compiler-options-app"></code-example>
->>>>>>> 08caeadd
 
 For more information, see the [TypeScript Handbook](https://www.typescriptlang.org/docs/handbook/tsconfig-json.html).
 
@@ -93,20 +56,15 @@
 
 Modifies how Angular-specific annotations are emitted to improve tree-shaking. Non-Angular annotations are not affected. One of `static fields` (the default) or `decorators`.
 
-<<<<<<< HEAD
 修改 Angular 专有注解的生成方式，以改善摇树优化。非 Angular 注解不受影响。可选值为 `static fields`（默认值）或 `decorators`。
 
-* By default, the compiler replaces decorators with a static field in the class, which allows advanced tree-shakers like [Closure compiler](https://github.com/google/closure-compiler) to remove unused classes.
+*   By default, the compiler replaces decorators with a static field in the class, which allows advanced tree-shakers like [Closure compiler](https://github.com/google/closure-compiler) to remove unused classes.
 
   默认情况下，编译器会用类中的静态字段替换装饰器，这允许像 [Closure 编译器](https://github.com/google/closure-compiler)这样的高级摇树器删除未使用的类。
 
-* The `decorators` value leaves the decorators in place, which makes compilation faster. TypeScript emits calls to the`__decorate` helper. Use `--emitDecoratorMetadata` for runtime reflection (but note that the resulting code will not properly tree-shake.
+*   The `decorators` value leaves the decorators in place, which makes compilation faster. TypeScript emits calls to the `__decorate` helper. Use `--emitDecoratorMetadata` for runtime reflection (but note that the resulting code will not properly tree-shake.
 
   `decorators` 值会将装饰器保留在原处，这将使编译速度更快。TypeScript 会生成对辅助器 `__decorate` 的调用。使用 `--emitDecoratorMetadata` 进行运行时反射（但请注意，生成的代码将无法正确摇树）。
-=======
-*   By default, the compiler replaces decorators with a static field in the class, which allows advanced tree-shakers like [Closure compiler](https://github.com/google/closure-compiler) to remove unused classes.
-*   The `decorators` value leaves the decorators in place, which makes compilation faster. TypeScript emits calls to the `__decorate` helper. Use `--emitDecoratorMetadata` for runtime reflection (but note that the resulting code will not properly tree-shake.
->>>>>>> 08caeadd
 
 ### `annotateForClosureCompiler`
 
@@ -119,20 +77,15 @@
 
 Specifies the compilation mode to use. The following modes are available:
 
-<<<<<<< HEAD
 指定要使用的编译模式。可以使用以下模式：
 
-- `'full'`: generates fully AOT-compiled code according to the version of Angular that is currently being used.
-
-  `'full'`：根据当前使用的 Angular 版本生成完全 AOT 编译的代码。
-
-- `'partial'`: generates code in a stable, but intermediate form suitable for a published library.
-=======
 *   `'full'`: generates fully AOT-compiled code according to the version of Angular that is currently being used.
+
+    `'full'`：根据当前使用的 Angular 版本生成完全 AOT 编译的代码。
+
 *   `'partial'`: generates code in a stable, but intermediate form suitable for a published library.
->>>>>>> 08caeadd
-
-  `'partial'`：生成稳定的中间代码，适用于已发布的库。
+
+     `'partial'`：生成稳定的中间代码，适用于已发布的库。
 
 The default value is `'full'`.
 
@@ -159,19 +112,13 @@
 Instructs the Angular template compiler to generate legacy ids for messages that are tagged in templates by the `i18n` attribute.
 See [Mark text for translations][AioGuideI18nCommonPrepareMarkTextForTranslations] for more information about marking messages for localization.
 
-<<<<<<< HEAD
-指示 Angular 模板编译器为模板中用 `i18n` 属性标出的消息生成旧版 ID。关于为本地化而对消息进行标记的更多信息，请参阅[本地化你的应用程序。](guide/i18n#mark-text-for-translations)
-
-Set this option to `false` unless your project relies upon translations that were previously generated using legacy ids. Default is `true`.
+指示 Angular 模板编译器为模板中用 `i18n` 属性标出的消息生成旧版 ID。关于为本地化而对消息进行标记的更多信息，请参阅[标记要翻译的文本][AioGuideI18nCommonPrepareMarkTextForTranslations]
+
+Set this option to `false` unless your project relies upon translations that were previously generated using legacy IDs. Default is `true`.
 
 除非你的项目依赖先前已用旧版 ID 生成的翻译，否则请将此选项设置为 `false`。默认值为 `true` 。
 
-The pre-Ivy message extraction tooling generated a variety of legacy formats for extracted message ids.
-=======
-Set this option to `false` unless your project relies upon translations that were previously generated using legacy IDs. Default is `true`.
-
 The pre-Ivy message extraction tooling generated a variety of legacy formats for extracted message IDs.
->>>>>>> 08caeadd
 These message formats have a number of issues, such as whitespace handling and reliance upon information inside the original HTML of a template.
 
 Ivy 之前版本的消息提取工具为所提取的消息 id 生成了多种旧格式。这些消息格式存在许多问题，例如对空白字符的处理和对模板原始 HTML 内部信息的依赖。
@@ -185,13 +132,9 @@
 
 Enables the [Ivy](guide/ivy) compilation and rendering pipeline. Default is `true`, as of version 9. In version 9, you can [opt out of Ivy](guide/ivy#opting-out-of-angular-ivy) to continue using the previous compiler, View Engine.
 
-<<<<<<< HEAD
 启用 [Ivy](guide/ivy) 编译和渲染管道。从版本 9 开始，默认值为 `true`。在版本 9 中，你可以[选择不用 Ivy](guide/ivy#opting-out-of-angular-ivy) 而是继续使用以前的编译器 View Engine。
 
-For library projects generated with the CLI, the `prod` configuration default is `false` in version 9.
-=======
 For library projects generated with the CLI, the production configuration default is `false` in version 9.
->>>>>>> 08caeadd
 
 对于使用 CLI 生成的*库*项目，`prod` 配置默认在版本 9 中为 `false`。
 
@@ -203,15 +146,11 @@
 
 When enabled, the `.js` output of `ngc` does not include any lazy-loaded template or style URLs.
 
-<<<<<<< HEAD
 启用后，`ngc` 的 `.js` 输出不会包含任何惰性加载的模板或样式 URL。
 
-For library projects generated with the CLI, the dev configuration default is `true`.
+For library projects generated with the CLI, the development configuration default is `true`.
 
 对于使用 CLI 生成的库项目，dev 配置下默认为 `true`。
-=======
-For library projects generated with the CLI, the development configuration default is `true`.
->>>>>>> 08caeadd
 
 {@a enablelegacytemplate}
 
@@ -231,16 +170,9 @@
 
 When `true`, generates a flat module index of the given file name and the corresponding flat module metadata. Use to create flat modules that are packaged similarly to `@angular/core` and `@angular/common`. When this option is used, the `package.json` for the library should refer to the generated flat module index instead of the library index file.
 
-<<<<<<< HEAD
 为 `true` 时，将生成指定文件名和相应扁平模块元数据的扁平模块索引。用于创建像 `@angular/core` 和 `@angular/common` 这样打包的扁平模块。使用此选项时，库的 `package.json` 应引用生成的扁平模块索引而不是库的索引文件。
 
-Produces only one `.metadata.json` file, which contains all the metadata necessary
-for symbols exported from the library index. In the generated `.ngfactory.js` files, the flat
-module index is used to import symbols that include both the public API from the library index
-as well as shrowded internal symbols.
-=======
 Produces only one `.metadata.json` file, which contains all the metadata necessary for symbols exported from the library index. In the generated `.ngfactory.js` files, the flat module index is used to import symbols that include both the public API from the library index as well as shrowded internal symbols.
->>>>>>> 08caeadd
 
 它只会生成一个 `.metadata.json` 文件，该文件包含从库索引中导出的符号所需的全部元数据。在生成的 `.ngfactory.js` 文件中，扁平模块索引用于导入符号，这些符号既包括库索引中的公共 API，也包括缩进的内部符号。
 
@@ -268,15 +200,15 @@
 
 Default is `false`, but when you use the CLI command `ng new --strict`, it is set to `true` in the generated project's configuration.
 
-<<<<<<< HEAD
 默认值为 `false`，但是当你使用 CLI 命令 `ng new --strict` 时，默认生成的项目配置中会将其设置为 `true`。
-=======
+
 <div class="alert is-important">
 
 The `fullTemplateTypeCheck` option has been deprecated in Angular 13 in favor of the `strictTemplates` family of compiler options.
 
+`fullTemplateTypeCheck` 选项已经在 Angular 13 中弃用，改为使用 `strictTemplates` 家族的编译器选项。
+
 </div>
->>>>>>> 08caeadd
 
 ### `generateCodeForLibraries`
 
@@ -286,11 +218,8 @@
 
 When `false`, factory files are generated only for `.ts` files. Do this when using factory summaries.
 
-<<<<<<< HEAD
 如果为 `false`，则仅为 `.ts` 文件生成工厂文件。当要使用工厂摘要（summary）时，请这么设置。
 
-=======
->>>>>>> 08caeadd
 ### `preserveWhitespaces`
 
 When `false` (the default), removes blank text nodes from compiled templates, which results in smaller emitted template factory modules. Set to `true` to preserve blank text nodes.
@@ -301,30 +230,18 @@
 
 When `true`, does not produce `.metadata.json` files. Default is `false`.
 
-<<<<<<< HEAD
 为 `true` 时，不生成 `.metadata.json` 文件。默认值为 `false`。
 
-The `.metadata.json` files contain information needed by the template compiler from a `.ts`
-file that is not included in the `.d.ts` file produced by the TypeScript compiler.
-This information includes, for example, the content of annotations  (such as a component's template), which TypeScript emits to the `.js` file but not to the `.d.ts` file.
-
-`.metadata.json` 文件包含模板编译器从 `.ts` 文件中获得的信息，该信息未包含在 TypeScript 编译器生成的 `.d.ts` 文件中。该信息包括注解的内容（例如组件的模板）等，TypeScript 会将该注解的内容发送到 `.js` 文件中，但不会发送到 `.d.ts` 文件。
-
-You can set to `true` when using factory summaries, because the factory summaries
-include a copy of the information that is in the `.metadata.json` file.
-
-你可以在使用工厂摘要（summary）中将其设置为 `true`，因为工厂摘要中包括 `.metadata.json` 文件中信息的副本。
-
-Set to `true` if you are using TypeScript's `--outFile` option, because the metadata files
-are not valid for this style of TypeScript output. However, we do not recommend using `--outFile` with Angular. Use a bundler, such as [webpack](https://webpack.js.org/), instead.
-=======
 The `.metadata.json` files contain information needed by the template compiler from a `.ts` file that is not included in the `.d.ts` file produced by the TypeScript compiler.
 This information includes, for example, the content of annotations (such as a component's template), which TypeScript emits to the `.js` file but not to the `.d.ts` file.
 
+`.metadata.json` 文件包含模板编译器从 `.ts` 文件中获得的信息，该信息未包含在 TypeScript 编译器生成的 `.d.ts` 文件中。该信息包括注解的内容（例如组件的模板）等，TypeScript 会将该注解的内容发送到 `.js` 文件中，但不会发送到 `.d.ts` 文件。
+
 You can set to `true` when using factory summaries, because the factory summaries include a copy of the information that is in the `.metadata.json` file.
 
+你可以在使用工厂摘要（summary）中将其设置为 `true`，因为工厂摘要中包括 `.metadata.json` 文件中信息的副本。
+
 Set to `true` if you are using TypeScript's `--outFile` option, because the metadata files are not valid for this style of TypeScript output. However, we do not recommend using `--outFile` with Angular. Use a bundler, such as [webpack](https://webpack.js.org/), instead.
->>>>>>> 08caeadd
 
 如果要使用 TypeScript 的 `--outFile` 选项，则设置为 `true`，因为元数据文件对于这种 TypeScript 输出风格无效。但是，我们不建议将 `--outFile` 和 Angular 一起使用。请使用打包程序，例如 [webpack](https://webpack.js.org/)。
 
@@ -336,13 +253,9 @@
 
 Can be used to instruct the template compiler to produce `.metadata.json` files for distribution with an `npm` package while avoiding the production of `.ngfactory.js` and `.ngstyle.js` files that cannot be distributed to `npm`.
 
-<<<<<<< HEAD
 可用于指示模板编译器生成 `.metadata.json` 文件，以使用 `npm` 软件包进行分发，同时避免产生无法分发至 `npm` 的 `.ngfactory.js` 和 `.ngstyle.js` 文件。
 
-For library projects generated with the CLI, the dev configuration default is `true`.
-=======
 For library projects generated with the CLI, the development configuration default is `true`.
->>>>>>> 08caeadd
 
 对于使用 CLI 生成的库项目，dev 配置默认为 `true`。
 
@@ -367,13 +280,9 @@
 If the client of a library intends to use a symbol in an annotation, the template compiler does not normally report this until the client uses the symbol.
 This option allows detection of these errors during the build phase of the library and is used, for example, in producing Angular libraries themselves.
 
-<<<<<<< HEAD
 如果库的客户代码打算在注解中使用某个符号，则模板编译器通常不会在客户方用到该符号之前就报错。此选项允许你在库的构建阶段就检测到这些错误，例如用于生成 Angular 库本身时。
 
-For library projects generated with the CLI, the dev configuration default is `true`.
-=======
 For library projects generated with the CLI, the development configuration default is `true`.
->>>>>>> 08caeadd
 
 对于使用 CLI 生成的库项目，dev 配置中默认为 `true`。
 
@@ -405,25 +314,30 @@
 
 When `true`, prints extra information while compiling templates. Default is `false`.
 
-<<<<<<< HEAD
 如果为 `true`，则在编译模板时输出额外的信息。默认值为 `false`。
-=======
+
 {@a cli-options}
 
 ## Command Line Options
+
+## 命令行选项
 
 While most of the time you interact with the Angular Compiler indirectly using Angular CLI, when debugging certain issues, you might find it useful to invoke the Angular Compiler directly.
 You can use the `ngc` command provided by the `@angular/compiler-cli` npm package to call the compiler from the command line.
 
+虽然大多数时候你都会使用 Angular CLI 间接与 Angular 编译器交互，但在调试某些问题时，你可能会发现直接调用 Angular 编译器很有用。你可以使用 `@angular/compiler-cli` npm 包提供的 `ngc` 命令从命令行调用编译器。
+
 The `ngc` command is just a wrapper around TypeScript's `tsc` compiler command and is primarily configured via the `tsconfig.json` configuration options documented in [the previous sections](#angular-compiler-options).
 
+`ngc` 命令只是 TypeScript 的 `tsc` 编译器命令的包装器，主要通过[前面部分](#angular-compiler-options)讲过的 `tsconfig.json` 配置选项进行配置。
+
 In addition to the configuration file, you can also use [`tsc` command line options](https://www.typescriptlang.org/docs/handbook/compiler-options.html) to configure `ngc`.
 
+除了配置文件，你还可以使用一些 [`tsc` 命令行选项](https://www.typescriptlang.org/docs/handbook/compiler-options.html)来配置 `ngc` 。
+
 <!-- links -->
 
 [AioGuideI18nCommonPrepareMarkTextForTranslations]: guide/i18n-common-prepare#mark-text-for-translations "Mark text for translations - Prepare templates for translations | Angular"
 
 <!-- end links -->
-
-@reviewed 2021-09-15
->>>>>>> 08caeadd
+@reviewed 2021-09-15