# Angular versioning and releases

# Angular 的版本与发布

We recognize that you need stability from the Angular framework.
Stability ensures that reusable components and libraries, tutorials, tools, and learned practices don't become obsolete unexpectedly.
Stability is essential for the ecosystem around Angular to thrive.

你肯定希望 Angular 框架具有稳定性（stability）。稳定性可以确保组件与库、教程、工具和现有实践不会突然被弃用。稳定性是让基于 Angular 的生态系统变得繁荣的基石。

We also share with you the need for Angular to keep evolving.
We strive to ensure that the foundation on top of which you are building is continuously improving and enabling you to stay up-to-date with the rest of the web ecosystem and your user needs.

我们也和你一样希望 Angular 能持续演进。我们会努力确保这些你用于构建应用的基础能得到持续的改进，并让你能及时同步到 Web 生态系统的其它部分的最新进展，用户需求也是一样。

This document contains the practices that we follow to provide you with a leading-edge application development platform, balanced with stability.
We strive to ensure that future changes are always introduced in a predictable way.
We want everyone who depends on Angular to know when and how new features are added, and to be well-prepared when obsolete ones are removed.

本文档包含一些我们所遵循的实践，它让我们能为你提供一个前沿的应用开发平台，同时兼顾稳定性。我们会努力确保将来的变化总是以一种可预期的方式引入。我们希望每个 Angular 用户都明白我们将在何时添加以及如何添加新特性，并且为那些将要移除的、准备弃用的特性提前做好准备。

<div class="alert is-helpful">

The practices described in this document apply to Angular 2.0 and later.
If you are currently using AngularJS, see [Upgrading from AngularJS](guide/upgrade "Upgrading from Angular JS").
*AngularJS* is the name for all v1.x versions of Angular.

本文档中提及的这些实践适用于 Angular 2.0 及以后的版本。如果你正在使用 AngularJS，请参阅[从 AngularJS 升级](guide/upgrade "Upgrading from Angular JS")。*AngularJS*专指 Angular 所有的 v1.x 版本。

</div>

<a id="versioning"></a>

## Angular versioning

## Angular 的版本

Angular version numbers indicate the level of changes that are introduced by the release.
This use of [semantic versioning](https://semver.org/ "Semantic Versioning Specification") helps you understand the potential impact of updating to a new version.

Angular 的版本号表明本次发布中所引入的变更级别。它使用[语义化版本号](https://semver.org/ "Semantic Versioning Specification")来帮助你理解升级到新版本时的潜在影响。

Angular version numbers have three parts: `major.minor.patch`.
For example, version 7.2.11 indicates major version 7, minor version 2, and patch level 11.

Angular 的版本号包括三个部分：`major.minor.patch`。比如，版本 7.2.11 表示主版本号是 7，小版本号是 2，补丁版本号是 11。

The version number is incremented based on the level of change included in the release.

版本号是根据本次发布中包含的变更的级别进行递增的。

| Level of change | Details |
| :-------------- | :------ |
| 变更级别 | 详情 |
| Major release | Contains significant new features, some but minimal developer assistance is expected during the update. When updating to a new major release, you might need to run update scripts, refactor code, run additional tests, and learn new APIs. |
| 主版本 | 包含重要的新特性，其中的部分特性在升级时会需要由开发人员提供少量的协助才能完成。当升级到新的主版本时，你可能需要运行升级脚本、重构代码、运行其它测试以及学习新的 API。 |
| Minor release | Contains new smaller features. Minor releases are fully backward-compatible; no developer assistance is expected during update, but you can optionally modify your applications and libraries to begin using new APIs, features, and capabilities that were added in the release. We update peer dependencies in minor versions by expanding the supported versions, but we do not require projects to update these dependencies. |
| 小版本 | 包含新的小型特性。小版本是完全向后兼容的，在升级期间，不需要开发人员提供协助，但是你可以（可选的）修改你的应用和库，来使用本次发布中新增的 API、特性和能力。我们会扩展库的对等依赖（peer dependencies）中的小版本号范围来更新库同级，但并不需要你的项目也更新那些依赖。 |
| Patch release | Low risk, bug fix release. No developer assistance is expected during update. |
| 补丁版本 | 风险最低的、修 BUG 的版本。在升级期间完全不需要开发人员的协助。 |

<div class="alert is-helpful">

**NOTE**: <br />
As of Angular version 7, the major versions of Angular core and the CLI are aligned.
This means that in order to use the CLI as you develop an Angular app, the version of `@angular/core` and the CLI need to be the same.

**注意**：<br />
从 Angular 版本 7 开始，Angular Core 和 CLI 的主要版本已对齐。这意味着在开发 Angular 应用程序时使用的 `@angular/core` 和 CLI 的版本必须相同。

</div>

<a id="updating"></a>

### Supported update paths

### 所支持的升级路径

You can `ng update` to any version of Angular, provided that the following criteria are met:

你可以 `ng update` 到任何版本的 Angular，前提是满足以下条件：

* The version you want to update *to* is supported.

  你要更新*到*的版本是受支持的。

* The version you want to update *from* is within one major version of the version you want to
  upgrade to.

  你要更新“自”的版本是受支持的主要版本之一。

For example, you can update from version 11 to version 12, provided that version 12 is still supported.
If you want to update across multiple major versions, perform each update one major version at a time.
For example, to update from version 10 to version 12:

比如，你可以从版本 11 更新到版本 12，前提是版本 12 仍受支持。如果要跨多个主要版本进行更新，请每次更新一个主要版本。比如，要从版本 10 更新到版本 12 时：

1. Update from version 10 to version 11.

   从版本 10 更新到版本 11。

1. Update from version 11 to version 12.

   从版本 11 更新到版本 12。

See [Keeping Up-to-Date](guide/updating "Updating your projects") for more information about updating your Angular projects to the most recent version.

参阅[保持更新](guide/updating "Updating your projects")以了解把 Angular 项目升级到最新版本的更多信息。

<a id="previews"></a>

### Preview releases

### 预览发布

We let you preview what's coming by providing "Next" and Release Candidates (`rc`) pre-releases for each major and minor release:

我们还会通过提供 Next 版和 RC（候选发布）版来让你预览每个即将到来的大版本和小版本。

| Pre-release type | Details |
| :--------------- | :------ |
| 预发布类型 | 详情 |
| Next | The release that is under active development and testing. The next release is indicated by a release tag appended with the `-next` identifier, such as  `8.1.0-next.0`. |
| Next | 这是正在活跃开发和测试中的发布。Next 版的发布标签带有 `-next` 后缀，比如 `8.1.0-next.0`。 |
| Release candidate | A release that is feature complete and in final testing. A release candidate is indicated by a release tag appended with the `-rc` identifier, such as version `8.1.0-rc.0`. |
| RC 候选发布版 | 一个特性已经完成，正在进行最终测试的版本。RC 版的发布标签带有 `-rc` 标志，比如 `8.1.0-rc.0`。 |

The latest `next` or `rc` pre-release version of the documentation is available at [next.angular.io](https://next.angular.io).

`next` 或 `rc` 预发布版的文档位于 [next.angular.io](https://next.angular.io)。

<a id="frequency"></a>

## Release frequency

## 发布频率

We work toward a regular schedule of releases, so that you can plan and coordinate your updates with the continuing evolution of Angular.

我们会定期发布新版本，以便随着 Angular 的不断演进，你可以提前计划并协调这些升级工作。

<div class="alert is-helpful">

Dates are offered as general guidance and are subject to change.

这些日期仅供一般性参考，如有更改，恕不另行通知。

</div>

In general, expect the following release cycle:

通常的发布周期如下：

* A major release every 6 months

  每 6 个月一个主版本

* 1-3 minor releases for each major release

  每个主版本中包含 1~3 个小版本

* A patch release and pre-release (`next` or `rc`) build almost every week

  差不多每周一个发行版或预发行版(`next` 或 `rc`)的补丁版本

This cadence of releases gives eager developers access to new features as soon as they are fully developed and pass through our code review and integration testing processes, while maintaining the stability and reliability of the platform for production users that prefer to receive features after they have been validated by Google and other developers that use the pre-release builds.

这种发布的节奏能让渴望新功能的开发者在这些功能开发开发完成并通过我们的代码审查和集成测试流程后立即就可以使用，同时为那些喜欢在新功能经过 Google 和其他使用预发布版本的开发人员的验证后才采纳的生产环境用户，保持平台的稳定性和可靠性。

<a id="lts"></a>
<a id="support"></a>

## Support policy and schedule

## 支持策略与计划

<div class="alert is-helpful">

Dates are offered as general guidance and are subject to change.

这些日期仅供一般性参考，如有更改，恕不另行通知。

</div>

### Release schedule

<<<<<<< HEAD
### 发布时间表

| Version | Date |
| :------ | :--- |
| 版本 | 日期 |
| v15.0 | 2022-11-18 |
=======
| Version | Date               |
| :---    | :---               |
| v15.1   | Week of 2023-01-09 |
| v15.2   | Week of 2023-02-20 |
| v16.0   | Week of 2023-05-01 |
>>>>>>> 3b863ddc

### Support window

### 支持窗口期

All major releases are typically supported for 18 months.

所有主版本的典型支持周期都是 18 个月。

| Support stage | Support Timing | Details |
| :------------ | :------------- | :------ |
| 支持阶段 | 支持时间 | 详情 |
| Active | 6 months | Regularly-scheduled updates and patches are released |
| 活跃 | 6 个月 | 会定期发布更新和补丁 |
| Long-term (LTS) | 12 months | Only [critical fixes and security patches](#lts-fixes) are released |
| LTS 长期支持版 | 12 个月 | 只会发布[关键性修复和安全补丁](#lts-fixes)。 |

### Actively supported versions

### 活跃支持版

The following table provides the status for Angular versions under support.

<<<<<<< HEAD
下表中提供了目前受支持的 Angular 版本的状态。

| Version | Status | Released | Active ends | LTS ends |
| :------ | :----- | :------- | :---------- | :------- |
| 版本 | 状态 | 发布 | 停止活跃 | LTS 结束 |
| ^15.0.0 | Active | 2022-11-18 | 2023-05-18 | 2024-05-18 |
| ^15.0.0 | 活跃 | 2022-11-18 | 2023-05-18 | 2024-05-18 |
| ^14.0.0 | LTS | 2022-06-02 | 2022-11-18 | 2023-11-18 |
| ^14.0.0 | 活跃 | 2022-06-02 | 2022-12-02 | 2023-12-02 |
| ^13.0.0 | LTS | 2021-11-04 | 2022-06-02 | 2023-05-04 |
| ^13.0.0 | 活跃 | 2021-11-04 | 2022-06-02 | 2023-05-04 |

Angular versions v2 to v12 are no longer under support.

不再为 v2 到 v12  版提供支持。
=======
| Version | Status | Released   | Active ends | LTS ends   |
|:---     |:---    |:---        |:---         |:---        |
| ^15.0.0 | Active | 2022-11-18 | 2023-05-18  | 2024-05-18 |
| ^14.0.0 | LTS    | 2022-06-02 | 2022-11-18  | 2023-11-18 |
| ^13.0.0 | LTS    | 2021-11-04 | 2022-06-02  | 2023-05-04 |

Angular versions v2 to v12 are no longer under support.
>>>>>>> 3b863ddc

### LTS fixes

### LTS 修复

As a general rule, a fix is considered for an LTS version if it resolves one of:

作为一个通用的规则，如果解决了下列问题之一，就会考虑对 LTS 版本进行修复：

* A newly identified security vulnerability,

  一个新发现的安全漏洞。

* A regression, since the start of LTS, caused by a 3rd party change, such as a new browser version.

  LTS 发布以后，由于第三方更改引起的回归性问题，比如浏览器的新版本。

<a id="deprecation"></a>

## Deprecation practices

## 弃用策略

Sometimes "breaking changes", such as the removal of support for select APIs and features, are necessary to innovate and stay current with new best practices, changing dependencies, or changes in the (web) platform itself.

"重大变更"（比如移除特定的 API 和特性）有时候是必须的，比如创新、让最佳实践与时俱进、变更依赖关系甚至来自 Web 平台自身的变化。

To make these transitions as straightforward as possible, we make these commitments to you:

要让这些转变尽可能的简单，我们会给你下列保证：

* We work hard to minimize the number of breaking changes and to provide migration tools when possible

  我们会尽量减少重大变更的数量，并尽可能提供迁移工具。

* We follow the deprecation policy described here, so you have time to update your applications to the latest APIs and best practices

  我们会遵循这里所讲的弃用策略，让你有时间把应用升级到最新的 API 和最佳实践。

To help ensure that you have sufficient time and a clear path to update, this is our deprecation policy:

为了保证你能有充足的时间和清晰的路径进行升级，我们制定了如下弃用策略：

| Deprecation stages | Details |
| :----------------- | :------ |
| 弃用阶段 | 详情 |
| Announcement | We announce deprecated APIs and features in the [change log](https://github.com/angular/angular/blob/main/CHANGELOG.md "Angular change log"). Deprecated APIs appear in the [documentation](api?status=deprecated) with ~~strikethrough~~. When we announce a deprecation, we also announce a recommended update path. For convenience, [Deprecations](guide/deprecations) contains a summary of deprecated APIs and features. |
| 宣布弃用 | 我们会在[变更记录](https://github.com/angular/angular/blob/main/CHANGELOG.md "Angular change log")中宣布要弃用的那些 API 和特性。启用的 API 在[文档](api?status=deprecated)中会显示成带~~删除线~~的样式。当我们宣布一项弃用时，我们还会宣布一个建议的升级路径。为便于查找，我们在[弃用列表](guide/deprecations)中包含一个关于弃用 API 和特性的汇总表。 |
| Deprecation period | When an API or a feature is deprecated, it is still present in the next two major releases. After that, deprecated APIs and features are candidates for removal. A deprecation can be announced in any release, but the removal of a deprecated API or feature happens only in major release. Until a deprecated API or feature is removed, it is maintained according to the LTS support policy, meaning that only critical and security issues are fixed. |
| 弃用阶段 | 当 API 或特性已弃用时，它在接下来的两个主版本中仍然会存在。再往后，弃用的 API 和特性将会进入候选弃用状态。可能会在任何一次发布中宣布弃用，但是只会在主版本中移除已弃用的 API 或特性。除非已弃用的 API 或特性已被移除，否则我们仍然会根据 LTS 支持策略来维护它，也就是说，只会修复严重问题和安全问题。 |
| npm dependencies | We only make npm dependency updates that require changes to your applications in a major release. In minor releases, we update peer dependencies by expanding the supported versions, but we do not require projects to update these dependencies until a future major version. This means that during minor Angular releases, npm dependency updates within Angular applications and libraries are optional. |
| npm 依赖 | 在主版本中，我们只会更新那些需要修改你的应用的那些 npm 依赖项。在次要版本中，我们会通过扩展受支持版本范围的方式来更新对等依赖（peerDependencies），但在下一个主版本到来之前，不会强制要求你升级它们。这意味着，在次要版本中，Angular 应用和库中，npm 依赖项的更新是可选的。 |

<a id="public-api"></a>

## Public API surface

## 公共 API

Angular is a collection of many packages, subprojects, and tools.
To prevent accidental use of private APIs and so that you can clearly understand what is covered by the practices described here — we document what is and is not considered our public API surface.
For details, see [Supported Public API Surface of Angular](https://github.com/angular/angular/blob/main/docs/PUBLIC_API.md "Supported Public API Surface of Angular").

Angular 是很多包、子项目和工具的集合。为了防止你意外使用私有 API（这样你才能更清楚的理解哪些 API 会被这里所说的实践所覆盖），我们对公开 API 包含以及不包含哪些 API 进行了文档化。要了解详情，参阅 [Angular 的公共 API](https://github.com/angular/angular/blob/main/docs/PUBLIC_API.md "Supported Public API Surface of Angular")。

Any changes to the public API surface are done using the versioning, support, and depreciation policies previously described.

任何对公共 API 的修改都适用于上述这些版本、支持和弃用策略。

<a id="developer-preview"></a>

## Developer Preview

## 开发者预览版

Occasionally we introduce new APIs under the label of "Developer Preview". These are APIs that are fully functional and polished, but that we are not ready to stabilize under our normal deprecation policy.

有时我们会在“开发者预览”标签下介绍新的 API。这些是功能齐全且经过优化的 API，但我们还没有准备好根据正常的弃用政策来稳定它们。

This may be because we want to gather feedback from real applications before stabilization, or because the associated documentation or migration tooling is not fully complete.

这可能是因为我们希望在稳定之前从真实应用程序收集反馈，或者因为相关的文档或迁移工具不完全完整。

The policies and practices that are described in this document do not apply to APIs marked as Developer Preview. Such APIs can change at any time, even in new patch versions of the framework. Teams should decide for themselves whether the benefits of using Developer Preview APIs are worth the risk of breaking changes outside of our normal use of semantic versioning.

本文档中描述的政策和实践不适用于标记为 Developer Preview 的 API。此类 API 可以随时更改，即使在框架的新补丁版本中也是如此。团队应该自己决定使用开发者预览版 API 的好处是否值得冒险破坏我们正常使用语义版本控制之外的更改。

<!-- links -->

<!-- external links -->

<!-- end links -->

@reviewed 2022-11-21<|MERGE_RESOLUTION|>--- conflicted
+++ resolved
@@ -184,20 +184,11 @@
 
 ### Release schedule
 
-<<<<<<< HEAD
-### 发布时间表
-
-| Version | Date |
-| :------ | :--- |
-| 版本 | 日期 |
-| v15.0 | 2022-11-18 |
-=======
 | Version | Date               |
 | :---    | :---               |
 | v15.1   | Week of 2023-01-09 |
 | v15.2   | Week of 2023-02-20 |
 | v16.0   | Week of 2023-05-01 |
->>>>>>> 3b863ddc
 
 ### Support window
 
@@ -221,23 +212,8 @@
 
 The following table provides the status for Angular versions under support.
 
-<<<<<<< HEAD
 下表中提供了目前受支持的 Angular 版本的状态。
 
-| Version | Status | Released | Active ends | LTS ends |
-| :------ | :----- | :------- | :---------- | :------- |
-| 版本 | 状态 | 发布 | 停止活跃 | LTS 结束 |
-| ^15.0.0 | Active | 2022-11-18 | 2023-05-18 | 2024-05-18 |
-| ^15.0.0 | 活跃 | 2022-11-18 | 2023-05-18 | 2024-05-18 |
-| ^14.0.0 | LTS | 2022-06-02 | 2022-11-18 | 2023-11-18 |
-| ^14.0.0 | 活跃 | 2022-06-02 | 2022-12-02 | 2023-12-02 |
-| ^13.0.0 | LTS | 2021-11-04 | 2022-06-02 | 2023-05-04 |
-| ^13.0.0 | 活跃 | 2021-11-04 | 2022-06-02 | 2023-05-04 |
-
-Angular versions v2 to v12 are no longer under support.
-
-不再为 v2 到 v12  版提供支持。
-=======
 | Version | Status | Released   | Active ends | LTS ends   |
 |:---     |:---    |:---        |:---         |:---        |
 | ^15.0.0 | Active | 2022-11-18 | 2023-05-18  | 2024-05-18 |
@@ -245,7 +221,8 @@
 | ^13.0.0 | LTS    | 2021-11-04 | 2022-06-02  | 2023-05-04 |
 
 Angular versions v2 to v12 are no longer under support.
->>>>>>> 3b863ddc
+
+不再为 v2 到 v12  版提供支持。
 
 ### LTS fixes
 
