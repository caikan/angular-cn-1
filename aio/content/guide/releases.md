--- conflicted
+++ resolved
@@ -62,34 +62,34 @@
 {@a updating}
 ### Supported update paths
 
-<<<<<<< HEAD
 ### 所支持的升级路径
 
-In alignment with the preceding versioning scheme as described, we commit to support the following update paths:
-
-为了和上面所讲的版本方案一致，我们承诺支持如下升级路径：
-
-* If you are updating within the **same major version,** then you can skip any intermediate versions and update directly to the targeted version. For example, you can update directly from 7.0.0 to 7.2.11.
-
-  如果你在**同一个主版本**内升级，那么你可以跳过任何中间版本，直接升级到目标版本。比如，你可以直接从 7.0.0 升级到 7.2.11。
-
-* If you are updating from **one major version to another,** then we recommend that you **don't skip major versions.** Follow the instructions to incrementally update to the next major version, testing and validating at each step. For example, if you want to update from version 6.x.x to version 8.x.x, we recommend that you update to the latest 7.x.x release first. After successfully updating to 7.x.x, you can then update to 8.x.x.
-
-  如果你要从一个主版本升级到另一个主版本，那么我们建议你不要跳过主版本。要遵循本升级指南，依次升级到下一个主版本，在每一个步骤做完后都测试并验证一下。比如，如果你要从 6.x.x 升级到 8.x.x，我们建议你先升级到 7.x.x 中的最新版。在成功升级到 7.x.x 后，你就可以升级到 8.x.x 了。
-=======
 You can `ng update` to any version of Angular, provided that the following criteria are met:
 
+你可以 `ng update` 到任何版本的 Angular，前提是满足以下条件：
+
 *   The version you want to update *to* is supported.
+
+  CLI 支持你要更新*到*的版本。
+
 *   The version you want to update *from* is within one major version of the version you want to
     upgrade to.
+
+  你要更新“自”的版本是受支持的主要版本之一。
 
 For example, you can update from version 11 to version 12, provided that version 12 is still
 supported. If you want to update across multiple major versions, perform each update one
 major version at a time. For example, to update from version 10 to version 12:
 
+例如，你可以从版本 11 更新到版本 12，前提是版本 12 仍受支持。如果要跨多个主要版本进行更新，请每次更新一个主要版本。例如，要从版本 10 更新到版本 12时：
+
 1. Update from version 10 to version 11.
+
+   从版本 10 更新到版本 11。
+
 1. Update from version 11 to version 12.
->>>>>>> 8ebc946c
+
+   从版本 11 更新到版本 12。
 
 See [Keeping Up-to-Date](guide/updating "Updating your projects") for more information about updating your Angular projects to the most recent version.
 
@@ -152,11 +152,8 @@
 
 This cadence of releases gives eager developers access to new features as soon as they are fully developed and pass through our code review and integration testing processes, while maintaining the stability and reliability of the platform for production users that prefer to receive features after they have been validated by Google and other developers that use the pre-release builds.
 
-<<<<<<< HEAD
 这种发布的节奏能让渴望新功能的开发者在这些功能开发开发完成并通过我们的代码审查和集成测试流程后立即就可以使用，同时为那些喜欢在新功能经过 Google 和其他使用预发布版本的开发人员的验证后才采纳的生产环境用户，保持平台的稳定性和可靠性。
 
-=======
->>>>>>> 8ebc946c
 {@a lts}
 {@a support}
 ## Support policy and schedule
@@ -187,20 +184,17 @@
 
 下表中提供了目前受支持的 Angular 版本的状态。
 
-Version | Status | Released     | Active Ends  | LTS Ends
-------- | ------ | ------------ | ------------ | ------------
-<<<<<<< HEAD
-版本 | 状态 | 发布     | 停止活动  | LTS 结束
-^12.0.0 | Active | May 12, 2021 | Nov 12, 2021 | Nov 12, 2022
-^12.0.0 | 活跃 | 2021 年 5 月 12 日 | 2021 年 11 月 12 日 | 2022 年 11 月 12 日
-=======
-^13.0.0 | Active | Nov 04, 2021 | May 04, 2022 | May 04, 2023
-^12.0.0 | LTS    | May 12, 2021 | Nov 12, 2021 | Nov 12, 2022
->>>>>>> 8ebc946c
-^11.0.0 | LTS    | Nov 11, 2020 | May 11, 2021 | May 11, 2022
-^11.0.0 | LTS | 2020 年 11 月 11 日 | 2021 年 5 月 11 日 | 2022 年 5 月 11 日
-^10.0.0 | LTS    | Jun 24, 2020 | Dec 24, 2020 | Dec 24, 2021
-^10.0.0 | LTS | 2020 年 6 月 24 日 | 2020 年 12 月 24 日 | 2021 年 12 月 24 日
+Version | Status | Released        | Active Ends     | LTS Ends
+------- |--------|-----------------|-----------------| ------------
+版本 | 状态     | 发布              | 停止活动            | LTS 结束
+^13.0.0 | Active | Nov 04, 2021    | May 04, 2022    | May 04, 2023
+^13.0.0 | 活跃     | 2021 年 11 月 4 日 | 2022 年 5 月 4 日  | 2023 年 5 月 4 日
+^12.0.0 | LTS    | May 12, 2021    | Nov 12, 2021    | Nov 12, 2022
+^12.0.0 | LTS    | 2021 年 5 月 12 日 | 2021 年 11 月 12 日 | 2022 年 11 月 12 日
+^11.0.0 | LTS    | Nov 11, 2020    | May 11, 2021    | May 11, 2022
+^11.0.0 | LTS    | 2020 年 11 月 11 日 | 2021 年 5 月 11 日 | 2022 年 5 月 11 日
+^10.0.0 | LTS    | Jun 24, 2020    | Dec 24, 2020    | Dec 24, 2021
+^10.0.0 | LTS    | 2020 年 6 月 24 日 | 2020 年 12 月 24 日 | 2021 年 12 月 24 日
 
 Angular versions v4, v5, v6, v7, v8, and v9 are no longer under support.
 
