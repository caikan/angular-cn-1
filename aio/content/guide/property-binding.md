# Property binding

# 属性绑定

Property binding in Angular helps you set values for properties of HTML elements or directives.
With property binding, you can do things such as toggle button functionality, set paths programmatically, and share values between components.

Angular 中的属性绑定可帮助你设置 HTML 元素或指令的属性值。使用属性绑定，你可以执行诸如切换按钮、以编程方式设置路径，以及在组件之间共享值之类的功能。

<div class="alert is-helpful">

See the <live-example></live-example> for a working example containing the code snippets in this guide.

包含本指南中的代码片段的工作示例，请参阅<live-example></live-example>。

</div>

## Prerequisites

## 先决条件

To get the most out of property binding, you should be familiar with the following:

为了充分理解属性绑定，你应该熟悉以下内容：

* [Basics of components](guide/architecture-components)

  [组件基础](guide/architecture-components)

* [Basics of templates](guide/glossary#template)

  [模板基础](guide/glossary#template)

* [Binding syntax](guide/binding-syntax)

<<<<<<< HEAD
  [绑定语法](guide/binding-syntax)

<hr />

=======
>>>>>>> a371646a
## Understanding the flow of data

## 理解数据流

Property binding moves a value in one direction, from a component's property into a target element property.

属性绑定在单一方向上将值从组件的属性送到目标元素的属性。

<div class="alert is-helpful">

For more information on listening for events, see [Event binding](guide/event-binding).

有关侦听事件的更多信息，请参阅[事件绑定](guide/event-binding)。

</div>

To read a target element property or call one of its methods, see the API reference for [ViewChild](api/core/ViewChild) and [ContentChild](api/core/ContentChild).

要读取目标元素的属性或调用其方法，请参阅 [ViewChild](api/core/ViewChild) 和 [ContentChild](api/core/ContentChild) 的 API 参考手册。

## Binding to a property

## 绑定到属性

To bind to an element's property, enclose it in square brackets, `[]`, which identifies the property as a target property.
A target property is the DOM property to which you want to assign a value.
For example, the target property in the following code is the image element's `src` property.

要绑定到元素的属性，请将其括在方括号 `[]` 内，该括号会将属性标为目标属性。目标属性就是你要对其进行赋值的 DOM 属性。例如，以下代码中的目标属性是 img 元素的 `src` 属性。

<code-example path="property-binding/src/app/app.component.html" region="property-binding" header="src/app/app.component.html"></code-example>


In most cases, the target name is the name of a property, even when it appears to be the name of an attribute.
In this example, `src` is the name of the `<img>` element property.

在大多数情况下，目标的名称就是 Property 的名称，哪怕它看起来像 Attribute 的名称。在此示例中，`src` 就是 `<img>` 元素的 Property 名称。

The brackets, `[]`, cause Angular to evaluate the right-hand side of the assignment as a dynamic expression.
Without the brackets, Angular treats the right-hand side as a string literal and sets the property to that static value.

方括号 `[]` 使 Angular 将等号的右侧看作动态表达式进行求值。如果不使用方括号，Angular 就会将右侧视为字符串字面量并将此属性设置为该静态值。

<code-example path="property-binding/src/app/app.component.html" region="no-evaluation" header="src/app.component.html"></code-example>

Omitting the brackets renders the string `parentItem`, not the value of `parentItem`.

省略方括号就会渲染出字符串 `parentItem`，而不是 `parentItem` 的值。

## Setting an element property to a component property value

## 将元素的属性设置为组件属性的值

To bind the `src` property of an `<img>` element to a component's property, place the target, `src`, in square brackets followed by an equal sign and then the property.
The property here is `itemImageUrl`.

要将 `<img>` 的 `src` 属性绑定到组件的属性，请将目标 `src` 放在方括号中，后跟等号，然后是组件的属性。在这里组件的属性是 `itemImageUrl`。

<code-example path="property-binding/src/app/app.component.html" region="property-binding" header="src/app/app.component.html"></code-example>

Declare the `itemImageUrl` property in the class, in this case `AppComponent`.

在组件类 `AppComponent` 中声明 `itemImageUrl` 属性。

<code-example path="property-binding/src/app/app.component.ts" region="item-image" header="src/app/app.component.ts"></code-example>

{@a colspan}

#### `colspan` and `colSpan`

#### `colspan` 和 `colSpan`

A common point of confusion is between the attribute, `colspan`, and the property, `colSpan`.
Notice that these two names differ by only a single letter.

最容易混淆的地方是 `colspan` 这个 Attribute 和 `colSpan` 这个 Property。请注意，这两个名称只有一个字母的大小写不同。

If you wrote something like this:

如果你这样写：

<code-example language="html">
  &lt;tr&gt;&lt;td colspan="{{1 + 1}}"&gt;Three-Four&lt;/td&gt;&lt;/tr&gt;
</code-example>

You'd get this error:

你会收到此错误：

<code-example language="bash">
  Template parse errors:
  Can't bind to 'colspan' since it isn't a known native property
</code-example>

As the message says, the `<td>` element does not have a `colspan` property. This is true
because `colspan` is an attribute&mdash;`colSpan`, with a capital `S`, is the
corresponding property. Interpolation and property binding can set only *properties*, not attributes.

如消息中所示，`<td>` 元素没有 `colspan` Property。这是正确的，因为 `colspan` 是一个 Attribute — `colSpan`（带大写 `S`）才是相应的 Property。插值和 Property 绑定只能设置 *Property*，不能设置 Attribute。

Instead, you'd use property binding and write it like this:

相反，你应该使用 Property 绑定并将其编写为：

<code-example path="attribute-binding/src/app/app.component.html" region="colSpan" header="src/app/app.component.html"></code-example>


Another example is disabling a button when the component says that it `isUnchanged`:

另一个示例是在组件说它自己 `isUnchanged` 时禁用按钮：

<code-example path="property-binding/src/app/app.component.html" region="disabled-button" header="src/app/app.component.html"></code-example>

Another is setting a property of a directive:

另一个是设置指令的属性：

<code-example path="property-binding/src/app/app.component.html" region="class-binding" header="src/app/app.component.html"></code-example>

Yet another is setting the model property of a custom component&mdash;a great way
for parent and child components to communicate:

还有一个是设置自定义组件的模型属性，这是父组件和子组件进行通信的一种好办法：

<code-example path="property-binding/src/app/app.component.html" region="model-property-binding" header="src/app/app.component.html"></code-example>


## Toggling button functionality

## 切换按钮功能

To disable a button's functionality depending on a Boolean value, bind the DOM `disabled` property to a property in the class that is `true` or `false`.

若要根据布尔值禁用按钮的功能，请将 DOM 的 `disabled` Property 设置为类中的源属性（可能为 `true` 或 `false`）。

<code-example path="property-binding/src/app/app.component.html" region="disabled-button" header="src/app/app.component.html"></code-example>

Because the value of the property `isUnchanged` is `true` in the `AppComponent`, Angular disables the button.

由于 `AppComponent` 中属性 `isUnchanged` 的值是 `true`，Angular 会禁用该按钮。

<code-example path="property-binding/src/app/app.component.ts" region="boolean" header="src/app/app.component.ts"></code-example>


## Setting a directive property

## 设置指令的属性

To set a property of a directive, place the directive within square brackets , such as `[ngClass]`, followed by an equal sign and the property.
Here, the property is `classes`.

要设置指令的属性，请将指令放在方括号中，例如 `[ngClass]`，后跟等号和一个源属性。在这里，这个源属性的值是 `classes` 。

<code-example path="property-binding/src/app/app.component.html" region="class-binding" header="src/app/app.component.html"></code-example>

To use the property, you must declare it in the class, which in this example is `AppComponent`.
The value of `classes` is `special`.

要使用该属性，必须在组件类中声明它，在这里是 `AppComponent`。其 `classes` 的值是 `special` 。

<code-example path="property-binding/src/app/app.component.ts" region="directive-property" header="src/app/app.component.ts"></code-example>

Angular applies the class `special` to the `<p>` element so that you can use `special` to apply CSS styles.

Angular 会将 `special` 类应用到 `<p>` 元素，以便你可以通过 `special` 来应用 CSS 样式。

## Bind values between components

## 在组件之间绑定值

To set the model property of a custom component, place the target, here `childItem`, between square brackets `[]` followed by an equal sign and the property.
Here, the property is `parentItem`.

要设置自定义组件的模型属性，请将目标属性（此处为 `childItem`）放在方括号 `[]` 中，其后跟着等号与源属性。在这里，这个源属性是 `parentItem` 。

<code-example path="property-binding/src/app/app.component.html" region="model-property-binding" header="src/app/app.component.html"></code-example>

To use the target and the property, you must declare them in their respective classes.

要使用目标和源属性，必须在它们各自的类中声明它们。

Declare the target of `childItem` in its component class, in this case `ItemDetailComponent`.

在组件类（这里是 `ItemDetailComponent`）中声明 `childItem` 的目标。

For example, the following code declares the target of `childItem` in its component class, in this case `ItemDetailComponent`.

例如，以下代码在其组件类（这里是 `ItemDetailComponent`）中声明了 `childItem` 的目标。

Then, the code contains an `@Input()` decorator with the `childItem` property so data can flow into it.

然后，代码包含一个带有 `@Input()` 装饰器的 `childItem` 属性，这样才能让数据流入其中。

<code-example path="property-binding/src/app/item-detail/item-detail.component.ts" region="input-type" header="src/app/item-detail/item-detail.component.ts"></code-example>

Next, the code declares the property of `parentItem` in its component class, in this case `AppComponent`.
In this example the type of `childItem` is `string`, so `parentItem` needs to be a string.
Here, `parentItem` has the string value of `lamp`.

接下来，代码在其组件类（这里是 `AppComponent`）中声明属性 `parentItem`。在此示例中， `childItem` 的类型为 `string` ，因此 `parentItem` 也必须为字符串。在这里，`parentItem` 的字符串值为 `lamp`。

<code-example path="property-binding/src/app/app.component.ts" region="parent-data-type" header="src/app/app.component.ts"></code-example>

With this configuration, the view of `<app-item-detail>` uses the value of `lamp` for `childItem`.

这种配置方式下，`<app-item-detail>` 的视图使用来自 `childItem` 的值 `lamp`。

## Property binding and security

## 属性绑定与安全性

Property binding can help keep content secure.
For example, consider the following malicious content.

属性绑定可以帮助确保内容的安全。例如，考虑以下恶意内容。

<code-example path="property-binding/src/app/app.component.ts" region="malicious-content" header="src/app/app.component.ts"></code-example>

The component template interpolates the content as follows:

组件模板对内容进行插值，如下所示：

<code-example path="property-binding/src/app/app.component.html" region="malicious-interpolated" header="src/app/app.component.html"></code-example>

The browser doesn't process the HTML and instead displays it raw, as follows.

浏览器不会处理 HTML，而是原样显示它，如下所示。

<code-example language="bash">
"Template &lt;script&gt;alert("evil never sleeps")&lt;/script&gt; Syntax" is the interpolated evil title.
</code-example>


Angular does not allow HTML with `<script>` tags, neither with [interpolation](guide/interpolation) nor property binding, which prevents the JavaScript from running.

Angular 不允许带有 `<script>` 标记的 HTML，既不能用于[插值](guide/interpolation)也不能用于属性绑定，这样就会阻止运行 JavaScript。

In the following example, however, Angular [sanitizes](guide/security#sanitization-and-security-contexts) the values before displaying them.

但是，在以下示例中，Angular 在显示值之前会先对它们进行[无害化处理](guide/security#sanitization-and-security-contexts)。

<code-example path="property-binding/src/app/app.component.html" region="malicious-content" header="src/app/app.component.html"></code-example>

Interpolation handles the `<script>` tags differently than property binding, but both approaches render the content harmlessly.
The following is the browser output of the sanitized `evilTitle` example.

插值处理 `<script>` 标记的方式与属性绑定的方式不同，但这两种方法都可以使内容无害。以下是经过无害化处理的 `evilTitle` 示例的浏览器输出。

<code-example language="bash">
"Template Syntax" is the property bound evil title.
</code-example>

## Property binding and interpolation

## 属性绑定和插值

Often [interpolation](guide/interpolation) and property binding can achieve the same results.
The following binding pairs do the same thing.

通常，[插值](guide/interpolation)和属性绑定可以达到相同的结果。以下绑定会做相同的事。

<code-example path="property-binding/src/app/app.component.html" region="property-binding-interpolation" header="src/app/app.component.html"></code-example>

You can use either form when rendering data values as strings, though interpolation is preferable for readability.
However, when setting an element property to a non-string data value, you must use property binding.

<<<<<<< HEAD
将数据值渲染为字符串时，可以使用任一种形式，只是插值形式更易读。但是，要将元素属性设置为非字符串数据值时，必须使用属性绑定。

<hr />

=======
>>>>>>> a371646a
## What's next

## 下一步是什么

* [Property binding best practices](guide/property-binding-best-practices)

  [属性绑定的最佳实践](guide/property-binding-best-practices)
<|MERGE_RESOLUTION|>--- conflicted
+++ resolved
@@ -33,13 +33,8 @@
 
 * [Binding syntax](guide/binding-syntax)
 
-<<<<<<< HEAD
   [绑定语法](guide/binding-syntax)
 
-<hr />
-
-=======
->>>>>>> a371646a
 ## Understanding the flow of data
 
 ## 理解数据流
@@ -306,13 +301,8 @@
 You can use either form when rendering data values as strings, though interpolation is preferable for readability.
 However, when setting an element property to a non-string data value, you must use property binding.
 
-<<<<<<< HEAD
 将数据值渲染为字符串时，可以使用任一种形式，只是插值形式更易读。但是，要将元素属性设置为非字符串数据值时，必须使用属性绑定。
 
-<hr />
-
-=======
->>>>>>> a371646a
 ## What's next
 
 ## 下一步是什么
