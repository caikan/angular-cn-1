--- conflicted
+++ resolved
@@ -17,13 +17,9 @@
 
 ## Step 1: Prepare the application
 
-<<<<<<< HEAD
 ## 第 1 步：准备本应用
 
-Do this with the following CLI command:
-=======
 Do this with the following Angular CLI command:
->>>>>>> cfd87027
 
 可以用下列 CLI 命令来执行本操作：
 
@@ -35,19 +31,13 @@
 
 For an existing application, you have to manually add the `RouterModule` and defining a `<router-outlet>` within your application.
 
-<<<<<<< HEAD
 对于既有应用，你必须手动添加 `RouterModule` 并在应用中定义 `<router-outlet>`。
 
-## Step 2: Create the app shell
+## Step 2: Create the application shell
 
 ## 第 2 步：创建应用外壳
 
-Use the CLI to automatically create the application shell.
-=======
-## Step 2: Create the application shell
-
 Use the Angular CLI to automatically create the application shell.
->>>>>>> cfd87027
 
 使用 CLI 自动创建一个应用外壳。
 
@@ -114,13 +104,9 @@
 
 ## Step 3: Verify the application is built with the shell content
 
-<<<<<<< HEAD
 ## 第 3 步：验证该应用是使用应用外壳的内容构建的
 
-Use the CLI to build the `app-shell` target.
-=======
 Use the Angular CLI to build the `app-shell` target.
->>>>>>> cfd87027
 
 使用 CLI 构建目标 `app-shell`。
 
