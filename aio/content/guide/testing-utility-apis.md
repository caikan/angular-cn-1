--- conflicted
+++ resolved
@@ -50,7 +50,7 @@
       See [waitForAsync](guide/testing-components-scenarios#waitForAsync).
 
       在一个特殊的* async 测试区域*中运行测试（`it`）的函数体或准备函数（`beforeEach`）。
-      参阅[前面的讨论](guide/testing-components-scenarios#waitForAsync)。
+      参阅 [waitForAsync](guide/testing-components-scenarios#waitForAsync)。
 
     </td>
 
@@ -70,7 +70,7 @@
       a linear control flow coding style. See [fakeAsync](guide/testing-components-scenarios#fake-async).
 
       在一个特殊的* fakeAsync 测试区域*中运行测试（`it`）的函数体，以便启用线性风格的控制流。
-      参阅[前面的讨论](guide/testing-components-scenarios#fake-async)。
+      参阅 [fakeAsync](guide/testing-components-scenarios#fake-async)。
 
     </td>
 
@@ -109,7 +109,7 @@
 
       接受一个可选参数，它可以把虚拟时钟往前推进特定的微秒数。
       清除调度到那个时间帧中的异步活动。
-      参阅[前面的讨论](guide/testing-components-scenarios#tick)。
+      参阅 [tick](guide/testing-components-scenarios#tick)。
 
     </td>
 
@@ -359,7 +359,7 @@
 
       在配置好测试模块之后，异步编译它。
       如果测试模块中的*任何一个*组件具有 `templateUrl` 或 `styleUrls`，那么你**必须**调用这个方法，因为获取组件的模板或样式文件必须是异步的。
-      参阅[前面的讨论](guide/testing-components-scenarios#compile-components)。
+      参阅 [compileComponents](guide/testing-components-scenarios#compile-components)。
 
       After calling `compileComponents`, the `TestBed` configuration is frozen for the duration of the current spec.
 
@@ -526,15 +526,10 @@
       The testing shims (`karma-test-shim`, `browser-test-shim`) call it for you
       so there is rarely a reason for you to call it yourself.
 
-<<<<<<< HEAD
       测试垫片(`karma-test-shim`, `browser-test-shim`)会为你调用它，所以你很少需要自己调用它。
 
-      You may call this method _exactly once_. If you must change
-      this default in the middle of your test run, call `resetTestEnvironment` first.
-=======
       Call this method _exactly once_. To change
       this default in the middle of a test run, call `resetTestEnvironment` first.
->>>>>>> 08caeadd
 
       这个方法只能被调用**一次**。如果确实需要在测试程序运行期间改变这个默认设置，那么先调用 `resetTestEnvironment`。
 
@@ -864,7 +859,7 @@
       See [whenStable](guide/testing-components-scenarios#when-stable).
 
       要想在完成了异步活动或异步变更检测之后再继续测试，可以对那个承诺对象进行挂钩。
-      参阅 [前面](guide/testing-components-scenarios#when-stable)。
+      参阅 [whenStable](guide/testing-components-scenarios#when-stable)。
 
     </td>
 
@@ -1034,18 +1029,14 @@
       An object that provides parent context for this element.
       Often an ancestor component instance that governs this element.
 
-<<<<<<< HEAD
       为元素提供父级上下文的对象。
       通常是控制该元素的祖级组件实例。
 
-      When an element is repeated within `*ngFor`, the context is an `NgForRow` whose `$implicit`
-=======
       When an element is repeated within `*ngFor`, the context is an `NgForOf` whose `$implicit`
->>>>>>> 08caeadd
       property is the value of the row instance value.
       For example, the `hero` in `*ngFor="let hero of heroes"`.
 
-      当一个元素被 `*ngFor` 重复，它的上下文为 `NgForRow`，它的 `$implicit` 属性值是该行的实例值。
+      当一个元素被 `*ngFor` 重复，它的上下文为 `NgForOf`，它的 `$implicit` 属性值是该行的实例值。
       比如，`*ngFor="let hero of heroes"` 里的 `hero`。
 
     </td>
@@ -1133,7 +1124,7 @@
       See [triggerEventHandler](guide/testing-components-scenarios#trigger-event-handler).
 
       如果在该元素的 `listeners` 集合中有相应的监听器，就根据名字触发这个事件。
-      第二个参数是该处理器函数所需的*事件对象*。参阅[前面](guide/testing-components-scenarios#trigger-event-handler)。
+      第二个参数是该处理器函数所需的*事件对象*。参阅 [triggerEventHandler](guide/testing-components-scenarios#trigger-event-handler)。
 
       If the event lacks a listener or there's some other problem,
       consider calling `nativeElement.dispatchEvent(eventObject)`.
