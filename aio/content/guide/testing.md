--- conflicted
+++ resolved
@@ -160,13 +160,9 @@
 
 ## Set up continuous integration
 
-<<<<<<< HEAD
 ## 建立持续集成环境
 
-One of the best ways to keep your project bug free is through a test suite, but it's easy to forget to run tests all the time.
-=======
 One of the best ways to keep your project bug-free is through a test suite, but it's easy to forget to run tests all the time.
->>>>>>> eee2fd22
 Continuous integration (CI) servers let you set up your project repository so that your tests run on every commit and pull request.
 
 避免项目出 BUG 的最佳方式之一，就是使用测试套件。但是很容易忘了一直运行它。
