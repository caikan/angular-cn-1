# JavaScript modules vs. NgModules

# JavaScript 模块 vs. NgModule

JavaScript modules and NgModules can help you modularize your code, but they are very different.
Angular applications rely on both kinds of modules.

JavaScript 模块和 NgModule 都可以帮你模块化你的代码，但它们却有着本质性的不同。Angular 应用同时依赖这两种模块。

## JavaScript modules: Files containing code

## JavaScript 模块：包含代码的文件

A [JavaScript module](https://javascript.info/modules "JavaScript.Info - Modules") is an individual file with JavaScript code, usually containing a class or a library of functions for a specific purpose within your application.
JavaScript modules let you spread your work across multiple files.

[JavaScript 模块](https://javascript.info/modules "JavaScript.Info  - 模块")是一个带有 JavaScript 代码的单独文件，它通常包含一个应用中特定用途的类或函数库。JavaScript 模块让你可以跨多个文件进行工作。

<div class="alert is-helpful">

To learn more about JavaScript modules, see [ES6 In Depth: Modules](https://hacks.mozilla.org/2015/08/es6-in-depth-modules).
For the module specification, see the [6th Edition of the ECMAScript standard](https://www.ecma-international.org/ecma-262/6.0/#sec-modules).

要了解更多关于 JavaScript 模块的信息，参阅[深入 ES6：模块](https://hacks.mozilla.org/2015/08/es6-in-depth-modules)。关于模块规范的更多信息，请参阅[ECMAScript 标准第 6 版](https://www.ecma-international.org/ecma-262/6.0/#sec-modules)。

</div>

To make the code in a JavaScript module available to other modules, use an `export` statement at the end of the relevant code in the module, such as the following:

要让 JavaScript 模块中的代码可用于其它模块，请在模块中相关代码的末尾使用 `export` 导出它，比如：

<code-example format="typescript" language="typescript">

export class AppComponent { &hellip; }

</code-example>

When you need that module's code in another module, use an `import` statement as follows:

如果你在另一个模块中需要来自本模块的代码时，请使用 `import` 语句，如下所示：

<code-example format="typescript" language="typescript">

import { AppComponent } from './app.component';

</code-example>

Each module has its own top-level scope.
In other words, top-level variables and functions in a module are not seen in other scripts or modules.
Each module provides a namespace for identifiers to prevent them from clashing with identifiers in other modules.
With multiple modules, you can prevent accidental global variables by creating a single global namespace and adding submodules to it.

每个模块都有自己的顶级作用域。换句话说，模块中的顶级变量和函数在其他脚本或模块中是看不到的。每个模块都为其中的标识符提供了一个命名空间，以防止它们与其它模块中的标识符冲突。要想使用多个模块，你可以通过创建一个全局命名空间并为它添加子模块来防止出现意外的全局变量。

The Angular framework itself is loaded as a set of JavaScript modules.

Angular 框架本身就是作为一组 JavaScript 模块加载的。

## NgModules: Classes with metadata for compiling

## NgModule：带有供编译用的元数据的类

An [NgModule](guide/glossary#ngmodule "Definition of NgModule") is a class marked by the `@NgModule` decorator with a metadata object that describes how that particular part of the application fits together with the other parts.
NgModules are specific to Angular.
While classes with an `@NgModule` decorator are by convention kept in their own files, they differ from JavaScript modules because they include this metadata.

[NgModule](guide/glossary#ngmodule "NgModule 的定义") 是带有 `@NgModule` 装饰器标记的类，它带有一个描述该应用里这个特定部分要如何与其他部分配合使用的元数据对象。NgModule 是 Angular 特有的。虽然带有 `@NgModule` 装饰器的类一般也保存在单独的文件中，但它们与 JavaScript 模块的不同，因为它们包含这种元数据。

The `@NgModule` metadata plays an important role in guiding the Angular compilation process that converts the application code you write into highly performant JavaScript code.
The metadata describes how to compile a component's template and how to create an [injector](guide/glossary#injector "Definition of injector") at runtime.
It identifies the NgModule's [components](guide/glossary#component "Definition of component"), [directives](guide/glossary#directive "Definition of directive"), and [pipes](guide/glossary#pipe "Definition of pipe)"),
and makes some of them public through the `exports` property so that external components can use them.
You can also use an NgModule to add [providers](guide/glossary#provider "Definition of provider") for [services](guide/glossary#service "Definition of a service"), so that the services are available elsewhere in your application.

`@NgModule` 元数据在指导 Angular 编译过程中发挥了重要作用，它把你编写的应用代码转换成高效的 JavaScript 代码。元数据描述了如何编译组件模板以及如何在运行时[创建注入器](guide/glossary#injector "注入器的定义")。它标出了 NgModule 的[组件](guide/glossary#component "组件的定义")、[指令](guide/glossary#directive "指令的定义")和[管道](guide/glossary#pipe "管子的定义）")，并且通过 `exports` 属性把它们中的一部分标为公开的，以便外部组件可以使用它们。你还可以使用 NgModule 为[服务](guide/glossary#service "服务的定义")[添加服务提供者](guide/glossary#provider "提供者的定义")，以便这些服务可以用在你应用的其他地方。

Rather than defining all member classes in one giant file as a JavaScript module, declare which components, directives, and pipes belong to the NgModule in the `@NgModule.declarations` list.
These classes are called [declarables](guide/glossary#declarable "Definition of a declarable").
An NgModule can export only the declarable classes it owns or imports from other NgModules.
It doesn't declare or export any other kind of class.
Declarables are the only classes that matter to the Angular compilation process.

不要把所有类都作为 JavaScript 模块定义在一个巨型文件中，而应该在 `@NgModule.declarations` 列表中声明哪些组件、指令和管道属于这个 NgModule。这些类叫做[可声明对象](guide/glossary#declarable "可声明的定义")。NgModule 只能导出它自己拥有的可声明对象类或从其他 NgModule 中导入的类。它不会声明或导出任何其他类型的类。对 Angular 编译过程来说，可声明对象是唯一值得关注的类。

For a complete description of the NgModule metadata properties, see [Using the NgModule metadata](guide/ngmodule-api "Using the NgModule metadata").

关于模块元数据属性的完整描述，请参阅[使用模块元数据](guide/ngmodule-api "使用 NgModule 元数据")。

## An example that uses both

## 同时使用两者的例子

The root NgModule `AppModule` generated by the [Angular CLI](cli) for a new application project demonstrates how you use both kinds of modules:

[Angular CLI](cli)为新应用项目生成的根模块 `AppModule` 演示了如何使用这两种模块：

<code-example header="src/app/app.module.ts (default AppModule)" path="ngmodules/src/app/app.module.1.ts"></code-example>

The root NgModule starts with `import` statements to import JavaScript modules.
It then configures the `@NgModule` with the following arrays:

根模块根据 `import` 语句开头导入 JavaScript 模块。然后使用下列数组 `@NgModule`

* `declarations`: The components, directives, and pipes that belong to the NgModule.
  A new application project's root NgModule has only one component, called `AppComponent`.

  `declarations` ：属于该 NgModule 的组件、指令和管道。新应用项目的根模块中只有一个叫做 `AppComponent` 的组件。

* `imports`: Other NgModules you are using, so that you can use their declarables.
  The newly generated root NgModule imports [`BrowserModule`](api/platform-browser/BrowserModule "BrowserModule NgModule") in order to use browser-specific services such as [DOM](https://www.w3.org/TR/DOM-Level-2-Core/introduction.html "Definition of Document Object Model") rendering, sanitization, and location.

  `imports` ：你要用的其他 NgModule，这样你才可以使用它们的可声明对象。新生成的根模块会导入[`BrowserModule`](api/platform-browser/BrowserModule "BrowserModule NgModule")，以便使用特定于浏览器的服务，比如 [DOM](https://www.w3.org/TR/DOM-Level-2-Core/introduction.html "文档对象模型的定义") 渲染、无害化处理和定位。

* `providers`: Providers of services that components in other NgModules can use.
  There are no providers in a newly generated root NgModule.

<<<<<<< HEAD
  `providers` ：一些服务提供者，可供其他 NgModule 中的组件使用。新生成的根模块中没有提供者。

* `bootstrap`: The [entry component](guide/entry-components "Specifying an entry component") that Angular creates and inserts into the `index.html` host web page, thereby bootstrapping the application.
  This entry component, `AppComponent`, appears in both the `declarations` and the `bootstrap` arrays.
=======
*   `bootstrap`: The component that Angular creates and inserts into the `index.html` host web page, thereby bootstrapping the application.
  This component, `AppComponent`, appears in both the `declarations` and the `bootstrap` arrays.
>>>>>>> 3b863ddc

  `bootstrap` ：[Angular 创建的入口组件](guide/entry-components "指定一个入口组件")，Angular 会创建它，并把它插入到宿主页面 `index.html` 中，从而引导该应用。这个入口组件 `AppComponent` 会同时出现在 `declarations` 和 `bootstrap` 数组中。

## Next steps

## 下一步

* For more about NgModules, see [Organizing your app with NgModules](guide/ngmodules "Organizing your app with NgModules").

  关于 Angular 模块的更多信息，请参阅[使用模块组织你的应用](guide/ngmodules "使用 Angular 模块整理你的应用")。

* To learn more about the root NgModule, see [Launching an app with a root NgModule](guide/bootstrapping "Launching an app with a root NgModule").

  要了解关于根模块的更多信息，请参阅[使用根模块启动应用](guide/bootstrapping "用 NgModule 根启动一款应用")。

* To learn about frequently used Angular NgModules and how to import them into your app, see [Frequently-used modules](guide/frequent-ngmodules "Frequently-used modules").

  要了解最常使用的那些 Angular 模块，以及如何将它们导入你的应用，请参阅[常用模块](guide/frequent-ngmodules "经常使用的模块")。

<!-- links -->

<!-- external links -->

<!-- end links -->

@reviewed 2022-02-28<|MERGE_RESOLUTION|>--- conflicted
+++ resolved
@@ -114,15 +114,10 @@
 * `providers`: Providers of services that components in other NgModules can use.
   There are no providers in a newly generated root NgModule.
 
-<<<<<<< HEAD
   `providers` ：一些服务提供者，可供其他 NgModule 中的组件使用。新生成的根模块中没有提供者。
 
-* `bootstrap`: The [entry component](guide/entry-components "Specifying an entry component") that Angular creates and inserts into the `index.html` host web page, thereby bootstrapping the application.
-  This entry component, `AppComponent`, appears in both the `declarations` and the `bootstrap` arrays.
-=======
-*   `bootstrap`: The component that Angular creates and inserts into the `index.html` host web page, thereby bootstrapping the application.
+* `bootstrap`: The component that Angular creates and inserts into the `index.html` host web page, thereby bootstrapping the application.
   This component, `AppComponent`, appears in both the `declarations` and the `bootstrap` arrays.
->>>>>>> 3b863ddc
 
   `bootstrap` ：[Angular 创建的入口组件](guide/entry-components "指定一个入口组件")，Angular 会创建它，并把它插入到宿主页面 `index.html` 中，从而引导该应用。这个入口组件 `AppComponent` 会同时出现在 `declarations` 和 `bootstrap` 数组中。
 
