# Angular Components Overview

# Angular Components 概述

Components are the main building block for Angular applications. Each component consists of:

组件是 Angular 应用的主要构造块。每个组件包括如下部分：

* An HTML template that declares what renders on the page

  一个 HTML 模板，用于声明页面要渲染的内容

* A Typescript class that defines behavior

  一个用于定义行为的 Typescript 类

* A CSS selector that defines how the component is used in a template

  一个 CSS 选择器，用于定义组件在模板中的使用方式

* Optionally, CSS styles applied to the template

  （可选）要应用在模板上的 CSS 样式

This topic describes how to create and configure an Angular component.

本主题描述如何创建和配置 Angular 组件。

<div class="alert is-helpful">

To view or download the example code used in this topic, see the <live-example></live-example>.

要查看或下载本主题中使用的范例代码，请参阅 <live-example></live-example>。

</div>

## Prerequisites

## 先决条件

To create a component, verify that you have met the following prerequisites:

要创建一个组件，请先验证你是否满足以下先决条件：

1. [Install the Angular CLI.](guide/setup-local#install-the-angular-cli)

   [安装 Angular CLI](guide/setup-local#install-the-angular-cli)。

1. [Create an Angular workspace](guide/setup-local#create-a-workspace-and-initial-application) with initial application.
   If you don't have a project, create one using `ng new <project-name>`, where `<project-name>` is the name of your Angular application.

   [创建一个带有初始项目的 Angular 工作区](guide/setup-local#create-a-workspace-and-initial-application)。如果还没有项目，你可以用 `ng new <project-name>` 创建一个，其中 `<project-name>` 是你的 Angular 应用的名字。

## Creating a component

<<<<<<< HEAD
## 创建一个组件

The easiest way to create a component is with the Angular CLI. You can also create a component manually.
=======
The best way to create a component is with the Angular CLI. You can also create a component manually.
>>>>>>> 08caeadd

Angular CLI 是用来创建组件的最简途径。你也可以手动创建一个组件。

### Creating a component using the Angular CLI

### 使用 Angular CLI 创建组件

To create a component using the Angular CLI:

使用 Angular CLI 创建一个组件：

1. From a terminal window, navigate to the directory containing your application.

   在终端窗口中，导航到要放置你应用的目录。

1. Run the `ng generate component <component-name>` command, where `<component-name>` is the name of your new component.

   运行 `ng generate component <component-name>` 命令，其中 `<component-name>` 是新组件的名字。

By default, this command creates the following:

默认情况下，该命令会创建以下内容：

* A folder named after the component

  一个以该组件命名的文件夹

* A component file, `<component-name>.component.ts`

  一个组件文件 `<component-name>.component.ts`

* A template file, `<component-name>.component.html`

  一个模板文件 `<component-name>.component.html`

* A CSS file, `<component-name>.component.css`

  一个 CSS 文件， `<component-name>.component.css`

* A testing specification file, `<component-name>.component.spec.ts`

  测试文件 `<component-name>.component.spec.ts`

Where `<component-name>` is the name of your component.

其中 `<component-name>` 是组件的名称。

<div class="alert is-helpful">

You can change how `ng generate component` creates new components.
For more information, see [ng generate component](cli/generate#component-command) in the Angular CLI documentation.

你可以更改 `ng generate component` 创建新组件的方式。欲知详情，请参阅 Angular CLI 文档中的 [ng generate component](cli/generate#component-command)。

</div>

### Creating a component manually

<<<<<<< HEAD
### 手动创建组件

Although the Angular CLI is the easiest way to create an Angular component, you can also create a component manually.
=======
Although the Angular CLI is the best way to create an Angular component, you can also create a component manually.
>>>>>>> 08caeadd
This section describes how to create the core component file within an existing Angular project.

虽然 Angular CLI 是创建 Angular 组件的最简途径，但你也可以手动创建一个组件。本节将介绍如何在现有的 Angular 项目中创建核心组件文件。

To create a new component manually:

要手动创建一个新组件：

1. Navigate to your Angular project directory.

   导航到你的 Angular 项目目录。

1. Create a new file, `<component-name>.component.ts`.

   创建一个新文件 `<component-name>.component.ts` 。

1. At the top of the file, add the following import statement.

   在文件的顶部，添加下面的 import 语句。

   <code-example
        path="component-overview/src/app/component-overview/component-overview.component.ts"
        region="import">
   </code-example>

1. After the `import` statement, add a `@Component` decorator.

   在 `import` 语句之后，添加一个 `@Component` 装饰器。

   <code-example
        path="component-overview/src/app/component-overview/component-overview.component.ts"
        region="decorator-skeleton">
   </code-example>

1. Choose a CSS selector for the component.

   为组件选择一个 CSS 选择器。

   <code-example
        path="component-overview/src/app/component-overview/component-overview.component.ts"
        region="selector">
   </code-example>

   For more information on choosing a selector, see [Specifying a component's selector](#specifying-a-components-css-selector).

   关于选择选择器的更多信息，参阅[指定组件的选择器](#specifying-a-components-css-selector)。

1. Define the HTML template that the component uses to display information.
   In most cases, this template is a separate HTML file.

   定义组件用以显示信息的 HTML 模板。在大多数情况下，这个模板是一个单独的 HTML 文件。

   <code-example
        path="component-overview/src/app/component-overview/component-overview.component.ts"
        region="templateUrl">
   </code-example>

   For more information on defining a component's template, see [Defining a component's template](#defining-a-components-template).

   关于定义组件模板的更多信息，请参阅[定义组件的模板](#defining-a-components-template)。

1. Select the styles for the component's template.
   In most cases, you define the styles for your component's template in a separate file.

   为组件的模板选择样式。在大多数情况下，你可以在单独的文件中定义组件模板的样式。

   <code-example
        path="component-overview/src/app/component-overview/component-overview.component.ts"
        region="decorator">
   </code-example>

1. Add a `class` statement that includes the code for the component.

   添加一个包含该组件代码 `class` 语句。

   <code-example
        path="component-overview/src/app/component-overview/component-overview.component.ts"
        region="class">
   </code-example>

## Specifying a component's CSS selector

## 指定组件的 CSS 选择器

Every component requires a CSS *selector*. A selector instructs Angular to instantiate this component wherever it finds the corresponding tag in template HTML. For example, consider a component `hello-world.component.ts` that defines its selector as `app-hello-world`. This selector instructs Angular to instantiate this component any time the tag `<app-hello-world>` appears in a template.

每个组件都需要一个 CSS *选择器*。选择器会告诉 Angular：当在模板 HTML 中找到相应的标签时，就把该组件实例化在那里。例如，考虑一个组件 `hello-world.component.ts` ，它的选择器定义为 `app-hello-world` 。 当 `<app-hello-world>` 出现在模板中时，这个选择器就会让 Angular 实例化该组件。

Specify a component's selector by adding a `selector` statement to the `@Component` decorator.

在 `@Component` 装饰器中添加一个 `selector` 语句来指定组件的选择器。

<code-example
    path="component-overview/src/app/component-overview/component-overview.component.ts"
    region="selector">
</code-example>

## Defining a component's template

## 定义一个组件的模板

A template is a block of HTML that tells Angular how to render the component in your application.
Define a template for your component in one of two ways: by referencing an external file, or directly within the component.

模板是一段 HTML，它告诉 Angular 如何在应用中渲染组件。你可以通过以下两种方式之一为组件定义模板：引用外部文件，或直接写在组件内部。

To define a template as an external file, add a `templateUrl` property to the `@Component` decorator.

要把模板定义为外部文件，就要把 `templateUrl` 添加到 `@Component` 装饰器中。

<code-example
    path="component-overview/src/app/component-overview/component-overview.component.ts"
    region="templateUrl">
</code-example>

To define a template within the component, add a `template` property to the `@Component` decorator that contains the HTML you want to use.

要在组件中定义模板，就要把一个 `template` 属性添加到 `@Component` 中，该属性的内容是要使用的 HTML。

<code-example
    path="component-overview/src/app/component-overview/component-overview.component.1.ts"
    region="template">
</code-example>

If you want your template to span multiple lines, use backticks (<code> ` </code>).
For example:

如果你想让你的模板跨越多行，你可以使用反引号（ `` ` `` ）。例如：

<code-example
    path="component-overview/src/app/component-overview/component-overview.component.2.ts"
    region="templatebacktick">
</code-example>

<div class="alert is-helpful">

An Angular component requires a template defined using `template` or `templateUrl`. You cannot have both statements in a component.

Angular 组件需要一个用 `template` 或 `templateUrl` 定义的模板。但你不能在组件中同时拥有这两个语句。

</div>

## Declaring a component's styles

<<<<<<< HEAD
## 声明组件的样式

You can declare component styles uses for its template in one of two ways: by referencing an external file, or directly within the component.
=======
Declare component styles uses for its template in one of two ways: by referencing an external file, or directly within the component.
>>>>>>> 08caeadd

你有以下两种方式来为组件的模板声明样式：引用一个外部文件，或直接写在组件内部。

To declare the styles for a component in a separate file, add a `styleUrls` property to the `@Component` decorator.

要在单独的文件中声明组件的样式，就要把 `styleUrls` 属性添加到 `@Component` 装饰器中。

<code-example
    path="component-overview/src/app/component-overview/component-overview.component.ts"
    region="decorator">
</code-example>

To declare the styles within the component, add a `styles` property to the `@Component` decorator that contains the styles you want to use.

要想在组件内部声明样式，就要把 `styles` 属性添加到 `@Component`，该属性的内容是你要用的样式。

<code-example
    path="component-overview/src/app/component-overview/component-overview.component.3.ts"
    region="styles">
</code-example>

The `styles` property takes an array of strings that contain the CSS rule declarations.

`styles` 属性接受一个包含 CSS 规则的字符串数组。

## Next steps

## 下一步

* For an architectural overview of components, see [Introduction to components and templates](guide/architecture-components).
<<<<<<< HEAD

  关于组件的体系结构概述，请参阅[组件和模板简介](guide/architecture-components)。

* For additional options you can use when creating a component, see [Component](api/core/Component) in the API Reference.

  关于创建组件时可以使用的其他选项，请参阅“API 参考手册”中的[“组件”](api/core/Component)。

=======
* For additional options to use when creating a component, see [Component](api/core/Component) in the API Reference.
>>>>>>> 08caeadd
* For more information on styling components, see [Component styles](guide/component-styles).

  要了解关于为组件指定样式的更多信息，请参阅[组件样式](guide/component-styles)。

* For more information on templates, see [Template syntax](guide/template-syntax).

  关于模板的详细信息，请参阅[模板语法](guide/template-syntax)。

@reviewed 2021-03-18<|MERGE_RESOLUTION|>--- conflicted
+++ resolved
@@ -53,13 +53,9 @@
 
 ## Creating a component
 
-<<<<<<< HEAD
 ## 创建一个组件
 
-The easiest way to create a component is with the Angular CLI. You can also create a component manually.
-=======
 The best way to create a component is with the Angular CLI. You can also create a component manually.
->>>>>>> 08caeadd
 
 Angular CLI 是用来创建组件的最简途径。你也可以手动创建一个组件。
 
@@ -118,16 +114,12 @@
 
 ### Creating a component manually
 
-<<<<<<< HEAD
 ### 手动创建组件
 
-Although the Angular CLI is the easiest way to create an Angular component, you can also create a component manually.
-=======
 Although the Angular CLI is the best way to create an Angular component, you can also create a component manually.
->>>>>>> 08caeadd
 This section describes how to create the core component file within an existing Angular project.
 
-虽然 Angular CLI 是创建 Angular 组件的最简途径，但你也可以手动创建一个组件。本节将介绍如何在现有的 Angular 项目中创建核心组件文件。
+虽然 Angular CLI 是创建 Angular 组件的最佳途径，但你也可以手动创建一个组件。本节将介绍如何在现有的 Angular 项目中创建核心组件文件。
 
 To create a new component manually:
 
@@ -229,7 +221,7 @@
 A template is a block of HTML that tells Angular how to render the component in your application.
 Define a template for your component in one of two ways: by referencing an external file, or directly within the component.
 
-模板是一段 HTML，它告诉 Angular 如何在应用中渲染组件。你可以通过以下两种方式之一为组件定义模板：引用外部文件，或直接写在组件内部。
+模板是一段 HTML，它告诉 Angular 如何在应用中渲染组件。可以通过以下两种方式之一为组件定义模板：引用外部文件，或直接写在组件内部。
 
 To define a template as an external file, add a `templateUrl` property to the `@Component` decorator.
 
@@ -252,7 +244,7 @@
 If you want your template to span multiple lines, use backticks (<code> ` </code>).
 For example:
 
-如果你想让你的模板跨越多行，你可以使用反引号（ `` ` `` ）。例如：
+如果你想让模板跨越多行，可以使用反引号（ `` ` `` ）。例如：
 
 <code-example
     path="component-overview/src/app/component-overview/component-overview.component.2.ts"
@@ -269,15 +261,11 @@
 
 ## Declaring a component's styles
 
-<<<<<<< HEAD
 ## 声明组件的样式
 
-You can declare component styles uses for its template in one of two ways: by referencing an external file, or directly within the component.
-=======
 Declare component styles uses for its template in one of two ways: by referencing an external file, or directly within the component.
->>>>>>> 08caeadd
-
-你有以下两种方式来为组件的模板声明样式：引用一个外部文件，或直接写在组件内部。
+
+有两种方式可以为组件的模板声明样式：引用一个外部文件，或直接写在组件内部。
 
 To declare the styles for a component in a separate file, add a `styleUrls` property to the `@Component` decorator.
 
@@ -306,17 +294,13 @@
 ## 下一步
 
 * For an architectural overview of components, see [Introduction to components and templates](guide/architecture-components).
-<<<<<<< HEAD
 
   关于组件的体系结构概述，请参阅[组件和模板简介](guide/architecture-components)。
 
-* For additional options you can use when creating a component, see [Component](api/core/Component) in the API Reference.
+* For additional options to use when creating a component, see [Component](api/core/Component) in the API Reference.
 
   关于创建组件时可以使用的其他选项，请参阅“API 参考手册”中的[“组件”](api/core/Component)。
 
-=======
-* For additional options to use when creating a component, see [Component](api/core/Component) in the API Reference.
->>>>>>> 08caeadd
 * For more information on styling components, see [Component styles](guide/component-styles).
 
   要了解关于为组件指定样式的更多信息，请参阅[组件样式](guide/component-styles)。
