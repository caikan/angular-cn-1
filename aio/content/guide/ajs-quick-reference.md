# AngularJS to Angular Quick Reference

# 从 AngularJS 到 Angular 快速参考

{@a top}


_Angular_ is the name for the Angular of today and tomorrow.
_AngularJS_ is the name for all v1.x versions of Angular.

_Angular_ 是 Angular 现在以及未来的名字，而 _AngularJS_ 则用来专指所有 Angular 的 1.x 版本。

This guide helps you transition from AngularJS to Angular
by mapping AngularJS syntax to the equivalent Angular syntax.

本章提供了一个快速的参考指南，指出一些常用的AngularJS语法及其在Angular中的等价物。


**See the Angular syntax in this <live-example name="ajs-quick-reference"></live-example>**.

**参见 <live-example name="ajs-quick-reference"></live-example> 以学习 Angular 语法**

## Template basics

## 模板基础

Templates are the user-facing part of an Angular application and are written in HTML.
The following table lists some of the key AngularJS template features with their equivalent Angular template syntax.

模板是Angular应用中的门面部分，它是用HTML写的。下表中是一些AngularJS中的关键模板特性及其在Angular中的等价语法。


<table width="100%">

  <col width="50%">

  </col>

  <col width="50%">

  </col>

  <tr>

    <th>
      AngularJS
    </th>

    <th>
      Angular
    </th>

  </tr>

  <tr style=top>

    <td>


      ### Bindings/interpolation

      ### 绑定/插值表达式

      <code-example hideCopy>
        Your favorite hero is: {{vm.favoriteHero}}
      </code-example>


      In AngularJS, an expression in curly braces denotes one-way binding.
      This binds the value of the element to a property in the controller
      associated with this template.

      在AngularJS中，花括号中的表达式代表单向绑定。
      它把元素的值绑定到了与模板相关控制器的属性上。

      When using the `controller as` syntax,
      the binding is prefixed with the controller alias (`vm` or `$ctrl`) because you
      have to be specific about the source of the binding.

      当使用`controller as`语法时，该绑定需要用控制器的别名(`vm`)为前缀，这是因为我们不得不通过它来指定绑定源。

    </td>

    <td>


      ### Bindings/interpolation

      ### 绑定/插值表达式

      <code-example hideCopy path="ajs-quick-reference/src/app/movie-list.component.html" region="interpolation" linenums="false"></code-example>


      In Angular, a template expression in curly braces still denotes one-way binding.
      This binds the value of the element to a property of the component.
      The context of the binding is implied and is always the
      associated component, so it needs no reference variable.

      在Angular中，花括号中的模板表达式同样代表单向绑定。
      它把元素的值绑定到了组件的属性上。
      它绑定的上下文变量是隐式的，并且总是关联到组件。
      所以，它不需要一个引用变量。

      For more information, see the [Interpolation](guide/template-syntax#interpolation)
      section of the [Template Syntax](guide/template-syntax) page.

      要了解更多，请参见[模板语法](guide/template-syntax)中的[插值表达式](guide/template-syntax#interpolation)部分。

    </td>

  </tr>

  <tr style=top>

    <td>


      ### Filters

      ### 过滤器

      <code-example hideCopy>
        &lt;td>{{movie.title | uppercase}}&lt;/td>
      </code-example>


      To filter output in AngularJS templates, use the pipe character (|) and one or more filters.

      要在AngularJS中过滤输出，使用管道字符(|)以及一个或多个过滤器。

      This example filters the `title` property to uppercase.

      在这个例子中，我们把`title`属性过滤成了大写形式。

    </td>

    <td>


      ### Pipes

      ### 管道

      <code-example hideCopy path="ajs-quick-reference/src/app/app.component.html" region="uppercase" linenums="false"></code-example>


      In Angular you use similar syntax with the pipe (|) character to filter output, but now you call them **pipes**.
      Many (but not all) of the built-in filters from AngularJS are
      built-in pipes in Angular.

      在Angular中，我们使用相似的语法 —— 用管道字符(|)来过滤输出，但是现在直接把它叫做**管道**了。
      很多(但不是所有)AngularJS中的内置过滤器也成了Angular中的内置管道。

      For more information, see [Filters/pipes](guide/ajs-quick-reference#filters-pipes) below.

      请参见下面[过滤器/管道](guide/ajs-quick-reference#filters-pipes)了解更多信息。
    </td>

  </tr>

  <tr style=top>

    <td>


      ### Local variables

      ### 局部变量

      <code-example hideCopy format="">
        &lt;tr ng-repeat="movie in vm.movies">
          &lt;td>{{movie.title}}&lt;/td>
        &lt;/tr>
      </code-example>


      Here, `movie` is a user-defined local variable.

      这里的`movie`是一个用户定义的局部变量

    </td>

    <td>


      ### Input variables

      ### 输入变量

      <code-example hideCopy path="ajs-quick-reference/src/app/app.component.html" region="local" linenums="false"></code-example>


      Angular has true template input variables that are explicitly defined using the `let` keyword.

      在Angular中，我们有了真正的模板输入变量，它需要使用`let`关键字进行明确定义。

      For more information, see the [ngFor micro-syntax](guide/template-syntax#microsyntax)
      section of the [Template Syntax](guide/template-syntax) page.

      要了解更多信息，请参见[模板语法](guide/template-syntax)中的[ngFor微语法](guide/template-syntax#microsyntax)部分。
    </td>

  </tr>

</table>


## Template directives

## 模板指令

AngularJS provides more than seventy built-in directives for templates.
Many of them aren't needed in Angular because of its more capable and expressive binding system.
The following are some of the key AngularJS built-in directives and their equivalents in Angular.

AngularJS 为模板提供了七十多个内置指令。
在 Angular 中，它们很多都已经不需要了，因为 Angular 有了一个更加强大、快捷的绑定系统。
下面是一些AngularJS 中的关键指令及其在 Angular 中的等价物。


<table width="100%">

  <col width="50%">

  </col>

  <col width="50%">

  </col>

  <tr>

    <th>
      AngularJS
    </th>

    <th>
      Angular
    </th>

  </tr>

  <tr style=top>

    <td>


      ### ng-app

      <code-example hideCopy>
        &lt;body ng-app="movieHunter">
      </code-example>


      The application startup process is called **bootstrapping**.

      应用的启动过程被称为**引导**。

      Although you can bootstrap an AngularJS app in code,
      many applications bootstrap declaratively with the `ng-app` directive,
      giving it the name of the application's module (`movieHunter`).

      虽然可以从代码中引导Angular应用，
      但很多应用都是通过`ng-app`指令进行声明式引导的，只要给它一个应用模块的名字(`movieHunter`)就可以了。

    </td>

    <td>


      ### Bootstrapping

      ### 引导

      <code-example hideCopy path="ajs-quick-reference/src/main.ts" title="main.ts" linenums="false"></code-example>
      <br>

      <code-example hideCopy path="ajs-quick-reference/src/app/app.module.1.ts" title="app.module.ts" linenums="false"></code-example>


      Angular doesn't have a bootstrap directive.
      To launch the app in code, explicitly bootstrap the application's root module (`AppModule`)
      in `main.ts`
      and the application's root component (`AppComponent`) in `app.module.ts`.

      Angular 没有引导指令。
      我们总是通过显式调用一个`bootstrap`函数，并传入应用模块的名字(`AppComponent`)来启动应用。

    </td>

  </tr>

  <tr style=top>

    <td>


      ### ng-class

      <code-example hideCopy format="">
        &lt;div ng-class="{active: isActive}">
        &lt;div ng-class="{active: isActive,
                           shazam: isImportant}">
      </code-example>


      In AngularJS, the `ng-class` directive includes/excludes CSS classes
      based on an expression. That expression is often a key-value control object with each
      key of the object defined as a CSS class name, and each value defined as a template expression
      that evaluates to a Boolean value.

      在AngularJS中，`ng-class`指令会基于一个表达式来包含/排除某些CSS类。该表达式通常是一个“键-值”型的控制对象，
      对象中的每一个键代表一个CSS类名，每一个值定义为一个返回布尔值的模板表达式。

      In the first example, the `active` class is applied to the element if `isActive` is true.

      在第一个例子中，当`isActive`为真时，`active`类会被应用到元素上。

      You can specify multiple classes, as shown in the second example.

      就像第二个例子中展示的，可以指定多个CSS类。

    </td>

    <td>


      ### ngClass

      <code-example hideCopy path="ajs-quick-reference/src/app/app.component.html" region="ngClass" linenums="false"></code-example>


      In Angular, the `ngClass` directive works similarly.
      It includes/excludes CSS classes based on an expression.

      在Angular中，`ngClass`指令用类似的方式工作。
      它根据一个表达式包含/排除某些CSS类。

      In the first example, the `active` class is applied to the element if `isActive` is true.

      在第一个例子中，如果`isActive`为真，则`active`类被应用到那个元素上。

      You can specify multiple classes, as shown in the second example.

      就像第二个例子中所展示的那样，可以同时指定多个类。

      Angular also has **class binding**, which is a good way to add or remove a single class,
      as shown in the third example.

      Angular还有**类绑定**，它是单独添加或移除一个类的好办法 —— 就像第三个例子中展示的。

      For more information see the [Attribute, class, and style bindings](guide/template-syntax#other-bindings)
      section of the [Template Syntax](guide/template-syntax) page.

      要了解更多信息，参见[模板语法](guide/template-syntax)中的[属性、CSS类和样式绑定](guide/template-syntax#other-bindings)部分。

    </td>

  </tr>

  <tr style=top>

    <td>


      ### ng-click

      <code-example hideCopy format="">
        &lt;button ng-click="vm.toggleImage()">
        &lt;button ng-click="vm.toggleImage($event)">
      </code-example>


      In AngularJS, the `ng-click` directive allows you to specify custom behavior when an element is clicked.

      在AngularJS中，`ng-click`指令指定当元素被点击时的自定义行为。

      In the first example, when the user clicks the button, the `toggleImage()` method in the controller referenced by the `vm` `controller as` alias is executed.

      在第一个例子中，如果用户点击了这个按钮，那么控制器的`toggleImage()`方法就会被执行，这个控制器是被`controller as`中指定的`vm`别名所引用的。

      The second example demonstrates passing in the `$event` object, which provides details about the event
      to the controller.

      第二个例子演示了传入`$event`对象，它提供了事件的详情，并被传到控制器。

    </td>

    <td>


      ### Bind to the `click` event

      ### 绑定到`click`事件

      <code-example hideCopy path="ajs-quick-reference/src/app/app.component.html" region="event-binding" linenums="false"></code-example>


      AngularJS event-based directives do not exist in Angular.
      Rather, define one-way binding from the template view to the component using **event binding**.

      AngularJS基于事件的指令在Angular中已经不存在了。
      不过，可以使用**事件绑定**来定义从模板视图到组件的单向数据绑定。

      For event binding, define the name of the target event within parenthesis and
      specify a template statement, in quotes, to the right of the equals. Angular then
      sets up an event handler for the target event. When the event is raised, the handler
      executes the template statement.

      要使用事件绑定，把目标事件的名字放在圆括号中，并且使用等号右侧引号中的模板语句对它赋值。
      然后Angular为这个目标时间设置事件处理器。当事件被触发时，这个处理器就会执行模板语句。

      In the first example, when a user clicks the button, the `toggleImage()` method in the associated component is executed.

      在第一个例子中，当用户点击此按钮时，相关组件中的`toggleImage()`方法就被执行了。

      The second example demonstrates passing in the `$event` object, which provides details about the event
      to the component.

      第二个例子演示了如何传入`$event`对象，它为组件提供了此事件的详情。

      For a list of DOM events, see: https://developer.mozilla.org/en-US/docs/Web/Events.

      要查看DOM事件的列表，请参见[网络事件](https://developer.mozilla.org/en-US/docs/Web/Events)。

      For more information, see the [Event binding](guide/template-syntax#event-binding)
      section of the [Template Syntax](guide/template-syntax) page.

      要了解更多，请参见[模板语法](guide/template-syntax)中的[事件绑定](guide/template-syntax#event-binding)部分。

    </td>

  </tr>

  <tr style=top>

    <td>


      ### ng-controller

      <code-example hideCopy format="">
        &lt;div ng-controller="MovieListCtrl as vm">
      </code-example>


      In AngularJS, the `ng-controller` directive attaches a controller to the view.
      Using the `ng-controller` (or defining the controller as part of the routing) ties the
      view to the controller code associated with that view.

      在AngularJS中，`ng-controller`指令把控制器附加到视图上。
      使用`ng-controller`(或把控制器定义为路由的一部分)把视图及其控制器的代码联系在一起。

    </td>

    <td>


      ### Component decorator

      ### Component装饰器

      <code-example hideCopy path="ajs-quick-reference/src/app/movie-list.component.ts" region="component" linenums="false"></code-example>


      In Angular, the template no longer specifies its associated controller.
      Rather, the component specifies its associated template as part of the component class decorator.

      在Angular中，模板不用再指定它相关的控制器。
      反过来，组件会在组件类的装饰器中指定与它相关的模板。

      For more information, see [Architecture Overview](guide/architecture#components).

      要了解更多，请参见[架构概览](guide/architecture#components)。

    </td>

  </tr>

  <tr style=top>

    <td>


      ### ng-hide
      In AngularJS, the `ng-hide` directive shows or hides the associated HTML element based on
      an expression. For more information, see [ng-show](guide/ajs-quick-reference#ng-show).

      在AngularJS中，`ng-hide`指令会基于一个表达式显示或隐藏相关的HTML元素。
      参见[ng-show](guide/ajs-quick-reference#ng-show)了解更多。

    </td>

    <td>


      ### Bind to the `hidden` property

      ### 绑定`hidden`属性

      In Angular, you use property binding; there is no built-in *hide* directive.
      For more information, see [ng-show](guide/ajs-quick-reference#ng-show).

      在Angular中，并没有一个内置的*hide*指令，可以改用属性绑定。
      参见[ng-show](guide/ajs-quick-reference#ng-show)了解更多。

    </td>

  </tr>

  <tr style=top>

    <td>


      ### ng-href

      <code-example hideCopy format="">
        &lt;a ng-href="{{ angularDocsUrl }}">Angular Docs&lt;/a>
      </code-example>


      The `ng-href` directive allows AngularJS to preprocess the `href` property so that it
      can replace the binding expression with the appropriate URL before the browser
      fetches from that URL.

      `ng-href`指令允许AngularJS对`href`属性进行预处理，以便它能在浏览器获取那个URL之前，使用一个返回适当URL的绑定表达式替换它。

      In AngularJS, the `ng-href` is often used to activate a route as part of navigation.

      在AngularJS 中，`ng-href`通常用来作为导航的一部分，激活一个路由。
      <code-example hideCopy format="">
        &lt;a ng-href="#{{ moviesHash }}">Movies&lt;/a>
      </code-example>


      Routing is handled differently in Angular.

      路由在Angular中的处理方式不同。
    </td>

    <td>


      ### Bind to the `href` property

      ### 绑定到`href`属性

      <code-example hideCopy path="ajs-quick-reference/src/app/app.component.html" region="href" linenums="false"></code-example>


      Angular uses property binding; there is no built-in *href* directive.
      Place the element's `href` property in square brackets and set it to a quoted template expression.

      在Angular中，并没有内置的*href*指令，改用属性绑定。
      我们把元素的`href`属性放在方括号中，并把它设成一个引号中的模板表达式。

      For more information see the [Property binding](guide/template-syntax#property-binding)
      section of the [Template Syntax](guide/template-syntax) page.

      要了解[属性绑定](guide/template-syntax#property-binding)的更多知识，参见[模板语法](guide/template-syntax)。

      In Angular, `href` is no longer used for routing. Routing uses `routerLink`, as shown in the following example.

      在Angular中，`href`不再用作路由，而是改用第三个例子中所展示的`routerLink`指令。

      <code-example hideCopy path="ajs-quick-reference/src/app/app.component.html" region="router-link" linenums="false"></code-example>


      For more information on routing, see the [RouterLink binding](guide/router#router-link)
      section of the [Routing & Navigation](guide/router) page.

      要了解关于路由的更多信息，请参见[路由与导航](guide/router)的[RouterLink绑定](guide/router#router-link)部分。

    </td>

  </tr>

  <tr style=top>

    <td>


      ### ng-if

      <code-example hideCopy format="">
        &lt;table ng-if="movies.length">
      </code-example>


      In AngularJS, the `ng-if` directive removes or recreates a portion of the DOM,
      based on an expression. If the expression is false, the element is removed from the DOM.

      在AngularJS中，`ng-if`指令会根据一个表达式来移除或重建DOM中的一部分。如果表达式为假，元素就会被从DOM中移除。

      In this example, the `<table>` element is removed from the DOM unless the `movies` array has a length greater than zero.

      在这个例子中，除非`movies`数组的长度大于0，否则`<table>`元素就会被从DOM中移除。
    </td>

    <td>


      ### *ngIf

      <code-example hideCopy path="ajs-quick-reference/src/app/movie-list.component.html" region="ngIf" linenums="false"></code-example>


      The `*ngIf` directive in Angular works the same as the `ng-if` directive in AngularJS. It removes
      or recreates a portion of the DOM based on an expression.

      Angular中的`*ngIf`指令与AngularJS中的`ng-if`指令一样，
      它根据表达式的值移除或重建DOM中的一部分。

      In this example, the `<table>` element is removed from the DOM unless the `movies` array has a length.

      在这个例子中，除非`movies`数组的长度大于0，否则`<table>`元素就会被从DOM中移除。

      The (*) before `ngIf` is required in this example.
      For more information, see [Structural Directives](guide/structural-directives).

      在这个例子中`ngIf`前的星号(*)是必须的。
      要了解更多信息，参见[结构型指令](guide/structural-directives)。

    </td>

  </tr>

  <tr style=top>

    <td>


      ### ng-model

      <code-example hideCopy format="">
        &lt;input ng-model="vm.favoriteHero"/>
      </code-example>


      In AngularJS, the `ng-model` directive binds a form control to a property in the controller associated with the template.
      This provides **two-way binding**, whereby any change made to the value in the view is synchronized with the model, and any change to the model is synchronized with the value in the view.

      在Angular1中，`ng-model`指令把一个表单控件绑定到了模板相关控制器的一个属性上。
      这提供了**双向绑定**功能，因此，任何对视图中值的改动，都会同步到模型中，对模型的改动，也会同步到视图中。

    </td>

    <td>


      ### ngModel

      <code-example hideCopy path="ajs-quick-reference/src/app/movie-list.component.html" region="ngModel" linenums="false"></code-example>


      In Angular, **two-way binding** is denoted by `[()]`, descriptively referred to as a "banana in a box". This syntax is a shortcut for defining both property binding (from the component to the view)
      and event binding (from the view to the component), thereby providing two-way binding.

      在Angular中，**双向绑定**使用[()]标记出来，它被形象的比作“盒子中的香蕉”。
      这种语法是一个简写形式，用来同时定义一个属性绑定(从组件到视图)和一个事件绑定(从视图到组件)，因此，我们得到了双向绑定。

      For more information on two-way binding with `ngModel`, see the [NgModel&mdash;Two-way binding to
      form elements with `[(ngModel)]`](../guide/template-syntax.html#ngModel)
      section of the [Template Syntax](guide/template-syntax) page.

      要了解使用ngModel进行双向绑定的更多知识，参见[模板语法](guide/template-syntax)中的[NgModel&mdash;使用`[(ngModel)]`进行双向绑定](../guide/template-syntax.html#ngModel)部分。

    </td>

  </tr>

  <tr style=top>

    <td>


      ### ng-repeat

      <code-example hideCopy format="">
        &lt;tr ng-repeat="movie in vm.movies">
      </code-example>


      In AngularJS, the `ng-repeat` directive repeats the associated DOM element
      for each item in the specified collection.

      在Angular1中，`ng-repeat`指令会为指定集合中的每一个条目重复渲染相关的DOM元素。

      In this example, the table row (`<tr>`) element repeats for each movie object in the collection of movies.

      在这个例子中，对`movies`集合中的每一个`movie`对象重复渲染了这个表格行元素(`<tr>`)。
    </td>

    <td>


      ### *ngFor

      <code-example hideCopy path="ajs-quick-reference/src/app/movie-list.component.html" region="ngFor" linenums="false"></code-example>


      The `*ngFor` directive in Angular is similar to the `ng-repeat` directive in AngularJS. It repeats
      the associated DOM element for each item in the specified collection.
      More accurately, it turns the defined element (`<tr>` in this example) and its contents into a template and
      uses that template to instantiate a view for each item in the list.

      Angular中的`*ngFor`指令类似于AngularJS中的`ng-repeat`指令。
      它为指定集合中的每一个条目重复渲染了相关的DOM元素。
      更准确的说，它把被界定出来的元素(这个例子中是`<tr>`)及其内容转成了一个模板，并使用那个模板来为列表中的每一个条目实例化一个视图。

      Notice the other syntax differences:
      The (*) before `ngFor` is required;
      the `let` keyword identifies `movie` as an input variable;
      the list preposition is `of`, not `in`.

      请注意其它语法上的差异：
      在`ngFor`前面的星号(*)是必须的；`let`关键字把`movie`标记成一个输入变量；列表中使用的介词是`of`，而不再是`in`。

      For more information, see [Structural Directives](guide/structural-directives).

      要了解更多信息，参见[结构性指令](guide/structural-directives)。
    </td>

  </tr>

  <tr style=top>

    <td>


      ### ng-show

      <code-example hideCopy format="">
        &lt;h3 ng-show="vm.favoriteHero">
          Your favorite hero is: {{vm.favoriteHero}}
        &lt;/h3>
      </code-example>


      In AngularJS, the `ng-show` directive shows or hides the associated DOM element, based on
      an expression.

      在AngularJS中，`ng-show`指令根据一个表达式来显示或隐藏相关的DOM元素。

      In this example, the `<div>` element is shown if the `favoriteHero` variable is truthy.

      在这个例子中，如果`favoriteHero`变量为真，`<div>`元素就会显示出来。
    </td>

    <td>


      ### Bind to the `hidden` property

      ### 绑定到`hidden`属性

      <code-example hideCopy path="ajs-quick-reference/src/app/movie-list.component.html" region="hidden" linenums="false"></code-example>


      Angular uses property binding; there is no built-in *show* directive.
      For hiding and showing elements, bind to the HTML `hidden` property.

      在Angular中，并没有内置的*show*指令，可以改用属性绑定。
      要隐藏或显示一个元素，绑定到它的`hidden`属性就可以了。

      To conditionally display an element, place the element's `hidden` property in square brackets and
      set it to a quoted template expression that evaluates to the *opposite* of *show*.

      要想有条件的显示一个元素，就把该元素的`hidden`属性放到一个方括号里，并且把它设置为引号中的模板表达式，它的结果应该是与*显示*时*相反*的值。

      In this example, the `<div>` element is hidden if the `favoriteHero` variable is not truthy.

      在这个例子中，如果`favoriteHero`变量不是真值，`<div>`元素就会被隐藏。

      For more information on property binding, see the [Property binding](guide/template-syntax#property-binding)
      section of the [Template Syntax](guide/template-syntax) page.

      要了解关于属性绑定的更多信息，参见[模板语法](guide/template-syntax)中的[模板表达式](guide/template-syntax#property-binding)部分。

    </td>

  </tr>

  <tr style=top>

    <td>


      ### ng-src

      <code-example hideCopy format="">
        &lt;img ng-src="{{movie.imageurl}}">

      </code-example>


      The `ng-src` directive allows AngularJS to preprocess the `src` property so that it
      can replace the binding expression with the appropriate URL before the browser
      fetches from that URL.

      `ng-src`指令允许AngularJS对`src`属性进行预处理，以便它能够在浏览器获取此URL之前，用一个返回适当URL的绑定表达式替换它。

    </td>

    <td>


      ### Bind to the `src` property

      ### 绑定到`src`属性

      <code-example hideCopy path="ajs-quick-reference/src/app/app.component.html" region="src" linenums="false"></code-example>


      Angular uses property binding; there is no built-in *src* directive.
      Place the `src` property in square brackets and set it to a quoted template expression.

      在Angular中，并没有一个内置的*src*指令，可以使用属性绑定。
      把`src`属性放到方括号中，并且把它设为一个引号中的绑定表达式。

      For more information on property binding, see the [Property binding](guide/template-syntax#property-binding)
      section of the [Template Syntax](guide/template-syntax) page.

      要了解属性绑定的更多知识，参见[模板语法](guide/template-syntax)中的[属性绑定](guide/template-syntax#property-binding)部分。

    </td>

  </tr>

  <tr style=top>

    <td>


      ### ng-style

      <code-example hideCopy format="">
        &lt;div ng-style="{color: colorPreference}">

      </code-example>


      In AngularJS, the `ng-style` directive sets a CSS style on an HTML element
      based on an expression. That expression is often a key-value control object with each
      key of the object defined as a CSS property, and each value defined as an expression
      that evaluates to a value appropriate for the style.

      在AngularJS中，`ng-style`指令根据一个绑定表达式设置一个HTML元素的CSS样式。
      该表达式通常是一个“键-值”形式的控制对象，对象的每个键都是一个CSS属性，每个值都是一个能计算为此样式的合适值的表达式。

      In the example, the `color` style is set to the current value of the `colorPreference` variable.

      在这个例子中，`color`样式被设置为`colorPreference`变量的当前值。

    </td>

    <td>


      ### ngStyle

      <code-example hideCopy path="ajs-quick-reference/src/app/app.component.html" region="ngStyle" linenums="false"></code-example>


      In Angular, the `ngStyle` directive works similarly. It sets a CSS style on an HTML element based on an expression.

      在Angular中，`ngStyle`指令的工作方式与此类似。它根据一个表达式设置HTML元素上的CSS样式。

      In the first example, the `color` style is set to the current value of the `colorPreference` variable.

      在第一个例子中，`color`样式被设置成了`colorPreference`变量的当前值。

      Angular also has **style binding**, which is good way to set a single style. This is shown in the second example.

      Angular还有**样式绑定**语法，它是单独设置一个样式的好方法。它展示在第二个例子中。

      For more information on style binding, see the [Style binding](guide/template-syntax#style-binding) section of the
      [Template Syntax](guide/template-syntax) page.

      要了解样式绑定的更多知识，参见[模板语法](guide/template-syntax)中的[样式绑定](guide/template-syntax#style-binding)部分。

      For more information on the `ngStyle` directive, see [NgStyle](guide/template-syntax#ngStyle)
      section of the [Template Syntax](guide/template-syntax) page.

      要了解关于`ngStyle`指令的更多知识，参见[模板语法](guide/template-syntax)中的[NgStyle](guide/template-syntax#ngStyle)部分。

    </td>

  </tr>

  <tr style=top>

    <td>


      ### ng-switch

      <code-example hideCopy format="">
        &lt;div ng-switch="vm.favoriteHero &&
                        vm.checkMovieHero(vm.favoriteHero)">
            &lt;div ng-switch-when="true">
              Excellent choice!
            &lt;/div>
            &lt;div ng-switch-when="false">
              No movie, sorry!
            &lt;/div>
            &lt;div ng-switch-default>
              Please enter your favorite hero.
            &lt;/div>
        &lt;/div>

      </code-example>


      In AngularJS, the `ng-switch` directive swaps the contents of
      an element by selecting one of the templates based on the current value of an expression.

      在Angular1中，`ng-switch`指令根据一个表达式的当前值把元素的内容替换成几个模板之一。

      In this example, if `favoriteHero` is not set, the template displays "Please enter ...".
      If `favoriteHero` is set, it checks the movie hero by calling a controller method.
      If that method returns `true`, the template displays "Excellent choice!".
      If that methods returns `false`, the template displays "No movie, sorry!".

      在这个例子中，如果`favoriteHero`没有设置，则模板显示“Please enter ...”。
      如果`favoriteHero`设置过，它就会通过调用一个控制其方法来检查它是否电影里的英雄。
      如果该方法返回`true`，模板就会显示“Excellent choice!”。
      如果该方法返回`false`，该模板就会显示“No movie, sorry!”。

    </td>

    <td>


      ### ngSwitch

      <code-example hideCopy path="ajs-quick-reference/src/app/movie-list.component.html" region="ngSwitch" linenums="false"></code-example>


      In Angular, the `ngSwitch` directive works similarly.
      It displays an element whose `*ngSwitchCase` matches the current `ngSwitch` expression value.

      在Angular中，`ngSwitch`指令的工作方式与此类似。
      它会显示那个与`ngSwitch`表达式的当前值匹配的那个`*ngSwitchCase`所在的元素。

      In this example, if `favoriteHero` is not set, the `ngSwitch` value is `null`
      and `*ngSwitchDefault` displays, "Please enter ...".
      If `favoriteHero` is set, the app checks the movie hero by calling a component method.
      If that method returns `true`, the app selects `*ngSwitchCase="true"` and displays: "Excellent choice!"
      If that methods returns `false`, the app selects `*ngSwitchCase="false"` and displays: "No movie, sorry!"

      在这个例子中，如果`favoriteHero`没有设置，则`ngSwitch`的值是`null`，我们会看到
      `*ngSwitchDefault`中的段落“Please enter ...”。
      如果`favoriteHero`被设置了，它就会通过调用一个组件方法来检查电影英雄。
      如果该方法返回`true`，我们就会看到“Excellent choice!”。
      如果该方法返回`false`，我们就会看到“No movie, sorry!”。

      The (*) before `ngSwitchCase` and `ngSwitchDefault` is required in this example.

      在这个例子中，`ngSwitchCase`和`ngSwitchDefault`前面的星号(*)是必须的。

      For more information, see [The NgSwitch directives](guide/template-syntax#ngSwitch)
      section of the [Template Syntax](guide/template-syntax) page.

      要了解更多信息，参见[模板语法](guide/template-syntax)中的[NgSwitch指令](guide/template-syntax#ngSwitch)部分。

    </td>

  </tr>

</table>


{@a filters-pipes}



## Filters/pipes

## 过滤器/管道

Angular **pipes** provide formatting and transformation for data in the template, similar to AngularJS **filters**.
Many of the built-in filters in AngularJS have corresponding pipes in Angular.
For more information on pipes, see [Pipes](guide/pipes).

Angular中的**管道**为模板提供了格式化和数据转换功能，类似于AngularJS中的**过滤器**。
AngularJS中的很多内置过滤器在Angular中都有对应的管道。
要了解管道的更多信息，参见[Pipes](guide/pipes)。


<table width="100%">

  <col width="50%">

  </col>

  <col width="50%">

  </col>

  <tr>

    <th>
      AngularJS
    </th>

    <th>
      Angular
    </th>

  </tr>

  <tr style=top>

    <td>


      ### currency

      <code-example hideCopy>
        &lt;td>{{movie.price | currency}}&lt;/td>
      </code-example>


      Formats a number as currency.

      把一个数字格式化成货币。

    </td>

    <td>


      ### currency

      <code-example hideCopy path="ajs-quick-reference/src/app/app.component.html" region="currency" linenums="false"></code-example>


      The Angular `currency` pipe is similar although some of the parameters have changed.

      Angular的`currency`管道和1中很相似，只是有些参数变化了。
    </td>

  </tr>

  <tr style=top>

    <td>


      ### date

      <code-example hideCopy>
        &lt;td>{{movie.releaseDate | date}}&lt;/td>
      </code-example>


      Formats a date to a string based on the requested format.

      基于要求的格式把日期格式化成字符串。

    </td>

    <td>


      ### date

      <code-example hideCopy path="ajs-quick-reference/src/app/app.component.html" region="date" linenums="false"></code-example>


      The Angular `date` pipe is similar.

      Angular的`date`管道和它很相似。

    </td>

  </tr>

  <tr style=top>

    <td>


      ### filter

      <code-example hideCopy>
        &lt;tr ng-repeat="movie in movieList | filter: {title:listFilter}">
      </code-example>


      Selects a subset of items from the defined collection, based on the filter criteria.

      基于过滤条件从指定的集合中选取出一个子集。

    </td>

    <td>


      ### none
      ### 没了
      For performance reasons, no comparable pipe exists in Angular. Do all your filtering in the component. If you need the same filtering code in several templates, consider building a custom pipe.

      在Angular中，出于性能的考虑，并没有一个类似的管道。
      过滤逻辑应该在组件中用代码实现。
      如果它将被复用在几个模板中，可以考虑构建一个自定义管道。

    </td>

  </tr>

  <tr style=top>

    <td>


      ### json

      <code-example hideCopy>
        &lt;pre>{{movie | json}}&lt;/pre>
      </code-example>


      Converts a JavaScript object into a JSON string. This is useful for debugging.

      把一个JavaScript对象转换成一个JSON字符串。这对调试很有用。

    </td>

    <td>


      ### json

      <code-example hideCopy path="ajs-quick-reference/src/app/app.component.html" region="json" linenums="false"></code-example>


      The Angular `json` pipe does the same thing.

      Angular的`json`管道做完全相同的事。
    </td>

  </tr>

  <tr style=top>

    <td>


      ### limitTo

      <code-example hideCopy>
        &lt;tr ng-repeat="movie in movieList | limitTo:2:0">
      </code-example>


      Selects up to the first parameter (2) number of items from the collection
      starting (optionally) at the beginning index (0).

      从集合中选择从(第二参数指定的)起始索引号(0)开始的最多(第一参数指定的)条目数(2)个条目。
    </td>

    <td>


      ### slice

      <code-example hideCopy path="ajs-quick-reference/src/app/app.component.html" region="slice" linenums="false"></code-example>


      The `SlicePipe` does the same thing but the *order of the parameters is reversed*, in keeping
      with the JavaScript `Slice` method.
      The first parameter is the starting index; the second is the limit.
      As in AngularJS, coding this operation within the component instead could improve performance.

      `SlicePipe`做同样的事，但是*两个参数的顺序是相反的*，以便于JavaScript中的`slice`方法保持一致。
      第一个参数是起始索引号，第二个参数是限制的数量。
      和AngularJS中一样，如果们改用组件中的代码实现此操作，性能将会提升。
    </td>

  </tr>

  <tr style=top>

    <td>


      ### lowercase

      <code-example hideCopy>
        &lt;div>{{movie.title | lowercase}}&lt;/div>
      </code-example>


      Converts the string to lowercase.

      把该字符串转成小写形式。

    </td>

    <td>


      ### lowercase

      <code-example hideCopy path="ajs-quick-reference/src/app/app.component.html" region="lowercase" linenums="false"></code-example>


      The Angular `lowercase` pipe does the same thing.

      Angular的`lowercase`管道和1中的功能完全相同。
    </td>

  </tr>

  <tr style=top>

    <td>


      ### number

      <code-example hideCopy>
        &lt;td>{{movie.starRating | number}}&lt;/td>
      </code-example>


      Formats a number as text.

      把数字格式化为文本。

    </td>

    <td>


      ### number

      <code-example hideCopy path="ajs-quick-reference/src/app/app.component.html" region="number" linenums="false"></code-example>


      The Angular `number` pipe is similar.
      It provides more functionality when defining
      the decimal places, as shown in the second example above.

      Angular的`number`管道很相似。
      但在指定小数点位置时，它提供了更多的功能，如第二个范例所示。

      Angular also has a `percent` pipe, which formats a number as a local percentage
      as shown in the third example.

      Angular还有一个`percent`管道，它把一个数组格式化为本地化的(local)百分比格式，如第三个范例所示。
    </td>

  </tr>

  <tr style=top>

    <td>


      ### orderBy

      <code-example hideCopy>
        &lt;tr ng-repeat="movie in movieList | orderBy : 'title'">
      </code-example>


      Displays the collection in the order specified by the expression.
      In this example, the movie title orders the `movieList`.

      使用表达式中所指定的方式对集合进行排序。
      在这个例子中，`movieList`被根据movie的title排序了。
    </td>

    <td>


      ### none
      ### 没了
      For performance reasons, no comparable pipe exists in Angular.
      Instead, use component code to order or sort results. If you need the same ordering or sorting code in several templates, consider building a custom pipe.

      在Angular中，出于性能的考虑，并没有一个类似的管道。
      排序逻辑应该在组件中用代码实现。
      如果它将被复用在几个模板中，可以考虑构建一个自定义管道。

    </td>

  </tr>

</table>



{@a controllers-components}



## Modules/controllers/components

## 模块/控制器/组件

In both AngularJS and Angular, modules help you organize your application into cohesive blocks of functionality.

无论在AngularJS还是Angular中，我们都要借助“模块”来把应用拆分成一些紧密相关的功能块。

In AngularJS, you write the code that provides the model and the methods for the view in a **controller**.
In Angular, you build a **component**.

在AngularJS中，我们在**控制器**中写代码，来为视图提供模型和方法。
在Angular中，我们创建**组件**。

Because much AngularJS code is in JavaScript, JavaScript code is shown in the AngularJS column.
The Angular code is shown using TypeScript.

因为很多AngularJS的代码是用JavaScript写的，所以在AngularJS列显示的是JavaScript代码，而Angular列显示的是TypeScript代码。


<table width="100%">

  <col width="50%">

  </col>

  <col width="50%">

  </col>

  <tr>

    <th>
      AngularJS
    </th>

    <th>
      Angular
    </th>

  </tr>

  <tr style=top>

    <td>


      ### IIFE

      <code-example hideCopy>
        (function () {
          ...
        }());
      </code-example>


      In AngularJS,  an immediately invoked function expression (or IIFE) around  controller code
      keeps it out of the global namespace.

      在AngularJS中，用立即调用的函数表达式(IIFE)来包裹控制器代码可以让控制器代码不会污染全局命名空间。

    </td>

    <td>


      ### none

      ### 没了

      This is a nonissue in Angular because ES 2015 modules
      handle the namespacing for you.

      在Angular中我们不用担心这个问题，因为使用ES 2015的模块，模块会替我们处理命名空间问题。

      For more information on modules, see the [Modules](guide/architecture#modules) section of the
      [Architecture Overview](guide/architecture).

      要了解关于模块的更多信息，参见[架构概览](guide/architecture)中的[模块](guide/architecture#modules)部分。

    </td>

  </tr>

  <tr style=top>

    <td>


      ### Angular modules

      ### Angular模块

      <code-example hideCopy>
        angular.module("movieHunter", ["ngRoute"]);
      </code-example>


      In AngularJS, an Angular module keeps track of controllers, services, and other code.
      The second argument defines the list of other modules that this module depends upon.

      在AngularJS中，Angular模块用来对控制器、服务和其它代码进行跟踪。第二个参数定义该模块依赖的其它模块列表。
    </td>

    <td>


      ### NgModules

      <code-example hideCopy path="ajs-quick-reference/src/app/app.module.1.ts" linenums="false"></code-example>


      NgModules, defined with the `NgModule` decorator, serve the same purpose:

      Angular的模块用`NgModule`装饰器进行定义，有如下用途：

      * `imports`: specifies the list of other modules that this module depends upon

        `imports`: 指定当前模块依赖的其它模块列表

      * `declaration`: keeps track of your components, pipes, and directives.

<<<<<<< HEAD
        `declaration`: 用于记录组件、管道和指令。

      For more information on modules, see [NgModules](guide/ngmodule).

      要了解关于模块的更多知识，参见[NgModules](guide/ngmodule)。

=======
      For more information on modules, see [NgModules](guide/ngmodules).
>>>>>>> 8d34364f
    </td>

  </tr>

  <tr style=top>

    <td>


      ### Controller registration
      
### 控制器注册      <code-example hideCopy>
        angular
          .module("movieHunter")
          .controller("MovieListCtrl",
                      ["movieService",
                       MovieListCtrl]);
      </code-example>


      AngularJS has code in each controller that looks up an appropriate Angular module
      and registers the controller with that module.

      在AngularJS中，在每个控制器中都有一些代码，用于找到合适的Angular模块并把该控制器注册进去。

      The first argument is the controller name. The second argument defines the string names of
      all dependencies injected into this controller, and a reference to the controller function.

      第一个参数是控制器的名称，第二个参数定义了所有将注入到该控制器的依赖的字符串名称，以及一个到控制器函数的引用。

    </td>

    <td>


      ### Component decorator

      ### 组件装饰器

      <code-example hideCopy path="ajs-quick-reference/src/app/movie-list.component.ts" region="component" linenums="false"></code-example>


      Angular adds a decorator to the component class to provide any required metadata.
      The `@Component` decorator declares that the class is a component and provides metadata about
      that component such as its selector (or tag) and its template.

      在Angular中，我们往组件类上添加了一个装饰器，以提供任何需要的元数据。
      `@Component`装饰器把该类声明为组件，并提供了关于该组件的元数据，比如它的选择器(或标签)和模板。

      This is how you associate a template with logic, which is defined in the component class.

      这就是把模板关联到代码的方式，它定义在组件类中。

      For more information, see the [Components](guide/architecture#components)
      section of the [Architecture Overview](guide/architecture) page.

      要了解关于模板的更多信息，参见[架构概览](guide/architecture)中的[组件](guide/architecture#components)部分。

    </td>

  </tr>

  <tr style=top>

    <td>


      ### Controller function

      ### 控制器函数

      <code-example hideCopy>
        function MovieListCtrl(movieService) {
        }
      </code-example>


      In AngularJS, you write the code for the model and methods in a controller function.

      在Angular1中，我们在控制器函数中写模型和方法的代码。
    </td>

    <td>


      ### Component class

      ### 组件类

      <code-example hideCopy path="ajs-quick-reference/src/app/movie-list.component.ts" region="class" linenums="false"></code-example>


      In Angular, you create a component class.

      在Angular中，我们写组件类。

      NOTE: If you are using TypeScript with AngularJS, you must use the `export` keyword to export the component class.

      注意：如果你正在用TypeScript写AngularJS，那么必须用`export`关键字来导出组件类。

      For more information, see the [Components](guide/architecture#components)
      section of the [Architecture Overview](guide/architecture) page.

      要了解关于组件的更多信息，参见[架构概览](guide/architecture)中的[组件](guide/architecture#components)部分。
    </td>

  </tr>

  <tr style=top>

    <td>


      ### Dependency injection

      ### 依赖注入

      <code-example hideCopy>
        MovieListCtrl.$inject = ['MovieService'];
        function MovieListCtrl(movieService) {
        }
      </code-example>


      In AngularJS, you pass in any dependencies as controller function arguments.
      This example injects a `MovieService`.

      在AngularJS中，我们把所有依赖都作为控制器函数的参数。
      在这个例子中，我们注入了一个`MovieService`。

      To guard against minification problems, tell Angular explicitly
      that it should inject an instance of the `MovieService` in the first parameter.

      我们还通过在第一个参数明确告诉Angular它应该注入一个`MovieService`的实例，以防止在最小化时出现问题。

    </td>

    <td>


      ### Dependency injection

      ### 依赖注入

      <code-example hideCopy path="ajs-quick-reference/src/app/movie-list.component.ts" region="di" linenums="false"></code-example>


      In Angular, you pass in dependencies as arguments to the component class constructor.
      This example injects a `MovieService`.
      The first parameter's TypeScript type tells Angular what to inject, even after minification.

      在Angular中，我们把依赖作为组件构造函数的参数传入。
      在这个例子中，我们注入了一个`MovieService`。
      即使在最小化之后，第一个参数的TypeScript类型也会告诉Angular它该注入什么。

      For more information, see the [Dependency injection](guide/architecture#dependency-injection)
      section of the [Architecture Overview](guide/architecture).

      要了解关于依赖注入的更多信息，参见[架构概览](guide/architecture)中的[依赖注入](guide/architecture#dependency-injection)部分。
    </td>

  </tr>

</table>

{@a style-sheets}



## Style sheets

## 样式表

Style sheets give your application a nice look.
In AngularJS, you specify the style sheets for your entire application.
As the application grows over time, the styles for the many parts of the application
merge, which can cause unexpected results.
In Angular, you can still define style sheets for your entire application. But now you can
also encapsulate a style sheet within a specific component.

样式表美化我们的应用程序。
在AngularJS中，我们为整个应用程序指定样式表。
当应用程序成长一段时间之后，应用程序中很多部分的样式会被合并，导致无法预计的后果。
在Angular中，我们仍然会为整个应用程序定义样式，不过现在也可以把样式表封装在特定的组件中。


<table width="100%">

  <col width="50%">

  </col>

  <col width="50%">

  </col>

  <tr>

    <th>
      AngularJS
    </th>

    <th>
      Angular
    </th>

  </tr>

  <tr style=top>

    <td>


      ### Link tag

      <code-example hideCopy>
        &lt;link href="styles.css" rel="stylesheet" />
      </code-example>


      AngularJS, uses a `link` tag in the head section of the `index.html` file
      to define the styles for the application.

      在AngularJS中，我们在`index.html`的`head`区使用`link`标签来为应用程序定义样式。
    </td>

    <td>


      ### Styles configuration
<<<<<<< HEAD
      
      ### 样式配置
      
      <code-example hideCopy path="ajs-quick-reference/.angular-cli.1.json" region="styles" linenums="false">
=======
      <code-example hideCopy path="ajs-quick-reference/.angular-cli.1.json" region="styles" linenums="false"></code-example>
>>>>>>> 8d34364f

      With the Angular CLI, you can configure your global styles in the `.angular-cli.json` file.
      You can rename the extension to `.scss` to use sass.

      在Angular2中，我们可以继续在`index.html`中使用link标签来为应用程序定义样式。
      但是也能在组件中封装样式。


      ### StyleUrls
      
      In Angular, you can use the `styles` or `styleUrls` property of the `@Component` metadata to define
      a style sheet for a particular component.

      在Angular中，我们可以在`@Component`的元数据中使用`styles`或`styleUrls`属性来为一个特定的组件定义样式表。

      <code-example hideCopy path="ajs-quick-reference/src/app/movie-list.component.ts" region="style-url" linenums="false"></code-example>


      This allows you to set appropriate styles for individual components that won’t leak into
      other parts of the application.

      这让我们可以为各个组件设置合适的样式，而不用担心它被泄漏到程序中的其它部分。

    </td>

  </tr>

</table>
<|MERGE_RESOLUTION|>--- conflicted
+++ resolved
@@ -1421,16 +1421,11 @@
 
       * `declaration`: keeps track of your components, pipes, and directives.
 
-<<<<<<< HEAD
         `declaration`: 用于记录组件、管道和指令。
 
-      For more information on modules, see [NgModules](guide/ngmodule).
+      For more information on modules, see [NgModules](guide/ngmodules).
 
       要了解关于模块的更多知识，参见[NgModules](guide/ngmodule)。
-
-=======
-      For more information on modules, see [NgModules](guide/ngmodules).
->>>>>>> 8d34364f
     </td>
 
   </tr>
@@ -1661,14 +1656,10 @@
 
 
       ### Styles configuration
-<<<<<<< HEAD
       
       ### 样式配置
       
-      <code-example hideCopy path="ajs-quick-reference/.angular-cli.1.json" region="styles" linenums="false">
-=======
       <code-example hideCopy path="ajs-quick-reference/.angular-cli.1.json" region="styles" linenums="false"></code-example>
->>>>>>> 8d34364f
 
       With the Angular CLI, you can configure your global styles in the `.angular-cli.json` file.
       You can rename the extension to `.scss` to use sass.
