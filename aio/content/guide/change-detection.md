--- conflicted
+++ resolved
@@ -1,12 +1,8 @@
 # Angular change detection and runtime optimization
 
-<<<<<<< HEAD
 # Angular 变更检测和运行时优化
 
-**Change detection** is the process through which Angular checks to see whether your application state has changed, and if any DOM needs to be updated. At a high level, Angular walks your components from top to bottom, looking for changes. Angular runs its change detection mechanism periodically so that changes to the data model are reflected in an app’s view. Change detection can be triggered either manually or through an asynchronous event (for example, a user interaction or an XHR completion).
-=======
 **Change detection** is the process through which Angular checks to see whether your application state has changed, and if any DOM needs to be updated. At a high level, Angular walks your components from top to bottom, looking for changes. Angular runs its change detection mechanism periodically so that changes to the data model are reflected in an application’s view. Change detection can be triggered either manually or through an asynchronous event (for example, a user interaction or an XMLHttpRequest completion).
->>>>>>> cfd87027
 
 **变更检测**是 Angular 检查你的应用程序状态是否已更改以及是否需要更新任何 DOM 的过程。大体而言，Angular 会从上到下遍历你的组件，寻找更改。Angular 会定期运行其变更检测机制，以便对数据模型的更改反映在应用程序的视图中。变更检测可以手动触发，也可以通过异步事件（比如用户交互或 XHR 自动完成）来触发。
 
