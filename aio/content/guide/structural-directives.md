# Structural Directives

# 结构型指令

<style>
  h4 {font-size: 17px !important; text-transform: none !important;}
  .syntax { font-family: Consolas, 'Lucida Sans', Courier, sans-serif; color: black; font-size: 85%; }

</style>



This guide looks at how Angular manipulates the DOM with **structural directives** and
how you can write your own structural directives to do the same thing.

在本章中，我们将看看Angular如何用*结构型指令*操纵DOM树，以及我们该如何写自己的结构型指令来完成同样的任务。

Try the <live-example></live-example>.

试试<live-example></live-example>。


{@a definition}



## What are structural directives?

## 什么是结构型指令？

Structural directives are responsible for HTML layout.
They shape or reshape the DOM's _structure_, typically by adding, removing, or manipulating
elements.

结构型指令的职责是HTML布局。
它们塑造或重塑DOM的结构，比如添加、移除或维护这些元素。

As with other directives, you apply a structural directive to a _host element_.
The directive then does whatever it's supposed to do with that host element and its descendants.

像其它指令一样，你可以把结构型指令应用到一个*宿主元素*上。
然后它就可以对宿主元素及其子元素做点什么。

Structural directives are easy to recognize.
An asterisk (*) precedes the directive attribute name as in this example.

结构型指令非常容易识别。
在这个例子中，星号（*）被放在指令的属性名之前。


<code-example path="structural-directives/src/app/app.component.html" linenums="false" title="src/app/app.component.html (ngif)" region="ngif">

</code-example>



No brackets. No parentheses. Just `*ngIf` set to a string.

没有方括号，没有圆括号，只是把`*ngIf`设置为一个字符串。

You'll learn in this guide that the [asterisk (*) is a convenience notation](guide/structural-directives#asterisk)
and the string isa [_microsyntax_](guide/structural-directives#microsyntax) rather than the usual
[template expression](guide/template-syntax#template-expressions).
Angular desugars this notation into a marked-up `<ng-template>` that surrounds the
host element and its descendents.
Each structural directive does something different with that template.

在这个例子中，我们将学到[星号(*)这个简写方法](guide/structural-directives#asterisk)，而这个字符串是一个[*微语法*](guide/structural-directives#microsyntax)，而不是通常的[模板表达式](guide/template-syntax#template-expressions)。
Angular会解开这个语法糖，变成一个`<ng-template>`标记，包裹着宿主元素及其子元素。
每个结构型指令都可以用这个模板做点不同的事情。

Three of the common, built-in structural directives&mdash;[NgIf](guide/template-syntax#ngIf),
[NgFor](guide/template-syntax#ngFor), and [NgSwitch...](guide/template-syntax#ngSwitch)&mdash;are
described in the [_Template Syntax_](guide/template-syntax) guide and seen in samples throughout the Angular documentation.
Here's an example of them in a template:

三个常用的内置结构型指令 —— [NgIf](guide/template-syntax#ngIf)、[NgFor](guide/template-syntax#ngFor)和[NgSwitch...](guide/template-syntax#ngSwitch)。
我们在[*模板语法*](guide/template-syntax)一章中讲过它，并且在Angular文档的例子中到处都在用它。下面是模板中的例子：


<code-example path="structural-directives/src/app/app.component.html" linenums="false" title="src/app/app.component.html (built-in)" region="built-in">

</code-example>



This guide won't repeat how to _use_ them. But it does explain _how they work_
and how to [write your own](guide/structural-directives#unless) structural directive.

本章不会重复讲如何*使用*它们，而是解释它们的*工作原理*以及如何[写自己的结构型指令](guide/structural-directives#unless)。


<div class="callout is-helpful">



<header>
  Directive spelling
</header>



<header>
  指令的拼写形式
</header>



Throughout this guide, you'll see a directive spelled in both _UpperCamelCase_ and _lowerCamelCase_.
Already you've seen `NgIf` and `ngIf`.
There's a reason. `NgIf` refers to the directive _class_;
`ngIf` refers to the directive's _attribute name_.

在本章中，我们将看到指令同时具有两种拼写形式*大驼峰`UpperCamelCase`和小驼峰`lowerCamelCase`，比如我们已经看过的`NgIf`和`ngIf`。
这里的原因在于，`NgIf`引用的是指令的*类名*，而`ngIf`引用的是指令的*属性名*。

A directive _class_ is spelled in _UpperCamelCase_ (`NgIf`).
A directive's _attribute name_ is spelled in _lowerCamelCase_ (`ngIf`).
The guide refers to the directive _class_ when talking about its properties and what the directive does.
The guide refers to the _attribute name_ when describing how
you apply the directive to an element in the HTML template.

指令的*类名*拼写成*大驼峰形式*（`NgIf`），而它的*属性名*则拼写成*小驼峰形式*（`ngIf`）。
本章会在谈论指令的属性和工作原理时引用指令的*类名*，在描述如何在HTML模板中把该指令应用到元素时，引用指令的*属性名*。


</div>



<div class="l-sub-section">



There are two other kinds of Angular directives, described extensively elsewhere:
(1)&nbsp;components and (2)&nbsp;attribute directives.

还有另外两种Angular指令，在本开发指南的其它地方有讲解：(1) 组件 (2) 属性型指令。

A *component* manages a region of HTML in the manner of a native HTML element.
Technically it's a directive with a template.

*组件*可以在原生HTML元素中管理一小片区域的HTML。从技术角度说，它就是一个带模板的指令。

An [*attribute* directive](guide/attribute-directives) changes the appearance or behavior
of an element, component, or another directive.
For example, the built-in [`NgStyle`](guide/template-syntax#ngStyle) directive
changes several element styles at the same time.

[*属性型*指令](guide/attribute-directives)会改变某个元素、组件或其它指令的外观或行为。
比如，内置的[`NgStyle`](guide/template-syntax#ngStyle)指令可以同时修改元素的多个样式。

You can apply many _attribute_ directives to one host element.
You can [only apply one](guide/structural-directives#one-per-element) _structural_ directive to a host element.

我们可以在一个宿主元素上应用多个*属性型*指令，但[只能应用一个](guide/structural-directives#one-per-element)*结构型*指令。


</div>



{@a ngIf}



## NgIf case study

## NgIf案例分析

`NgIf` is the simplest structural directive and the easiest to understand.
It takes a boolean expression and makes an entire chunk of the DOM appear or disappear.

我们重点看下`ngIf`。它是一个很好的结构型指令案例：它接受一个布尔值，并据此让一整块DOM树出现或消失。


<code-example path="structural-directives/src/app/app.component.html" linenums="false" title="src/app/app.component.html (ngif-true)" region="ngif-true">

</code-example>



The `ngIf` directive doesn't hide elements with CSS. It adds and removes them physically from the DOM.
Confirm that fact using browser developer tools to inspect the DOM.

`ngIf`指令并不是使用CSS来隐藏元素的。它会把这些元素从DOM中物理删除。
使用浏览器的开发者工具就可以确认这一点。


<figure>
  <img src='generated/images/guide/structural-directives/element-not-in-dom.png' alt="ngIf=false element not in DOM">
</figure>



The top paragraph is in the DOM. The bottom, disused paragraph is not;
in its place is a comment about "bindings" (more about that [later](guide/structural-directives#asterisk)).

可以看到第一段文字出现在了DOM中，而第二段则没有，在第二段的位置上是一个关于“绑定”的注释（[稍后](guide/structural-directives#asterisk)有更多讲解）。

When the condition is false, `NgIf` removes its host element from the DOM,
detaches it from DOM events (the attachments that it made),
detaches the component from Angular change detection, and destroys it.
The component and DOM nodes can be garbage-collected and free up memory.

当条件为假时，`NgIf`会从DOM中移除它的宿主元素，取消它监听过的那些DOM事件，从Angular变更检测中移除该组件，并销毁它。
这些组件和DOM节点可以被当做垃圾收集起来，并且释放它们占用的内存。

### Why *remove* rather than *hide*?

### 为什么*移除*而不是*隐藏*？

A directive could hide the unwanted paragraph instead by setting its `display` style to `none`.

指令也可以通过把它的`display`风格设置为`none`而隐藏不需要的段落。


<code-example path="structural-directives/src/app/app.component.html" linenums="false" title="src/app/app.component.html (display-none)" region="display-none">

</code-example>



While invisible, the element remains in the DOM.

当不可见时，这个元素仍然留在DOM中。


<figure>
  <img src='generated/images/guide/structural-directives/element-display-in-dom.png' alt="hidden element still in DOM">
</figure>



The difference between hiding and removing doesn't matter for a simple paragraph.
It does matter when the host element is attached to a resource intensive component.
Such a component's behavior continues even when hidden.
The component stays attached to its DOM element. It keeps listening to events.
Angular keeps checking for changes that could affect data bindings.
Whatever the component was doing, it keeps doing.

对于简单的段落，隐藏和移除之间的差异影响不大，但对于资源占用较多的组件是不一样的。当我们隐藏掉一个元素时，组件的行为还在继续 —— 它仍然附加在它所属的DOM元素上，
它也仍在监听事件。Angular会继续检查哪些能影响数据绑定的变更。
组件原本要做的那些事情仍在继续。

Although invisible, the component&mdash;and all of its descendant components&mdash;tie up resources.
The performance and memory burden can be substantial, responsiveness can degrade, and the user sees nothing.

虽然不可见，组件及其各级子组件仍然占用着资源，而这些资源如果分配给别人可能会更有用。
在性能和内存方面的负担相当可观，响应度会降低，而用户却可能无法从中受益。

On the positive side, showing the element again is quick.
The component's previous state is preserved and ready to display.
The component doesn't re-initialize&mdash;an operation that could be expensive.
So hiding and showing is sometimes the right thing to do.

当然，从积极的一面看，重新显示这个元素会非常快。
  组件以前的状态被保留着，并随时可以显示。
  组件不用重新初始化 —— 该操作可能会比较昂贵。
  这时候隐藏和显示就成了正确的选择。

But in the absence of a compelling reason to keep them around,
your preference should be to remove DOM elements that the user can't see
and recover the unused resources with a structural directive like `NgIf` .

但是，除非有非常强烈的理由来保留它们，否则我们更倾向于移除用户看不见的那些DOM元素，并且使用`NgIf`这样的结构型指令来收回用不到的资源。

**These same considerations apply to every structural directive, whether built-in or custom.**
Before applying a structural directive, you might want to pause for a moment
to consider the consequences of adding and removing elements and of creating and destroying components.

**同样的考量也适用于每一个结构型指令，无论是内置的还是自定义的。**
  我们应该提醒自己以及我们指令的使用者，来仔细考虑添加元素、移除元素以及创建和销毁组件的后果。


{@a asterisk}



## The asterisk (*) prefix

## 星号（*）前缀

Surely you noticed the asterisk (*) prefix to the directive name
and wondered why it is necessary and what it does.

你可能注意到了指令名的星号（*）前缀，并且困惑于为什么需要它以及它是做什么的。

Here is `*ngIf` displaying the hero's name if `hero` exists.

这里的`*ngIf`会在`hero`存在时显示英雄的名字。


<code-example path="structural-directives/src/app/app.component.html" linenums="false" title="src/app/app.component.html (asterisk)" region="asterisk">

</code-example>



The asterisk is "syntactic sugar" for something a bit more complicated.
Internally, Angular translates the `*ngIf` _attribute_ into a `<ng-template>` _element_, wrapped around the host element, like this.

星号是一个用来简化更复杂语法的“语法糖”。
从内部实现来说，Angular把`*ngIf` *属性* 翻译成一个`<ng-template>` *元素* 并用它来包裹宿主元素，代码如下：


<code-example path="structural-directives/src/app/app.component.html" linenums="false" title="src/app/app.component.html (ngif-template)" region="ngif-template">

</code-example>



* The `*ngIf` directive moved to the `<ng-template>` element where it became a property binding,`[ngIf]`.

  `*ngIf`指令被移到了`<ng-template>`元素上。在那里它变成了一个属性绑定`[ngIf]`。

* The rest of the `<div>`, including its class attribute, moved inside the `<ng-template>` element.

  `<div>`上的其余部分，包括它的`class`属性在内，移到了内部的`<ng-template>`元素上。
  
The first form is not actually rendered, only the finished product ends up in the DOM.

第一种形态永远不会真的渲染出来。
只有最终产出的结果才会出现在DOM中。


<figure>
  <img src='generated/images/guide/structural-directives/hero-div-in-dom.png' alt="hero div in DOM">
</figure>



Angular consumed the `<ng-template>` content during its actual rendering and
replaced the `<ng-template>` with a diagnostic comment.

Angular会在真正渲染的时候填充`<ng-template>`的内容，并且把`<ng-template>`替换为一个供诊断用的注释。

The [`NgFor`](guide/structural-directives#ngFor) and [`NgSwitch...`](guide/structural-directives#ngSwitch) directives follow the same pattern.

[`NgFor`](guide/structural-directives#ngFor)和[`NgSwitch...`](guide/structural-directives#ngSwitch)指令也都遵循同样的模式。


{@a ngFor}



## Inside _*ngFor_

## `*ngFor`内幕

Angular transforms the `*ngFor` in similar fashion from asterisk (*) syntax to `<ng-template>` _element_.

Angular会把`*ngFor`用同样的方式把星号（*）语法的`template`*属性*转换成`<ng-template>`*元素*。

Here's a full-featured application of `NgFor`, written both ways:

这里有一个`NgFor`的全特性应用，同时用了这三种写法：


<code-example path="structural-directives/src/app/app.component.html" linenums="false" title="src/app/app.component.html (inside-ngfor)" region="inside-ngfor">

</code-example>



This is manifestly more complicated than `ngIf` and rightly so.
The `NgFor` directive has more features, both required and optional, than the `NgIf` shown in this guide.
At minimum `NgFor` needs a looping variable (`let hero`) and a list (`heroes`).

它明显比`ngIf`复杂得多，确实如此。
`NgFor`指令比本章展示过的`NgIf`具有更多的必选特性和可选特性。
至少`NgFor`会需要一个循环变量（`let hero`）和一个列表（`heroes`）。

You enable these features in the string assigned to `ngFor`, which you write in Angular's [microsyntax](guide/structural-directives#microsyntax).

我们可以通过把一个字符串赋值给`ngFor`来启用这些特性，这个字符串使用Angular的[微语法](guide/structural-directives#microsyntax)。


<div class="alert is-helpful">



Everything _outside_ the `ngFor` string stays with the host element
(the `<div>`) as it moves inside the `<ng-template>`.
In this example, the `[ngClass]="odd"` stays on the `<div>`.

`ngFor`字符串*之外*的每一样东西都会留在宿主元素（`<div>`）上，也就是说它移到了`<ng-template>`内部。
在这个例子中，`[ngClass]="odd"`留在了`<div>`上。


</div>



{@a microsyntax}


### Microsyntax

### 微语法

The Angular microsyntax lets you configure a directive in a compact, friendly string.
The microsyntax parser translates that string into attributes on the `<ng-template>`:

Angular微语法能让我们通过简短的、友好的字符串来配置一个指令。
微语法解析器把这个字符串翻译成`<ng-template>`上的属性：

* The `let` keyword declares a [_template input variable_](guide/structural-directives#template-input-variable)
that you reference within the template. The input variables in this example are `hero`, `i`, and `odd`.
The parser translates `let hero`, `let i`, and `let odd` into variables named,
`let-hero`, `let-i`, and `let-odd`.

<<<<<<< HEAD
  `let`关键字声明一个[模板输入变量](guide/structural-directives#template-input-variable)，我们会在模板中引用它。本例子中，这个输入变量就是`hero`、`i`和`odd`。
  解析器会把`let hero`、`let i`和`let odd`翻译成命名变量`let-hero`、`let-i`和`let-odd`。

* The microsyntax parser takes `of` and `trackby`, title-cases them (`of` -> `Of`, `trackBy` -> `TrackBy`),
=======
* The microsyntax parser takes `of` and `trackBy`, title-cases them (`of` -> `Of`, `trackBy` -> `TrackBy`),
>>>>>>> b5934fc5
and prefixes them with the directive's attribute name (`ngFor`), yielding the names `ngForOf` and `ngForTrackBy`.
Those are the names of two `NgFor` _input properties_ .
That's how the directive learns that the list is `heroes` and the track-by function is `trackById`.

  微语法解析器接收`of`和`trackby`，把它们首字母大写（`of` -> `Of`, `trackBy` -> `TrackBy`），
  并且给它们加上指令的属性名（`ngFor`）前缀，最终生成的名字是`ngForOf`和`ngForTrackBy`。
  还有两个`NgFor`的*输入属性*，指令据此了解到列表是`heroes`，而track-by函数是`trackById`。

* As the `NgFor` directive loops through the list, it sets and resets properties of its own _context_ object.
These properties include `index` and `odd` and a special property named `$implicit`.

  `NgFor`指令在列表上循环，每个循环中都会设置和重置它自己的*上下文*对象上的属性。
  这些属性包括`index`和`odd`以及一个特殊的属性名`$implicit`（隐式变量）。

* The `let-i` and `let-odd` variables were defined as `let i=index` and `let odd=odd`.
Angular sets them to the current value of the context's `index` and `odd` properties.

  `let-i`和`let-odd`变量是通过`let i=index`和`let odd=odd`来定义的。
  Angular把它们设置为*上下文*对象中的`index`和`odd`属性的当前值。

* The context property for `let-hero` wasn't specified.
It's intended source is implicit.
Angular sets `let-hero` to the value of the context's `$implicit` property
which `NgFor` has initialized with the hero for the current iteration.

  上下文中的属性`let-hero`没有指定过，实际上它来自一个隐式变量。
  Angular会把`let-hero`设置为上下文对象中的`$implicit`属性，`NgFor`会用当前迭代中的英雄初始化它。

* The [API guide](api/common/NgForOf "API: NgFor")
describes additional `NgFor` directive properties and context properties.

  [API参考手册](api/common/NgForOf "API: NgFor")中描述了`NgFor`指令的其它属性和上下文属性。

* `NgFor` is implemented by the `NgForOf` directive. Read more about additional `NgForOf` directive properties and context properties [NgForOf API reference](api/common/NgForOf).

  `NgFor`是由`NgForOf`指令来实现的。请参阅[NgForOf API reference](api/common/NgForOf)来了解`NgForOf`指令的更多属性及其上下文属性。

These microsyntax mechanisms are available to you when you write your own structural directives.
Studying the
[source code for `NgIf`](https://github.com/angular/angular/blob/master/packages/common/src/directives/ng_if.ts "Source: NgIf")
and [`NgForOf`](https://github.com/angular/angular/blob/master/packages/common/src/directives/ng_for_of.ts "Source: NgForOf")
is a great way to learn more.

这些微语法机制在你写自己的结构型指令时也同样有效，参考[`NgIf`的源码](https://github.com/angular/angular/blob/master/packages/common/src/directives/ng_if.ts "Source: NgIf")
和[`NgFor`的源码](https://github.com/angular/angular/blob/master/packages/common/src/directives/ng_for_of.ts "Source: NgFor") 可以学到更多。


{@a template-input-variable}


{@a template-input-variables}


### Template input variable

### 模板输入变量

A _template input variable_ is a variable whose value you can reference _within_ a single instance of the template.
There are several such variables in this example: `hero`, `i`, and `odd`.
All are preceded by the keyword `let`.

*模板输入变量*是这样一种变量，你可以*在单个实例的模板中*引用它的值。
这个例子中有好几个模板输入变量：`hero`、`i`和`odd`。
它们都是用`let`作为前导关键字。

A _template input variable_ is **_not_** the same as a
[template _reference_ variable](guide/template-syntax#ref-vars),
neither _semantically_ nor _syntactically_.

*模板输入变量*和[模板引用变量](guide/template-syntax#ref-vars)是**不同的**，无论是在*语义*上还是*语法*上。

You declare a template _input_ variable using the `let` keyword (`let hero`).
The variable's scope is limited to a _single instance_ of the repeated template.
You can use the same variable name again in the definition of other structural directives.

我们使用`let`关键字（如`let hero`）在模板中声明一个模板*输入*变量。
这个变量的范围被限制在所重复模板的*单一实例*上。
事实上，我们可以在其它结构型指令中使用同样的变量名。

You declare a template _reference_ variable by prefixing the variable name with `#` (`#var`).
A _reference_ variable refers to its attached element, component or directive.
It can be accessed _anywhere_ in the _entire template_.

而声明模板*引用*变量使用的是给变量名加`#`前缀的方式（`#var`）。
一个*引用*变量引用的是它所附着到的元素、组件或指令。它可以在*整个模板*的*任意位置*访问。

Template _input_ and _reference_ variable names have their own namespaces. The `hero` in `let hero` is never the same
variable as the `hero` declared as `#hero`.

模板*输入*变量和*引用*变量具有各自独立的命名空间。`let hero`中的`hero`和`#hero`中的`hero`并不是同一个变量。

{@a one-per-element}


### One structural directive per host element

### 每个宿主元素上只能有一个结构型指令

Someday you'll want to repeat a block of HTML but only when a particular condition is true.
You'll _try_ to put both an `*ngFor` and an `*ngIf` on the same host element.
Angular won't let you. You may apply only one _structural_ directive to an element.

有时我们会希望只有当特定的条件为真时才重复渲染一个 HTML 块。
你可能试过把`*ngFor`和`*ngIf`放在同一个宿主元素上，但Angular 不允许。这是因为我们在一个元素上只能放一个*结构型*指令。

The reason is simplicity. Structural directives can do complex things with the host element and its descendents.
When two directives lay claim to the same host element, which one takes precedence?
Which should go first, the `NgIf` or the `NgFor`? Can the `NgIf` cancel the effect of the `NgFor`?
If so (and it seems like it should be so), how should Angular generalize the ability to cancel for other structural directives?

原因很简单。结构型指令可能会对宿主元素及其子元素做很复杂的事。当两个指令放在同一个元素上时，谁先谁后？`NgIf`优先还是`NgFor`优先？`NgIf`可以取消`NgFor`的效果吗？
如果要这样做，Angular 应该如何把这种能力泛化，以取消其它结构型指令的效果呢？

There are no easy answers to these questions. Prohibiting multiple structural directives makes them moot.
There's an easy solution for this use case: put the `*ngIf` on a container element that wraps the `*ngFor` element.
One or both elements can be an [`ng-container`](guide/structural-directives#ngcontainer) so you don't have to introduce extra levels of HTML.

对这些问题，没有办法简单回答。而禁止多个结构型指令则可以简单地解决这个问题。
这种情况下有一个简单的解决方案：把`*ngIf`放在一个"容器"元素上，再包装进 `*ngFor` 元素。
这个元素可以使用[`ng-container`](guide/structural-directives#ngcontainer)，以免引入一个新的HTML层级。

{@a ngSwitch}



## Inside _NgSwitch_ directives

## `NgSwitch` 内幕

The Angular _NgSwitch_ is actually a set of cooperating directives: `NgSwitch`, `NgSwitchCase`, and `NgSwitchDefault`.

Angular 的 `NgSwitch` 实际上是一组相互合作的指令：`NgSwitch`、`NgSwitchCase` 和 `NgSwitchDefault`。

Here's an example.

例子如下：

<code-example path="structural-directives/src/app/app.component.html" linenums="false" title="src/app/app.component.html (ngswitch)" region="ngswitch">

</code-example>



The switch value assigned to `NgSwitch` (`hero.emotion`) determines which
(if any) of the switch cases are displayed.

一个值(`hero.emotion`)被被赋值给了`NgSwitch`，以决定要显示哪一个分支。

`NgSwitch` itself is not a structural directive.
It's an _attribute_ directive that controls the behavior of the other two switch directives.
That's why you write `[ngSwitch]`, never `*ngSwitch`.

`NgSwitch`本身不是结构型指令，而是一个*属性型*指令，它控制其它两个switch指令的行为。
这也就是为什么我们要写成`[ngSwitch]`而不是`*ngSwitch`的原因。

`NgSwitchCase` and `NgSwitchDefault` _are_ structural directives.
You attach them to elements using the asterisk (*) prefix notation.
An `NgSwitchCase` displays its host element when its value matches the switch value.
The `NgSwitchDefault` displays its host element when no sibling `NgSwitchCase` matches the switch value.

`NgSwitchCase` 和 `NgSwitchDefault` *都是*结构型指令。
因此我们要使用星号（`*`）前缀来把它们附着到元素上。
`NgSwitchCase`会在它的值匹配上选项值的时候显示它的宿主元素。
`NgSwitchDefault`则会当没有兄弟`NgSwitchCase`匹配上时显示它的宿主元素。

<div class="l-sub-section">



*Design thought*: minimize initialization effort and consider caching state in a  
companion service.

*设计思路*：要最小化初始化的成本，并考虑把状态缓存在一个伴生的服务中。


</div>



As with other structural directives, the `NgSwitchCase` and `NgSwitchDefault`
can be desugared into the `<ng-template>` element form.

像其它的结构型指令一样，`NgSwitchCase` 和 `NgSwitchDefault` 也可以解开语法糖，变成 `<ng-template>` 的形式。

<code-example path="structural-directives/src/app/app.component.html" linenums="false" title="src/app/app.component.html (ngswitch-template)" region="ngswitch-template">

</code-example>



{@a prefer-asterisk}


## Prefer the asterisk (*) syntax.

## 优先使用星号（`*`）语法

The asterisk (*) syntax is more clear than the desugared form.
Use [&lt;ng-container&gt;](guide/structural-directives#ng-container) when there's no single element
to host the directive.

星号（`*`）语法比不带语法糖的形式更加清晰。
如果找不到单一的元素来应用该指令，可以使用[&lt;ng-container&gt;](guide/structural-directives#ng-container)作为该指令的容器。

While there's rarely a good reason to apply a structural directive in template _attribute_ or _element_ form,
it's still important to know that Angular creates a `<ng-template>` and to understand how it works.
You'll refer to the `<ng-template>` when you [write your own structural directive](guide/structural-directives#unless).

虽然很少有理由在模板中使用结构型指令的*属性*形式和*元素*形式，但这些幕后知识仍然是很重要的，即：Angular会创建`<ng-template>`，还要了解它的工作原理。
当需要[写自己的结构型指令](guide/structural-directives#unless)时，我们就要使用`<ng-template>`。

{@a template}



## The *&lt;ng-template&gt;*

## *&lt;ng-template&gt;*指令

The &lt;ng-template&gt; is an Angular element for rendering HTML.
It is never displayed directly.
In fact, before rendering the view, Angular _replaces_ the `<ng-template>` and its contents with a comment.

&lt;ng-template&gt;是一个 Angular 元素，用来渲染HTML。
它永远不会直接显示出来。
事实上，在渲染视图之前，Angular 会把`<ng-template>`及其内容*替换为*一个注释。

If there is no structural directive and you merely wrap some elements in a `<ng-template>`,
those elements disappear.
That's the fate of the middle "Hip!" in the phrase "Hip! Hip! Hooray!".

如果没有使用结构型指令，而仅仅把一些别的元素包装进`<ng-template>`中，那些元素就是不可见的。
在下面的这个短语"Hip! Hip! Hooray!"中，中间的这个 "Hip!"（欢呼声） 就是如此。

<code-example path="structural-directives/src/app/app.component.html" linenums="false" title="src/app/app.component.html (template-tag)" region="template-tag">

</code-example>



Angular erases the middle "Hip!", leaving the cheer a bit less enthusiastic.

Angular 抹掉了中间的那个 "Hip!" ，让欢呼声显得不再那么热烈了。

<figure>
  <img src='generated/images/guide/structural-directives/template-rendering.png' alt="template tag rendering">
</figure>



A structural directive puts a `<ng-template>` to work
as you'll see when you [write your own structural directive](guide/structural-directives#unless).

结构型指令会让`<ng-template>`正常工作，在我们[写自己的结构型指令](guide/structural-directives#unless)时就会看到这一点。

{@a ngcontainer}


{@a ng-container}



## Group sibling elements with &lt;ng-container&gt;

## 使用&lt;ng-container&gt;把一些兄弟元素归为一组

There's often a _root_ element that can and should host the structural directive.
The list element (`<li>`) is a typical host element of an `NgFor` repeater.

通常都要有一个*根*元素作为结构型指令的数组。
列表元素（`<li>`）就是一个典型的供`NgFor`使用的宿主元素。

<code-example path="structural-directives/src/app/app.component.html" linenums="false" title="src/app/app.component.html (ngfor-li)" region="ngfor-li">

</code-example>



When there isn't a host element, you can usually wrap the content in a native HTML container element,
such as a `<div>`, and attach the directive to that wrapper.

当没有这样一个单一的宿主元素时，我们可以把这些内容包裹在一个原生的HTML容器元素中，比如`<div>`，并且把结构型指令附加到这个"包裹"上。

<code-example path="structural-directives/src/app/app.component.html" linenums="false" title="src/app/app.component.html (ngif)" region="ngif">

</code-example>



Introducing another container element&mdash;typically a `<span>` or `<div>`&mdash;to
group the elements under a single _root_ is usually harmless.
_Usually_ ... but not _always_.

但引入另一个容器元素（通常是`<span>`或`<div>`）来把一些元素归到一个单一的*根元素*下，通常也会带来问题。注意，是"通常"而不是"总会"。

The grouping element may break the template appearance because CSS styles
neither expect nor accommodate the new layout.
For example, suppose you have the following paragraph layout.

这种用于分组的元素可能会破坏模板的外观表现，因为CSS的样式既不曾期待也不会接受这种新的元素布局。
比如，假设你有下列分段布局。

<code-example path="structural-directives/src/app/app.component.html" linenums="false" title="src/app/app.component.html (ngif-span)" region="ngif-span">

</code-example>



You also have a CSS style rule that happens to apply to a `<span>` within a `<p>`aragraph.

而我们的CSS样式规则是应用于`<p>`元素下的`<span>`的。

<code-example path="structural-directives/src/app/app.component.css" linenums="false" title="src/app/app.component.css (p-span)" region="p-span">

</code-example>



The constructed paragraph renders strangely.

这样渲染出来的段落就会非常奇怪。

<figure>
  <img src='generated/images/guide/structural-directives/bad-paragraph.png' alt="spanned paragraph with bad style">
</figure>



The `p span` style, intended for use elsewhere, was inadvertently applied here.

本来为其它地方准备的`p span`样式，被意外的应用到了这里。

Another problem: some HTML elements require all immediate children to be of a specific type.
For example, the `<select>` element requires `<option>` children.
You can't wrap the _options_ in a conditional `<div>` or a `<span>`.

另一个问题是：有些HTML元素需要所有的直属下级都具有特定的类型。
比如，`<select>`元素要求直属下级必须为`<option>`，那么我们就没办法把这些选项包装进`<div>`或`<span>`中。

When you try this,

如果这样做：

<code-example path="structural-directives/src/app/app.component.html" linenums="false" title="src/app/app.component.html (select-span)" region="select-span">

</code-example>



the drop down is empty.

下拉列表就是空的。

<figure>
  <img src='generated/images/guide/structural-directives/bad-select.png' alt="spanned options don't work">
</figure>



The browser won't display an `<option>` within a `<span>`.

浏览器不会显示`<span>`中的`<option>`。

### &lt;ng-container&gt; to the rescue

### &lt;ng-container&gt; 的救赎

The Angular `<ng-container>` is a grouping element that doesn't interfere with styles or layout
because Angular _doesn't put it in the DOM_.

Angular的`<ng-container>`是一个分组元素，但它不会污染样式或元素布局，因为 Angular *压根不会把它放进 DOM* 中。

Here's the conditional paragraph again, this time using `<ng-container>`.

下面是重新实现的条件化段落，这次我们使用`<ng-container>`。

<code-example path="structural-directives/src/app/app.component.html" linenums="false" title="src/app/app.component.html (ngif-ngcontainer)" region="ngif-ngcontainer">

</code-example>



It renders properly.

这次就渲染对了。

<figure>
  <img src='generated/images/guide/structural-directives/good-paragraph.png' alt="ngcontainer paragraph with proper style">
</figure>



Now conditionally exclude a _select_ `<option>` with `<ng-container>`.

我们再用`<ng-container>`来根据条件排除选择框中的某个`<option>`。

<code-example path="structural-directives/src/app/app.component.html" linenums="false" title="src/app/app.component.html (select-ngcontainer)" region="select-ngcontainer">

</code-example>



The drop down works properly.

下拉框也工作正常。

<figure>
  <img src='generated/images/guide/structural-directives/select-ngcontainer-anim.gif' alt="ngcontainer options work properly">
</figure>



The `<ng-container>` is a syntax element recognized by the Angular parser.
It's not a directive, component, class, or interface.
It's more like the curly braces in a JavaScript `if`-block:

`<ng-container>`是一个由 Angular 解析器负责识别处理的语法元素。
它不是一个指令、组件、类或接口，更像是 JavaScript 中 `if` 块中的花括号。

<code-example language="javascript">
  if (someCondition) {
    statement1;
    statement2;
    statement3;
  }

</code-example>



Without those braces, JavaScript would only execute the first statement
when you intend to conditionally execute all of them as a single block.
The `<ng-container>` satisfies a similar need in Angular templates.

没有这些花括号，JavaScript 只会执行第一句，而你原本的意图是把其中的所有语句都视为一体来根据条件执行。
而`<ng-container>`满足了 Angular 模板中类似的需求。

{@a unless}



## Write a structural directive

## 写一个结构型指令

In this section, you write an `UnlessDirective` structural directive
that does the opposite of `NgIf`.
`NgIf` displays the template content when the condition is `true`.
`UnlessDirective` displays the content when the condition is ***false***.

在本节中，我们会写一个名叫`UnlessDirective`的结构型指令，它是`NgIf`的反义词。
`NgIf`在条件为`true`的时候显示模板内容，而`UnlessDirective`则会在条件为`false`时显示模板内容。

<code-example path="structural-directives/src/app/app.component.html" linenums="false" title="src/app/app.component.html (appUnless-1)" region="appUnless-1">

</code-example>



Creating a directive is similar to creating a component.

创建指令很像创建组件。
  
* Import the `Directive` decorator (instead of the `Component` decorator).

  导入`Directive`装饰器（而不再是`Component`）。
  
* Import the `Input`, `TemplateRef`, and `ViewContainerRef` symbols; you'll need them for _any_ structural directive .

  导入符号`Input`、`TemplateRef` 和 `ViewContainerRef`，我们在*任何*结构型指令中都会需要它们。

* Apply the decorator to the directive class.

  给指令类添加装饰器。

* Set the CSS *attribute selector* that identifies the directive when applied to an element in a template.

  设置 CSS *属性选择器* ，以便在模板中标识出这个指令该应用于哪个元素。

Here's how you might begin:

这里是起点：

<code-example path="structural-directives/src/app/unless.directive.ts" linenums="false" title="src/app/unless.directive.ts (skeleton)" region="skeleton">

</code-example>



The directive's _selector_ is typically the directive's **attribute name** in square brackets, `[appUnless]`.
The brackets define a CSS
<a href="https://developer.mozilla.org/en-US/docs/Web/CSS/Attribute_selectors" title="MDN: Attribute selectors">attribute selector</a>.

指令的*选择器*通常是把指令的属性名括在方括号中，如`[myUnless]`。
这个方括号定义出了一个 CSS <a href="https://developer.mozilla.org/en-US/docs/Web/CSS/Attribute_selectors" title="MDN: Attribute selectors">属性选择器</a>。

The directive _attribute name_ should be spelled in _lowerCamelCase_ and begin with a prefix.
Don't use `ng`. That prefix belongs to Angular.
Pick something short that fits you or your company.
In this example, the prefix is `app`.


该指令的*属性名*应该拼写成*小驼峰*形式，并且带有一个前缀。
但是，这个前缀不能用`ng`，因为它只属于 Angular 本身。
请选择一些简短的，适合你自己或公司的前缀。
在这个例子中，前缀是`my`。

The directive _class_ name ends in `Directive` per the [style guide](guide/styleguide#02-03 "Angular Style Guide").
Angular's own directives do not.

指令的*类名*用`Directive`结尾，参见[风格指南](guide/styleguide#02-03 "Angular 风格指南")。
但 Angular 自己的指令例外。

### _TemplateRef_ and _ViewContainerRef_

### _TemplateRef_ 和 _ViewContainerRef_

A simple structural directive like this one creates an
[_embedded view_](api/core/EmbeddedViewRef "API: EmbeddedViewRef")
from the Angular-generated `<ng-template>` and inserts that view in a
[_view container_](api/core/ViewContainerRef "API: ViewContainerRef")
adjacent to the directive's original `<p>` host element.

像这个例子一样的简单结构型指令会从 Angular 生成的`<ng-template>`元素中创建一个[*内嵌的视图*](api/core/EmbeddedViewRef "API: EmbeddedViewRef")，并把这个视图插入到一个[*视图容器*](api/core/ViewContainerRef "API: ViewContainerRef")中，紧挨着本指令原来的宿主元素`<p>`（译注：注意不是子节点，而是兄弟节点）。

You'll acquire the `<ng-template>` contents with a
[`TemplateRef`](api/core/TemplateRef "API: TemplateRef")
and access the _view container_ through a
[`ViewContainerRef`](api/core/ViewContainerRef "API: ViewContainerRef").

我们可以使用[`TemplateRef`](api/core/TemplateRef "API: TemplateRef")取得`<ng-template>`的内容，并通过[`ViewContainerRef`](api/core/ViewContainerRef "API: ViewContainerRef")来访问这个*视图容器*。

You inject both in the directive constructor as private variables of the class.

我们可以把它们都注入到指令的构造函数中，作为该类的私有属性。

<code-example path="structural-directives/src/app/unless.directive.ts" linenums="false" title="src/app/unless.directive.ts (ctor)" region="ctor">

</code-example>



### The _appUnless_ property

<<<<<<< HEAD
### *myUnless* 属性

The directive consumer expects to bind a true/false condition to `[myUnless]`.
That means the directive needs a `myUnless` property, decorated with `@Input`
=======
The directive consumer expects to bind a true/false condition to `[appUnless]`.
That means the directive needs an `appUnless` property, decorated with `@Input`
>>>>>>> b5934fc5

该指令的使用者会把一个true/false条件绑定到`[myUnless]`属性上。
也就是说，该指令需要一个带有`@Input`的`myUnless`属性。

<div class="l-sub-section">



Read about `@Input` in the [_Template Syntax_](guide/template-syntax#inputs-outputs) guide.

要了解关于`@Input`的更多知识，参见[*模板语法*](guide/template-syntax#inputs-outputs)一章。

</div>



<code-example path="structural-directives/src/app/unless.directive.ts" linenums="false" title="src/app/unless.directive.ts (set)" region="set">

</code-example>



Angular sets the `appUnless` property whenever the value of the condition changes.
Because the `appUnless` property does work, it needs a setter.

一旦该值的条件发生了变化，Angular 就会去设置 `myUnless` 属性，这时候，我们就需要为它定义一个设置器（setter）。

* If the condition is falsy and the view hasn't been created previously,
tell the _view container_ to create the _embedded view_ from the template.

  如果条件为假，并且以前尚未创建过该视图，就告诉*视图容器（ViewContainer）*根据模板创建一个*内嵌视图*。

* If the condition is truthy and the view is currently displayed,
clear the container which also destroys the view.

<<<<<<< HEAD
  如果条件为真，并且视图已经显示出来了，就会清除该容器，并销毁该视图。

Nobody reads the `myUnless` property so it doesn't need a getter.
=======
Nobody reads the `appUnless` property so it doesn't need a getter.
>>>>>>> b5934fc5

没有人会读取`myUnless`属性，因此它不需要定义设置器（getter）。

The completed directive code looks like this:

完整的指令代码如下：

<code-example path="structural-directives/src/app/unless.directive.ts" linenums="false" title="src/app/unless.directive.ts (excerpt)" region="no-docs">

</code-example>



Add this directive to the `declarations` array of the AppModule.

把这个指令添加到AppModule的`declarations`数组中。

Then create some HTML to try it.

然后创建一些 HTML 来试用一下。

<code-example path="structural-directives/src/app/app.component.html" linenums="false" title="src/app/app.component.html (appUnless)" region="appUnless">

</code-example>



When the `condition` is falsy, the top (A) paragraph appears and  the bottom (B) paragraph disappears.
When the`condition` is truthy, the top (A)paragraph is removed  and the bottom (B)paragraph appears.

当`condition`为`false`时，顶部的段落就会显示出来，而底部的段落消失了。
当`condition`为`true`时，顶部的段落被移除了，而底部的段落显示了出来。


<figure>
  <img src='generated/images/guide/structural-directives/unless-anim.gif' alt="UnlessDirective in action">
</figure>



{@a summary}



## Summary

## 总结

You can both try and download the source code for this guide in the <live-example></live-example>.

你可以去<live-example></live-example>中下载本章的源码。

Here is the source from the `src/app/` folder.

本章相关的代码如下：


<code-tabs>

  <code-pane title="app.component.ts" path="structural-directives/src/app/app.component.ts">

  </code-pane>

  <code-pane title="app.component.html" path="structural-directives/src/app/app.component.html">

  </code-pane>

  <code-pane title="app.component.css" path="structural-directives/src/app/app.component.css">

  </code-pane>

  <code-pane title="app.module.ts" path="structural-directives/src/app/app.module.ts">

  </code-pane>

  <code-pane title="hero.ts" path="structural-directives/src/app/hero.ts">

  </code-pane>

  <code-pane title="hero-switch.components.ts" path="structural-directives/src/app/hero-switch.components.ts">

  </code-pane>

  <code-pane title="unless.directive.ts" path="structural-directives/src/app/unless.directive.ts">

  </code-pane>

</code-tabs>



You learned

我们学到了

* that structural directives manipulate HTML layout.

  结构型指令可以操纵 HTML 的元素布局。

* to use [`<ng-container>`](guide/structural-directives#ngcontainer) as a grouping element when there is no suitable host element.

  当没有合适的容器元素时，可以使用[`<ng-container>`](guide/structural-directives#ngcontainer)对元素进行分组。

* that the Angular desugars [asterisk (*) syntax](guide/structural-directives#asterisk) into a `<ng-template>`.

  Angular 会把[星号（*）语法](guide/structural-directives#asterisk)解开成`<ng-template>`。
  
* how that works for the `NgIf`, `NgFor` and `NgSwitch` built-in directives.

  内置指令`NgIf`、`NgFor`和`NgSwitch`的工作原理。

* about the [_microsyntax_](guide/structural-directives#microsyntax) that expands into a [`<ng-template>`](guide/structural-directives#template).

  [*微语法*](guide/structural-directives#microsyntax)如何展开成[`<ng-template>`](guide/structural-directives#template)。

* to write a [custom structural directive](guide/structural-directives#unless), `UnlessDirective`.

  写了一个[自定义结构型指令](guide/structural-directives#unless) —— `UnlessDirective`。<|MERGE_RESOLUTION|>--- conflicted
+++ resolved
@@ -410,14 +410,10 @@
 The parser translates `let hero`, `let i`, and `let odd` into variables named,
 `let-hero`, `let-i`, and `let-odd`.
 
-<<<<<<< HEAD
   `let`关键字声明一个[模板输入变量](guide/structural-directives#template-input-variable)，我们会在模板中引用它。本例子中，这个输入变量就是`hero`、`i`和`odd`。
   解析器会把`let hero`、`let i`和`let odd`翻译成命名变量`let-hero`、`let-i`和`let-odd`。
 
-* The microsyntax parser takes `of` and `trackby`, title-cases them (`of` -> `Of`, `trackBy` -> `TrackBy`),
-=======
 * The microsyntax parser takes `of` and `trackBy`, title-cases them (`of` -> `Of`, `trackBy` -> `TrackBy`),
->>>>>>> b5934fc5
 and prefixes them with the directive's attribute name (`ngFor`), yielding the names `ngForOf` and `ngForTrackBy`.
 Those are the names of two `NgFor` _input properties_ .
 That's how the directive learns that the list is `heroes` and the track-by function is `trackById`.
@@ -962,15 +958,10 @@
 
 ### The _appUnless_ property
 
-<<<<<<< HEAD
 ### *myUnless* 属性
 
-The directive consumer expects to bind a true/false condition to `[myUnless]`.
-That means the directive needs a `myUnless` property, decorated with `@Input`
-=======
 The directive consumer expects to bind a true/false condition to `[appUnless]`.
 That means the directive needs an `appUnless` property, decorated with `@Input`
->>>>>>> b5934fc5
 
 该指令的使用者会把一个true/false条件绑定到`[myUnless]`属性上。
 也就是说，该指令需要一个带有`@Input`的`myUnless`属性。
@@ -1006,13 +997,9 @@
 * If the condition is truthy and the view is currently displayed,
 clear the container which also destroys the view.
 
-<<<<<<< HEAD
   如果条件为真，并且视图已经显示出来了，就会清除该容器，并销毁该视图。
 
-Nobody reads the `myUnless` property so it doesn't need a getter.
-=======
 Nobody reads the `appUnless` property so it doesn't need a getter.
->>>>>>> b5934fc5
 
 没有人会读取`myUnless`属性，因此它不需要定义设置器（getter）。
 
