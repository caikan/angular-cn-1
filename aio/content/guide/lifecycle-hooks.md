<<<<<<< HEAD
@title
生命周期钩子

@intro
Angular 调用指令和组件的生命周期钩子函数，包括它的创建、变更和销毁时。

@description



<figure>
  <img src="assets/images/devguide/lifecycle-hooks/hooks-in-sequence.png" alt="Us" align="left" style="width:200px; margin-left:-40px;margin-right:30px"></img>
</figure>

=======
# Lifecycle Hooks
>>>>>>> d71ae278

<img src="generated/images/guide/lifecycle-hooks/hooks-in-sequence.png" alt="Us" class="left">

A component has a lifecycle managed by Angular .

每个组件都有一个被Angular管理的生命周期。

Angular creates it, renders it, creates and renders its children,
checks it when its data-bound properties change, and destroys it before removing it from the DOM.

Angular创建它，渲染它，创建并渲染它的子组件，在它被绑定的属性发生变化时检查它，并在它从DOM中被移除前销毁它。

Angular offers **lifecycle hooks**
that provide visibility into these key life moments and the ability to act when they occur.

Angular提供了**生命周期钩子**，把这些关键生命时刻暴露出来，赋予我们在它们发生时采取行动的能力。

A directive has the same set of lifecycle hooks, minus the hooks that are specific to component content and views.
<<<<<<< HEAD

除了那些组件内容和视图相关的钩子外,指令有相同生命周期钩子。

<br class="l-clear-both">


## Contents

## 目录

* [Component lifecycle hooks overview](guide/lifecycle-hooks#hooks-overview)

  [组件生命周期概览](guide/lifecycle-hooks#hooks-overview)

* [Lifecycle sequence](guide/lifecycle-hooks#hooks-purpose-timing)

  [生命周期的顺序](guide/lifecycle-hooks#hooks-purpose-timing)

* [Interfaces are optional (technically)](guide/lifecycle-hooks#interface-optional)

  [接口是可选的（理论上）](guide/lifecycle-hooks#interface-optional)

* [Other Angular lifecycle hooks](guide/lifecycle-hooks#other-lifecycle-hooks)

  [其它Angular生命周期钩子](guide/lifecycle-hooks#other-lifecycle-hooks)

* [Lifecycle examples](guide/lifecycle-hooks#the-sample)

  [生命周期范例](guide/lifecycle-hooks#the-sample)

* [Peek-a-boo: all hooks](guide/lifecycle-hooks#peek-a-boo)

  [Peek-a-boo：所有钩子](guide/lifecycle-hooks#peek-a-boo)

* [Spying OnInit and OnDestroy](guide/lifecycle-hooks#spy)

  [监听OnInit和OnDestroy](guide/lifecycle-hooks#spy)

  * [OnInit](guide/lifecycle-hooks#oninit)

  * [OnDestroy](guide/lifecycle-hooks#ondestroy)

* [OnChanges](guide/lifecycle-hooks#onchanges)

* [DoCheck](guide/lifecycle-hooks#docheck)

* [AfterView](guide/lifecycle-hooks#afterview)

  * [Abide by the unidirectional data flow rule](guide/lifecycle-hooks#wait-a-tick)

    [遵循单向数据流规则](guide/lifecycle-hooks#wait-a-tick)

* [AfterContent](guide/lifecycle-hooks#aftercontent)

  * [Content projection](guide/lifecycle-hooks#content-projection)

    [内容投影](guide/lifecycle-hooks#content-projection)

  * [AfterContent hooks](guide/lifecycle-hooks#aftercontent-hooks)

    [AfterContent钩子](guide/lifecycle-hooks#aftercontent-hooks)

  * [No unidirectional flow worries with _AfterContent_](guide/lifecycle-hooks#no-unidirectional-flow-worries)

    [非单向数据流下_AfterContent_的注意事项](guide/lifecycle-hooks#no-unidirectional-flow-worries)



Try the <live-example></live-example>.

试一试<live-example></live-example>。

=======
>>>>>>> d71ae278

{@a hooks-overview}

## Component lifecycle hooks overview

<<<<<<< HEAD
## 组件生命周期钩子概览

=======
>>>>>>> d71ae278
Directive and component instances have a lifecycle
as Angular creates, updates, and destroys them.
Developers can tap into key moments in that lifecycle by implementing
one or more of the *lifecycle hook* interfaces in the Angular `core` library.

指令和组件的实例有一个生命周期：新建、更新和销毁。
通过实现一个或多个Angular `core`库里定义的*生命周期钩子*接口，开发者可以介入该生命周期中的这些关键时刻。

Each interface has a single hook method whose name is the interface name prefixed with `ng`.
For example, the `OnInit` interface has a hook method named `ngOnInit()`
that Angular calls shortly after creating the component:

<<<<<<< HEAD
每个接口都有唯一的一个钩子方法，它们的名字是由接口名再加上`ng`前缀构成的。比如，`OnInit`接口的钩子方法叫做`ngOnInit`，
Angular在创建组件后立刻调用它，：


<code-example path="lifecycle-hooks/src/app/peek-a-boo.component.ts" region="ngOnInit" title="peek-a-boo.component.ts (excerpt)" linenums="false">

</code-example>


=======
<code-example path="lifecycle-hooks/src/app/peek-a-boo.component.ts" region="ngOnInit" title="peek-a-boo.component.ts (excerpt)" linenums="false"></code-example>
>>>>>>> d71ae278

No directive or component will implement all of the lifecycle hooks and some of the hooks only make sense for components.
Angular only calls a directive/component hook method *if it is defined*.

<<<<<<< HEAD
没有指令或者组件会实现所有这些接口，并且有些钩子只对组件有意义。只有在指令/组件中*定义过的*那些钩子方法才会被Angular调用。


=======
>>>>>>> d71ae278
{@a hooks-purpose-timing}

## Lifecycle sequence

<<<<<<< HEAD
## 生命周期的顺序

=======
>>>>>>> d71ae278
*After* creating a component/directive by calling its constructor, Angular
calls the lifecycle hook methods in the following sequence at specific moments:

当Angular使用构造函数新建一个组件或指令后，就会按下面的顺序在特定时刻调用这些生命周期钩子方法：


<table width="100%">
  <col width="20%"></col>
  <col width="80%"></col>
  <tr>
<<<<<<< HEAD

    <th>

      <p>
        Hook
      </p>

      <p>
        钩子
      </p>

    </th>

    <th>

      <p>
        Purpose and Timing
      </p>

      <p>
        目的和时机
      </p>

    </th>

=======
    <th>Hook</th>
    <th>Purpose and Timing</th>
>>>>>>> d71ae278
  </tr>
  <tr style='vertical-align:top'>
    <td>
      <code>ngOnChanges()</code>
    </td>
    <td>

      Respond when Angular (re)sets data-bound input properties.
      The method receives a `SimpleChanges` object of current and previous property values.

      当Angular（重新）设置数据绑定输入属性时响应。
      该方法接受当前和上一属性值的`SimpleChanges`对象

      Called before `ngOnInit()` and whenever one or more data-bound input properties change.

      当被绑定的输入属性的值发生变化时调用，首次调用一定会发生在`ngOnInit()`之前。

    </td>
  </tr>
  <tr style='vertical-align:top'>
    <td>
      <code>ngOnInit()</code>
    </td>
    <td>

      Initialize the directive/component after Angular first displays the data-bound properties
      and sets the directive/component's input properties.

      在Angular第一次显示数据绑定和设置指令/组件的输入属性之后，初始化指令/组件。

      Called _once_, after the _first_ `ngOnChanges()`. 

      在第一轮`ngOnChanges()`完成之后调用，只调用**一次**。

    </td>
  </tr>
  <tr style='vertical-align:top'>
    <td>
      <code>ngDoCheck()</code>
    </td>
    <td>

      Detect and act upon changes that Angular can't or won't detect on its own.

      检测，并在发生Angular无法或不愿意自己检测的变化时作出反应。

      Called during every change detection run, immediately after `ngOnChanges()` and `ngOnInit()`.

      在每个Angular变更检测周期中调用，`ngOnChanges()`和`ngOnInit()`之后。

    </td>
  </tr>
  <tr style='vertical-align:top'>
    <td>
      <code>ngAfterContentInit()</code>
    </td>
    <td>

      Respond after Angular projects external content into the component's view.

      当把内容投影进组件之后调用。

      Called _once_ after the first `ngDoCheck()`.

      第一次`ngDoCheck()`之后调用，只调用一次。

      _A component-only hook_.

      **只适用于组件**。

    </td>
  </tr>
  <tr style='vertical-align:top'>
    <td>
      <code>ngAfterContentChecked()</code>
    </td>
    <td>

      Respond after Angular checks the content projected into the component.

      每次完成被投影组件内容的变更检测之后调用。

      Called after the `ngAfterContentInit()` and every subsequent `ngDoCheck()`.

      `ngAfterContentInit()`和每次`ngDoCheck()`之后调用

      _A component-only hook_.

      **只适合组件**。

    </td>
  </tr>
  <tr style='vertical-align:top'>
    <td>
      <code>ngAfterViewInit()</code>
    </td>
    <td>

      Respond after Angular initializes the component's views and child views.

      初始化完组件视图及其子视图之后调用。

      Called _once_ after the first `ngAfterContentChecked()`.

      第一次`ngAfterContentChecked()`之后调用，只调用一次。

      _A component-only hook_.

      **只适合组件**。

    </td>
  </tr>
  <tr style='vertical-align:top'>
    <td>
      <code>ngAfterViewChecked()</code>
    </td>
    <td>

      Respond after Angular checks the component's views and child views.

      每次做完组件视图和子视图的变更检测之后调用。

      Called after the `ngAfterViewInit` and every subsequent `ngAfterContentChecked()`.

      `ngAfterViewInit()`和每次`ngAfterContentChecked()`之后调用。

      _A component-only hook_.

      **只适合组件**。

    </td>
  </tr>
  <tr style='vertical-align:top'>
    <td>
      <code>ngOnDestroy</code>
    </td>
    <td>

      Cleanup just before Angular destroys the directive/component.
      Unsubscribe Observables and detach event handlers to avoid memory leaks.

      当Angular每次销毁指令/组件之前调用并清扫。
      在这儿反订阅可观察对象和分离事件处理器，以防内存泄漏。

      Called _just before_ Angular destroys the directive/component.

      在Angular销毁指令/组件之前调用。

    </td>
  </tr>
</table>

{@a interface-optional}

## Interfaces are optional (technically)

## 接口是可选的(理论上)？

The interfaces are optional for JavaScript and Typescript developers from a purely technical perspective.
The JavaScript language doesn't have interfaces.
Angular can't see TypeScript interfaces at runtime because they disappear from the transpiled JavaScript.

从纯技术的角度讲，接口对JavaScript和TypeScript的开发者都是可选的。JavaScript语言本身没有接口。
Angular在运行时看不到TypeScript接口，因为它们在编译为JavaScript的时候已经消失了。

Fortunately, they aren't necessary.

幸运的是，它们并不是必须的。

You don't have to add the lifecycle hook interfaces to directives and components to benefit from the hooks themselves.

我们并不需要在指令和组件上添加生命周期钩子接口就能获得钩子带来的好处。

Angular instead inspects directive and component classes and calls the hook methods *if they are defined*.
Angular finds and calls methods like `ngOnInit()`, with or without the interfaces.

Angular会去检测我们的指令和组件的类，一旦发现钩子方法被定义了，就调用它们。
Agnular会找到并调用像`ngOnInit()`这样的钩子方法，有没有接口无所谓。

Nonetheless, it's good practice to add interfaces to TypeScript directive classes
in order to benefit from strong typing and editor tooling.

<<<<<<< HEAD
虽然如此，我们还是强烈建议你在TypeScript指令类中添加接口，以获得强类型和IDE等编辑器带来的好处。


=======
>>>>>>> d71ae278
{@a other-lifecycle-hooks}

## Other Angular lifecycle hooks

## 其它生命周期钩子

Other Angular sub-systems may have their own lifecycle hooks apart from these component hooks.

<<<<<<< HEAD
Angular的其它子系统除了有这些组件钩子外，还可能有它们自己的生命周期钩子。


3rd party libraries might implement their hooks as well in order to give developers more
control over how these libraries are used.

第三方库也可能会实现它们自己的钩子，以便让我们这些开发者在使用时能做更多的控制。


=======
3rd party libraries might implement their hooks as well in order to give developers more
control over how these libraries are used.

{@a the-sample}
>>>>>>> d71ae278

## Lifecycle examples

## 生命周期练习

The <live-example></live-example>
demonstrates the lifecycle hooks in action through a series of exercises
presented as components under the control of the root `AppComponent`.

<live-example></live-example>通过在受控于根组件`AppComponent`的一些组件上进行的一系列练习，演示了生命周期钩子的运作方式。

They follow a common pattern: a *parent* component serves as a test rig for
a *child* component that illustrates one or more of the lifecycle hook methods.

它们遵循了一个常用的模式：用*子组件*演示一个或多个生命周期钩子方法，而*父组件*被当作该*子组件*的测试台。

Here's a brief description of each exercise:

<<<<<<< HEAD
下面是每个练习简短的描述：


=======
>>>>>>> d71ae278
<table width="100%">
  <col width="20%"></col>
  <col width="80%"></col>
  <tr>
<<<<<<< HEAD

    <th>

      <p>
        Component
      </p>

      <p>
        组件
      </p>

    </th>

    <th>

      <p>
        Description
      </p>

      <p>
        描述
      </p>

    </th>

=======
    <th>Component</th>
    <th>Description</th>
>>>>>>> d71ae278
  </tr>
  <tr style='vertical-align:top'>
    <td>
      <a href="#peek-a-boo">Peek-a-boo</a>
    </td>
    <td>

      Demonstrates every lifecycle hook.
      Each hook method writes to the on-screen log.
<<<<<<< HEAD

      展示每个生命周期钩子，每个钩子方法都会在屏幕上显示一条日志。
    </td>
=======
>>>>>>> d71ae278

    </td>
  </tr>
  <tr style='vertical-align:top'>
    <td>
      <a href="#spy">Spy</a>
    </td>
    <td>

      Directives have lifecycle hooks too.
      A `SpyDirective` can log when the element it spies upon is
      created or destroyed using the `ngOnInit` and `ngOnDestroy` hooks.

      指令也同样有生命周期钩子。我们新建了一个`SpyDirective`，利用`ngOnInit`和`ngOnDestroy`钩子，在它所监视的每个元素被创建或销毁时输出日志。

      This example applies the `SpyDirective` to a `<div>` in an `ngFor` *hero* repeater
      managed by the parent `SpyComponent`.
<<<<<<< HEAD

      本例把`SpyDirective`应用到父组件里的`ngFor`*英雄*重复器(repeater)的`<div>`里面。
    </td>
=======
>>>>>>> d71ae278

    </td>
  </tr>
  <tr style='vertical-align:top'>
    <td>
      <a href="#onchanges">OnChanges</a>
    </td>
    <td>

      See how Angular calls the `ngOnChanges()` hook with a `changes` object
      every time one of the component input properties changes.
      Shows how to interpret the `changes` object.
<<<<<<< HEAD

      这里将会看到：每当组件的输入属性发生变化时，Angular会如何以`changes`对象作为参数去调用`ngOnChanges()`钩子。
      展示了该如何理解和使用`changes`对象。

    </td>
=======
>>>>>>> d71ae278

    </td>
  </tr>
  <tr style='vertical-align:top'>
    <td>
      <a href="#docheck">DoCheck</a>
    </td>
    <td>

      Implements an `ngDoCheck()` method with custom change detection.
      See how often Angular calls this hook and watch it post changes to a log.
<<<<<<< HEAD

      实现了一个`ngDoCheck()`方法，通过它可以自定义变更检测逻辑。
      这里将会看到：Angular会用什么频度调用这个钩子，监视它的变化，并把这些变化输出成一条日志。

    </td>
=======
>>>>>>> d71ae278

    </td>
  </tr>
  <tr style='vertical-align:top'>
    <td>
      <a href="#afterview">AfterView</a>
    </td>
    <td>

      Shows what Angular means by a *view*.
      Demonstrates the `ngAfterViewInit` and `ngAfterViewChecked` hooks.
<<<<<<< HEAD

      显示Angular中的*视图*所指的是什么。
      演示了`ngAfterViewInit`和`ngAfterViewChecked`钩子。
    </td>
=======
>>>>>>> d71ae278

    </td>
  </tr>
  <tr style='vertical-align:top'>
    <td>
      <a href="#aftercontent">AfterContent</a>
    </td>
    <td>

      Shows how to project external content into a component and
      how to distinguish projected content from a component's view children.
      Demonstrates the `ngAfterContentInit` and `ngAfterContentChecked` hooks.
<<<<<<< HEAD

      展示如何把外部内容投影进组件中，以及如何区分“投影进来的内容”和“组件的子视图”。
      演示了`ngAfterContentInit`和`ngAfterContentChecked`钩子。
    </td>
=======
>>>>>>> d71ae278

    </td>
  </tr>
  <tr style='vertical-align:top'>
    <td>

      <p>
        Counter
      </p>

      <p>
        计数器
      </p>

    </td>
    <td>

      Demonstrates a combination of a component and a directive
      each with its own hooks.

      演示了组件和指令的组合，它们各自有自己的钩子。

      In this example, a `CounterComponent` logs a change (via `ngOnChanges`)
      every time the parent component increments its input counter property.
      Meanwhile, the `SpyDirective` from the previous example is applied
      to the `CounterComponent` log where it watches log entries being created and destroyed.

      在这个例子中，每当父组件递增它的输入属性`counter`时，`CounterComponent`就会通过`ngOnChanges`记录一条变更。
      同时，我们还把前一个例子中的`SpyDirective`用在`CounterComponent`上，来提供日志，可以同时观察到日志的创建和销毁过程。

    </td>
  </tr>
</table>

The remainder of this page discusses selected exercises in further detail.

<<<<<<< HEAD
接下来，我们将详细讨论这些练习。


=======
>>>>>>> d71ae278
{@a peek-a-boo}

## Peek-a-boo: all hooks

<<<<<<< HEAD
## Peek-a-boo：全部钩子

=======
>>>>>>> d71ae278
The `PeekABooComponent` demonstrates all of the hooks in one component.

`PeekABooComponent`组件演示了组件中所有可能存在的钩子。

You would rarely, if ever, implement all of the interfaces like this.
The peek-a-boo exists to show how Angular calls the hooks in the expected order.

你可能很少、或者永远不会像这里一样实现所有这些接口。
我们之所以在peek-a-boo中这么做，只是为了观看Angular是如何按照期望的顺序调用这些钩子的。

This snapshot reflects the state of the log after the user clicked the *Create...* button and then the *Destroy...* button.

<<<<<<< HEAD
用户点击**Create...**按钮，然后点击**Destroy...**按钮后，日志的状态如下图所示：


<figure class='image-display'>
  <img src="assets/images/devguide/lifecycle-hooks/peek-a-boo.png" alt="Peek-a-boo"></img>
=======
<figure>
  <img src="generated/images/guide/lifecycle-hooks/peek-a-boo.png" alt="Peek-a-boo">
>>>>>>> d71ae278
</figure>

The sequence of log messages follows the prescribed hook calling order:
`OnChanges`, `OnInit`, `DoCheck`&nbsp;(3x), `AfterContentInit`, `AfterContentChecked`&nbsp;(3x),
`AfterViewInit`, `AfterViewChecked`&nbsp;(3x), and `OnDestroy`.

<<<<<<< HEAD
日志信息的日志和所规定的钩子调用顺序是一致的：
`OnChanges`、`OnInit`、`DoCheck`&nbsp;(3x)、`AfterContentInit`、`AfterContentChecked`&nbsp;(3x)、
`AfterViewInit`、`AfterViewChecked`&nbsp;(3x)和`OnDestroy`


=======
>>>>>>> d71ae278
<div class="l-sub-section">

  The constructor isn't an Angular hook *per se*.
  The log confirms that input properties (the `name` property in this case) have no assigned values at construction.

构造函数本质上不应该算作Angular的钩子。
记录确认了在创建期间那些输入属性(这里是`name`属性)没有被赋值。


</div>

Had the user clicked the *Update Hero* button, the log would show another `OnChanges` and two more triplets of
`DoCheck`, `AfterContentChecked` and `AfterViewChecked`.
Clearly these three hooks fire *often*. Keep the logic in these hooks as lean as possible!

如果我们点击*Update Hero*按钮，就会看到另一个`OnChanges`和至少两组`DoCheck`、`AfterContentChecked`和`AfterViewChecked`钩子。
显然，这三种钩子被触发了*很多次*，所以我们必须让这三种钩子里的逻辑尽可能的精简！

The next examples focus on hook details.

下一个例子就聚焦于这些钩子的细节上。


{@a spy}

## Spying *OnInit* and *OnDestroy*

## 窥探*OnInit*和*OnDestroy*

Go undercover with these two spy hooks to discover when an element is initialized or destroyed.

潜入这两个spy钩子来发现一个元素是什么时候被初始化或者销毁的。

This is the perfect infiltration job for a directive.
The heroes will never know they're being watched.

<<<<<<< HEAD
指令是一种完美的渗透方式，我们的英雄永远不会知道该指令的存在。


=======
>>>>>>> d71ae278
<div class="l-sub-section">

  Kidding aside, pay attention to two key points:

  1. Angular calls hook methods for *directives* as well as components.<br><br>

<<<<<<< HEAD
Kidding aside, pay attention to two key points:

不开玩笑了，注意下面两个关键点：

1. Angular calls hook methods for *directives* as well as components.<br><br>

   就像对组件一样，Angular也会对*指令*调用这些钩子方法。

2. A spy directive can provide insight into a DOM object that you cannot change directly.
Obviously you can't touch the implementation of a native `<div>`.
You can't modify a third party component either.
But you can watch both with a directive.

   一个侦探(spy)指令可以让我们在无法直接修改DOM对象实现代码的情况下，透视其内部细节。
显然，你不能修改一个原生`<div>`元素的实现代码。
你同样不能修改第三方组件。
但我们用一个指令就能监视它们了。

=======
  2. A spy directive can provide insight into a DOM object that you cannot change directly.
  Obviously you can't touch the implementation of a native `<div>`.
  You can't modify a third party component either.
  But you can watch both with a directive.
>>>>>>> d71ae278

</div>

The sneaky spy directive is simple, consisting almost entirely of `ngOnInit()` and `ngOnDestroy()` hooks
that log messages to the parent via an injected `LoggerService`.

<<<<<<< HEAD
我们这个鬼鬼祟祟的侦探指令很简单，几乎完全由`ngOnInit()`和`ngOnDestroy()`钩子组成，它通过一个注入进来的`LoggerService`来把消息记录到父组件中去。


<code-example path="lifecycle-hooks/src/app/spy.directive.ts" region="spy-directive" title="src/app/spy.directive.ts" linenums="false">

</code-example>


=======
<code-example path="lifecycle-hooks/src/app/spy.directive.ts" region="spy-directive" title="src/app/spy.directive.ts" linenums="false"></code-example>
>>>>>>> d71ae278

You can apply the spy to any native or component element and it'll be initialized and destroyed
at the same time as that element.
Here it is attached to the repeated hero `<div>`:

<<<<<<< HEAD
我们可以把这个侦探指令写到任何原生元素或组件元素上，它将与所在的组件同时初始化和销毁。
下面是把它附加到用来重复显示英雄数据的这个`<div>`上。


<code-example path="lifecycle-hooks/src/app/spy.component.html" region="template" title="src/app/spy.component.html" linenums="false">

</code-example>


=======
<code-example path="lifecycle-hooks/src/app/spy.component.html" region="template" title="src/app/spy.component.html" linenums="false"></code-example>
>>>>>>> d71ae278

Each spy's birth and death marks the birth and death of the attached hero `<div>`
with an entry in the *Hook Log* as seen here:

<<<<<<< HEAD
每个“侦探”的出生和死亡也同时标记出了存放英雄的那个`<div>`的出生和死亡。*钩子记录*中的结构是这样的：


<figure class='image-display'>
  <img src='assets/images/devguide/lifecycle-hooks/spy-directive.gif' alt="Spy Directive"></img>
=======
<figure>
  <img src='generated/images/guide/lifecycle-hooks/spy-directive.gif' alt="Spy Directive">
>>>>>>> d71ae278
</figure>

Adding a hero results in a new hero `<div>`. The spy's `ngOnInit()` logs that event.

添加一个英雄就会产生一个新的英雄`<div>`。侦探的`ngOnInit()`记录下了这个事件。

The *Reset* button clears the `heroes` list.
Angular removes all hero `<div>` elements from the DOM and destroys their spy directives at the same time.
The spy's `ngOnDestroy()` method reports its last moments.

*Reset*按钮清除了这个`heroes`列表。
Angular从DOM中移除了所有英雄的div，并且同时销毁了附加在这些div上的侦探指令。
侦探的`ngOnDestroy()`方法汇报了它自己的临终时刻。

The `ngOnInit()` and `ngOnDestroy()` methods have more vital roles to play in real applications.

在真实的应用程序中，`ngOnInit()`和`ngOnDestroy()`方法扮演着更重要的角色。


{@a oninit}

### _OnInit()_

Use `ngOnInit()` for two main reasons:

使用`ngOnInit()`有两个原因：

1. To perform complex initializations shortly after construction.

   在构造函数之后马上执行复杂的初始化逻辑
   
1. To set up the component after Angular sets the input properties.

   在Angular设置完输入属性之后，对该组件进行准备。

Experienced developers agree that components should be cheap and safe to construct.

有经验的开发者认同组件的构建应该很便宜和安全。


<div class="l-sub-section">

<<<<<<< HEAD


Misko Hevery, Angular team lead,
[explains why](http://misko.hevery.com/code-reviewers-guide/flaw-constructor-does-real-work/)
you should avoid complex constructor logic.

Misko Hevery，Angular项目的头，在[这里解释](http://misko.hevery.com/code-reviewers-guide/flaw-constructor-does-real-work/)了你为什么应该避免复杂的构造函数逻辑。

=======
  Misko Hevery, Angular team lead,
  [explains why](http://misko.hevery.com/code-reviewers-guide/flaw-constructor-does-real-work/)
  you should avoid complex constructor logic.
>>>>>>> d71ae278

</div>

Don't fetch data in a component constructor.
You shouldn't worry that a new component will try to contact a remote server when
created under test or before you decide to display it.
Constructors should do no more than set the initial local variables to simple values.

不要在组件的构造函数中获取数据？
在测试环境下新建组件时或在我们决定显示它之前，我们不应该担心它会尝试联系远程服务器。
构造函数中除了使用简单的值对局部变量进行初始化之外，什么都不应该做。

An `ngOnInit()` is a good place for a component to fetch its initial data. The
<<<<<<< HEAD
[Tour of HeroesTutorial](tutorial/toh-pt4#oninit) and [HTTPClient](guide/server-communication#oninit) 
guidesshow how.
=======
[Tour of Heroes Tutorial](tutorial/toh-pt4#oninit) guide shows how.
>>>>>>> d71ae278

`ngOnInit()`是组件获取初始数据的好地方。[指南](tutorial/toh-pt4#oninit)和[HTTP](guide/server-communication#oninit)章讲解了如何这样做。

Remember also that a directive's data-bound input properties are not set until _after construction_.
That's a problem if you need to initialize the directive based on those properties.
They'll have been set when `ngOnInit()` runs.

另外还要记住，在指令的_构造函数完成之前_，那些被绑定的输入属性还都没有值。
如果我们需要基于这些属性的值来初始化这个指令，这种情况就会出问题。
而当`ngOnInit()`执行的时候，这些属性都已经被正确的赋值过了。


<div class="l-sub-section">

  The `ngOnChanges()` method is your first opportunity to access those properties.
  Angular calls `ngOnChanges()` before `ngOnInit()` and many times after that.
  It only calls `ngOnInit()` once.

我们访问这些属性的第一次机会，实际上是`ngOnChanges()`方法，Angular会在`ngOnInit()`之前调用它。
但是在那之后，Angular还会调用`ngOnChanges()`很多次。而`ngOnInit()`只会被调用一次。


</div>

You can count on Angular to call the `ngOnInit()` method _soon_ after creating the component.
That's where the heavy initialization logic belongs.

<<<<<<< HEAD
你可以信任Angular会在创建组件后立刻调用`ngOnInit()`方法。
  这里是放置复杂初始化逻辑的好地方。


=======
>>>>>>> d71ae278
{@a ondestroy}

### _OnDestroy()_

Put cleanup logic in `ngOnDestroy()`, the logic that *must* run before Angular destroys the directive.

一些清理逻辑*必须*在Angular销毁指令之前运行，把它们放在`ngOnDestroy()`中。

This is the time to notify another part of the application that the component is going away.

这是在该组件消失之前，可用来通知应用程序中其它部分的最后一个时间点。

This is the place to free resources that won't be garbage collected automatically.
Unsubscribe from Observables and DOM events. Stop interval timers.
Unregister all callbacks that this directive registered with global or application services.
You risk memory leaks if you neglect to do so.

<<<<<<< HEAD
这里是用来释放那些不会被垃圾收集器自动回收的各类资源的地方。
取消那些对可观察对象和DOM事件的订阅。停止定时器。注销该指令曾注册到全局服务或应用级服务中的各种回调函数。
如果不这么做，就会有导致内存泄露的风险。



=======
>>>>>>> d71ae278
{@a onchanges}

## _OnChanges()_

Angular calls its `ngOnChanges()` method whenever it detects changes to ***input properties*** of the component (or directive).

在这个例子中，我们监听了`OnChanges`钩子。
一旦检测到该组件(或指令)的***输入属性***发生了变化，Angular就会调用它的`ngOnChanges()`方法。

This example monitors the `OnChanges` hook.

<<<<<<< HEAD
本例监控`OnChanges`钩子。


<code-example path="lifecycle-hooks/src/app/on-changes.component.ts" region="ng-on-changes" title="on-changes.component.ts (excerpt)" linenums="false">

</code-example>


=======
<code-example path="lifecycle-hooks/src/app/on-changes.component.ts" region="ng-on-changes" title="on-changes.component.ts (excerpt)" linenums="false"></code-example>
>>>>>>> d71ae278

The `ngOnChanges()` method takes an object that maps each changed property name to a
[SimpleChange](api/core/SimpleChange) object holding the current and previous property values.
This hook iterates over the changed properties and logs them.

`ngOnChanges()`方法获取了一个对象，它把每个发生变化的属性名都映射到了一个[SimpleChange](api/core/index/SimpleChange-class)对象，
该对象中有属性的当前值和前一个值。我们在这些发生了变化的属性上进行迭代，并记录它们。

The example component, `OnChangesComponent`, has two input properties: `hero` and `power`.

<<<<<<< HEAD
这个例子中的`OnChangesComponent`组件有两个输入属性：`hero`和`power`。


<code-example path="lifecycle-hooks/src/app/on-changes.component.ts" region="inputs" title="src/app/on-changes.component.ts" linenums="false">

</code-example>



The host `OnChangesParentComponent` binds to them like this:

宿主`OnChangesParentComponent`绑定了它们，就像这样：


<code-example path="lifecycle-hooks/src/app/on-changes-parent.component.html" region="on-changes" title="src/app/on-changes-parent.component.html">

</code-example>



Here's the sample in action as the user makes changes.

下面是此例子中的当用户做出更改时的操作演示：


<figure class='image-display'>
  <img src='assets/images/devguide/lifecycle-hooks/on-changes-anim.gif' alt="OnChanges"></img>
=======
<code-example path="lifecycle-hooks/src/app/on-changes.component.ts" region="inputs" title="src/app/on-changes.component.ts" linenums="false"></code-example>

The host `OnChangesParentComponent` binds to them like this:

<code-example path="lifecycle-hooks/src/app/on-changes-parent.component.html" region="on-changes" title="src/app/on-changes-parent.component.html"></code-example>

Here's the sample in action as the user makes changes.

<figure>
  <img src='generated/images/guide/lifecycle-hooks/on-changes-anim.gif' alt="OnChanges">
>>>>>>> d71ae278
</figure>

The log entries appear as the string value of the *power* property changes.
But the `ngOnChanges` does not catch changes to `hero.name`
That's surprising at first.

当*power*属性的字符串值变化时，相应的日志就出现了。
但是`ngOnChanges`并没有捕捉到`hero.name`的变化。
这是第一个意外。

Angular only calls the hook when the value of the input property changes.
The value of the `hero` property is the *reference to the hero object*.
Angular doesn't care that the hero's own `name` property changed.
The hero object *reference* didn't change so, from Angular's perspective, there is no change to report!

<<<<<<< HEAD
Angular只会在输入属性的值变化时调用这个钩子。
而`hero`属性的值是一个*到英雄对象的引用*。
Angular不会关注这个英雄对象的`name`属性的变化。
这个英雄对象的*引用*没有发生变化，于是从Angular的视角看来，也就没有什么需要报告的变化了。



=======
>>>>>>> d71ae278
{@a docheck}

## _DoCheck()_

Use the `DoCheck` hook to detect and act upon changes that Angular doesn't catch on its own.

使用`DoCheck`钩子来检测那些Angular自身无法捕获的变更并采取行动。


<div class="l-sub-section">

  Use this method to detect a change that Angular overlooked.

用这个方法来检测那些被Angular忽略的更改。


</div>

The *DoCheck* sample extends the *OnChanges* sample with the following `ngDoCheck()` hook:

<<<<<<< HEAD
*DoCheck*范例通过下面的`ngDoCheck()`实现扩展了*OnChanges*范例：


<code-example path="lifecycle-hooks/src/app/do-check.component.ts" region="ng-do-check" title="DoCheckComponent (ngDoCheck)" linenums="false">

</code-example>


=======
<code-example path="lifecycle-hooks/src/app/do-check.component.ts" region="ng-do-check" title="DoCheckComponent (ngDoCheck)" linenums="false"></code-example>
>>>>>>> d71ae278

This code inspects certain _values of interest_, capturing and comparing their current state against previous values.
It writes a special message to the log when there are no substantive changes to the `hero` or the `power`
so you can see how often `DoCheck` is called. The results are illuminating:

<<<<<<< HEAD
该代码检测一些**相关的值**，捕获当前值并与以前的值进行比较。
当英雄或它的超能力发生了非实质性改变时，我们就往日志中写一条特殊的消息。
这样你可以看到`DoCheck`被调用的频率。结果非常显眼：


<figure class='image-display'>
  <img src='assets/images/devguide/lifecycle-hooks/do-check-anim.gif' alt="DoCheck"></img>
=======
<figure>
  <img src='generated/images/guide/lifecycle-hooks/do-check-anim.gif' alt="DoCheck">
>>>>>>> d71ae278
</figure>

While the `ngDoCheck()` hook can detect when the hero's `name` has changed, it has a frightful cost.
This hook is called with enormous frequency&mdash;after _every_
change detection cycle no matter where the change occurred.
It's called over twenty times in this example before the user can do anything.

虽然`ngDoCheck()`钩子可以可以监测到英雄的`name`什么时候发生了变化。但我们必须小心。
这个`ngDoCheck`钩子被非常频繁的调用 —— 在_每次_变更检测周期之后，发生了变化的每个地方都会调它。
在这个例子中，用户还没有做任何操作之前，它就被调用了超过二十次。

Most of these initial checks are triggered by Angular's first rendering of *unrelated data elsewhere on the page*.
Mere mousing into another `<input>` triggers a call.
Relatively few calls reveal actual changes to pertinent data.
Clearly our implementation must be very lightweight or the user experience suffers.

<<<<<<< HEAD
大部分检查的第一次调用都是在Angular首次渲染该页面中*其它不相关数据*时触发的。
仅仅把鼠标移到其它`<input>`中就会触发一次调用。
只有相对较少的调用才是由于对相关数据的修改而触发的。
显然，我们的实现必须非常轻量级，否则将损害用户体验。


<div class="l-sub-section">



We also see that the `ngOnChanges` method is called in contradiction of the
[incorrect API documentation](api/core/index/DoCheck-class).

我们还看到，`ngOnChanges`方法的调用方式与[API文档](api/core/index/DoCheck-interface)中是不一样的，这是因为API文档过时了。
(译注：这是经过与官方开发组沟通得到的消息，由于代码快速迭代，因此API文档现在的更新不够及时，将来会进行一次系统的梳理和更正)


</div>




=======
>>>>>>> d71ae278
{@a afterview}

## AfterView

The *AfterView* sample explores the `AfterViewInit()` and `AfterViewChecked()` hooks that Angular calls
*after* it creates a component's child views.

*AfterView*例子展示了`AfterViewInit()`和`AfterViewChecked()`钩子，Angular会在每次创建了组件的子视图后调用它们。

Here's a child view that displays a hero's name in an `<input>`:

<<<<<<< HEAD
下面是一个子视图，它用来把英雄的名字显示在一个`<input>`中：


<code-example path="lifecycle-hooks/src/app/after-view.component.ts" region="child-view" title="ChildComponent" linenums="false">

</code-example>



The `AfterViewComponent` displays this child view *within its template*:

`AfterViewComponent`把这个子视图显示*在它的模板中*：


<code-example path="lifecycle-hooks/src/app/after-view.component.ts" region="template" title="AfterViewComponent (template)" linenums="false">

</code-example>



The following hooks take action based on changing values *within the child view*,
which can only be reached by querying for the child view via the property decorated with
[@ViewChild](api/core/index/ViewChild-decorator).

下列钩子基于*子视图中*的每一次数据变更采取行动，我们只能通过带[@ViewChild](api/core/index/ViewChild-decorator)装饰器的属性来访问子视图。


<code-example path="lifecycle-hooks/src/app/after-view.component.ts" region="hooks" title="AfterViewComponent (class excerpts)" linenums="false">

</code-example>
=======
<code-example path="lifecycle-hooks/src/app/after-view.component.ts" region="child-view" title="ChildComponent" linenums="false"></code-example>

The `AfterViewComponent` displays this child view *within its template*:

<code-example path="lifecycle-hooks/src/app/after-view.component.ts" region="template" title="AfterViewComponent (template)" linenums="false"></code-example>

The following hooks take action based on changing values *within the child view*,
which can only be reached by querying for the child view via the property decorated with
[@ViewChild](api/core/ViewChild).
>>>>>>> d71ae278


<code-example path="lifecycle-hooks/src/app/after-view.component.ts" region="hooks" title="AfterViewComponent (class excerpts)" linenums="false"></code-example>

{@a wait-a-tick}

### Abide by the unidirectional data flow rule

### 遵循单向数据流规则

The `doSomething()` method updates the screen when the hero name exceeds 10 characters.

<<<<<<< HEAD
当英雄的名字超过10个字符时，`doSomething()`方法就会更新屏幕。


<code-example path="lifecycle-hooks/src/app/after-view.component.ts" region="do-something" title="AfterViewComponent (doSomething)" linenums="false">

</code-example>


=======
<code-example path="lifecycle-hooks/src/app/after-view.component.ts" region="do-something" title="AfterViewComponent (doSomething)" linenums="false"></code-example>
>>>>>>> d71ae278

Why does the `doSomething()` method wait a tick before updating `comment`?

为什么在更新`comment`属性之前，`doSomething()`方法要等上一拍(tick)？

Angular's unidirectional data flow rule forbids updates to the view *after* it has been composed.
Both of these hooks fire _after_ the component's view has been composed.

Angular的“单向数据流”规则禁止在一个视图已经被组合好*之后*再更新视图。
而这两个钩子都是在组件的视图已经被组合好之后触发的。

Angular throws an error if the hook updates the component's data-bound `comment` property immediately (try it!).
The `LoggerService.tick_then()` postpones the log update
for one turn of the browser's JavaScript cycle and that's just long enough.

<<<<<<< HEAD
如果我们立即更新组件中被绑定的`comment`属性，Angular就会抛出一个错误(试试!)。
`LoggerService.tick_then()`方法延迟更新日志一个回合（浏览器JavaScript周期回合），这样就够了。


Here's *AfterView* in action:

这里是*AfterView*的操作演示：


<figure class='image-display'>
  <img src='assets/images/devguide/lifecycle-hooks/after-view-anim.gif' alt="AfterView"></img>
=======
Here's *AfterView* in action:

<figure>
  <img src='generated/images/guide/lifecycle-hooks/after-view-anim.gif' alt="AfterView">
>>>>>>> d71ae278
</figure>

Notice that Angular frequently calls `AfterViewChecked()`, often when there are no changes of interest.
Write lean hook methods to avoid performance problems.

<<<<<<< HEAD
注意，Angular会频繁的调用`AfterViewChecked()`，甚至在并没有需要关注的更改时也会触发。
所以务必把这个钩子方法写得尽可能精简，以免出现性能问题。



=======
>>>>>>> d71ae278
{@a aftercontent}

## AfterContent

The *AfterContent* sample explores the `AfterContentInit()` and `AfterContentChecked()` hooks that Angular calls
*after* Angular projects external content into the component.

<<<<<<< HEAD
*AfterContent*例子展示了`AfterContentInit()`和`AfterContentChecked()`钩子，Angular会在外来内容被投影到组件中*之后*调用它们。


=======
>>>>>>> d71ae278
{@a content-projection}

### Content projection

<<<<<<< HEAD
### 内容投影

*Content projection* is a way to import HTML content from outside the component and insert that content
into the component's template in a designated spot.

*内容投影*是从组件外部导入HTML内容，并把它插入在组件模板中指定位置上的一种途径。


<div class="l-sub-section">



AngularJS developers know this technique as *transclusion*.

AngularJS的开发者大概知道一项叫做*transclusion*的技术，对，这就是它的马甲。

=======
*Content projection* is a way to import HTML content from outside the component and insert that content
into the component's template in a designated spot.

<div class="l-sub-section">

  AngularJS developers know this technique as *transclusion*.
>>>>>>> d71ae278

</div>

Consider this variation on the [previous _AfterView_](guide/lifecycle-hooks#afterview) example.
This time, instead of including the child view within the template, it imports the content from
the `AfterContentComponent`'s parent. Here's the parent's template:

<<<<<<< HEAD
对比[前一个](guide/lifecycle-hooks#afterview)例子考虑这个变化。
  这次，我们不再通过模板来把子视图包含进来，而是改从`AfterContentComponent`的父组件中导入它。下面是父组件的模板：


<code-example path="lifecycle-hooks/src/app/after-content.component.ts" region="parent-template" title="AfterContentParentComponent (template excerpt)" linenums="false">

</code-example>


=======
<code-example path="lifecycle-hooks/src/app/after-content.component.ts" region="parent-template" title="AfterContentParentComponent (template excerpt)" linenums="false"></code-example>
>>>>>>> d71ae278

Notice that the `<my-child>` tag is tucked between the `<after-content>` tags.
Never put content between a component's element tags *unless you intend to project that content
into the component*.

注意，`<my-child>`标签被包含在`<after-content>`标签中。
永远不要在组件标签的内部放任何内容 —— *除非我们想把这些内容投影进这个组件中*。

Now look at the component's template:

<<<<<<< HEAD
现在来看下`<after-content>`组件的模板：


<code-example path="lifecycle-hooks/src/app/after-content.component.ts" region="template" title="AfterContentComponent (template)" linenums="false">

</code-example>


=======
<code-example path="lifecycle-hooks/src/app/after-content.component.ts" region="template" title="AfterContentComponent (template)" linenums="false"></code-example>
>>>>>>> d71ae278

The `<ng-content>` tag is a *placeholder* for the external content.
It tells Angular where to insert that content.
In this case, the projected content is the `<my-child>` from the parent.

<<<<<<< HEAD
`<ng-content>`标签是外来内容的*占位符*。
它告诉Angular在哪里插入这些外来内容。
在这里，被投影进去的内容就是来自父组件的`<my-child>`标签。


<figure class='image-display'>
  <img src='assets/images/devguide/lifecycle-hooks/projected-child-view.png' width="230" alt="Projected Content"></img>
=======
<figure>
  <img src='generated/images/guide/lifecycle-hooks/projected-child-view.png' alt="Projected Content">
>>>>>>> d71ae278
</figure>

<div class="l-sub-section">

  The telltale signs of *content projection* are twofold:

下列迹象表明存在着*内容投影*：

  * HTML between component element tags.
  
    在组件的元素标签中有HTML
    
  * The presence of `<ng-content>` tags in the component's template.

<<<<<<< HEAD
    组件的模板中出现了`<ng-content>`标签


=======
>>>>>>> d71ae278
</div>

{@a aftercontent-hooks}

### AfterContent hooks

### AfterContent钩子  

*AfterContent* hooks are similar to the *AfterView* hooks. 
The key difference is in the child component.

*AfterContent*钩子和*AfterView*相似。关键的不同点是子组件的类型不同。

* The *AfterView* hooks concern `ViewChildren`, the child components whose element tags
appear *within* the component's template.

  *AfterView*钩子所关心的是`ViewChildren`，这些子组件的元素标签会出现在该组件的模板*里面*。

* The *AfterContent* hooks concern `ContentChildren`, the child components that Angular
projected into the component.

  *AfterContent*钩子所关心的是`ContentChildren`，这些子组件被Angular投影进该组件中。

The following *AfterContent* hooks take action based on changing values in a *content child*,
which can only be reached by querying for them via the property decorated with
<<<<<<< HEAD
[@ContentChild](api/core/index/ContentChild-decorator).

下列*AfterContent*钩子基于*子级内容*中值的变化而采取相应的行动，这里我们只能通过带有[@ContentChild](api/core/index/ContentChild-decorator)装饰器的属性来查询到“子级内容”。


<code-example path="lifecycle-hooks/src/app/after-content.component.ts" region="hooks" title="AfterContentComponent (class excerpts)" linenums="false">

</code-example>

=======
[@ContentChild](api/core/ContentChild).
>>>>>>> d71ae278

<code-example path="lifecycle-hooks/src/app/after-content.component.ts" region="hooks" title="AfterContentComponent (class excerpts)" linenums="false"></code-example>

{@a no-unidirectional-flow-worries}

### No unidirectional flow worries with _AfterContent_

### 使用**AfterContent**时，无需担心单向数据流规则

This component's `doSomething()` method update's the component's data-bound `comment` property immediately.
There's no [need to wait](guide/lifecycle-hooks#wait-a-tick).

该组件的`doSomething()`方法立即更新了组件被绑定的`comment`属性。
它[不用等](guide/lifecycle-hooks#wait-a-tick)下一回合。

Recall that Angular calls both *AfterContent* hooks before calling either of the *AfterView* hooks.
Angular completes composition of the projected content *before* finishing the composition of this component's view.
There is a small window between the `AfterContent...` and `AfterView...` hooks to modify the host view.

回忆一下，Angular在每次调用*AfterView*钩子之前也会同时调用*AfterContent*。
Angular在完成当前组件的视图合成之前，就已经完成了被投影内容的合成。
所以我们仍然有机会去修改那个视图。<|MERGE_RESOLUTION|>--- conflicted
+++ resolved
@@ -1,21 +1,6 @@
-<<<<<<< HEAD
-@title
-生命周期钩子
-
-@intro
-Angular 调用指令和组件的生命周期钩子函数，包括它的创建、变更和销毁时。
-
-@description
-
-
-
-<figure>
-  <img src="assets/images/devguide/lifecycle-hooks/hooks-in-sequence.png" alt="Us" align="left" style="width:200px; margin-left:-40px;margin-right:30px"></img>
-</figure>
-
-=======
 # Lifecycle Hooks
->>>>>>> d71ae278
+
+# 生命周期钩子
 
 <img src="generated/images/guide/lifecycle-hooks/hooks-in-sequence.png" alt="Us" class="left">
 
@@ -34,91 +19,15 @@
 Angular提供了**生命周期钩子**，把这些关键生命时刻暴露出来，赋予我们在它们发生时采取行动的能力。
 
 A directive has the same set of lifecycle hooks, minus the hooks that are specific to component content and views.
-<<<<<<< HEAD
 
 除了那些组件内容和视图相关的钩子外,指令有相同生命周期钩子。
 
-<br class="l-clear-both">
-
-
-## Contents
-
-## 目录
-
-* [Component lifecycle hooks overview](guide/lifecycle-hooks#hooks-overview)
-
-  [组件生命周期概览](guide/lifecycle-hooks#hooks-overview)
-
-* [Lifecycle sequence](guide/lifecycle-hooks#hooks-purpose-timing)
-
-  [生命周期的顺序](guide/lifecycle-hooks#hooks-purpose-timing)
-
-* [Interfaces are optional (technically)](guide/lifecycle-hooks#interface-optional)
-
-  [接口是可选的（理论上）](guide/lifecycle-hooks#interface-optional)
-
-* [Other Angular lifecycle hooks](guide/lifecycle-hooks#other-lifecycle-hooks)
-
-  [其它Angular生命周期钩子](guide/lifecycle-hooks#other-lifecycle-hooks)
-
-* [Lifecycle examples](guide/lifecycle-hooks#the-sample)
-
-  [生命周期范例](guide/lifecycle-hooks#the-sample)
-
-* [Peek-a-boo: all hooks](guide/lifecycle-hooks#peek-a-boo)
-
-  [Peek-a-boo：所有钩子](guide/lifecycle-hooks#peek-a-boo)
-
-* [Spying OnInit and OnDestroy](guide/lifecycle-hooks#spy)
-
-  [监听OnInit和OnDestroy](guide/lifecycle-hooks#spy)
-
-  * [OnInit](guide/lifecycle-hooks#oninit)
-
-  * [OnDestroy](guide/lifecycle-hooks#ondestroy)
-
-* [OnChanges](guide/lifecycle-hooks#onchanges)
-
-* [DoCheck](guide/lifecycle-hooks#docheck)
-
-* [AfterView](guide/lifecycle-hooks#afterview)
-
-  * [Abide by the unidirectional data flow rule](guide/lifecycle-hooks#wait-a-tick)
-
-    [遵循单向数据流规则](guide/lifecycle-hooks#wait-a-tick)
-
-* [AfterContent](guide/lifecycle-hooks#aftercontent)
-
-  * [Content projection](guide/lifecycle-hooks#content-projection)
-
-    [内容投影](guide/lifecycle-hooks#content-projection)
-
-  * [AfterContent hooks](guide/lifecycle-hooks#aftercontent-hooks)
-
-    [AfterContent钩子](guide/lifecycle-hooks#aftercontent-hooks)
-
-  * [No unidirectional flow worries with _AfterContent_](guide/lifecycle-hooks#no-unidirectional-flow-worries)
-
-    [非单向数据流下_AfterContent_的注意事项](guide/lifecycle-hooks#no-unidirectional-flow-worries)
-
-
-
-Try the <live-example></live-example>.
-
-试一试<live-example></live-example>。
-
-=======
->>>>>>> d71ae278
-
 {@a hooks-overview}
 
 ## Component lifecycle hooks overview
 
-<<<<<<< HEAD
 ## 组件生命周期钩子概览
 
-=======
->>>>>>> d71ae278
 Directive and component instances have a lifecycle
 as Angular creates, updates, and destroys them.
 Developers can tap into key moments in that lifecycle by implementing
@@ -131,38 +40,24 @@
 For example, the `OnInit` interface has a hook method named `ngOnInit()`
 that Angular calls shortly after creating the component:
 
-<<<<<<< HEAD
 每个接口都有唯一的一个钩子方法，它们的名字是由接口名再加上`ng`前缀构成的。比如，`OnInit`接口的钩子方法叫做`ngOnInit`，
 Angular在创建组件后立刻调用它，：
 
 
-<code-example path="lifecycle-hooks/src/app/peek-a-boo.component.ts" region="ngOnInit" title="peek-a-boo.component.ts (excerpt)" linenums="false">
-
-</code-example>
-
-
-=======
 <code-example path="lifecycle-hooks/src/app/peek-a-boo.component.ts" region="ngOnInit" title="peek-a-boo.component.ts (excerpt)" linenums="false"></code-example>
->>>>>>> d71ae278
 
 No directive or component will implement all of the lifecycle hooks and some of the hooks only make sense for components.
 Angular only calls a directive/component hook method *if it is defined*.
 
-<<<<<<< HEAD
 没有指令或者组件会实现所有这些接口，并且有些钩子只对组件有意义。只有在指令/组件中*定义过的*那些钩子方法才会被Angular调用。
 
 
-=======
->>>>>>> d71ae278
 {@a hooks-purpose-timing}
 
 ## Lifecycle sequence
 
-<<<<<<< HEAD
 ## 生命周期的顺序
 
-=======
->>>>>>> d71ae278
 *After* creating a component/directive by calling its constructor, Angular
 calls the lifecycle hook methods in the following sequence at specific moments:
 
@@ -173,13 +68,10 @@
   <col width="20%"></col>
   <col width="80%"></col>
   <tr>
-<<<<<<< HEAD
 
     <th>
-
-      <p>
-        Hook
-      </p>
+      <p>Hook
+    </p>
 
       <p>
         钩子
@@ -188,21 +80,12 @@
     </th>
 
     <th>
-
-      <p>
-        Purpose and Timing
-      </p>
+      <p>Purpose and Timing
+    </p>
 
       <p>
         目的和时机
-      </p>
-
-    </th>
-
-=======
-    <th>Hook</th>
-    <th>Purpose and Timing</th>
->>>>>>> d71ae278
+      </p></th>
   </tr>
   <tr style='vertical-align:top'>
     <td>
@@ -385,12 +268,9 @@
 Nonetheless, it's good practice to add interfaces to TypeScript directive classes
 in order to benefit from strong typing and editor tooling.
 
-<<<<<<< HEAD
 虽然如此，我们还是强烈建议你在TypeScript指令类中添加接口，以获得强类型和IDE等编辑器带来的好处。
 
 
-=======
->>>>>>> d71ae278
 {@a other-lifecycle-hooks}
 
 ## Other Angular lifecycle hooks
@@ -399,7 +279,6 @@
 
 Other Angular sub-systems may have their own lifecycle hooks apart from these component hooks.
 
-<<<<<<< HEAD
 Angular的其它子系统除了有这些组件钩子外，还可能有它们自己的生命周期钩子。
 
 
@@ -408,13 +287,7 @@
 
 第三方库也可能会实现它们自己的钩子，以便让我们这些开发者在使用时能做更多的控制。
 
-
-=======
-3rd party libraries might implement their hooks as well in order to give developers more
-control over how these libraries are used.
-
 {@a the-sample}
->>>>>>> d71ae278
 
 ## Lifecycle examples
 
@@ -433,23 +306,16 @@
 
 Here's a brief description of each exercise:
 
-<<<<<<< HEAD
 下面是每个练习简短的描述：
 
-
-=======
->>>>>>> d71ae278
 <table width="100%">
   <col width="20%"></col>
   <col width="80%"></col>
   <tr>
-<<<<<<< HEAD
 
     <th>
-
-      <p>
-        Component
-      </p>
+      <p>Component
+    </p>
 
       <p>
         组件
@@ -458,21 +324,12 @@
     </th>
 
     <th>
-
-      <p>
-        Description
-      </p>
+      <p>Description
+    </p>
 
       <p>
         描述
-      </p>
-
-    </th>
-
-=======
-    <th>Component</th>
-    <th>Description</th>
->>>>>>> d71ae278
+      </p></th>
   </tr>
   <tr style='vertical-align:top'>
     <td>
@@ -482,12 +339,8 @@
 
       Demonstrates every lifecycle hook.
       Each hook method writes to the on-screen log.
-<<<<<<< HEAD
 
       展示每个生命周期钩子，每个钩子方法都会在屏幕上显示一条日志。
-    </td>
-=======
->>>>>>> d71ae278
 
     </td>
   </tr>
@@ -505,12 +358,8 @@
 
       This example applies the `SpyDirective` to a `<div>` in an `ngFor` *hero* repeater
       managed by the parent `SpyComponent`.
-<<<<<<< HEAD
 
       本例把`SpyDirective`应用到父组件里的`ngFor`*英雄*重复器(repeater)的`<div>`里面。
-    </td>
-=======
->>>>>>> d71ae278
 
     </td>
   </tr>
@@ -523,14 +372,10 @@
       See how Angular calls the `ngOnChanges()` hook with a `changes` object
       every time one of the component input properties changes.
       Shows how to interpret the `changes` object.
-<<<<<<< HEAD
 
       这里将会看到：每当组件的输入属性发生变化时，Angular会如何以`changes`对象作为参数去调用`ngOnChanges()`钩子。
       展示了该如何理解和使用`changes`对象。
 
-    </td>
-=======
->>>>>>> d71ae278
 
     </td>
   </tr>
@@ -542,14 +387,10 @@
 
       Implements an `ngDoCheck()` method with custom change detection.
       See how often Angular calls this hook and watch it post changes to a log.
-<<<<<<< HEAD
 
       实现了一个`ngDoCheck()`方法，通过它可以自定义变更检测逻辑。
       这里将会看到：Angular会用什么频度调用这个钩子，监视它的变化，并把这些变化输出成一条日志。
 
-    </td>
-=======
->>>>>>> d71ae278
 
     </td>
   </tr>
@@ -561,13 +402,9 @@
 
       Shows what Angular means by a *view*.
       Demonstrates the `ngAfterViewInit` and `ngAfterViewChecked` hooks.
-<<<<<<< HEAD
 
       显示Angular中的*视图*所指的是什么。
       演示了`ngAfterViewInit`和`ngAfterViewChecked`钩子。
-    </td>
-=======
->>>>>>> d71ae278
 
     </td>
   </tr>
@@ -580,13 +417,9 @@
       Shows how to project external content into a component and
       how to distinguish projected content from a component's view children.
       Demonstrates the `ngAfterContentInit` and `ngAfterContentChecked` hooks.
-<<<<<<< HEAD
 
       展示如何把外部内容投影进组件中，以及如何区分“投影进来的内容”和“组件的子视图”。
       演示了`ngAfterContentInit`和`ngAfterContentChecked`钩子。
-    </td>
-=======
->>>>>>> d71ae278
 
     </td>
   </tr>
@@ -623,21 +456,15 @@
 
 The remainder of this page discusses selected exercises in further detail.
 
-<<<<<<< HEAD
 接下来，我们将详细讨论这些练习。
 
 
-=======
->>>>>>> d71ae278
 {@a peek-a-boo}
 
 ## Peek-a-boo: all hooks
 
-<<<<<<< HEAD
 ## Peek-a-boo：全部钩子
 
-=======
->>>>>>> d71ae278
 The `PeekABooComponent` demonstrates all of the hooks in one component.
 
 `PeekABooComponent`组件演示了组件中所有可能存在的钩子。
@@ -650,30 +477,22 @@
 
 This snapshot reflects the state of the log after the user clicked the *Create...* button and then the *Destroy...* button.
 
-<<<<<<< HEAD
 用户点击**Create...**按钮，然后点击**Destroy...**按钮后，日志的状态如下图所示：
 
 
-<figure class='image-display'>
-  <img src="assets/images/devguide/lifecycle-hooks/peek-a-boo.png" alt="Peek-a-boo"></img>
-=======
 <figure>
   <img src="generated/images/guide/lifecycle-hooks/peek-a-boo.png" alt="Peek-a-boo">
->>>>>>> d71ae278
 </figure>
 
 The sequence of log messages follows the prescribed hook calling order:
 `OnChanges`, `OnInit`, `DoCheck`&nbsp;(3x), `AfterContentInit`, `AfterContentChecked`&nbsp;(3x),
 `AfterViewInit`, `AfterViewChecked`&nbsp;(3x), and `OnDestroy`.
 
-<<<<<<< HEAD
 日志信息的日志和所规定的钩子调用顺序是一致的：
 `OnChanges`、`OnInit`、`DoCheck`&nbsp;(3x)、`AfterContentInit`、`AfterContentChecked`&nbsp;(3x)、
 `AfterViewInit`、`AfterViewChecked`&nbsp;(3x)和`OnDestroy`
 
 
-=======
->>>>>>> d71ae278
 <div class="l-sub-section">
 
   The constructor isn't an Angular hook *per se*.
@@ -710,28 +529,16 @@
 This is the perfect infiltration job for a directive.
 The heroes will never know they're being watched.
 
-<<<<<<< HEAD
 指令是一种完美的渗透方式，我们的英雄永远不会知道该指令的存在。
 
 
-=======
->>>>>>> d71ae278
 <div class="l-sub-section">
 
   Kidding aside, pay attention to two key points:
 
-  1. Angular calls hook methods for *directives* as well as components.<br><br>
-
-<<<<<<< HEAD
-Kidding aside, pay attention to two key points:
-
-不开玩笑了，注意下面两个关键点：
-
-1. Angular calls hook methods for *directives* as well as components.<br><br>
-
-   就像对组件一样，Angular也会对*指令*调用这些钩子方法。
-
-2. A spy directive can provide insight into a DOM object that you cannot change directly.
+不开玩笑了，注意下面两个关键点：1. Angular calls hook methods for *directives* as well as components.<br><br>
+
+就像对组件一样，Angular也会对*指令*调用这些钩子方法。2. A spy directive can provide insight into a DOM object that you cannot change directly.
 Obviously you can't touch the implementation of a native `<div>`.
 You can't modify a third party component either.
 But you can watch both with a directive.
@@ -741,62 +548,34 @@
 你同样不能修改第三方组件。
 但我们用一个指令就能监视它们了。
 
-=======
-  2. A spy directive can provide insight into a DOM object that you cannot change directly.
-  Obviously you can't touch the implementation of a native `<div>`.
-  You can't modify a third party component either.
-  But you can watch both with a directive.
->>>>>>> d71ae278
 
 </div>
 
 The sneaky spy directive is simple, consisting almost entirely of `ngOnInit()` and `ngOnDestroy()` hooks
 that log messages to the parent via an injected `LoggerService`.
 
-<<<<<<< HEAD
-我们这个鬼鬼祟祟的侦探指令很简单，几乎完全由`ngOnInit()`和`ngOnDestroy()`钩子组成，它通过一个注入进来的`LoggerService`来把消息记录到父组件中去。
-
-
-<code-example path="lifecycle-hooks/src/app/spy.directive.ts" region="spy-directive" title="src/app/spy.directive.ts" linenums="false">
+
+我们这个鬼鬼祟祟的侦探指令很简单，几乎完全由`ngOnInit()`和`ngOnDestroy()`钩子组成，它通过一个注入进来的`LoggerService`来把消息记录到父组件中去。<code-example path="lifecycle-hooks/src/app/spy.directive.ts" region="spy-directive" title="src/app/spy.directive.ts" linenums="false">
 
 </code-example>
 
-
-=======
-<code-example path="lifecycle-hooks/src/app/spy.directive.ts" region="spy-directive" title="src/app/spy.directive.ts" linenums="false"></code-example>
->>>>>>> d71ae278
 
 You can apply the spy to any native or component element and it'll be initialized and destroyed
 at the same time as that element.
 Here it is attached to the repeated hero `<div>`:
 
-<<<<<<< HEAD
 我们可以把这个侦探指令写到任何原生元素或组件元素上，它将与所在的组件同时初始化和销毁。
 下面是把它附加到用来重复显示英雄数据的这个`<div>`上。
 
 
-<code-example path="lifecycle-hooks/src/app/spy.component.html" region="template" title="src/app/spy.component.html" linenums="false">
-
-</code-example>
-
-
-=======
 <code-example path="lifecycle-hooks/src/app/spy.component.html" region="template" title="src/app/spy.component.html" linenums="false"></code-example>
->>>>>>> d71ae278
 
 Each spy's birth and death marks the birth and death of the attached hero `<div>`
 with an entry in the *Hook Log* as seen here:
 
-<<<<<<< HEAD
-每个“侦探”的出生和死亡也同时标记出了存放英雄的那个`<div>`的出生和死亡。*钩子记录*中的结构是这样的：
-
-
-<figure class='image-display'>
-  <img src='assets/images/devguide/lifecycle-hooks/spy-directive.gif' alt="Spy Directive"></img>
-=======
-<figure>
+
+每个“侦探”的出生和死亡也同时标记出了存放英雄的那个`<div>`的出生和死亡。*钩子记录*中的结构是这样的：<figure >
   <img src='generated/images/guide/lifecycle-hooks/spy-directive.gif' alt="Spy Directive">
->>>>>>> d71ae278
 </figure>
 
 Adding a hero results in a new hero `<div>`. The spy's `ngOnInit()` logs that event.
@@ -839,20 +618,12 @@
 
 <div class="l-sub-section">
 
-<<<<<<< HEAD
-
-
-Misko Hevery, Angular team lead,
-[explains why](http://misko.hevery.com/code-reviewers-guide/flaw-constructor-does-real-work/)
-you should avoid complex constructor logic.
-
-Misko Hevery，Angular项目的头，在[这里解释](http://misko.hevery.com/code-reviewers-guide/flaw-constructor-does-real-work/)了你为什么应该避免复杂的构造函数逻辑。
-
-=======
   Misko Hevery, Angular team lead,
   [explains why](http://misko.hevery.com/code-reviewers-guide/flaw-constructor-does-real-work/)
   you should avoid complex constructor logic.
->>>>>>> d71ae278
+
+Misko Hevery，Angular项目的头，在[这里解释](http://misko.hevery.com/code-reviewers-guide/flaw-constructor-does-real-work/)了你为什么应该避免复杂的构造函数逻辑。
+
 
 </div>
 
@@ -866,12 +637,7 @@
 构造函数中除了使用简单的值对局部变量进行初始化之外，什么都不应该做。
 
 An `ngOnInit()` is a good place for a component to fetch its initial data. The
-<<<<<<< HEAD
-[Tour of HeroesTutorial](tutorial/toh-pt4#oninit) and [HTTPClient](guide/server-communication#oninit) 
-guidesshow how.
-=======
-[Tour of Heroes Tutorial](tutorial/toh-pt4#oninit) guide shows how.
->>>>>>> d71ae278
+[Tour of Heroes Tutorial](tutorial/toh-pt4#oninit) guideshows how.
 
 `ngOnInit()`是组件获取初始数据的好地方。[指南](tutorial/toh-pt4#oninit)和[HTTP](guide/server-communication#oninit)章讲解了如何这样做。
 
@@ -899,13 +665,10 @@
 You can count on Angular to call the `ngOnInit()` method _soon_ after creating the component.
 That's where the heavy initialization logic belongs.
 
-<<<<<<< HEAD
 你可以信任Angular会在创建组件后立刻调用`ngOnInit()`方法。
   这里是放置复杂初始化逻辑的好地方。
 
 
-=======
->>>>>>> d71ae278
 {@a ondestroy}
 
 ### _OnDestroy()_
@@ -923,15 +686,12 @@
 Unregister all callbacks that this directive registered with global or application services.
 You risk memory leaks if you neglect to do so.
 
-<<<<<<< HEAD
 这里是用来释放那些不会被垃圾收集器自动回收的各类资源的地方。
 取消那些对可观察对象和DOM事件的订阅。停止定时器。注销该指令曾注册到全局服务或应用级服务中的各种回调函数。
 如果不这么做，就会有导致内存泄露的风险。
 
 
 
-=======
->>>>>>> d71ae278
 {@a onchanges}
 
 ## _OnChanges()_
@@ -943,18 +703,10 @@
 
 This example monitors the `OnChanges` hook.
 
-<<<<<<< HEAD
 本例监控`OnChanges`钩子。
 
 
-<code-example path="lifecycle-hooks/src/app/on-changes.component.ts" region="ng-on-changes" title="on-changes.component.ts (excerpt)" linenums="false">
-
-</code-example>
-
-
-=======
 <code-example path="lifecycle-hooks/src/app/on-changes.component.ts" region="ng-on-changes" title="on-changes.component.ts (excerpt)" linenums="false"></code-example>
->>>>>>> d71ae278
 
 The `ngOnChanges()` method takes an object that maps each changed property name to a
 [SimpleChange](api/core/SimpleChange) object holding the current and previous property values.
@@ -965,46 +717,24 @@
 
 The example component, `OnChangesComponent`, has two input properties: `hero` and `power`.
 
-<<<<<<< HEAD
 这个例子中的`OnChangesComponent`组件有两个输入属性：`hero`和`power`。
 
 
-<code-example path="lifecycle-hooks/src/app/on-changes.component.ts" region="inputs" title="src/app/on-changes.component.ts" linenums="false">
+<code-example path="lifecycle-hooks/src/app/on-changes.component.ts" region="inputs" title="src/app/on-changes.component.ts" linenums="false"></code-example>
+
+The host `OnChangesParentComponent` binds to them like this:
+
+
+宿主`OnChangesParentComponent`绑定了它们，就像这样：<code-example path="lifecycle-hooks/src/app/on-changes-parent.component.html" region="on-changes" title="src/app/on-changes-parent.component.html">
 
 </code-example>
 
 
-
-The host `OnChangesParentComponent` binds to them like this:
-
-宿主`OnChangesParentComponent`绑定了它们，就像这样：
-
-
-<code-example path="lifecycle-hooks/src/app/on-changes-parent.component.html" region="on-changes" title="src/app/on-changes-parent.component.html">
-
-</code-example>
-
-
-
 Here's the sample in action as the user makes changes.
 
-下面是此例子中的当用户做出更改时的操作演示：
-
-
-<figure class='image-display'>
-  <img src='assets/images/devguide/lifecycle-hooks/on-changes-anim.gif' alt="OnChanges"></img>
-=======
-<code-example path="lifecycle-hooks/src/app/on-changes.component.ts" region="inputs" title="src/app/on-changes.component.ts" linenums="false"></code-example>
-
-The host `OnChangesParentComponent` binds to them like this:
-
-<code-example path="lifecycle-hooks/src/app/on-changes-parent.component.html" region="on-changes" title="src/app/on-changes-parent.component.html"></code-example>
-
-Here's the sample in action as the user makes changes.
-
-<figure>
+
+下面是此例子中的当用户做出更改时的操作演示：<figure >
   <img src='generated/images/guide/lifecycle-hooks/on-changes-anim.gif' alt="OnChanges">
->>>>>>> d71ae278
 </figure>
 
 The log entries appear as the string value of the *power* property changes.
@@ -1020,7 +750,6 @@
 Angular doesn't care that the hero's own `name` property changed.
 The hero object *reference* didn't change so, from Angular's perspective, there is no change to report!
 
-<<<<<<< HEAD
 Angular只会在输入属性的值变化时调用这个钩子。
 而`hero`属性的值是一个*到英雄对象的引用*。
 Angular不会关注这个英雄对象的`name`属性的变化。
@@ -1028,8 +757,6 @@
 
 
 
-=======
->>>>>>> d71ae278
 {@a docheck}
 
 ## _DoCheck()_
@@ -1050,35 +777,20 @@
 
 The *DoCheck* sample extends the *OnChanges* sample with the following `ngDoCheck()` hook:
 
-<<<<<<< HEAD
 *DoCheck*范例通过下面的`ngDoCheck()`实现扩展了*OnChanges*范例：
 
 
-<code-example path="lifecycle-hooks/src/app/do-check.component.ts" region="ng-do-check" title="DoCheckComponent (ngDoCheck)" linenums="false">
-
-</code-example>
-
-
-=======
 <code-example path="lifecycle-hooks/src/app/do-check.component.ts" region="ng-do-check" title="DoCheckComponent (ngDoCheck)" linenums="false"></code-example>
->>>>>>> d71ae278
 
 This code inspects certain _values of interest_, capturing and comparing their current state against previous values.
 It writes a special message to the log when there are no substantive changes to the `hero` or the `power`
 so you can see how often `DoCheck` is called. The results are illuminating:
 
-<<<<<<< HEAD
+
 该代码检测一些**相关的值**，捕获当前值并与以前的值进行比较。
 当英雄或它的超能力发生了非实质性改变时，我们就往日志中写一条特殊的消息。
-这样你可以看到`DoCheck`被调用的频率。结果非常显眼：
-
-
-<figure class='image-display'>
-  <img src='assets/images/devguide/lifecycle-hooks/do-check-anim.gif' alt="DoCheck"></img>
-=======
-<figure>
+这样你可以看到`DoCheck`被调用的频率。结果非常显眼：<figure >
   <img src='generated/images/guide/lifecycle-hooks/do-check-anim.gif' alt="DoCheck">
->>>>>>> d71ae278
 </figure>
 
 While the `ngDoCheck()` hook can detect when the hero's `name` has changed, it has a frightful cost.
@@ -1095,31 +807,11 @@
 Relatively few calls reveal actual changes to pertinent data.
 Clearly our implementation must be very lightweight or the user experience suffers.
 
-<<<<<<< HEAD
 大部分检查的第一次调用都是在Angular首次渲染该页面中*其它不相关数据*时触发的。
 仅仅把鼠标移到其它`<input>`中就会触发一次调用。
 只有相对较少的调用才是由于对相关数据的修改而触发的。
 显然，我们的实现必须非常轻量级，否则将损害用户体验。
 
-
-<div class="l-sub-section">
-
-
-
-We also see that the `ngOnChanges` method is called in contradiction of the
-[incorrect API documentation](api/core/index/DoCheck-class).
-
-我们还看到，`ngOnChanges`方法的调用方式与[API文档](api/core/index/DoCheck-interface)中是不一样的，这是因为API文档过时了。
-(译注：这是经过与官方开发组沟通得到的消息，由于代码快速迭代，因此API文档现在的更新不够及时，将来会进行一次系统的梳理和更正)
-
-
-</div>
-
-
-
-
-=======
->>>>>>> d71ae278
 {@a afterview}
 
 ## AfterView
@@ -1131,48 +823,23 @@
 
 Here's a child view that displays a hero's name in an `<input>`:
 
-<<<<<<< HEAD
 下面是一个子视图，它用来把英雄的名字显示在一个`<input>`中：
 
 
-<code-example path="lifecycle-hooks/src/app/after-view.component.ts" region="child-view" title="ChildComponent" linenums="false">
-
-</code-example>
-
-
+<code-example path="lifecycle-hooks/src/app/after-view.component.ts" region="child-view" title="ChildComponent" linenums="false"></code-example>
 
 The `AfterViewComponent` displays this child view *within its template*:
 
 `AfterViewComponent`把这个子视图显示*在它的模板中*：
 
-
-<code-example path="lifecycle-hooks/src/app/after-view.component.ts" region="template" title="AfterViewComponent (template)" linenums="false">
-
-</code-example>
-
-
-
-The following hooks take action based on changing values *within the child view*,
-which can only be reached by querying for the child view via the property decorated with
-[@ViewChild](api/core/index/ViewChild-decorator).
-
-下列钩子基于*子视图中*的每一次数据变更采取行动，我们只能通过带[@ViewChild](api/core/index/ViewChild-decorator)装饰器的属性来访问子视图。
-
-
-<code-example path="lifecycle-hooks/src/app/after-view.component.ts" region="hooks" title="AfterViewComponent (class excerpts)" linenums="false">
-
-</code-example>
-=======
-<code-example path="lifecycle-hooks/src/app/after-view.component.ts" region="child-view" title="ChildComponent" linenums="false"></code-example>
-
-The `AfterViewComponent` displays this child view *within its template*:
 
 <code-example path="lifecycle-hooks/src/app/after-view.component.ts" region="template" title="AfterViewComponent (template)" linenums="false"></code-example>
 
 The following hooks take action based on changing values *within the child view*,
 which can only be reached by querying for the child view via the property decorated with
 [@ViewChild](api/core/ViewChild).
->>>>>>> d71ae278
+
+下列钩子基于*子视图中*的每一次数据变更采取行动，我们只能通过带[@ViewChild](api/core/index/ViewChild-decorator)装饰器的属性来访问子视图。
 
 
 <code-example path="lifecycle-hooks/src/app/after-view.component.ts" region="hooks" title="AfterViewComponent (class excerpts)" linenums="false"></code-example>
@@ -1185,18 +852,11 @@
 
 The `doSomething()` method updates the screen when the hero name exceeds 10 characters.
 
-<<<<<<< HEAD
-当英雄的名字超过10个字符时，`doSomething()`方法就会更新屏幕。
-
-
-<code-example path="lifecycle-hooks/src/app/after-view.component.ts" region="do-something" title="AfterViewComponent (doSomething)" linenums="false">
+
+当英雄的名字超过10个字符时，`doSomething()`方法就会更新屏幕。<code-example path="lifecycle-hooks/src/app/after-view.component.ts" region="do-something" title="AfterViewComponent (doSomething)" linenums="false">
 
 </code-example>
 
-
-=======
-<code-example path="lifecycle-hooks/src/app/after-view.component.ts" region="do-something" title="AfterViewComponent (doSomething)" linenums="false"></code-example>
->>>>>>> d71ae278
 
 Why does the `doSomething()` method wait a tick before updating `comment`?
 
@@ -1212,7 +872,6 @@
 The `LoggerService.tick_then()` postpones the log update
 for one turn of the browser's JavaScript cycle and that's just long enough.
 
-<<<<<<< HEAD
 如果我们立即更新组件中被绑定的`comment`属性，Angular就会抛出一个错误(试试!)。
 `LoggerService.tick_then()`方法延迟更新日志一个回合（浏览器JavaScript周期回合），这样就够了。
 
@@ -1222,27 +881,18 @@
 这里是*AfterView*的操作演示：
 
 
-<figure class='image-display'>
-  <img src='assets/images/devguide/lifecycle-hooks/after-view-anim.gif' alt="AfterView"></img>
-=======
-Here's *AfterView* in action:
-
 <figure>
   <img src='generated/images/guide/lifecycle-hooks/after-view-anim.gif' alt="AfterView">
->>>>>>> d71ae278
 </figure>
 
 Notice that Angular frequently calls `AfterViewChecked()`, often when there are no changes of interest.
 Write lean hook methods to avoid performance problems.
 
-<<<<<<< HEAD
 注意，Angular会频繁的调用`AfterViewChecked()`，甚至在并没有需要关注的更改时也会触发。
 所以务必把这个钩子方法写得尽可能精简，以免出现性能问题。
 
 
 
-=======
->>>>>>> d71ae278
 {@a aftercontent}
 
 ## AfterContent
@@ -1250,17 +900,13 @@
 The *AfterContent* sample explores the `AfterContentInit()` and `AfterContentChecked()` hooks that Angular calls
 *after* Angular projects external content into the component.
 
-<<<<<<< HEAD
 *AfterContent*例子展示了`AfterContentInit()`和`AfterContentChecked()`钩子，Angular会在外来内容被投影到组件中*之后*调用它们。
 
 
-=======
->>>>>>> d71ae278
 {@a content-projection}
 
 ### Content projection
 
-<<<<<<< HEAD
 ### 内容投影
 
 *Content projection* is a way to import HTML content from outside the component and insert that content
@@ -1271,20 +917,10 @@
 
 <div class="l-sub-section">
 
-
-
-AngularJS developers know this technique as *transclusion*.
+  AngularJS developers know this technique as *transclusion*.
 
 AngularJS的开发者大概知道一项叫做*transclusion*的技术，对，这就是它的马甲。
 
-=======
-*Content projection* is a way to import HTML content from outside the component and insert that content
-into the component's template in a designated spot.
-
-<div class="l-sub-section">
-
-  AngularJS developers know this technique as *transclusion*.
->>>>>>> d71ae278
 
 </div>
 
@@ -1292,19 +928,11 @@
 This time, instead of including the child view within the template, it imports the content from
 the `AfterContentComponent`'s parent. Here's the parent's template:
 
-<<<<<<< HEAD
 对比[前一个](guide/lifecycle-hooks#afterview)例子考虑这个变化。
   这次，我们不再通过模板来把子视图包含进来，而是改从`AfterContentComponent`的父组件中导入它。下面是父组件的模板：
 
 
-<code-example path="lifecycle-hooks/src/app/after-content.component.ts" region="parent-template" title="AfterContentParentComponent (template excerpt)" linenums="false">
-
-</code-example>
-
-
-=======
 <code-example path="lifecycle-hooks/src/app/after-content.component.ts" region="parent-template" title="AfterContentParentComponent (template excerpt)" linenums="false"></code-example>
->>>>>>> d71ae278
 
 Notice that the `<my-child>` tag is tucked between the `<after-content>` tags.
 Never put content between a component's element tags *unless you intend to project that content
@@ -1315,35 +943,22 @@
 
 Now look at the component's template:
 
-<<<<<<< HEAD
 现在来看下`<after-content>`组件的模板：
 
 
-<code-example path="lifecycle-hooks/src/app/after-content.component.ts" region="template" title="AfterContentComponent (template)" linenums="false">
-
-</code-example>
-
-
-=======
 <code-example path="lifecycle-hooks/src/app/after-content.component.ts" region="template" title="AfterContentComponent (template)" linenums="false"></code-example>
->>>>>>> d71ae278
 
 The `<ng-content>` tag is a *placeholder* for the external content.
 It tells Angular where to insert that content.
 In this case, the projected content is the `<my-child>` from the parent.
 
-<<<<<<< HEAD
 `<ng-content>`标签是外来内容的*占位符*。
 它告诉Angular在哪里插入这些外来内容。
 在这里，被投影进去的内容就是来自父组件的`<my-child>`标签。
 
 
-<figure class='image-display'>
-  <img src='assets/images/devguide/lifecycle-hooks/projected-child-view.png' width="230" alt="Projected Content"></img>
-=======
 <figure>
   <img src='generated/images/guide/lifecycle-hooks/projected-child-view.png' alt="Projected Content">
->>>>>>> d71ae278
 </figure>
 
 <div class="l-sub-section">
@@ -1358,12 +973,9 @@
     
   * The presence of `<ng-content>` tags in the component's template.
 
-<<<<<<< HEAD
     组件的模板中出现了`<ng-content>`标签
 
 
-=======
->>>>>>> d71ae278
 </div>
 
 {@a aftercontent-hooks}
@@ -1389,21 +1001,13 @@
 
 The following *AfterContent* hooks take action based on changing values in a *content child*,
 which can only be reached by querying for them via the property decorated with
-<<<<<<< HEAD
-[@ContentChild](api/core/index/ContentChild-decorator).
-
-下列*AfterContent*钩子基于*子级内容*中值的变化而采取相应的行动，这里我们只能通过带有[@ContentChild](api/core/index/ContentChild-decorator)装饰器的属性来查询到“子级内容”。
-
-
-<code-example path="lifecycle-hooks/src/app/after-content.component.ts" region="hooks" title="AfterContentComponent (class excerpts)" linenums="false">
+[@ContentChild](api/core/ContentChild).
+
+
+下列*AfterContent*钩子基于*子级内容*中值的变化而采取相应的行动，这里我们只能通过带有[@ContentChild](api/core/index/ContentChild-decorator)装饰器的属性来查询到“子级内容”。<code-example path="lifecycle-hooks/src/app/after-content.component.ts" region="hooks" title="AfterContentComponent (class excerpts)" linenums="false">
 
 </code-example>
 
-=======
-[@ContentChild](api/core/ContentChild).
->>>>>>> d71ae278
-
-<code-example path="lifecycle-hooks/src/app/after-content.component.ts" region="hooks" title="AfterContentComponent (class excerpts)" linenums="false"></code-example>
 
 {@a no-unidirectional-flow-worries}
 
