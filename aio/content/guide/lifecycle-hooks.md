# Hooking into the component lifecycle

# 生命周期钩子

A component instance has a lifecycle that starts when Angular instantiates the component class and renders the component view along with its child views.
The lifecycle continues with change detection, as Angular checks to see when data-bound properties change, and updates both the view and the component instance as needed.
The lifecycle ends when Angular destroys the component instance and removes its rendered template from the DOM.
Directives have a similar lifecycle, as Angular creates, updates, and destroys instances in the course of execution.

当 Angular 实例化组件类并渲染组件视图及其子视图时，组件实例的生命周期就开始了。生命周期一直伴随着变更检测，Angular 会检查数据绑定属性何时发生变化，并按需更新视图和组件实例。当 Angular 销毁组件实例并从 DOM 中移除它渲染的模板时，生命周期就结束了。当 Angular 在执行过程中创建、更新和销毁实例时，指令就有了类似的生命周期。

Your application can use [lifecycle hook methods](guide/glossary#lifecycle-hook "Definition of lifecycle hook") to tap into key events in the lifecycle of a component or directive in order to initialize new instances, initiate change detection when needed, respond to updates during change detection, and clean up before deletion of instances.

你的应用可以使用[生命周期钩子方法](guide/glossary#lifecycle-hook "生命周期钩子的定义")来触发组件或指令生命周期中的关键事件，以初始化新实例，需要时启动变更检测，在变更检测过程中响应更新，并在删除实例之前进行清理。

## Prerequisites

## 先决条件

Before working with lifecycle hooks, you should have a basic understanding of the following:

在使用生命周期钩子之前，你应该对这些内容有一个基本的了解：

* [TypeScript programming](https://www.typescriptlang.org/).

  [TypeScript 编程](https://www.typescriptlang.org/) 。

* Angular app-design fundamentals, as described in [Angular Concepts](guide/architecture "Introduction to fundamental app-design concepts").

  Angular 应用设计基础，就像 [Angular 的基本概念](guide/architecture "基础应用设计概念简介")中所讲的那样。

{@a hooks-overview}

## Responding to lifecycle events

## 响应生命周期事件

You can respond to events in the lifecycle of a component or directive by implementing one or more of the *lifecycle hook* interfaces in the Angular `core` library.
The hooks give you the opportunity to act on a component or directive instance at the appropriate moment, as Angular creates, updates, or destroys that instance.

你可以通过实现一个或多个 Angular `core` 库中定义的*生命周期钩子*接口来响应组件或指令生命周期中的事件。这些钩子让你有机会在适当的时候对组件或指令实例进行操作，比如 Angular 创建、更新或销毁这个实例时。

Each interface defines the prototype for a single hook method, whose name is the interface name prefixed with `ng`.
For example, the `OnInit` interface has a hook method named `ngOnInit()`. If you implement this method in your component or directive class, Angular calls it shortly after checking the input properties for that component or directive for the first time.

每个接口都有唯一的一个钩子方法，它们的名字是由接口名再加上 `ng` 前缀构成的。比如，`OnInit` 接口的钩子方法叫做 `ngOnInit()`。如果你在组件或指令类中实现了这个方法，Angular 就会在首次检查完组件或指令的输入属性后，紧接着调用它。

<code-example path="lifecycle-hooks/src/app/peek-a-boo.component.ts" region="ngOnInit" header="peek-a-boo.component.ts (excerpt)"></code-example>

You don't have to implement all (or any) of the lifecycle hooks, just the ones you need.

你不必实现所有生命周期钩子，只要实现你需要的那些就可以了。

{@a hooks-purpose-timing}

### Lifecycle event sequence

### 生命周期的顺序

After your application instantiates a component or directive by calling its constructor, Angular calls the hook methods you have implemented at the appropriate point in the lifecycle of that instance.

当你的应用通过调用构造函数来实例化一个组件或指令时，Angular 就会调用那个在该实例生命周期的适当位置实现了的那些钩子方法。

Angular executes hook methods in the following sequence. You can use them to perform the following kinds of operations.

Angular 会按以下顺序执行钩子方法。你可以用它来执行以下类型的操作。

<table width="100%">
  <col width="20%"></col>
  <col width="60%"></col>
  <col width="20%"></col>
  <tr>
    <th>Hook method</th>
    <th>Purpose</th>
    <th>Timing</th>
  </tr>
  <tr>
    <th>钩子方法</th>
    <th>用途</th>
    <th>时机</th>
  </tr>
  <tr style='vertical-align:top'>

    <td>

      <code>ngOnChanges()</code>

    </td>

    <td>

      Respond when Angular sets or resets data-bound input properties.
      The method receives a `SimpleChanges` object of current and previous property values.

      当 Angular 设置或重新设置数据绑定的输入属性时响应。
      该方法接受当前和上一属性值的 `SimpleChanges` 对象

      Note that this happens very frequently, so any operation you perform here impacts performance significantly.
      See details in [Using change detection hooks](#onchanges) in this document.

      注意，这发生的非常频繁，所以你在这里执行的任何操作都会显著影响性能。
      欲知详情，参见本文档的[使用变更检测钩子](#onchanges)。

    </td>
    <td>

      Called before `ngOnInit()` and whenever one or more data-bound input properties change.

<<<<<<< HEAD
      在 `ngOnInit()` 之前以及所绑定的一个或多个输入属性的值发生变化时都会调用。
=======
      Note that if your component has no inputs or you use it without providing any inputs, the framework will not call `ngOnChanges()`.
>>>>>>> 68d4a744

    </td>

  </tr>
  <tr style='vertical-align:top'>

    <td>

      <code>ngOnInit()</code>

    </td>

    <td>

      Initialize the directive or component after Angular first displays the data-bound properties
      and sets the directive or component's input properties.
      See details in [Initializing a component or directive](#oninit) in this document.

      在 Angular 第一次显示数据绑定和设置指令/组件的输入属性之后，初始化指令/组件。
      欲知详情，参见本文档中的[初始化组件或指令](#oninit)。

    </td>
    <td>

      Called once, after the first `ngOnChanges()`.

      在第一轮 `ngOnChanges()` 完成之后调用，只调用**一次**。

    </td>

  </tr>
  <tr style='vertical-align:top'>

    <td>

      <code>ngDoCheck()</code>

    </td>

    <td>

      Detect and act upon changes that Angular can't or won't detect on its own.
      See details and example in [Defining custom change detection](#docheck) in this document.

      检测，并在发生 Angular 无法或不愿意自己检测的变化时作出反应。
      欲知详情和范例，参见本文档中的[自定义变更检测](#docheck)。

    </td>
    <td>

    Called immediately after `ngOnChanges()` on every change detection run, and immediately after `ngOnInit()` on the first run.

    紧跟在每次执行变更检测时的 `ngOnChanges()` 和 首次执行变更检测时的 `ngOnInit()` 后调用。

    </td>

  </tr>
  <tr style='vertical-align:top'>

    <td>

      <code>ngAfterContentInit()</code>

    </td>

    <td>

      Respond after Angular projects external content into the component's view, or into the view that a directive is in.

      当 Angular 把外部内容投影进组件视图或指令所在的视图之后调用。

      See details and example in [Responding to changes in content](#aftercontent) in this document.

      欲知详情和范例，参见本文档中的[响应内容中的变更](#aftercontent)。

    </td>
    <td>

      Called _once_ after the first `ngDoCheck()`.

      第一次 `ngDoCheck()` 之后调用，只调用一次。

    </td>

  </tr>
  <tr style='vertical-align:top'>

    <td>

      <code>ngAfterContentChecked()</code>

    </td>

    <td>

      Respond after Angular checks the content projected into the directive or component.

      每当 Angular 检查完被投影到组件或指令中的内容之后调用。

      See details and example in [Responding to projected content changes](#aftercontent) in this document.

      欲知详情和范例，参见本文档中的[响应被投影内容的变更](#aftercontent)。

    </td>

    <td>

      Called after `ngAfterContentInit()` and every subsequent `ngDoCheck()`.

      `ngAfterContentInit()` 和每次 `ngDoCheck()` 之后调用

    </td>

  </tr>
  <tr style='vertical-align:top'>

    <td>

      <code>ngAfterViewInit()</code>

    </td>

    <td>

      Respond after Angular initializes the component's views and child views, or the view that contains the directive.

      当 Angular 初始化完组件视图及其子视图或包含该指令的视图之后调用。

      See details and example in [Responding to view changes](#afterview) in this document.

      欲知详情和范例，参见本文档中的[响应视图变更](#afterview)。

    </td>

    <td>

      Called _once_ after the first `ngAfterContentChecked()`.

      第一次 `ngAfterContentChecked()` 之后调用，只调用一次。

    </td>

  </tr>
  <tr style='vertical-align:top'>

    <td>

      <code>ngAfterViewChecked()</code>

    </td>

    <td>

      Respond after Angular checks the component's views and child views, or the view that contains the directive.

      每当 Angular 做完组件视图和子视图或包含该指令的视图的变更检测之后调用。

    </td>

    <td>

      Called after the `ngAfterViewInit()` and every subsequent `ngAfterContentChecked()`.

      `ngAfterViewInit()` 和每次 `ngAfterContentChecked()` 之后调用。

    </td>

  </tr>
  <tr style='vertical-align:top'>

    <td>

      <code>ngOnDestroy()</code>

    </td>

    <td>

      Cleanup just before Angular destroys the directive or component.
      Unsubscribe Observables and detach event handlers to avoid memory leaks.
      See details in [Cleaning up on instance destruction](#ondestroy) in this document.

      每当 Angular 每次销毁指令/组件之前调用并清扫。
      在这儿反订阅可观察对象和分离事件处理器，以防内存泄漏。
      欲知详情，参见本文档中的[在实例销毁时进行清理](#ondestroy)。

    </td>

    <td>

      Called immediately before Angular destroys the directive or component.

      在 Angular 销毁指令或组件之前立即调用。

    </td>

  </tr>
</table>

{@a the-sample}

### Lifecycle example set

### 生命周期范例

The <live-example></live-example>
demonstrates the use of lifecycle hooks through a series of exercises
presented as components under the control of the root `AppComponent`.
In each case a *parent* component serves as a test rig for
a *child* component that illustrates one or more of the lifecycle hook methods.

<live-example></live-example>通过在受控于根组件 `AppComponent` 的一些组件上进行的一系列练习，演示了生命周期钩子的运作方式。
每一个例子中，*父*组件都扮演了*子*组件测试台的角色，以展示出一个或多个生命周期钩子方法。

The following table lists the exercises with brief descriptions.
The sample code is also used to illustrate specific tasks in the following sections.

下表列出了这些练习及其简介。
范例代码也用来阐明后续各节的一些特定任务。

<table width="100%">
  <col width="20%"></col>
  <col width="80%"></col>
  <tr>

    <th>

        Component

        组件

    </th>

    <th>

        Description

        说明

    </th>

  </tr>
  <tr style='vertical-align:top'>

    <td>

      <a href="#peek-a-boo">Peek-a-boo</a>

    </td>

    <td>

      Demonstrates every lifecycle hook.
      Each hook method writes to the on-screen log.

      展示每个生命周期钩子，每个钩子方法都会在屏幕上显示一条日志。

    </td>

  </tr>
  <tr style='vertical-align:top'>

    <td>

      <a href="#spy">Spy</a>

    </td>

    <td>

      Shows how you can use lifecycle hooks with a custom directive.
      The `SpyDirective` implements the `ngOnInit()` and `ngOnDestroy()` hooks,
      and uses them to watch and report when an element goes in or out of the current view.

      展示了你如何在自定义指令中使用生命周期钩子。
      `SpyDirective` 实现了 `ngOnInit()` 和 `ngOnDestroy()` 钩子，并且使用它们来观察和汇报一个元素何时进入或离开当前视图。

    </td>

  </tr>
  <tr style='vertical-align:top'>

    <td>

      <a href="#onchanges">OnChanges</a>

    </td>

    <td>

      Demonstrates how Angular calls the `ngOnChanges()` hook
      every time one of the component input properties changes,
      and shows how to interpret the `changes` object passed to the hook method.

      演示了每当组件的输入属性之一发生变化时，Angular 如何调用 `ngOnChanges()` 钩子。并且演示了如何解释传给钩子方法的 `changes` 对象。

    </td>

  </tr>
  <tr style='vertical-align:top'>

    <td>

      <a href="#docheck">DoCheck</a>

    </td>

    <td>

      Implements the `ngDoCheck()` method with custom change detection.
      Watch the hook post changes to a log to see how often Angular calls this hook.

      实现了一个 `ngDoCheck()` 方法，通过它可以自定义变更检测逻辑。
      监视该钩子把哪些变更记录到了日志中，观察 Angular 以什么频度调用这个钩子。

    </td>

  </tr>
  <tr style='vertical-align:top'>

    <td>

      <a href="#afterview">AfterView</a>

    </td>

    <td>

      Shows what Angular means by a [view](guide/glossary#view "Definition of view.").
      Demonstrates the `ngAfterViewInit()` and `ngAfterViewChecked()` hooks.

      显示 Angular 中的[视图](guide/glossary#view "Definition of view.")所指的是什么。
      演示了 `ngAfterViewInit()` 和 `ngAfterViewChecked()` 钩子。

    </td>

  </tr>
  <tr style='vertical-align:top'>

    <td>

      <a href="#aftercontent">AfterContent</a>

    </td>

    <td>

      Shows how to project external content into a component and
      how to distinguish projected content from a component's view children.
      Demonstrates the `ngAfterContentInit()` and `ngAfterContentChecked()` hooks.

      展示如何把外部内容投影进组件中，以及如何区分“投影进来的内容”和“组件的子视图”。
      演示了 `ngAfterContentInit()` 和 `ngAfterContentChecked()` 钩子。

    </td>

  </tr>
  <tr style='vertical-align:top'>

    <td>

       <a href="#counter">Counter</a>

       <a href="#counter">计数器</a>

    </td>

    <td>

      Demonstrates a combination of a component and a directive, each with its own hooks.

      演示了一个组件和一个指令的组合，它们各自有自己的钩子。

    </td>

  </tr>
</table>


{@a oninit}
## Initializing a component or directive

## 初始化组件或指令


Use the `ngOnInit()` method to perform the following initialization tasks.

使用 `ngOnInit()` 方法执行以下初始化任务。


* Perform complex initializations outside of the constructor.
  Components should be cheap and safe to construct.
  You should not, for example, fetch data in a component constructor.
  You shouldn't worry that a new component will try to contact a remote server when
  created under test or before you decide to display it.

  在构造函数外部执行复杂的初始化。组件的构造应该既便宜又安全。比如，你不应该在组件构造函数中获取数据。当在测试中创建组件时或者决定显示它之前，你不应该担心新组件会尝试联系远程服务器。

  An `ngOnInit()` is a good place for a component to fetch its initial data.
  For an example, see the [Tour of Heroes tutorial](tutorial/toh-pt4#oninit).

<<<<<<< HEAD
  `ngOnInit()` 是组件获取初始数据的好地方。比如，[英雄指南教程](tutorial/toh-pt4#oninit) 。

  <div class="alert is-helpful">

  In [Flaw: Constructor does Real Work](http://misko.hevery.com/code-reviewers-guide/flaw-constructor-does-real-work/), Misko Hevery, Angular team lead, explains why you should avoid complex constructor logic.

  在[缺陷：在构造函数中做实际工作](http://misko.hevery.com/code-reviewers-guide/flaw-constructor-does-real-work/)中，Misko Hevery（Angular 的团队负责人），解释了为什么要避免使用复杂的构造函数逻辑。

  </div>
=======
>>>>>>> 68d4a744

* Set up the component after Angular sets the input properties.
  Constructors should do no more than set the initial local variables to simple values.

  在 Angular 设置好输入属性之后设置组件。构造函数应该只把初始局部变量设置为简单的值。

  Keep in mind that a directive's data-bound input properties are not set until _after construction_.
  If you need to initialize the directive based on those properties, set them when `ngOnInit()` runs.

  请记住，只有*在构造完成之后*才会设置指令的数据绑定输入属性。如果要根据这些属性对指令进行初始化，请在运行 `ngOnInit()` 时设置它们。

  <div class="alert is-helpful">

     The `ngOnChanges()` method is your first opportunity to access those properties.
     Angular calls `ngOnChanges()` before `ngOnInit()`, but also many times after that.
     It only calls `ngOnInit()` once.

     `ngOnChanges()` 方法是你能访问这些属性的第一次机会。Angular 会在调用 `ngOnInit()` 之前调用 `ngOnChanges()`，而且之后还会调用多次。但它只调用一次 `ngOnInit()`。

  </div>

{@a ondestroy}

## Cleaning up on instance destruction

## 在实例销毁时进行清理

Put cleanup logic in `ngOnDestroy()`, the logic that must run before Angular destroys the directive.

把清理逻辑放进 `ngOnDestroy()` 中，这个逻辑就必然会在 Angular 销毁该指令之前运行。

This is the place to free resources that won't be garbage-collected automatically.
You risk memory leaks if you neglect to do so.

这里是释放资源的地方，这些资源不会自动被垃圾回收。如果你不这样做，就存在内存泄漏的风险。

* Unsubscribe from Observables and DOM events.

  取消订阅可观察对象和 DOM 事件。

* Stop interval timers.

  停止 interval 计时器。

* Unregister all callbacks that the directive registered with global or application services.

  反注册该指令在全局或应用服务中注册过的所有回调。

The `ngOnDestroy()` method is also the time to notify another part of the application that the component is going away.

`ngOnDestroy()` 方法也可以用来通知应用程序的其它部分，该组件即将消失。


## General examples

## 一般性例子


The following examples demonstrate the call sequence and relative frequency of the various lifecycle events, and how the hooks can be used separately or together for components and directives.

下面的例子展示了各个生命周期事件的调用顺序和相对频率，以及如何在组件和指令中单独使用或同时使用这些钩子。

{@a peek-a-boo}

### Sequence and frequency of all lifecycle events

### 所有生命周期事件的顺序和频率

To show how Angular calls the hooks in the expected order, the `PeekABooComponent` demonstrates all of the hooks in one component.

为了展示 Angular 如何以预期的顺序调用钩子，`PeekABooComponent` 演示了一个组件中的所有钩子。

In practice you would rarely, if ever, implement all of the interfaces the way this demo does.

实际上，你很少会（几乎永远不会）像这个演示中一样实现所有这些接口。

The following snapshot reflects the state of the log after the user clicked the *Create...* button and then the *Destroy...* button.

下列快照反映了用户单击 *Create...* 按钮，然后单击 *Destroy...* 按钮后的日志状态。

<div class="lightbox">
  <img src="generated/images/guide/lifecycle-hooks/peek-a-boo.png" alt="Peek-a-boo">
</div>

The sequence of log messages follows the prescribed hook calling order:
`OnChanges`, `OnInit`, `DoCheck`&nbsp;(3x), `AfterContentInit`, `AfterContentChecked`&nbsp;(3x),
`AfterViewInit`, `AfterViewChecked`&nbsp;(3x), and `OnDestroy`.

日志信息的日志和所规定的钩子调用顺序是一致的：
`OnChanges`、`OnInit`、`DoCheck`&nbsp;(3x)、`AfterContentInit`、`AfterContentChecked`&nbsp;(3x)、
`AfterViewInit`、`AfterViewChecked`&nbsp;(3x)和 `OnDestroy`

<div class="alert is-helpful">

  Notice that the log confirms that input properties (the `name` property in this case) have no assigned values at construction.
  The input properties are available to the `onInit()` method for further initialization.

  注意，该日志确认了在创建期间那些输入属性(这里是 `name` 属性)没有被赋值。
  这些输入属性要等到 `onInit()` 中才可用，以便做进一步的初始化。

</div>

Had the user clicked the *Update Hero* button, the log would show another `OnChanges` and two more triplets of `DoCheck`, `AfterContentChecked` and `AfterViewChecked`.
Notice that these three hooks fire *often*, so it is important to keep their logic as lean as possible.

如果用户点击*Update Hero*按钮，就会看到另一个 `OnChanges` 和至少两组 `DoCheck`、`AfterContentChecked` 和 `AfterViewChecked` 钩子。
注意，这三种钩子被触发了*很多次*，所以让它们的逻辑尽可能保持精简是非常重要的！

{@a spy}

### Use directives to watch the DOM

### 使用指令来监视 DOM

The `Spy` example demonstrates how you can use hook method for directives as well as components.
The `SpyDirective` implements two hooks, `ngOnInit()` and `ngOnDestroy()`, in order to discover when a watched element is in the current view.

这个 `Spy` 例子演示了如何在指令和组件中使用钩子方法。`SpyDirective` 实现了两个钩子 `ngOnInit()` 和 `ngOnDestroy()`，以便发现被监视的元素什么时候位于当前视图中。

This template applies the `SpyDirective` to a `<div>` in the `ngFor` *hero* repeater managed by the parent `SpyComponent`.

这个模板将 `SpyDirective` 应用到由父组件 `SpyComponent` 管理的 `ngFor` 内的 `<div>` 中。

The example does not perform any initialization or clean-up.
It just tracks the appearance and disappearance of an element in the view by recording when the directive itself is instantiated and destroyed.

该例子不执行任何初始化或清理工作。它只是通过记录指令本身的实例化时间和销毁时间来跟踪元素在视图中的出现和消失。

A spy directive like this can provide insight into a DOM object that you cannot change directly.
You can't touch the implementation of a native `<div>`, or modify a third party component.
You can, however watch these elements with a directive.

像这样的间谍指令可以深入了解你无法直接修改的 DOM 对象。你无法触及原生 `<div>` 的实现，也无法修改第三方组件，但是可以用指令来监视这些元素。

The directive defines `ngOnInit()` and `ngOnDestroy()` hooks
that log messages to the parent via an injected `LoggerService`.

这个指令定义了 `ngOnInit()` 和 `ngOnDestroy()` 钩子，它通过一个注入进来的 `LoggerService` 把消息记录到父组件中去。

<code-example path="lifecycle-hooks/src/app/spy.directive.ts" region="spy-directive" header="src/app/spy.directive.ts"></code-example>

You can apply the spy to any native or component element, and see that it is initialized and destroyed
at the same time as that element.
Here it is attached to the repeated hero `<div>`:

你可以把这个侦探指令写到任何原生元素或组件元素上，以观察它何时被初始化和销毁。
下面是把它附加到用来重复显示英雄数据的这个 `<div>` 上。

<code-example path="lifecycle-hooks/src/app/spy.component.html" region="template" header="src/app/spy.component.html"></code-example>

Each spy's creation and destruction marks the appearance and disappearance of the attached hero `<div>`
with an entry in the *Hook Log* as seen here:

每个“侦探”的创建和销毁都可以标出英雄所在的那个 `<div>` 的出现和消失。*钩子记录*中的结构是这样的：

<div class="lightbox">
  <img src='generated/images/guide/lifecycle-hooks/spy-directive.gif' alt="Spy Directive">
</div>

Adding a hero results in a new hero `<div>`. The spy's `ngOnInit()` logs that event.

添加一个英雄就会产生一个新的英雄 `<div>`。侦探的 `ngOnInit()` 记录下了这个事件。

The *Reset* button clears the `heroes` list.
Angular removes all hero `<div>` elements from the DOM and destroys their spy directives at the same time.
The spy's `ngOnDestroy()` method reports its last moments.

*Reset* 按钮清除了这个 `heroes` 列表。
Angular 从 DOM 中移除了所有英雄的 div，并且同时销毁了附加在这些 div 上的侦探指令。
侦探的 `ngOnDestroy()` 方法汇报了它自己的临终时刻。

{@a counter}

### Use component and directive hooks together

### 同时使用组件和指令的钩子

In this example, a `CounterComponent` uses the `ngOnChanges()` method to log a change every time the parent component increments its input `counter` property.

在这个例子中，`CounterComponent` 使用了 `ngOnChanges()` 方法，以便在每次父组件递增其输入属性 `counter` 时记录一次变更。

This example applies the `SpyDirective` from the previous example to the `CounterComponent` log, in order to watch the creation and destruction of log entries.

这个例子将前例中的 `SpyDirective` 用于 `CounterComponent` 的日志，以便监视这些日志条目的创建和销毁。

{@a onchanges}

## Using change detection hooks

## 使用变更检测钩子

Angular calls the `ngOnChanges()` method of a component or directive whenever it detects changes to the  ***input properties***.
The *onChanges* example demonstrates this by monitoring the `OnChanges()` hook.

一旦检测到该组件或指令的***输入属性***发生了变化，Angular 就会调用它的 `ngOnChanges()` 方法。
这个 *onChanges* 范例通过监控 `OnChanges()` 钩子演示了这一点。

<code-example path="lifecycle-hooks/src/app/on-changes.component.ts" region="ng-on-changes" header="on-changes.component.ts (excerpt)"></code-example>

The `ngOnChanges()` method takes an object that maps each changed property name to a
[SimpleChange](api/core/SimpleChange) object holding the current and previous property values.
This hook iterates over the changed properties and logs them.

`ngOnChanges()` 方法获取了一个对象，它把每个发生变化的属性名都映射到了一个[SimpleChange](api/core/SimpleChange)对象，
该对象中有属性的当前值和前一个值。这个钩子会在这些发生了变化的属性上进行迭代，并记录它们。

The example component, `OnChangesComponent`, has two input properties: `hero` and `power`.

这个例子中的 `OnChangesComponent` 组件有两个输入属性：`hero` 和 `power`。

<code-example path="lifecycle-hooks/src/app/on-changes.component.ts" region="inputs" header="src/app/on-changes.component.ts"></code-example>

The host `OnChangesParentComponent` binds to them as follows.

宿主 `OnChangesParentComponent` 绑定了它们，就像这样：

<code-example path="lifecycle-hooks/src/app/on-changes-parent.component.html" region="on-changes" header="src/app/on-changes-parent.component.html"></code-example>

Here's the sample in action as the user makes changes.

下面是此例子中的当用户做出更改时的操作演示：

<div class="lightbox">
  <img src='generated/images/guide/lifecycle-hooks/on-changes-anim.gif' alt="OnChanges">
</div>

The log entries appear as the string value of the *power* property changes.
Notice, however, that the `ngOnChanges()` method does not catch changes to `hero.name`.
This is because Angular calls the hook only when the value of the input property changes.
In this case, `hero` is the input property, and the value of the `hero` property is the *reference to the hero object*.
The object reference did not change when the value of its own `name` property changed.

日志条目把 *power* 属性的变化显示为字符串。但请注意，`ngOnChanges()` 方法不会捕获对 `hero.name` 更改。这是因为只有当输入属性的值发生变化时，Angular 才会调用该钩子。在这种情况下，`hero` 是输入属性，`hero` 属性的值是*对 hero 对象*的*引用* 。当它自己的 `name` 属性的值发生变化时，对象引用并没有改变。


{@a afterview}

### Responding to view changes

### 响应视图的变更

As Angular traverses the [view hierarchy](guide/glossary#view-hierarchy "Definition of view hierarchy definition") during change detection, it needs to be sure that a change in a child does not attempt to cause a change in its own parent. Such a change would not be rendered properly, because of how [unidirectional data flow](guide/glossary#unidirectional-data-flow "Definition") works.

当 Angular 在变更检测期间遍历[视图树](guide/glossary#view-hierarchy "视图层次结构定义的定义")时，需要确保子组件中的某个变更不会尝试更改其父组件中的属性。因为[单向数据流](guide/glossary#unidirectional-data-flow "定义")的工作原理就是这样的，这样的更改将无法正常渲染。

If you need to make a change that inverts the expected data flow, you must trigger a new change detection cycle to allow that change to be rendered.
The examples illustrate how to make such changes safely.

如果你需要做一个与预期数据流反方向的修改，就必须触发一个新的变更检测周期，以允许渲染这种变更。这些例子说明了如何安全地做出这些改变。

The *AfterView* sample explores the `AfterViewInit()` and `AfterViewChecked()` hooks that Angular calls
*after* it creates a component's child views.

*AfterView* 例子展示了 `AfterViewInit()` 和 `AfterViewChecked()` 钩子，Angular 会在每次创建了组件的子视图后调用它们。

Here's a child view that displays a hero's name in an `<input>`:

下面是一个子视图，它用来把英雄的名字显示在一个 `<input>` 中：

<code-example path="lifecycle-hooks/src/app/after-view.component.ts" region="child-view" header="ChildComponent"></code-example>

The `AfterViewComponent` displays this child view *within its template*:

`AfterViewComponent` 把这个子视图显示*在它的模板中*：

<code-example path="lifecycle-hooks/src/app/after-view.component.ts" region="template" header="AfterViewComponent (template)"></code-example>

The following hooks take action based on changing values *within the child view*,
which can only be reached by querying for the child view via the property decorated with
[@ViewChild](api/core/ViewChild).

下列钩子基于*子视图中*的每一次数据变更采取行动，它只能通过带[@ViewChild](api/core/ViewChild)装饰器的属性来访问子视图。

<code-example path="lifecycle-hooks/src/app/after-view.component.ts" region="hooks" header="AfterViewComponent (class excerpts)"></code-example>

{@a wait-a-tick}

#### Wait before updating the view

#### 在更新视图之前等待

In this example, the `doSomething()` method updates the screen when the hero name exceeds 10 characters, but waits a tick before updating `comment`.

在这个例子中，当英雄名字超过 10 个字符时，`doSomething()` 方法会更新屏幕，但在更新 `comment` 之前会等一个节拍（tick）。


<code-example path="lifecycle-hooks/src/app/after-view.component.ts" region="do-something" header="AfterViewComponent (doSomething)"></code-example>

Both the `AfterViewInit()` and `AfterViewChecked()` hooks fire after the component's view has been composed.
If you modify the code so that the hook updates the component's data-bound `comment` property immediately, you can see that Angular throws an error.

在组件的视图合成完之后，就会触发 `AfterViewInit()` 和 `AfterViewChecked()` 钩子。如果你修改了这段代码，让这个钩子立即修改该组件的数据绑定属性 `comment`，你就会发现 Angular 抛出一个错误。

The `LoggerService.tick_then()` statement postpones the log update
for one turn of the browser's JavaScript cycle, which triggers a new change-detection cycle.

`LoggerService.tick_then()` 语句把日志的更新工作推迟了一个浏览器 JavaScript 周期，也就触发了一个新的变更检测周期。

#### Write lean hook methods to avoid performance problems

#### 编写精简的钩子方法来避免性能问题


When you run the *AfterView* sample, notice how frequently Angular calls `AfterViewChecked()`-often when there are no changes of interest.
Be very careful about how much logic or computation you put into one of these methods.

当你运行 *AfterView* 示例时，请注意当没有发生任何需要注意的变化时，Angular 仍然会频繁的调用 `AfterViewChecked()`。
要非常小心你放到这些方法中的逻辑或计算量。

<div class="lightbox">

  <img src='generated/images/guide/lifecycle-hooks/after-view-anim.gif' alt="AfterView">

</div>


{@a aftercontent}
{@a aftercontent-hooks}
{@a content-projection}

### Responding to projected content changes

### 响应被投影内容的变更

*Content projection* is a way to import HTML content from outside the component and insert that content
into the component's template in a designated spot.
You can identify content projection in a template by looking for the following constructs.

*内容投影*是从组件外部导入 HTML 内容，并把它插入在组件模板中指定位置上的一种途径。
你可以在目标中通过查找下列结构来认出内容投影。

  * HTML between component element tags.

    元素标签中间的 HTML。

  * The presence of `<ng-content>` tags in the component's template.

    组件模板中的 `<ng-content>` 标签。

<div class="alert is-helpful">

  AngularJS developers know this technique as *transclusion*.

  AngularJS 的开发者把这种技术叫做 *transclusion*。

</div>

The *AfterContent* sample explores the `AfterContentInit()` and `AfterContentChecked()` hooks that Angular calls *after* Angular projects external content into the component.

这个 *AfterContent* 例子探索了 `AfterContentInit()` 和 `AfterContentChecked()` 钩子。Angular 会在把外部内容投影进该组件时调用它们。

Consider this variation on the [previous _AfterView_](#afterview) example.
This time, instead of including the child view within the template, it imports the content from
the `AfterContentComponent`'s parent.
The following is the parent's template.

对比[前面的 AfterView](#afterview) 例子考虑这个变化。
这次不再通过模板来把子视图包含进来，而是改为从 `AfterContentComponent` 的父组件中导入它。下面是父组件的模板：

<code-example path="lifecycle-hooks/src/app/after-content.component.ts" region="parent-template" header="AfterContentParentComponent (template excerpt)"></code-example>

Notice that the `<app-child>` tag is tucked between the `<after-content>` tags.
Never put content between a component's element tags *unless you intend to project that content
into the component*.

注意，`<app-child>` 标签被包含在 `<after-content>` 标签中。
永远不要在组件标签的内部放任何内容 —— *除非你想把这些内容投影进这个组件中*。

Now look at the component's template.

现在来看该组件的模板：

<code-example path="lifecycle-hooks/src/app/after-content.component.ts" region="template" header="AfterContentComponent (template)"></code-example>

The `<ng-content>` tag is a *placeholder* for the external content.
It tells Angular where to insert that content.
In this case, the projected content is the `<app-child>` from the parent.

`<ng-content>` 标签是外来内容的*占位符*。
它告诉 Angular 在哪里插入这些外来内容。
在这里，被投影进去的内容就是来自父组件的 `<app-child>` 标签。

<div class="lightbox">
  <img src='generated/images/guide/lifecycle-hooks/projected-child-view.png' alt="Projected Content">
</div>


#### Using AfterContent hooks

#### 使用 AfterContent 钩子

*AfterContent* hooks are similar to the *AfterView* hooks.
The key difference is in the child component.

*AfterContent* 钩子和 *AfterView* 相似。关键的不同点是子组件的类型不同。

* The *AfterView* hooks concern `ViewChildren`, the child components whose element tags
appear *within* the component's template.

   *AfterView* 钩子所关心的是 `ViewChildren`，这些子组件的元素标签会出现在该组件的模板*里面*。

* The *AfterContent* hooks concern `ContentChildren`, the child components that Angular
projected into the component.

   *AfterContent* 钩子所关心的是 `ContentChildren`，这些子组件被 Angular 投影进该组件中。

The following *AfterContent* hooks take action based on changing values in a *content child*,
which can only be reached by querying for them via the property decorated with
[@ContentChild](api/core/ContentChild).

下列 *AfterContent* 钩子基于*子级内容*中值的变化而采取相应的行动，它只能通过带有[@ContentChild](api/core/ContentChild)装饰器的属性来查询到“子级内容”。

<code-example path="lifecycle-hooks/src/app/after-content.component.ts" region="hooks" header="AfterContentComponent (class excerpts)"></code-example>

{@a no-unidirectional-flow-worries}

<div class="alert is-helpful">

<header>No need to wait for content updates</header>

<header>不需要等待内容更新</header>

This component's `doSomething()` method updates the component's data-bound `comment` property immediately.
There's no need to [delay the update to ensure proper rendering](#wait-a-tick "Delaying updates").

该组件的 `doSomething()` 方法会立即更新该组件的数据绑定属性 `comment`。而无需[延迟更新以确保正确渲染](#wait-a-tick "延迟更新") 。

Angular calls both *AfterContent* hooks before calling either of the *AfterView* hooks.
Angular completes composition of the projected content *before* finishing the composition of this component's view.
There is a small window between the `AfterContent...` and `AfterView...` hooks that allows you to modify the host view.

Angular 在调用 *AfterView* 钩子之前，就已调用完所有的 *AfterContent* 钩子。 在完成该组件视图的合成*之前*， Angular 就已经完成了所投影内容的合成工作。 `AfterContent...` 和 `AfterView...` 钩子之间有一个小的时间窗，允许你修改宿主视图。


</div>

{@a docheck}

## Defining custom change detection

## 自定义变更检测逻辑

To monitor changes that occur where `ngOnChanges()` won't catch them, you can implement your own change check, as shown in the *DoCheck* example.
This example shows how you can use the `ngDoCheck()` hook to detect and act upon changes that Angular doesn't catch on its own.

要监控 `ngOnChanges()` 无法捕获的变更，你可以实现自己的变更检查逻辑，比如 *DoCheck* 的例子。这个例子展示了你如何使用 `ngDoCheck()` 钩子来检测和处理 Angular 自己没有捕捉到的变化。


The *DoCheck* sample extends the *OnChanges* sample with the following `ngDoCheck()` hook:

*DoCheck* 示例使用下面的 `ngDoCheck()` 钩子扩展了 *OnChanges* 示例：


<code-example path="lifecycle-hooks/src/app/do-check.component.ts" region="ng-do-check" header="DoCheckComponent (ngDoCheck)"></code-example>

This code inspects certain _values of interest_, capturing and comparing their current state against previous values.
It writes a special message to the log when there are no substantive changes to the `hero` or the `power` so you can see how often `DoCheck()` is called.
The results are illuminating.

这段代码会检查某些*感兴趣的值*，捕获并把它们当前的状态和之前的进行比较。当 `hero` 或 `power` 没有实质性变化时，它就会在日志中写一条特殊的信息，这样你就能看到 `DoCheck()` 被调用的频率。其结果很有启发性。


<div class="lightbox">
  <img src='generated/images/guide/lifecycle-hooks/do-check-anim.gif' alt="DoCheck">
</div>

While the `ngDoCheck()` hook can detect when the hero's `name` has changed, it is very expensive.
This hook is called with enormous frequency—after *every*
change detection cycle no matter where the change occurred.
It's called over twenty times in this example before the user can do anything.

虽然 `ngDoCheck()` 钩子可以检测出英雄的 `name` 何时发生了变化，但却非常昂贵。无论变化发生在何处，*每个*变化检测周期*都会*以很大的频率调用这个钩子。在用户可以执行任何操作之前，本例中已经调用了20多次。

Most of these initial checks are triggered by Angular's first rendering of *unrelated data elsewhere on the page*.
Just moving the cursor into another `<input>` triggers a call.
Relatively few calls reveal actual changes to pertinent data.
If you use this hook, your implementation must be extremely lightweight or the user experience suffers.

这些初始化检查大部分都是由 Angular 首次*在页面的其它地方*渲染*不相关的数据*触发的。只要把光标移动到另一个 `<input>` 就会触发一次调用。其中的少数调用揭示了相关数据的实际变化情况。如果使用这个钩子，那么你的实现必须非常轻量级，否则会损害用户体验。<|MERGE_RESOLUTION|>--- conflicted
+++ resolved
@@ -99,18 +99,18 @@
       See details in [Using change detection hooks](#onchanges) in this document.
 
       注意，这发生的非常频繁，所以你在这里执行的任何操作都会显著影响性能。
-      欲知详情，参见本文档的[使用变更检测钩子](#onchanges)。
+      欲知详情，参阅本文档的[使用变更检测钩子](#onchanges)。
 
     </td>
     <td>
 
       Called before `ngOnInit()` and whenever one or more data-bound input properties change.
 
-<<<<<<< HEAD
       在 `ngOnInit()` 之前以及所绑定的一个或多个输入属性的值发生变化时都会调用。
-=======
+
       Note that if your component has no inputs or you use it without providing any inputs, the framework will not call `ngOnChanges()`.
->>>>>>> 68d4a744
+
+      注意，如果你的组件没有输入，或者你使用它时没有提供任何输入，那么框架就不会调用 `ngOnChanges()`。
 
     </td>
 
@@ -130,7 +130,7 @@
       See details in [Initializing a component or directive](#oninit) in this document.
 
       在 Angular 第一次显示数据绑定和设置指令/组件的输入属性之后，初始化指令/组件。
-      欲知详情，参见本文档中的[初始化组件或指令](#oninit)。
+      欲知详情，参阅本文档中的[初始化组件或指令](#oninit)。
 
     </td>
     <td>
@@ -156,7 +156,7 @@
       See details and example in [Defining custom change detection](#docheck) in this document.
 
       检测，并在发生 Angular 无法或不愿意自己检测的变化时作出反应。
-      欲知详情和范例，参见本文档中的[自定义变更检测](#docheck)。
+      欲知详情和范例，参阅本文档中的[自定义变更检测](#docheck)。
 
     </td>
     <td>
@@ -184,7 +184,7 @@
 
       See details and example in [Responding to changes in content](#aftercontent) in this document.
 
-      欲知详情和范例，参见本文档中的[响应内容中的变更](#aftercontent)。
+      欲知详情和范例，参阅本文档中的[响应内容中的变更](#aftercontent)。
 
     </td>
     <td>
@@ -212,7 +212,7 @@
 
       See details and example in [Responding to projected content changes](#aftercontent) in this document.
 
-      欲知详情和范例，参见本文档中的[响应被投影内容的变更](#aftercontent)。
+      欲知详情和范例，参阅本文档中的[响应被投影内容的变更](#aftercontent)。
 
     </td>
 
@@ -241,7 +241,7 @@
 
       See details and example in [Responding to view changes](#afterview) in this document.
 
-      欲知详情和范例，参见本文档中的[响应视图变更](#afterview)。
+      欲知详情和范例，参阅本文档中的[响应视图变更](#afterview)。
 
     </td>
 
@@ -295,7 +295,7 @@
 
       每当 Angular 每次销毁指令/组件之前调用并清扫。
       在这儿反订阅可观察对象和分离事件处理器，以防内存泄漏。
-      欲知详情，参见本文档中的[在实例销毁时进行清理](#ondestroy)。
+      欲知详情，参阅本文档中的[在实例销毁时进行清理](#ondestroy)。
 
     </td>
 
@@ -512,18 +512,7 @@
   An `ngOnInit()` is a good place for a component to fetch its initial data.
   For an example, see the [Tour of Heroes tutorial](tutorial/toh-pt4#oninit).
 
-<<<<<<< HEAD
-  `ngOnInit()` 是组件获取初始数据的好地方。比如，[英雄指南教程](tutorial/toh-pt4#oninit) 。
-
-  <div class="alert is-helpful">
-
-  In [Flaw: Constructor does Real Work](http://misko.hevery.com/code-reviewers-guide/flaw-constructor-does-real-work/), Misko Hevery, Angular team lead, explains why you should avoid complex constructor logic.
-
-  在[缺陷：在构造函数中做实际工作](http://misko.hevery.com/code-reviewers-guide/flaw-constructor-does-real-work/)中，Misko Hevery（Angular 的团队负责人），解释了为什么要避免使用复杂的构造函数逻辑。
-
-  </div>
-=======
->>>>>>> 68d4a744
+  `ngOnInit()` 是组件获取初始数据的好地方。比如，[英雄之旅教程](tutorial/toh-pt4#oninit) 。
 
 * Set up the component after Angular sets the input properties.
   Constructors should do no more than set the initial local variables to simple values.
@@ -830,7 +819,7 @@
 When you run the *AfterView* sample, notice how frequently Angular calls `AfterViewChecked()`-often when there are no changes of interest.
 Be very careful about how much logic or computation you put into one of these methods.
 
-当你运行 *AfterView* 示例时，请注意当没有发生任何需要注意的变化时，Angular 仍然会频繁的调用 `AfterViewChecked()`。
+当你运行 *AfterView* 范例时，请注意当没有发生任何需要注意的变化时，Angular 仍然会频繁的调用 `AfterViewChecked()`。
 要非常小心你放到这些方法中的逻辑或计算量。
 
 <div class="lightbox">
@@ -974,7 +963,7 @@
 
 The *DoCheck* sample extends the *OnChanges* sample with the following `ngDoCheck()` hook:
 
-*DoCheck* 示例使用下面的 `ngDoCheck()` 钩子扩展了 *OnChanges* 示例：
+*DoCheck* 范例使用下面的 `ngDoCheck()` 钩子扩展了 *OnChanges* 范例：
 
 
 <code-example path="lifecycle-hooks/src/app/do-check.component.ts" region="ng-do-check" header="DoCheckComponent (ngDoCheck)"></code-example>
