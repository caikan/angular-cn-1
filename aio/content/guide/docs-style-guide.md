# Angular documentation style guide

# Angular 文档风格指南

This style guide covers the standards for writing [Angular documentation on angular.io](docs).
These standards ensure consistency in writing style, Markdown conventions, and code snippets.

本风格指南涵盖了[在 angular.io 上编写 Angular 文档](docs)的标准。这些标准确保了写作风格、Markdown 约定和代码片段的一致性。

## Prerequisites

## 前提条件

Before contributing to the Angular documentation, it is helpful if you are familiar with the following:

在为 Angular 文档做贡献之前，如果你熟悉以下内容，会很有帮助：

| Subjects | Details |
| :------- | :------ |
| 主题 | 详细信息 |
| `git` | For an introduction, see GitHub's [Git Handbook](https://guides.github.com/introduction/git-handbook) |
| `git` | 有关介绍，参阅 GitHub 的[Git 手册](https://guides.github.com/introduction/git-handbook) |
| GitHub | For an introduction, see GitHub's [Hello World](https://guides.github.com/activities/hello-world) |
| GitHub | 有关介绍，参阅 GitHub 的[Hello World](https://guides.github.com/activities/hello-world) |
| Markdown | See GitHub's [Mastering Markdown](https://guides.github.com/features/mastering-markdown) |
| 降价 | 参阅 GitHub 的[精通 Markdown](https://guides.github.com/features/mastering-markdown) |
| Angular coding style | See the [Angular Style Guide](guide/styleguide "Angular Application Code Style Guide") |
| Angular 编码风格 | 参阅[Angular 风格指南](guide/styleguide "Angular 应用程序代码风格指南") |
| Google writing style | The [Google Developer Documentation Style Guide](https://developers.google.com/style) is a comprehensive resource that this Angular documentation style guide builds upon |
| 谷歌的写作风格 | [Google 开发者文档风格指南](https://developers.google.com/style)是本 Angular 文档风格指南所基于的综合资源 |

## Kinds of Angular documentation

## Angular 文档的种类

The categories of Angular documentation include:

Angular 文档的类别包括：

| Angular documentation categories | Details |
<<<<<<< HEAD
| :------------------------------- | :------ |
| Angular 文档类别 | 详细信息 |
| [Guides](docs) | Much of what's in the [documentation section of angular.io](docs). Guides walk the reader step-by-step through tasks to demonstrate concepts and are often accompanied by a working example. These include [Getting Started](start), [Tour of Heroes](tutorial), and pages about [Forms](guide/forms-overview), [Dependency Injection](guide/dependency-injection), and [HttpClient](guide/http). Contributing members of the community and Angular team members maintain this documentation in [Markdown](https://daringfireball.net/projects/markdown/syntax "Markdown"). |
| [指南](docs) | [angular.io 文档部分中的大部分内容](docs)。指南会引导读者一步步完成任务以展示概念，并且通常伴随着一个工作示例。其中包括[入门](start)、[英雄之旅](tutorial)以及有关[Forms](guide/forms-overview) 、[依赖注入](guide/dependency-injection)和[HttpClient](guide/http)的页面。社区的贡献成员和 Angular 团队成员在[Markdown](https://daringfireball.net/projects/markdown/syntax "降价")中维护本文档。 |
| [API documentation](api) | Reference documents for the [Angular Application Programming Interface, or API](api). These are more succinct than guides and serve as a reference for Angular features. They are especially helpful for people already acquainted with Angular concepts. The [angular.io](https://angular.io) infrastructure generates these documents from source code and comments that contributors edit. |
| [API 文档](api) | [Angular 应用程序编程接口或 API](api)的参考文档。这些比指南更简洁，可作为 Angular 特性的参考。它们对于已经熟悉 Angular 概念的人特别有帮助。[angular.io](https://angular.io)基础设施从源代码和贡献者编辑的注释生成这些文档。 |
| [CLI documentation](cli) | The [angular.io](https://angular.io) infrastructure generates these documents from CLI source code. |
| [CLI 文档](cli) | [angular.io](https://angular.io)基础设施从 CLI 源代码生成这些文档。 |
=======
|:---                              |:---     |
| [Guides](docs)                   | Much of what's in the [documentation section of angular.io](docs). Guides walk the reader step-by-step through tasks to demonstrate concepts and are often accompanied by a working example. These include [Getting Started](start), [Tour of Heroes](tutorial/tour-of-heroes), and pages about [Forms](guide/forms-overview), [Dependency Injection](guide/dependency-injection), and [HttpClient](guide/http). Contributing members of the community and Angular team members maintain this documentation in [Markdown](https://daringfireball.net/projects/markdown/syntax "Markdown"). |
| [API documentation](api)         | Reference documents for the [Angular Application Programming Interface, or API](api). These are more succinct than guides and serve as a reference for Angular features. They are especially helpful for people already acquainted with Angular concepts. The [angular.io](https://angular.io) infrastructure generates these documents from source code and comments that contributors edit.                                                                                                                                                                               |
| [CLI documentation](cli)         | The [angular.io](https://angular.io) infrastructure generates these documents from CLI source code.                                                                                                                                                                                                                                                                                                                                                                                                                                                                         |
>>>>>>> 3b863ddc

## Markdown and HTML

## Markdown 和 HTML

While the Angular guides are [Markdown](https://daringfireball.net/projects/markdown/syntax "Markdown") files, there are some sections within the guides that use HTML.

虽然 Angular 指南是[Markdown](https://daringfireball.net/projects/markdown/syntax "降价")文件，但指南中的某些部分使用了 HTML。

<div class="alert is-helpful">

To enable HTML in an Angular guide, **always** follow every opening and closing HTML tag with a blank line.

要在 Angular 指南中启用 HTML，请**始终**在每个打开和关闭 HTML 标签之后使用空行。

</div>

Notice the required blank line after the opening `<div>` in the following example:

请注意以下示例中打开 `<div>` 之后所需的空行：

<code-example format="html" language="html">

&lt;div class="alert is-helpful"&gt;

&ast;&ast;Always&ast;&ast; follow every opening and closing HTML tag with &ast;a blank line&ast;.

&lt;/div&gt;

</code-example>

It is customary but not required to precede the closing HTML tag with a blank line as well.

习惯上，但不要求在结束 HTML 标签之前有一个空行。

## Title

## 标题

Every guide document must have a title, and it should appear at the top of the page.

每个指南文档都必须有一个标题，并且它应该出现在页面的顶部。

Begin the title with the Markdown hash (`#`) character, which renders as an `<h1>` in the browser.

标题以 Markdown 哈希 ( `#` ) 字符开头，在浏览器中渲染为 `<h1>`。

<code-example format="html" language="html">

&num; Angular documentation style guide

</code-example>

| Title guidance | Details |
| :------------- | :------ |
| 标题指导 | 详细信息 |
| A document can have only one `<h1>` | Title text should be in *Sentence case*, which means the first word is capitalized and all other words are lower case. Technical terms that are always capitalized, like "Angular", are the exception. <code-example format="html" language="html"> &num; Deprecation policy in Angular </code-example> |
| 一个文档只能有一个 `<h1>` | 标题文本应该是*Sentence case*，这意味着第一个单词是大写的，所有其他单词都是小写的。始终大写的技术术语，比如“Angular”，是个例外。<code-example format="html" language="html"># Angular 中的弃用策略</code-example> |
| Always follow the title with at least one blank line | The corresponding text in the left nav is in *Title Case*, which means that you use capital letters to start the first words and all principal words. Use lower case letters for secondary words such as "in", "of", and "the". You can also shorten the nav title to fit in the column. |
| 始终在标题后面至少有一个空行 | 左侧导航中的相应文本在*Title Case*中，这意味着你可以用大写字母来开头第一个单词和所有主要单词。对“in”、“of”和“the”等次要词使用小写字母。你还可以缩短导航标题以适合列。 |

## Sections

## 部分

A typical document has sections.

典型的文档有部分。

All section headings are in *Sentence case*, which means the first word is capitalized and all other words are lower case.

所有部分标题都用*Sentence case*，这意味着第一个单词是大写的，所有其他单词都是小写的。

**Always follow a section heading with at least one blank line.**

**始终遵循至少有一个空行的部分标题。**

### Main section heading

### 主要部分标题

There are usually one or more main sections that may be further divided into secondary sections.

通常有一个或多个主要部分，可以进一步分为次要部分。

Begin a main section heading with the Markdown `##` characters, which renders as an `<h2>` in the browser.

以 Markdown `##` 字符开头的主要部分标题，在浏览器中渲染为 `<h2>`。

Follow main section headings with a blank line and then the content for that heading as in the following example:

在主要部分标题之后使用空行，然后是该标题的内容，如以下示例所示：

<code-example format="html" language="html">

&num;&num; Main section heading

Content after a blank line.

</code-example>

### Secondary section heading

### 次要部分标题

A secondary section heading is related to a main heading and falls textually within the bounds of that main heading.

次要部分标题与主标题相关，在文本上属于该主标题的范围。

Begin a secondary heading with the Markdown `###` characters, which renders as an `<h3>` in the browser.

以 Markdown `###` 字符开头的辅助标题，在浏览器中渲染为 `<h3>`。

Follow a secondary heading by a blank line and then the content for that heading as in the following example:

在次标题后面加一个空行，然后是该标题的内容，如以下示例所示：

<code-example format="html" language="html">

&num;&num;&num; Secondary section heading

Content after a blank line.

</code-example>

### Additional section headings

### 其他节标题

While you can use additional section headings, the [Table-of-contents (TOC)](#table-of-contents) generator only shows `<h2>` and `<h3>` headings in the TOC on the right of the page.

虽然你可以用其他部分标题，但[目录 (TOC)](#table-of-contents)生成器仅在页面右侧的 TOC 中显示 `<h2>` 和 `<h3>` 标题。

<code-example format="html" language="html">

&num;&num;&num;&num; The TOC won't display this

Content after a blank line.

</code-example>

## Table of contents

## 目录

Most pages display a table of contents or TOC.
The TOC appears in the right panel when the viewport is wide.
When narrow, the TOC appears in a collapsible region near the top of the page.

大多数页面会显示目录或 TOC。当视口很宽时，TOC 会出现在右侧面板中。缩小时，TOC 会出现在页面顶部附近的可折叠区域。

You don't need to create your own TOC by hand because the TOC generator creates one automatically from the page's  `<h2>` and `<h3>` headers.

你无需手动创建自己的 TOC，因为 TOC 生成器会自动从页面的 `<h2>` 和 `<h3>` 标头创建一个。

To exclude a heading from the TOC, create the heading as an `<h2>` or `<h3>` element with a class called 'no-toc'.

要从 TOC 中排除标题，请使用名为 'no-toc' 的类将标题创建为 `<h2>` 或 `<h3>` 元素。

<code-example format="html" language="html">

&lt;h3 class="no-toc"&gt;

This heading is not displayed in the TOC

&lt;/h3&gt;

</code-example>

You can turn off TOC generation for the entire page by writing the title with an `<h1>` tag and the `no-toc` class.

你可以通过使用 `<h1>` 标签和 `no-toc` 类编写标题来关闭整个页面的 TOC 生成。

<code-example format="html" language="html">

&lt;h1 class="no-toc"&gt;

A guide without a TOC

&lt;/h1&gt;

</code-example>

## Navigation

## 导航

To generate the navigation links at the top, left, and bottom of the screen, use the JSON configuration file, `content/navigation.json`.

要在屏幕的顶部、左侧和底部生成导航链接，请使用 JSON 配置文件 `content/navigation.json`。

<div class="alert is-helpful">

If you have an idea that would result in navigation changes, [file an issue](https://github.com/angular/angular/issues/new/choose) first so that the Angular team and community can discuss the change.

如果你有一个会导致导航更改的想法，请首先[提交问题](https://github.com/angular/angular/issues/new/choose)，以便 Angular 团队和社区可以讨论此更改。

</div>

For a new guide page, edit the `SideNav` node in `navigation.json`.
The `SideNav` node is an array of navigation nodes.
Each node is either an item node for a single document or a header node with child nodes.

对于新的指南页面，请编辑 `navigation.json` 中的 `SideNav` 节点。`SideNav` 节点是一个导航节点数组。每个节点要么是单个文档的条目节点，要么是带有子节点的标头节点。

Find the header for your page.
For example, a guide page that describes an Angular feature is probably a child of the `Fundamentals` header.

查找页面的标头。比如，描述 Angular 特性的指南页面可能是 `Fundamentals` 标头的子项。

<code-example format="json" language="json">

{
  "title": "Fundamentals",
  "tooltip": "The fundamentals of Angular",
  "children": [ &hellip; ]
}

</code-example>

A header node child can be an item node or another header node.
If your guide page belongs under a sub-header, find that sub-header in the JSON.

标头节点子项可以是 item 节点或另一个标头节点。如果你的指南页面属于子标题下，请在 JSON 中查找该子标题。

Add an item node for your guide page as a child of the appropriate header node as in the following example:

为你的指南页面添加一个 item 节点作为适当的标头节点的子项，如以下示例所示：

<code-example format="json" language="json">

{
  "url": "guide/docs-style-guide",
  "title": "Doc authors style guide",
  "tooltip": "Style guide for documentation authors.",
},

</code-example>

A navigation node has the following properties:

导航节点具有以下属性：

| Properties | Details |
| :--------- | :------ |
| 属性 | 详细信息 |
| `url` | The URL of the guide page, which is an item node only. |
| `url` | 指南页面的 URL，仅是 item 节点。 |
| `title` | The text displayed in the side nav. |
| `title` | 侧面导航中显示的文本。 |
| `tooltip` | Text that appears when the reader hovers over the navigation link. |
| `tooltip` | 当阅读器将鼠标悬停在导航链接上时出现的文本。 |
| `children` | An array of child nodes, which is a header node only. |
| `children` | 子节点数组，仅是标头节点。 |
| `hidden` | Defined and set `true` if this is a guide page that should not be displayed in the navigation panel. |
| `hidden` | 如果这是不应该在导航面板中显示的指南页面，则已定义并设置为 `true`。 |

<div class="alert is-critical">

Do not create a node that is both a header and an item node by specifying the `url` property of a header node.

不要通过指定标头节点的 `url` 属性来创建同时作为标头和条目节点的节点。

</div>

## Code snippets

## 代码片段

[Angular.io](docs) has a custom framework that enables authors to include code snippets directly from working example applications that are automatically tested as part of documentation builds.

[Angular.io](docs)有一个自定义框架，使作者能够直接包含来自工作示例应用程序的代码片段，这些代码片段会作为文档构建的一部分自动测试。

In addition to working code snippets, example code can include terminal commands, a fragment of TypeScript or HTML, or an entire code file.

除了工作代码片段之外，示例代码还可以包括终端命令、TypeScript 或 HTML 的片段或整个代码文件。

Whatever the source, the document viewer renders them as code snippets, either individually with the [code-example](#code-example "code-example") component or as a tabbed collection with the [code-tabs](#code-tabs "code-tabs") component.

无论来源是什么，文档查看器都会将它们渲染为代码片段，可以单独使用[code-example](#code-example "代码示例")组件，也可以作为带有[code-tabs](#code-tabs "代码标签")组件的选项卡式集合。

<a id="code-example"></a>

### When to use code font

### 何时使用代码字体

You can display a minimal, inline code snippet with the Markdown backtick syntax.
Use a single backtick on either side of a term when referring to code or the name of a file in a sentence.
The following are some examples:

你可以用 Markdown 反引号语法显示最小的内联代码段。在句子中引用代码或文件名时，在术语的任一侧使用单个反引号。以下是一些例子：

* In the `app.component.ts`, add a `logger()` method.

  在 `app.component.ts` 中，添加 `logger()` 方法。

* The `name` property is `Sally`.

  `name` 属性是 `Sally`。

* Add the component class name to the `declarations` array.

  将组件类名添加到 `declarations` 数组。

The Markdown is as follows:

Markdown 如下：

<code-example format="markdown" language="markdown">

&ast;   In the `app.component.ts`, add a `logger()` method.
&ast;   The &lt;code class="no-auto-link"&gt;item&lt;/code&gt; property is `true`.
&ast;   Add the component class name to the `declarations` array.

</code-example>

### Auto-linking in code snippets

### 代码片段中的自动链接

In certain cases, when you apply backticks around a term, it may auto-link to the API documentation.
If you do not intend the term to be a link, use the following syntax:

在某些情况下，当你在某个术语周围应用反引号时，它可能会自动链接到 API 文档。如果你不打算将该术语作为链接，请使用以下语法：

<code-example format="html" language="html">

The &lt;code class="no-auto-link"&gt;item&lt;/code&gt; property is &grave;true&grave;.

</code-example>

### Hard-coded snippets

### 硬编码的片段

Ideally, you should source code snippets [from working sample code](#from-code-samples), though there are times when an inline snippet is necessary.

理想情况下，你应该[从工作示例代码](#from-code-samples)中获取代码片段，尽管有时需要内联代码段。

For terminal input and output, place the content between `<code-example>` tags and set the language attribute to `sh` as in this example:

对于终端输入和输出，将内容放在 `<code-example>` 标签之间，并将语言属性设置为 `sh`，如此示例所示：

<code-example format="shell" language="shell">

npm start

</code-example>

<code-example format="html" language="html">

&lt;code-example language="shell"&gt;

npm start

&lt;/code-example&gt;

</code-example>

Inline, hard-coded snippets like this one are not testable and, therefore, intrinsically unreliable.
This example belongs to the small set of pre-approved, inline snippets that includes user input in a command shell or the output of some process.

像这样的内联硬编码片段不可测试，因此本质上不可靠。此示例属于一小组预先批准的内联代码段，其中包括命令 shell 中的用户输入或某些进程的输出。

In all other cases, code snippets should be generated automatically from tested code samples.

在所有其他情况下，代码片段应该从经过测试的代码示例自动生成。

For hypothetical examples such as illustrations of configuration options in a JSON file, use the `<code-example>` tag with the `header` attribute to identify the context.

对于假设的示例，比如 JSON 文件中的配置选项插图，请使用带有 `header` 属性的 `<code-example>` 标签来标识上下文。

<a id="from-code-samples"></a>

### Compilable example apps

### 可编译的示例应用程序

One of the Angular documentation design goals is that guide page code snippets be examples of working code.

Angular 文档的设计目标之一是指南页面代码段是可工作代码的示例。

Authors meet this goal by displaying code snippets directly from working sample applications, written specifically for these guide pages.

作者通过直接显示来自工作示例应用程序的、专门为这些指南页面编写的代码片段来实现这一目标。

Find sample applications in sub-folders of the `content/examples` directory of the `angular/angular` repository.
An example folder name is often the same as the guide page it supports.

在 `angular/angular` 存储库的 `content/examples` 目录的子文件夹中查找示例应用程序。示例文件夹名称通常与其支持的指南页面相同。

<div class="alert is-helpful">

A guide page might not have its own sample code.
It might refer instead to a sample belonging to another page.

指南页面可能没有自己的示例代码。相反，它可能会引用属于另一个页面的示例。

</div>

The Angular CI process runs all end-to-end tests for every Angular PR.
Angular re-tests the samples after every new version of a sample and every new version of Angular.

Angular CI 过程为每个 Angular PR 运行所有端到端测试。在每个新版本的示例和每个新版本的 Angular 之后，Angular 都会重新测试这些示例。

When possible, every snippet of code on a guide page should be derived from a code sample file.
You tell the Angular documentation engine which code file —or fragment of a code file— to display by configuring `<code-example>` attributes.

如果可能，指南页面上的每个代码片段都应该来自代码示例文件。你通过配置 `<code-example>` 属性来告诉 Angular 文档引擎要显示哪个代码文件（或代码文件的片段）。

<a id="display-whole-file"></a>

### Displaying an entire code file

### 显示整个代码文件

This Angular documentation style guide that you are currently reading has its own example application, located in the `content/examples/docs-style-guide` folder.

你当前正在阅读的本 Angular 文档风格指南有自己的示例应用程序，位于 `content/examples/docs-style-guide` 文件夹中。

The following `<code-example>` displays the sample's `app.module.ts`:

以下 `<code-example>` 显示示例的 `app.module.ts` ：

<code-example header="src/app/app.module.ts" path="docs-style-guide/src/app/app.module.ts"></code-example>

The following markup produces that snippet:

以下标注会生成该代码段：

<code-example format="html" language="html">

&lt;code-example path="docs-style-guide/src/app/app.module.ts" header="src/app/app.module.ts"&gt;&lt;/code-example&gt;

</code-example>

The `path` attribute identifies the snippet's source file at the example application folder's location within `content/examples`.
In this example, that path is  `docs-style-guide/src/app/app.module.ts`.

`path` 属性在 `content/examples` 中的示例应用程序文件夹位置标识代码段的源文件。在此示例中，该路径是 `docs-style-guide/src/app/app.module.ts`。

The header tells the reader where to find the file.
Following convention, set the `header` attribute to the file's location within the example application's root folder.

<<<<<<< HEAD
标头告诉读者在哪里可以找到文件。按照约定，将 `header` 属性设置为示例应用程序根文件夹中的文件位置。

Unless otherwise commented, all code snippets in this page are from sample source code located in the `content/examples/docs-style-guide` directory.

除非另行说明，否则本页面中的所有代码片段都来自位于 `content/examples/docs-style-guide` 目录中的示例源代码。

=======
Unless otherwise commented, all code snippets in this page are from sample source code located in the `content/examples/docs-style-guide` directory.

>>>>>>> 3b863ddc
<a id="region"></a>

### Displaying part of a code file

### 显示代码文件的一部分

To include a snippet of code within a sample code file, rather than the entire file, use the `<code-example>` `region` attribute.
The following example focuses on the `AppModule` class and its `@NgModule()` metadata:

要在示例代码文件中包含代码片段，而不是整个文件，请使用 `<code-example>` `region` 属性。以下示例侧重于 `AppModule` 类及其 `@NgModule()` 元数据：

<code-example header="src/app/app.module.ts"
  path="docs-style-guide/src/app/app.module.ts"

  region="class"></code-example>

To render the above example, the HTML in the Markdown file is as follows:

要渲染上面的示例，Markdown 文件中的 HTML 如下：

<code-example format="html" language="html">

&lt;code-example
  path="docs-style-guide/src/app/app.module.ts"
  header="src/app/app.module.ts"
  region="class"&gt;&lt;/code-example&gt;

</code-example>

The `path` points to the file, just as in examples that render the [entire file](guide/docs-style-guide#display-whole-file).
The `region` attribute specifies a portion of the source file delineated by an opening `#docregion` and a closing `#enddocregion`.

`path` 指向文件，就像渲染[整个文件](guide/docs-style-guide#display-whole-file)的示例一样。`region` 属性指定源文件的一部分，由打开的 `#docregion` 和关闭的 `#enddocregion`。

You can see the `class` `#docregion` in the source file below.
Notice the commented lines `#docregion` and `#enddocregion` in `content/examples/docs-style-guide/src/app/app.module.ts` with the name `class`.

你可以在下面的源文件中看到 `#docregion` `class`。请注意 `content/examples/docs-style-guide/src/app/app.module.ts` 中名为 `class` 的注释行 `#docregion` 和 `#enddocregion`。

<code-example header="src/app/app.module.ts">

import { NgModule }      from '&commat;angular/core';
import { BrowserModule } from '&commat;angular/platform-browser';
import { FormsModule }   from '&commat;angular/forms';

import { AppComponent }  from './app.component';

// #docregion class
&commat;NgModule({
  imports:      [ BrowserModule, FormsModule ],
  declarations: [ AppComponent ],
  bootstrap:    [ AppComponent ]
})
export class AppModule { }
// #enddocregion class

</code-example>

The opening and ending `#docregion` lines designate any lines of code between them as being included in the code snippet.
This is why the import statements outside of the `class` `#docregion` are not in the code snippet.

开头和结尾的 `#docregion` 它们之间的任何代码行指定为包含在代码段中。这就是为什么 `#docregion` `class` 之外的导入语句不在代码片段中的原因。

For more information on how to prepare example application files for use in guides, see [Source code markup](#source-code-markup).

有关如何准备在指南中使用的示例应用程序文件的更多信息，参阅[源代码标注](#source-code-markup)。

### Code snippet options

### 代码段选项

Specify the `<code-example>` output with the following attributes:

使用以下属性指定 `<code-example>` 输出：

| Attributes | Details |
| :--------- | :------ |
| 属性 | 详细信息 |
| `path` | The path to the file in the `content/examples` folder. |
| `path` | `content/examples` 文件夹中文件的路径。 |
| `header` | The header of the code listing. This is the title of the code snippet and can include the path and extra information such as whether the snippet is an excerpt. |
| `header` | 代码列表的标头。这是代码段的标题，可以包含路径和额外的信息，比如代码段是否是摘录。 |
| `region` | Displays the source file fragment with that region name; regions are identified by `#docregion` markup in the source file. See [Displaying a code snippet](#region "Displaying a code snippet"). |
| `region` | 显示具有该区域名称的源文件片段；区域由源文件中的 `#docregion` 标注标识。参阅[显示代码段](#region "显示代码段")。 |
| `linenums` | Value may be `true`, `false`, or a `number`. The default is `false`, which means that the browser displays no line numbers. The `number` option starts line numbering at the given value. For example, `linenums=4` sets the starting line number to 4. |
| `linenums` | 值可以是 `true` 、 `false` 或 `number`。默认值为 `false`，这意味着浏览器不显示行号。`number` 选项从给定值开始行号。比如，`linenums=4` 将起始行号设置为 4。 |
| `class` | Code snippets can be styled with the CSS classes `no-box` and `avoid`. |
| `class` | 代码片段可以用 CSS 类 `no-box` 和 `avoid` 来设置样式。 |
| `hideCopy` | Hides the copy button. |
| `hideCopy` | 隐藏复制按钮。 |
| `language` | The source code language such as `javascript`, `html`, `css`, `typescript`, `json`, or `shell`. This attribute only applies to hard-coded examples. |
| `language` | 源代码语言，比如 `javascript` 、 `html` 、 `css` 、 `typescript` 、 `json` 或 `shell`。此属性仅适用于硬编码示例。 |

### Displaying bad code

### 显示错误代码

Occasionally, you want to display an example of less than ideal code or design, such as with **avoid** examples in the [Angular Style Guide](guide/styleguide).
Because it is possible for readers to copy and paste examples of inferior code in their own applications, try to minimize use of such code.

有时，你希望显示一个不太理想的代码或设计的示例，比如**Angular**[风格指南](guide/styleguide)中的 exclude 示例。因为读者有可能在自己的应用程序中复制并粘贴劣质代码的示例，因此请尽量减少对此类代码的使用。

In cases where you need unacceptable examples, you can set the `class` to `avoid` or have the word `avoid` in the filename of the source file.
By putting the word `avoid` in the filename or path, the documentation generator automatically adds the `avoid` class to the `<code-example>`.
Either of these options frames the code snippet in bright red to grab the reader's attention.

在你需要不可接受的示例的情况下，你可以将 `class` 设置为 `avoid` 或在源文件的文件名中包含单词 `avoid`。通过将 `avoid` 一词放在文件名或路径中，文档生成器会自动将 `avoid` 类添加到 `<code-example>`。这些选项中的任何一个都以鲜红色框住代码片段，以吸引读者的注意力。

Here's the markup for an "avoid" example in the
[Angular Style Guide](guide/styleguide#style-05-03 "Style 05-03: components as elements") that uses the word `avoid` in the path name:

这是[Angular 风格指南](guide/styleguide#style-05-03 "风格 05-03：组件作为元素")中一个“ `avoid` ”示例的标注，该示例在路径名中使用了 Avoid 单词：

<code-example format="html" language="html">

&lt;code-example
  header="app/heroes/hero-button/hero-button.component.ts"
  path="styleguide/src/05-03/app/heroes/shared/hero-button/hero-button.component.avoid.ts"
  region="example"&gt;&lt;/code-example&gt;

</code-example>

Having the word "avoid" in the file name causes the browser to render the code snippet with a red header and border:

文件名中包含“avoid”一词会导致浏览器渲染带有红色标头和边框的代码片段：

<code-example header="app/heroes/hero-button/hero-button.component.ts" path="styleguide/src/05-03/app/heroes/shared/hero-button/hero-button.component.avoid.ts" region="example"></code-example>

Alternatively, the HTML could include the `avoid` class as in the following:

或者，HTML 可以包含 `avoid` 类，如下所示：

<code-example format="html" language="html">

&lt;code-example
   class="avoid"
   header="docs-style-guide/src/app/not-great.component.ts"
   path="docs-style-guide/src/app/not-great.component.ts"
  region="not-great"&gt;&lt;/code-example&gt;

</code-example>

Explicitly applying the class `avoid` causes the same result of a red header and red border:

显式应用类 `avoid` 会导致红色标题和红色边框的相同结果：

<code-example header="docs-style-guide/src/app/not-great.component.ts" path="docs-style-guide/src/app/not-great.component.ts" region="not-great" class="avoid"></code-example>

<a id="code-tabs"></a>

### Code Tabs

### 代码选项卡

Code tabs display code much like `code-examples` with the added advantage of displaying multiple code samples within a tabbed interface.
Each tab displays code using a `code-pane`.

代码选项卡显示代码的方式与 `code-examples` 非常相似，并且具有在选项卡式界面中显示多个代码示例的额外优势。每个选项卡都使用 `code-pane` 显示代码。

#### `code-tabs` attributes

#### `code-tabs` 属性

* `linenums`: The value can be `true`, `false`, or a number indicating the starting line number.
  The default is `false`.

  `linenums` ：值可以是 `true` 、 `false` 或表示起始行号的数字。默认值为 `false`。

#### `code-pane` attributes

#### `code-pane` 属性

| Attributes | Details |
| :--------- | :------ |
| 属性 | 详细信息 |
| `path` | A file in the `content/examples` folder |
| `path` | `content/examples` 文件夹中的文件 |
| `header` | What displays in the header of a tab |
| `header` | 选项卡标题中显示的内容 |
| `linenums` | Overrides the `linenums` property at the `code-tabs` level for this particular pane. The value can be `true`, `false`, or a number indicating the starting line number. The default is `false`. |
| `linenums` | 覆盖此特定窗格的 `code-tabs` 级别的 `linenums` 属性。该值可以是 `true` 、 `false` 或指示起始行号的数字。默认值为 `false`。 |

The following example displays multiple code tabs, each with its own header.
It demonstrates showing line numbers in `<code-tabs>` and `<code-pane>`.

以下示例显示多个代码选项卡，每个都有自己的标头。它演示了在 `<code-tabs>` 和 `<code-pane>` 中显示行号。

<code-tabs linenums="true">

  <code-pane
    header="app.component.html"
    path="docs-style-guide/src/app/app.component.html"></code-pane>
  <code-pane
    header="app.component.ts"
    path="docs-style-guide/src/app/app.component.ts"
    linenums="false"></code-pane>
  <code-pane
    header="app.component.css (heroes)"
    path="docs-style-guide/src/app/app.component.css"
    region="heroes"></code-pane>
    <code-pane header="hero-search/hero-search.component.html" path="toh-pt6/src/app/hero-search/hero-search.component.html"></code-pane>

</code-tabs>

The `linenums` attribute set to `true` on `<code-tabs>` explicitly enables numbering for all panes.
However, the `linenums` attribute set to `false` in the second `<code-pane>` disables line numbering only for itself.

`<code-tabs>` 上设置为 `true` 的 `linenums` 属性显式启用所有窗格的编号。但是，第二个 `<code-pane>` 中设置为 `false` 的 `linenums` 属性只会为自己禁用行号。

<code-example format="html" language="html">

&lt;code-tabs linenums="true"&gt;
  &lt;code-pane
    header="app.component.html"
    path="docs-style-guide/src/app/app.component.html"&gt;
  &lt;/code-pane&gt;
  &lt;code-pane
    header="app.component.ts"
    path="docs-style-guide/src/app/app.component.ts"
    linenums="false"&gt;
  &lt;/code-pane&gt;
  &lt;code-pane
    header="app.component.css (heroes)"
    path="docs-style-guide/src/app/app.component.css"
    region="heroes"&gt;
  &lt;/code-pane&gt;
  &lt;code-pane
    header="package.json (scripts)"
    path="docs-style-guide/package.1.json"&gt;
  &lt;/code-pane&gt;
&lt;/code-tabs&gt;

</code-example>

<a id="source-code-markup"></a>

## Preparing source code for code snippets

## 为代码片段准备源代码

To display  `<code-example>` and `<code-tabs>` snippets, add code snippet markup to sample source code files.

要显示 `<code-example>` 和 `<code-tabs>` 代码段，请将代码段标记添加到示例源代码文件。

<div class="alert is-helpful">

The sample source code for this page, located in `content/examples/docs-style-guide`, contains examples of every code snippet markup described in this section.

本页面的示例源代码位于 `content/examples/docs-style-guide` 中，包含本节中描述的每个代码段标记的示例。

</div>

Code snippet markup is always in the form of a comment.
The default `#docregion` markup for a TypeScript or JavaScript file is as follows:

代码段标记始终采用注释的形式。TypeScript 或 JavaScript 文件的默认 `#docregion` 标记如下：

<code-example format="typescript" language="typescript">

// #docregion
&hellip; some TypeScript or JavaScript code &hellip;
// #enddocregion

</code-example>

<code-example format="html" language="html">

&lt;!-- #docregion --&gt;
&hellip; some HTML &hellip;
&lt;!-- #enddocregion --&gt;

</code-example>

<code-example format="css" language="css">

/* #docregion */
&hellip; some CSS &hellip;
/* #enddocregion */

</code-example>

The documentation generation process erases these comments before displaying them in the documentation viewer, StackBlitz, and sample code downloads.

文档生成过程会先删除这些注释，然后在文档查看器 StackBlitz 和示例代码下载中显示它们。

<div class="alert is-important">

Because JSON does not allow comments, code snippet markup doesn't work in JSON files.
See the section on [JSON files](#json-files) for more information.

由于 JSON 不允许注释，因此代码段标记在 JSON 文件中不起作用。有关更多信息，参阅有关[JSON 文件](#json-files)的部分。

</div>

### `#docregion`

Use `#docregion` in source files to mark code for use in `<code-example>` or `<code-tabs>` components.

在源文件中使用 `#docregion` 来标记要在 `<code-example>` 或 `<code-tabs>` 组件中使用的代码。

The `#docregion` comment begins a code snippet region.
Every line of code after that comment belongs in the region until the code fragment processor encounters the end of the file or a closing `#enddocregion`.

`#docregion` 注释开始一个代码片段区域。该注释之后的每一行代码都属于该区域，直到代码片段处理器遇到文件结尾或关闭 `#enddocregion`。

The following `src/main.ts` is an example of a file with a single `#docregion` at the top of the file.

以下 `src/main.ts` 是文件顶部带有单个 `#docregion` 的文件示例。

<code-example header="src/main.ts" path="docs-style-guide/src/main.ts"></code-example>

As a result, the entire file is in the `<code-example>`.

因此，整个文件都在 `<code-example>` 中。

### Naming a `#docregion`

### 命名 `#docregion`

To display multiple snippets from different fragments within the same file, give each fragment its own `#docregion` name as follows, where `your-region-name` is a hyphenated lowercase string:

要显示同一个文件中来自不同片段的多个片段，请为每个片段指定其自己的 `#docregion` 名称，如下所示，其中 `your-region-name` 是一个带有连字符的小写字符串：

<code-example format="typescript" language="typescript">

// #docregion your-region-name
&hellip; some code &hellip;
// #enddocregion your-region-name

</code-example>

Reference this region by name in the `region` attribute of the `<code-example>` or `<code-pane>` as follows:

在 `<code-example>` 或 `<code-pane>` 的 `region` 属性中按名称引用此区域，如下所示：

<code-example format="html" language="html">

&lt;code-example
  path="your-example-app/src/app/your-file.ts"
  region="your-region-name"&gt;&lt;/code-example&gt;

</code-example>

Because the `#docregion` with no name is the default region, you do not need to set the `region` attribute when referring to the default `#docregion`.

因为没有名称的 `#docregion` 是默认区域，所以你在引用默认 `#docregion` 时无需设置 `region` 属性。

### Nesting a `#docregion`

### 嵌套 `#docregion`

Place a `#docregion` within another `#docregion` as in the following example with a nested `inner-region`:

将 `#docregion` 放在另一个 `#docregion` 中，如以下示例所示，具有嵌套的 `inner-region` ：

<code-example format="typescript" language="typescript">

// #docregion
&hellip; some code &hellip;
// #docregion inner-region
&hellip; more code &hellip;
// #enddocregion inner-region
&hellip; yet more code &hellip;
/// #enddocregion

</code-example>

### Combining code fragments

### 组合代码片段

Combine several fragments from the same file into a single code snippet by defining multiple `#docregion` sections with the same region name.
The following example defines two nested `#docregion` sections.

通过定义具有相同区域名称的多个 `#docregion` 部分，将同一个文件中的多个片段合并到一个代码段中。以下示例定义了两个嵌套的 `#docregion` 部分。

The inner region, `class-skeleton`, appears twice —once to capture the code that opens the class definition and a second time to capture the code that closes the class definition.

内部区域 `class-skeleton` 出现两次——一次是为了捕获打开类定义的代码，第二次是为了捕获关闭类定义的代码。

<code-example format="typescript" header="src/app/app.component.ts" language="typescript">

// #docplaster
&hellip;
// #docregion class, class-skeleton
export class AppComponent {
// #enddocregion class-skeleton
  title = 'Authors Style Guide Sample';
  heroes = HEROES;
  selectedHero: Hero;

  onSelect(hero: Hero): void {
    this.selectedHero = hero;
  }
// #docregion class-skeleton
}
// #enddocregion class, class-skeleton

</code-example>

The `#docplaster` marker tells the processor what text string to use —that is, the "plaster"— to join each of the fragments into a single snippet.
Place the "plaster" text on the same line.
For example, `#docplaster ---` would use `---` as the "plaster" text.
In the case of the previous file, the "plaster" text is empty so there will be nothing in between each fragment.

`#docplaster` 标记告诉处理器要使用什么文本字符串（即“plaster”）将每个片段连接为单个片段。将“石膏”文本放在同一行。比如，`#docplaster ---` 将使用 `---` 作为“plaster”文本。对于前一个文件，“plaster”文本是空的，因此每个片段之间将没有任何内容。

Without `#docplaster`, the processor inserts the default plaster —an ellipsis comment— between the fragments.

如果没有 `#docplaster`，处理器会在片段之间插入默认的 plaster（省略号注释）。

Here are the two corresponding code snippets for side-by-side comparison.

这是两个对应的代码片段，用于并排比较。

<code-tabs>
    <code-pane header="app.component.ts (class #docregion)" path="docs-style-guide/src/app/app.component.ts" region="class"></code-pane>
    <code-pane header="app.component.ts (class-skeleton #docregion)" path="docs-style-guide/src/app/app.component.ts" region="class-skeleton"></code-pane>
</code-tabs>

The above example also demonstrates that one `#docregion` or `#enddocregion` comment can specify two region names, which is a convenient way to start or stop multiple regions on the same code line.
Alternatively, you could put these comments on separate lines as in the following example:

上面的示例还演示了一个 `#docregion` 或 `#enddocregion` 注释可以指定两个区域名称，这是一种在同一代码行上启动或停止多个区域的便捷方式。或者，你可以将这些注释放在单独的行中，如下例所示：

<code-example header="src/app/app.component.ts">

// #docplaster
&hellip;
// #docregion class
// #docregion class-skeleton
export class AppComponent {
// #enddocregion class-skeleton
  title = 'Authors Style Guide Sample';
  heroes = HEROES;
  selectedHero: Hero;

  onSelect(hero: Hero): void {
    this.selectedHero = hero;
  }
// #docregion class-skeleton
}
// #enddocregion class
// #enddocregion class-skeleton

</code-example>

### JSON files

### JSON 文件

The `<code-example>` component cannot display portions of a JSON file because JSON forbids comments.
However, you can display an entire JSON file by referencing it in the `<code-example>` `src` attribute.

`<code-example>` 组件无法显示 JSON 文件的某些部分，因为 JSON 禁止注释。但是，你可以通过在 `<code-example>` `src` 属性中引用整个 JSON 文件来显示它。

For large JSON files, you could copy the nodes-of-interest into Markdown backticks, but as it's easy to mistakenly create invalid JSON that way, consider creating a JSON partial file with the fragment you want to display.

对于大型 JSON 文件，你可以将感兴趣的节点复制到 Markdown 反引号中，但由于这种方式很容易错误地创建无效的 JSON，请考虑使用要显示的片段创建 JSON 部分文件。

You can't test a partial file nor use it in the application, but at least your editor can confirm that it is syntactically correct.
You can also store the partial file next to the original, so it is more likely that the author will remember to keep the two in sync.

你不能测试部分文件，也不能在应用程序中使用它，但至少你的编辑器可以确认它在语法上是正确的。你还可以将部分文件存储在原始文件旁边，因此作者更有可能记住使两者保持同步。

Here's an example that excerpts certain scripts from `package.json` into a partial file named `package.1.json`.

这是一个示例，它将 package.json 中的某些脚本摘录到名为 `package.json` 的部分文件中 `package.1.json`

<code-example header="package.json (selected scripts)" path="docs-style-guide/package.1.json"></code-example>

<code-example format="html" language="html">

&lt;code-example header="package.json (selected scripts)" path="docs-style-guide/package.1.json"&gt;&lt;/code-example&gt;

</code-example>

In some cases, it is preferable to use the name of the full file rather than the partial.
In this case, the full file is `package.json` and the partial file is `package.1.json`.
Since the focus is generally on the full file rather than the partial, using the name of the file the reader edits, in this example `package.json`, clarifies which file to work in.

在某些情况下，最好使用完整文件名，而不是部分文件名。在这种情况下，完整文件是 `package.json`，部分文件是 `package.1.json`。由于重点通常在完整文件上，而不是部分文件上，因此使用阅读器编辑的文件名，在此示例中是 `package.json`，可以阐明要在哪个文件中工作。

### Partial file naming

### 部分文件命名

The step-by-step nature of the guides necessitate refactoring, which means there are code snippets that evolve through a guide.

指南的分步性质需要重构，这意味着有些代码片段是通过指南演变的。

Use partial files to demonstrate intermediate versions of the final source code with fragments of code that don't appear in the final app.
The sample naming convention adds a number before the file extension, as follows:

使用部分文件来演示最终源代码的中间版本以及不会出现在最终应用程序中的代码片段。示例命名约定在文件扩展名之前添加一个数字，如下所示：

<code-example format="html" language="html">

package.1.json
app.component.1.ts
app.component.2.ts

</code-example>

Remember to exclude these files from StackBlitz by listing them in the `stackblitz.json` as illustrated here:

请记住通过在 `stackblitz.json` 中列出这些文件来从 StackBlitz 中排除它们，如下所示：

<code-example header="stackblitz.json" path="docs-style-guide/stackblitz.json"></code-example>

### Source code styling

### 源代码样式

Source code should follow [Angular's style guide](guide/styleguide) where possible.

源代码应尽可能遵循[Angular 的风格指南](guide/styleguide)。

#### Hexadecimals

#### 十六进制

Hexadecimal should use the shorthand where possible, and use only lowercase letters.

十六进制应尽可能使用速记，并且仅使用小写字母。

<a id="live-examples"></a>

## Live examples

## 实时示例

Adding `<live-example></live-example>` to a page generates two default links:
<live-example></live-example>.

将 `<live-example></live-example>` 添加到页面会生成两个默认链接：<live-example></live-example>.

The first is a link to the StackBlitz example, which the default `stackblitz.json` file defines.
You can find the `stackblitz.json` file in the `content/examples/example-app` directory, where `example-app` is the sample application folder you're using for the guide.

第一个是指向 StackBlitz 示例的链接，这是默认的 `stackblitz.json` 文件定义的。你可以在 `content/examples/example-app` 目录中找到 `stackblitz.json` 文件，其中 `example-app` 是你用于本指南的示例应用程序文件夹。

By default, the documentation generator uses the name of the guide as the name of the example.
So, if you're working on `router.md`, and use `<live-example></live-example>` in the document, the documentation generator looks for `content/examples/router`.
Clicking this link opens the code sample on StackBlitz in a new browser tab.

默认情况下，文档生成器使用指南名称作为示例名称。因此，如果你正在使用 `router.md`，并在文档中使用 `<live-example></live-example>`，文档生成器会查找 `content/examples/router`。单击此链接会在新的浏览器选项卡中打开 StackBlitz 上的代码示例。

The second link downloads the sample app.

第二个链接下载示例应用程序。

Define live examples by one or more `stackblitz.json` files in the root of a code sample folder.
Each sample folder usually has a single unnamed definition file, the default `stackblitz.json`.

通过代码示例文件夹根目录中的一个或多个 `stackblitz.json` 文件定义实时示例。每个示例文件夹通常都有一个未命名的定义文件，默认 `stackblitz.json`。

### Live Example for named StackBlitz

### 名为 StackBlitz 的实时示例

You can create additional, named definition files in the form `name.stackblitz.json`.
The [Testing](guide/testing) guide (`aio/content/guide/testing.md`) references a named StackBlitz file as follows:

你可以以 `name.stackblitz.json` 的形式创建其他命名定义文件。[测试](guide/testing)指南 ( `aio/content/guide/testing.md` ) 引用了一个名为 StackBlitz 的文件，如下所示：

<code-example format="html" language="html">

&lt;live-example stackblitz="specs"&gt;Tests&lt;/live-example&gt;

</code-example>

The `stackblitz` attribute value of `specs` refers to the `examples/testing/specs.stackblitz.json` file.
If you were to leave out the `stackblitz` attribute, the default would be `examples/testing/stackblitz.json`.

`specs` 的 `stackblitz` 属性值是指 `examples/testing/specs.stackblitz.json` 文件。如果你要 `stackblitz` 属性，则默认 `examples/testing/stackblitz.json`。

### Custom label and tooltip

### 自定义标签和工具提示

Change the appearance and behavior of the live example with attributes and classes.
The following example gives the live example anchor a custom label and tooltip by setting the `title` attribute:

使用属性和类更改实时示例的外观和行为。以下示例通过设置 `title` 属性，为实时示例锚点提供自定义标签和工具提示：

<code-example format="html" language="html">

&lt;live-example title="Live Example with title"&gt;&lt;/live-example&gt;

</code-example>

The browser renders the following:

浏览器会渲染以下内容：

<live-example title="Live Example with title"></live-example>

<live-example title="带有标题的实时示例"></live-example>

You can achieve the same effect by putting the label between the `<live-example>` tags:

你可以通过将标签放在 `<live-example>` 标签之间来实现相同的效果：

<code-example format="html" language="html">

&lt;live-example&gt;Live example with content label&lt;/live-example&gt;

</code-example>

The browser renders the following:

浏览器会渲染以下内容：

<live-example>Live example with content label</live-example>

<live-example>带有内容标签的实时示例</live-example>

### Live example from another guide

### 来自另一个指南的实时示例

To link to an example in a folder where the name is not the same as the current guide page, set the `name` attribute to the name of that folder.

要链接到文件夹中名称与当前指南页面不同的示例，请将 `name` 属性设置为该文件夹的名称。

For example, to include the [Router](guide/router) guide example in this style guide, set the `name` attribute to `router`, that is, the name of the folder where that example resides.

比如，要在本风格指南中包含[Router](guide/router)指南示例，请将 `name` 属性设置为 `router`，即该示例所在的文件夹的名称。

<code-example format="html" language="html">

&lt;live-example name="router"&gt;Live example from the Router guide&lt;/live-example&gt;

</code-example>

<live-example name="router">Live example from the Router guide</live-example>

<live-example name="router">路由器指南中的实时示例</live-example>

### Live Example without download

### 无需下载的实时示例

To omit the download link, add the `noDownload` attribute.

要省略下载链接，请添加 `noDownload` 属性。

<code-example format="html" language="html">

&lt;live-example noDownload&gt;Just the StackBlitz&lt;/live-example&gt;

</code-example>

The browser renders the following:

浏览器会渲染以下内容：

<live-example noDownload>Just the StackBlitz</live-example>

<live-example nodownload="">只是 StackBlitz</live-example>

### Live Example with download-only

### 仅下载的实时示例

To omit the live StackBlitz link and only link to the download, add the `downloadOnly` attribute.

要省略实时 StackBlitz 链接并仅链接到下载，请添加 `downloadOnly` 属性。

<code-example format="html" language="html">

&lt;live-example downloadOnly&gt;Download only&lt;/live-example&gt;

</code-example>

The browser renders the following:

浏览器会渲染以下内容：

<live-example downloadOnly>Download only</live-example>

<live-example downloadonly="">仅下载</live-example>

### Embedded live example

### 嵌入式实时示例

By default, a live example link opens a StackBlitz example in a separate browser tab.
You can embed the StackBlitz example within the guide page by adding the `embedded` attribute.

默认情况下，实时示例链接会在单独的浏览器选项卡中打开 StackBlitz 示例。你可以通过添加 `embedded` 属性来将 StackBlitz 示例嵌入在指南页面中。

For performance reasons, StackBlitz does not start right away.
Instead, the `<live-example>` component renders an image.
Clicking the image starts the process of launching the embedded StackBlitz within an `<iframe>`.

出于性能原因，StackBlitz 不会立即启动。相反，`<live-example>` 组件会渲染图像。单击图像会开始在 `<iframe>` 中启动嵌入式 StackBlitz 的过程。

The following is an embedded `<live-example>` for this guide:

以下是本指南的嵌入式 `<live-example>` ：

<code-example format="html" language="html">

&lt;live-example embedded&gt;&lt;/live-example&gt;

</code-example>

The browser renders the following `<iframe>` and a `<p>` with a link to download the example:

浏览器会渲染以下 `<iframe>` 和带有下载示例的链接的 `<p>` ：

<live-example embedded></live-example>

<live-example embedded=""></live-example>

<a id="anchors"></a>

## Anchors

## 锚

Every section header is also an anchor point.
Another guide page could add a link to this "Anchors" section with the following:

每个节标题也是一个锚点。另一个指南页面可以添加到此“Anchors”部分的链接，其内容如下：

<code-example format="html" language="html">

&lt;div class="alert is-helpful"&gt;

See the &lsqb;"Anchors"&rsqb;(guide/docs-style-guide#anchors "Style Guide &mdash;Anchors") section for details.

&lt;/div&gt;

</code-example>

The browser renders the following:

浏览器会渲染以下内容：

<div class="alert is-helpful">

See the ["Anchors"](guide/docs-style-guide#anchors "Style Guide —Anchors") section for details.

有关详细信息，参阅[“锚”](guide/docs-style-guide#anchors "风格指南——锚")部分。

</div>

Notice that the above example includes a title of "Style Guide —Anchors".
Use titles on anchors to create tooltips and improve UX.

请注意，上面的示例包含一个标题“Style Guide —Anchors”。使用锚点上的标题来创建工具提示并改进 UX。

When navigating within a page, you can omit the page URL when specifying the link that [scrolls up](#anchors "Anchors") to the beginning of this section, as in the following:

在页面中导航时，你可以在指定[向上滚动](#anchors "锚")到本节开头的链接时省略页面 URL，如下所示：

<code-example format="html" language="html">

&hellip; the link that &lsqb;scrolls up&rsqb;(#anchors "Anchors") to &hellip;

</code-example>

<a id="section-anchors"></a>

### Section header anchors

### 节标题锚点

While the documentation generator automatically creates anchors for headers based on the header wording, titles can change, which can potentially break any links to that section.

虽然文档生成器会根据标头的措辞自动为标头创建锚点，但标题是可以更改的，这可能会中断到该部分的任何链接。

To mitigate link breakage, add a custom anchor explicitly, just above the heading or text to which it applies, using the special `<a id="name"></a>` syntax as follows:

为了减轻链接破损，请使用特殊的 `<a id="name"></a>` 语法在其适用的标题或文本的正上方显式添加自定义锚点：

<code-example  language="html">

<a id="section-anchors"></a>

&num;&num;&num;&num; Section header anchors

</code-example>

Then reference that anchor like this:

然后像这样引用该锚：

<code-example format="html" language="html">

This is a &lsqb;link to that custom anchor name&rsqb;(#section-anchors).

</code-example>

The browser renders the following:

浏览器会渲染以下内容：

This is a [link to that custom anchor name](#section-anchors).

这是[到该自定义锚点名称的链接](#section-anchors)。

When editing a file, don't remove any anchors.
If you change the document structure, you can move an existing anchor within that same document without breaking a link.
You can also add more anchors with more appropriate text.

编辑文件时，请不要删除任何锚点。如果更改了文档结构，则可以在不中断链接的情况下移动同一个文档中的现有锚点。你还可以添加使用更适当文本的更多锚点。

<div class="alert is-helpful">

As an alternative, you can use the HTML `<a>` tag.
When using the `<a>` element, set the `id` attribute —rather than the `name` attribute because the documentation generator does not convert the `name` to the proper link URL.
For example:

作为替代方案，你可以用 HTML `<a>` 标签。使用 `<a>` 元素时，请设置 `id` 属性——而不是 `name` 属性，因为文档生成器不会将 `name` 转换为正确的链接 URL。比如：

<code-example format="html" language="html">

&lt;a id="anchors"&gt;&lt;/a&gt;

&num;&num; Anchors

</code-example>

</div>

## Alerts and callouts

## 警报和标注

Alerts and callouts present warnings, extra detail, or references to related topics.

警报和标注会显示警告、额外的详细信息或对相关主题的引用。

An alert or callout should not contain anything essential to understanding the main content.
Instructions or tutorial steps should be in the main body of a guide rather than in a subsection.

警报或标注不应包含任何对于了解主要内容所必需的内容。操作指南或教程步骤应该在指南的主体而不是小节中。

### Alerts

### 警报

Alerts draw attention to short, important points.
For multi-line content, see [callouts](#callouts "callouts").

警报会引起人们对简短而重要的点的注意。对于多行内容，参阅[标注](#callouts "标注")。

<div class="alert is-helpful">

See the [live examples](guide/docs-style-guide#live-examples "Live examples") section for more information.

有关更多信息，参阅[实时示例](guide/docs-style-guide#live-examples "实时示例")部分。

</div>

<div class="alert is-helpful">

**NOTE**: <br />
At least one blank line must follow both the opening and closing `<div>` tags.
A blank line before the closing `</div>` is conventional but not required.

**注意**：<br />
开始和结束 `<div>` 标签后必须至少有一个空行。关闭 `</div>` 之前的空行是常规的，但不是必需的。

</div>

<code-example format="html" language="html">

&lt;div class="alert is-helpful"&gt;

See the &lsqb;live examples&rsqb;(guide/docs-style-guide#live-examples "Live examples") section for more information.

&lt;/div&gt;

</code-example>

There are three different levels for styling the alerts according to the importance of the content.

根据内容的重要性，可以将警报的样式分为三个不同的级别。

Use the following the `alert` class along with the appropriate `is-helpful`, `is-important`, or `is-critical` CSS class, as follows:

使用以下 `alert` 类以及适当 `is-helpful` 、 `is-important` 或 `is-critical` CSS 类，如下所示：

<code-example format="html" language="html">

&lt;div class="alert is-helpful"&gt;

A helpful, informational alert.

&lt;/div&gt;

</code-example>

<code-example format="html" language="html">

&lt;div class="alert is-important"&gt;

An important alert.

&lt;/div&gt;

</code-example>

<code-example format="html" language="html">

&lt;div class="alert is-critical"&gt;

A critical alert.

&lt;/div&gt;

</code-example>

The browser renders the following:

浏览器会渲染以下内容：

<div class="alert is-helpful">

A helpful, informational alert.

一个有用的信息警报。

</div>

<div class="alert is-important">

An important alert.

一个重要的警报。

</div>

<div class="alert is-critical">

A critical alert.

严重警报。

</div>

### Callouts

### 标注

Callouts, like alerts, highlight important points.
Use a callout when you need a header and multi-line content.

标注（比如警报）会突出显示要点。当你需要标头和多行内容时，使用标注。

If you have more than two paragraphs, consider creating a new page or making it part of the main content.

如果你有两个以上的段落，请考虑创建一个新页面或将其作为主要内容的一部分。

Callouts use the same styling levels as alerts.

标注使用与警报相同的样式级别。

Use the CSS class `callout` in conjunction with the appropriate `is-helpful`, `is-important`, or `is-critical` class.
The following example uses the `is-helpful` class:

将 CSS 类 `callout` 与适当 `is-helpful` 、 `is-important` 或 `is-critical` 类结合使用。以下示例使用 `is-helpful` 类：

<code-example format="html" language="html">

&lt;div class="callout is-helpful"&gt;

&lt;header&gt;A helpful or informational point&lt;/header&gt;

&ast;&ast;A helpful note&ast;&ast;.
Use a helpful callout for information requiring explanation.
Callouts are typically multi-line notes.
They can also contain code snippets.

&lt;/div&gt;

</code-example>

The browser renders the three styles as follows:

浏览器会渲染这三种样式，如下所示：

<div class="callout is-helpful">

<header>A helpful or informational point</header>

<header>有用的或信息性的点</header>

**A helpful note**.
Use a helpful callout for information requiring explanation.
Callouts are typically multi-line notes.
They can also contain code snippets.

**一个有用的说明**。对需要解释的信息使用有用的标注。标注通常是多行注释。它们还可以包含代码片段。

</div>

<div class="callout is-important">

<header>An important point</header>

<header>一个重要的点</header>

**An important note**.
Use an important callout for significant information requiring explanation.
Callouts are typically multi-line notes.
They can also contain code snippets.

**一个重要说明**。对需要解释的重要信息使用重要标注。标注通常是多行注释。它们还可以包含代码片段。

</div>

<div class="callout is-critical">

<header>A critical point</header>

<header>一个临界点</header>

**A critical note**.
Use a critical callout for compelling information requiring explanation.
Callouts are typically multi-line notes.
They can also contain code snippets.

**一个批判性的说明**。对需要解释的令人信服的信息使用关键标注。标注通常是多行注释。它们还可以包含代码片段。

</div>

When using callouts, consider the following points:

使用标注时，请考虑以下几点：

* The callout header text style is uppercase

  标注标题文本样式是大写

* The header does not render in the table of contents

  标头不会在目录中渲染

* You can write the callout body in Markdown

  你可以在 Markdown 中编写标注正文

* A blank line separates the `<header>` tag from the Markdown content

  空行将 `<header>` 标签与 Markdown 内容分开

* Avoid using an `<h2>`, `<h3>`, `<h4>`, `<h5>`, or `<h6>`, as the CSS for callouts styles the `<header>` element

  避免使用 `<h2>` 、 `<h3>` 、 `<h4>` 、 `<h5>` 或 `<h6>`，因为标注的 CSS 是 `<header>` 元素的样式

Use callouts sparingly to grab the user's attention.

谨慎使用标注来吸引用户的注意力。

## Trees

## 树木

Use trees to represent hierarchical data such as directory structure.

使用树来表示分层数据，比如目录结构。

<div class="filetree">
  <div class="file">
    sample-dir
  </div>
  <div class="children">
    <div class="file">
      src
    </div>
    <div class="children">
      <div class="file">
        app
      </div>
      <div class="children">
        <div class="file">
          app.component.ts
        </div>
        <div class="file">
          app.module.ts
        </div>
      </div>
      <div class="file">
        styles.css
      </div>
      <div class="file">
        tsconfig.json
      </div>
    </div>
    <div class="file">
      node_modules &hellip;
    </div>
    <div class="file">
      package.json
    </div>
  </div>
</div>

Here is the markup for this file tree.

这是此文件树的标记。

<code-example format="html" language="html">

&lt;div class="filetree"&gt;
    &lt;div class="file"&gt;
        sample-dir
    &lt;/div&gt;
    &lt;div class="children"&gt;
        &lt;div class="file"&gt;
          src
        &lt;/div&gt;
        &lt;div class="children"&gt;
            &lt;div class="file"&gt;
              app
            &lt;/div&gt;
            &lt;div class="children"&gt;
                &lt;div class="file"&gt;
                  app.component.ts
                &lt;/div&gt;
                &lt;div class="file"&gt;
                  app.module.ts
                &lt;/div&gt;
            &lt;/div&gt;
            &lt;div class="file"&gt;
              styles.css
            &lt;/div&gt;
            &lt;div class="file"&gt;
              tsconfig.json
            &lt;/div&gt;
        &lt;/div&gt;
        &lt;div class="file"&gt;
          node_modules &hellip;
        &lt;/div&gt;
        &lt;div class="file"&gt;
          package.json
        &lt;/div&gt;
    &lt;/div&gt;
&lt;/div&gt;

</code-example>

## Images

## 镜像

Store images in the `content/images/guide` directory in a folder with the **same name** as the guide page.
Because Angular documentation generation copies these images to `generated/images/guide/your-guide-directory`, set the image `src` attribute to the runtime location of `generated/images/guide/your-guide-directory`.

将图像存储在 `content/images/guide` 目录中与指南页面**同名**的文件夹中。因为 Angular 文档的生成会将这些镜像复制到 `generated/images/guide/your-guide-directory`，因此将镜像 `src` 属性设置为 Generated `generated/images/guide/your-guide-directory` 的运行时位置。

For example, images for this "Angular documentation style guide" are in the `content/images/guide/docs-style-guide` folder, but the `src` attribute specifies the `generated` location.

比如，本“Angular 文档风格指南”的图像在 `content/images/guide/docs-style-guide` 文件夹中，但 `src` 属性指定了 `generated` 的位置。

The following is the `src` attribute for the "flying hero" image belonging to this guide:

以下是属于本指南的“flying hero”图像的 `src` 属性：

<code-example format="html" language="html">

src="generated/images/guide/docs-style-guide/flying-hero.png"

</code-example>

<div class="callout is-important">

<header>Use the HTML <code>&lt;img></code> tag</header>

<header>使用 HTML<code>&lt;img></code>标签</header>

Specify images using the `<img>` tag.
**Do not use the Markdown image syntax, `![... ](... )`.**

使用 `<img>` 标签指定图像。**不要使用 Markdown 图像语法 `![... ](... )`。**

For accessibility, always set the `alt` attribute with a meaningful description of the image.

对于无障碍性，请始终使用对图像进行有意义的描述来设置 `alt` 属性。

Nest the `<img>` tag within a `<div class="lightbox">` tag, which styles the image according to the documentation standard.

将 `<img>` 标签嵌套在 `<div class="lightbox">` 标签中，该标签会根据文档标准来设置图像的样式。

<code-example format="html" language="html">

&lt;div class="lightbox"&gt;

&lt;img alt="flying hero" src="generated/images/guide/docs-style-guide/flying-hero.png"&gt;

&lt;/div&gt;

</code-example>

<div class="alert is-helpful">

**NOTE**: <br />
The HTML `<img>` element does not have a closing tag.

**注意**：<br />
HTML `<img>` 元素没有关闭标签。

</div>

The browser renders the following:

浏览器会渲染以下内容：

<div class="lightbox">

<img alt="flying hero" src="generated/images/guide/docs-style-guide/flying-hero.png">

</div>

</div>

### Image captions and figure captions

### 图片说明和图形说明

A caption appears underneath the image as a concise and comprehensive summary of the image.
Captions are optional unless you are using numbered figures, such as Figure 1, Figure 2, and so on.
If you are using numbered figures in a page, follow the guidelines in [Figure captions](https://developers.google.com/style/images#figure-captions) in the Google Developer Documentation Style Guide.

标题显示在图像下方，作为图像的简明而全面的摘要。除非你使用编号的图形，比如图 1、图 2 等，否则标题是可选的。如果你在页面中使用编号的图形，请按照 Google 开发者文档风格指南中的[图形标题](https://developers.google.com/style/images#figure-captions)中的指南进行操作。

### Image dimensions

### 图像尺寸

The doc generator reads the image dimensions from an image file and adds `width` and `height` attributes to the `<img>` tag automatically.

文档生成器从图像文件中读取图像尺寸，并自动将 `width` 和 `height` 属性添加到 `<img>` 标签。

To control the size of the image, supply your own `width` and `height` attributes.

要控制图像的大小，请提供你自己的 `width` 和 `height` 属性。

Here's the "flying hero" markup with a 200px width:

这是宽度为 200px 的“飞行英雄”标记：

<code-example format="html" language="html">

&lt;div class="lightbox"&gt;

&lt;img alt="flying Angular hero"
     src="generated/images/guide/docs-style-guide/flying-hero.png"
     width="200"&gt;

&lt;/div&gt;

</code-example>

The browser renders the following:

浏览器会渲染以下内容：

<div class="lightbox">

<img alt="flying Angular hero"
     src="generated/images/guide/docs-style-guide/flying-hero.png"
     width="200">

</div>

### Wide images

### 宽幅图像

To prevent images overflowing their viewports, **use image widths under 700px**.
To display a larger image, provide a link to the actual image that the user can click to see the full size image separately, as in this example of `source-map-explorer` output from the "Ahead-of-time Compilation" guide:

为防止图像溢出其视口，**请使用低于 700px 的图像宽度**。要显示更大的图像，请提供指向实际图像的链接，用户可以单击该链接以单独查看完整大小的图像，比如“Ahead-of-time Compilation”指南中的 `source-map-explorer` 输出的示例：

<a href="generated/images/guide/docs-style-guide/toh-pt6-bundle.png" title="Click to view larger image">

<div class="lightbox">

<img alt="toh-pt6-bundle" src="generated/images/guide/docs-style-guide/toh-pt6-bundle-700w.png" width="300px">

</div>

</a>

The following is the HTML for creating a link to the image:

以下是用于创建图像链接的 HTML：

<code-example format="html" language="html">

&lt;a href="generated/images/guide/docs-style-guide/toh-pt6-bundle.png" title="Click to view larger image"&gt;

&lt;div class="lightbox"&gt;

&lt;img alt="toh-pt6-bundle" src="generated/images/guide/docs-style-guide/toh-pt6-bundle-700w.png" width="300px"&gt;

&lt;/div&gt;

&lt;/a&gt;

</code-example>

### Image compression

### 图像压缩

For faster load times, always compress images.
Consider using an image compression web site such as [tinypng](https://tinypng.com/ "tinypng").

为了更快的加载时间，请始终压缩图像。考虑使用图像压缩网站，比如[tinypng](https://tinypng.com/ "tinypng")。

### Floated images

### 浮动图像

You can float the image to the left or right of text by applying the `class="left"` or `class="right"` attributes respectively.
For example:

你可以通过分别应用 `class="left"` 或 `class="right"` 属性来将图像浮动到文本的左侧或右侧。比如：

<code-example format="html" language="html">

&lt;img alt="flying Angular hero"
     class="left"
     src="generated/images/guide/docs-style-guide/flying-hero.png"
     width="200"&gt;

This text wraps around to the right of the floating "flying hero" image.

Headings and code-examples automatically clear a floated image.
If you need to force a piece of text to clear a floating image, add &grave;&lt;br class="clear"&gt;&grave; where the text should break.

&lt;br class="clear"&gt;

</code-example>

The browser renders the following:

浏览器会渲染以下内容：

<img alt="flying Angular hero"
     class="left"
     src="generated/images/guide/docs-style-guide/flying-hero.png"
     width="200">

This text wraps around to the right of the floating "flying hero" image.

此文本会在浮动的“飞行英雄”图像的右侧环绕。

Headings and `<code-example>` components automatically clear a floated image.
To explicitly clear a floated image, add `<br class="clear">` where the text should break.

标题和 `<code-example>` 组件会自动清除浮动图像。要显式清除浮动图像，请在文本应该中断的位置添加 `<br class="clear">`。

<br class="clear">

Generally, you don't wrap a floated image in a `<figure>` element.

一般来说，你不会将浮动图像包装在 `<figure>` 元素中。

### Floats within a subsection

### 在小节内浮动

If you have a floated image inside an alert, callout, or a subsection, apply the `clear-fix` class to the `<div>` to ensure that the image doesn't overflow its container.
For example:

如果你在警报、标注或小节中有浮动图像，请将 `clear-fix` 类应用于 `<div>`，以确保图像不会溢出其容器。比如：

<code-example format="html" language="html">

&lt;div class="alert is-helpful clear-fix"&gt;

&lt;img alt="flying Angular hero"
     src="generated/images/guide/docs-style-guide/flying-hero.png"
     class="right"
     width="100"&gt;

A subsection with **Markdown** formatted text.

&lt;/div&gt;

</code-example>

The browser renders the following:

浏览器会渲染以下内容：

<div class="alert is-helpful clear-fix">

<img alt="flying Angular hero"
     class="right"
     src="generated/images/guide/docs-style-guide/flying-hero.png"
     width="100">

A subsection with **Markdown** formatted text.

带有**Markdown**格式文本的小节。

</div>

## Help with documentation style

## 文档风格的帮助

For specific language and grammar usage, a word list, style, tone, and formatting recommendations, see the [Google Developer Documentation Style Guide](https://developers.google.com/style).

<<<<<<< HEAD
有关特定语言和语法的用法、单词列表、风格、语气和格式建议，参阅[Google 开发者文档风格指南](https://developers.google.com/style)。

If you have any questions that this style guide doesn't answer or you would like to discuss documentation styles, see the [Angular repo](https://github.com/angular/angular) and [file a documentation issue](https://github.com/angular/angular/issues/new/choose).

如果你有任何本风格指南无法解答的问题，或者你想讨论文档风格，请访问[Angular](https://github.com/angular/angular)存储库并[提交文档问题](https://github.com/angular/angular/issues/new/choose)。
=======
If you have any questions that this style guide doesn't answer or you would like to discuss documentation styles, see the [Angular repo](https://github.com/angular/angular) and [file a documentation issue](https://github.com/angular/angular/issues/new/choose).
>>>>>>> 3b863ddc

<!-- links -->

<!-- external links -->

<!-- end links -->

@reviewed 2022-02-28<|MERGE_RESOLUTION|>--- conflicted
+++ resolved
@@ -38,21 +38,14 @@
 Angular 文档的类别包括：
 
 | Angular documentation categories | Details |
-<<<<<<< HEAD
 | :------------------------------- | :------ |
 | Angular 文档类别 | 详细信息 |
-| [Guides](docs) | Much of what's in the [documentation section of angular.io](docs). Guides walk the reader step-by-step through tasks to demonstrate concepts and are often accompanied by a working example. These include [Getting Started](start), [Tour of Heroes](tutorial), and pages about [Forms](guide/forms-overview), [Dependency Injection](guide/dependency-injection), and [HttpClient](guide/http). Contributing members of the community and Angular team members maintain this documentation in [Markdown](https://daringfireball.net/projects/markdown/syntax "Markdown"). |
+| [Guides](docs) | Much of what's in the [documentation section of angular.io](docs). Guides walk the reader step-by-step through tasks to demonstrate concepts and are often accompanied by a working example. These include [Getting Started](start), [Tour of Heroes](tutorial/tour-of-heroes), and pages about [Forms](guide/forms-overview), [Dependency Injection](guide/dependency-injection), and [HttpClient](guide/http). Contributing members of the community and Angular team members maintain this documentation in [Markdown](https://daringfireball.net/projects/markdown/syntax "Markdown"). |
 | [指南](docs) | [angular.io 文档部分中的大部分内容](docs)。指南会引导读者一步步完成任务以展示概念，并且通常伴随着一个工作示例。其中包括[入门](start)、[英雄之旅](tutorial)以及有关[Forms](guide/forms-overview) 、[依赖注入](guide/dependency-injection)和[HttpClient](guide/http)的页面。社区的贡献成员和 Angular 团队成员在[Markdown](https://daringfireball.net/projects/markdown/syntax "降价")中维护本文档。 |
 | [API documentation](api) | Reference documents for the [Angular Application Programming Interface, or API](api). These are more succinct than guides and serve as a reference for Angular features. They are especially helpful for people already acquainted with Angular concepts. The [angular.io](https://angular.io) infrastructure generates these documents from source code and comments that contributors edit. |
 | [API 文档](api) | [Angular 应用程序编程接口或 API](api)的参考文档。这些比指南更简洁，可作为 Angular 特性的参考。它们对于已经熟悉 Angular 概念的人特别有帮助。[angular.io](https://angular.io)基础设施从源代码和贡献者编辑的注释生成这些文档。 |
 | [CLI documentation](cli) | The [angular.io](https://angular.io) infrastructure generates these documents from CLI source code. |
 | [CLI 文档](cli) | [angular.io](https://angular.io)基础设施从 CLI 源代码生成这些文档。 |
-=======
-|:---                              |:---     |
-| [Guides](docs)                   | Much of what's in the [documentation section of angular.io](docs). Guides walk the reader step-by-step through tasks to demonstrate concepts and are often accompanied by a working example. These include [Getting Started](start), [Tour of Heroes](tutorial/tour-of-heroes), and pages about [Forms](guide/forms-overview), [Dependency Injection](guide/dependency-injection), and [HttpClient](guide/http). Contributing members of the community and Angular team members maintain this documentation in [Markdown](https://daringfireball.net/projects/markdown/syntax "Markdown"). |
-| [API documentation](api)         | Reference documents for the [Angular Application Programming Interface, or API](api). These are more succinct than guides and serve as a reference for Angular features. They are especially helpful for people already acquainted with Angular concepts. The [angular.io](https://angular.io) infrastructure generates these documents from source code and comments that contributors edit.                                                                                                                                                                               |
-| [CLI documentation](cli)         | The [angular.io](https://angular.io) infrastructure generates these documents from CLI source code.                                                                                                                                                                                                                                                                                                                                                                                                                                                                         |
->>>>>>> 3b863ddc
 
 ## Markdown and HTML
 
@@ -498,17 +491,12 @@
 The header tells the reader where to find the file.
 Following convention, set the `header` attribute to the file's location within the example application's root folder.
 
-<<<<<<< HEAD
 标头告诉读者在哪里可以找到文件。按照约定，将 `header` 属性设置为示例应用程序根文件夹中的文件位置。
 
 Unless otherwise commented, all code snippets in this page are from sample source code located in the `content/examples/docs-style-guide` directory.
 
 除非另行说明，否则本页面中的所有代码片段都来自位于 `content/examples/docs-style-guide` 目录中的示例源代码。
 
-=======
-Unless otherwise commented, all code snippets in this page are from sample source code located in the `content/examples/docs-style-guide` directory.
-
->>>>>>> 3b863ddc
 <a id="region"></a>
 
 ### Displaying part of a code file
@@ -1923,15 +1911,11 @@
 
 For specific language and grammar usage, a word list, style, tone, and formatting recommendations, see the [Google Developer Documentation Style Guide](https://developers.google.com/style).
 
-<<<<<<< HEAD
 有关特定语言和语法的用法、单词列表、风格、语气和格式建议，参阅[Google 开发者文档风格指南](https://developers.google.com/style)。
 
 If you have any questions that this style guide doesn't answer or you would like to discuss documentation styles, see the [Angular repo](https://github.com/angular/angular) and [file a documentation issue](https://github.com/angular/angular/issues/new/choose).
 
 如果你有任何本风格指南无法解答的问题，或者你想讨论文档风格，请访问[Angular](https://github.com/angular/angular)存储库并[提交文档问题](https://github.com/angular/angular/issues/new/choose)。
-=======
-If you have any questions that this style guide doesn't answer or you would like to discuss documentation styles, see the [Angular repo](https://github.com/angular/angular) and [file a documentation issue](https://github.com/angular/angular/issues/new/choose).
->>>>>>> 3b863ddc
 
 <!-- links -->
 
