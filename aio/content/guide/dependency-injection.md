--- conflicted
+++ resolved
@@ -172,13 +172,9 @@
 
 * Learn more about the [different kinds of providers](guide/dependency-injection-providers).
 
-<<<<<<< HEAD
   更多知识，参见 [提供商的不同类型](guide/dependency-injection-providers)。
 
-* Learn more about  how the [injector hierarchy](guide/hierarchical-dependency-injection) works.
-=======
 * Learn more about how the [injector hierarchy](guide/hierarchical-dependency-injection) works.
->>>>>>> 6d28a209
 
   更多知识，参见[层次化注入器](guide/hierarchical-dependency-injection)的工作原理。
 
@@ -212,16 +208,12 @@
 
 Components are directives, and the `providers` option is inherited from `@Directive()`. You can also configure providers for directives and pipes at the same level as the component.
 
-<<<<<<< HEAD
 所有组件都是指令，而 `providers` 选项是从 `@Directive()` 中继承来的。
 你也可以与组件一样的级别为指令、管道配置提供商。
 
-Learn more about [where to configure providers](guide/hierarchical-dependency-injection#where-to-register).
-=======
 Learn more about [where to configure providers](guide/hierarchical-dependency-injection).
->>>>>>> 6d28a209
-
-欲知详情，参见[该在哪里配置提供商](guide/hierarchical-dependency-injection#where-to-register)。
+
+欲知详情，参见[该在哪里配置提供商](guide/hierarchical-dependency-injection)。
 
 </div>
 
@@ -319,14 +311,9 @@
 For example, you can create a new `HeroListComponent` with a mock service that you can manipulate
 under test.
 
-<<<<<<< HEAD
 比如，你可以使用一个可在测试期间操纵的模拟服务来创建新的 `HeroListComponent`。
 
-<code-example path="dependency-injection/src/app/test.component.ts" region="spec" header="src/app/test.component.ts" linenums="false">
-</code-example>
-=======
 <code-example path="dependency-injection/src/app/test.component.ts" region="spec" header="src/app/test.component.ts"></code-example>
->>>>>>> 6d28a209
 
 <div class="alert is-helpful">
 
@@ -367,14 +354,10 @@
 
 The constructor asks for an injected instance of `Logger` and stores it in a private field called `logger`. The `getHeroes()` method logs a message when asked to fetch heroes.
 
-<<<<<<< HEAD
 该构造函数请求注入一个 `Logger` 的实例，并把它保存在一个名叫 `logger` 的私有字段中。
 当要求获取英雄列表时，`getHeroes()` 方法就会记录一条消息。
 
-Notice that the `Logger` service also has the `@Injectable()` decorator, even though it might not need its own dependencies. In fact, the `@Injectable()` decorator is **required  for all services**.
-=======
 Notice that the `Logger` service also has the `@Injectable()` decorator, even though it might not need its own dependencies. In fact, the `@Injectable()` decorator is **required for all services**.
->>>>>>> 6d28a209
 
 注意，虽然 `Logger` 服务没有自己的依赖项，但是它同样带有 `@Injectable()` 装饰器。实际上，`@Injectable()` **对所有服务都是必须的**。
 
@@ -419,15 +402,10 @@
 the class *type* serves as its own lookup key.
 Here you get a `HeroService` directly from the injector by supplying the `HeroService` type as the token:
 
-<<<<<<< HEAD
 在简单的例子中，依赖项的值是一个*实例*，而类的*类型*则充当键来查阅它。
 通过把 `HeroService` 类型作为令牌，你可以直接从注入器中获得一个 `HeroService` 实例。
 
-<code-example path="dependency-injection/src/app/injector.component.ts" region="get-hero-service" header="src/app/injector.component.ts" linenums="false">
-</code-example>
-=======
 <code-example path="dependency-injection/src/app/injector.component.ts" region="get-hero-service" header="src/app/injector.component.ts"></code-example>
->>>>>>> 6d28a209
 
 The behavior is similar when you write a constructor that requires an injected class-based dependency.
 When you define a constructor parameter with the `HeroService` class type,
@@ -511,12 +489,8 @@
 
 * Learn more about [DI tokens and providers](guide/dependency-injection-providers).
 
-<<<<<<< HEAD
   到 [DI 令牌与提供商](guide/dependency-injection-providers)中学习更多知识。
 
 * [Dependency Injection in Action](guide/dependency-injection-in-action) is a cookbook for some of the interesting things you can do with DI.
 
-  [依赖注入实战](guide/dependency-injection-in-action)中讲了一些你能用 DI 做的一些有意思的事。  
-=======
-* [Dependency Injection in Action](guide/dependency-injection-in-action) is a cookbook for some of the interesting things you can do with DI.
->>>>>>> 6d28a209
+  [依赖注入实战](guide/dependency-injection-in-action)中讲了一些你能用 DI 做的一些有意思的事。  