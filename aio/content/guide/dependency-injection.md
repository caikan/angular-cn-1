# Dependency injection in Angular

<<<<<<< HEAD
# Angular 中的依赖注入

Dependency injection (DI), is an important application design pattern.
Angular has its own DI framework, which is typically
used in the design of Angular applications to increase their efficiency and modularity.

依赖注入（DI）是一种重要的应用设计模式。
Angular 有自己的 DI 框架，在设计应用时常会用到它，以提升它们的开发效率和模块化程度。

=======
>>>>>>> a371646a
Dependencies are services or objects that a class needs to perform its function.
Dependency injection, or DI, is a design pattern in which a class requests dependencies from external sources rather than creating them.

<<<<<<< HEAD
依赖，是当类需要执行其功能时，所需要的服务或对象。
DI 是一种编码模式，其中的类会从外部源中请求获取依赖，而不是自己创建它们。

In Angular, the DI framework provides declared dependencies to a class when that class is instantiated. This guide explains how DI works in Angular, and how you use it to make your apps flexible, efficient, and robust, as well as testable and maintainable.
=======
Angular's DI framework provides dependencies to a class upon instantiation.
You can use Angular DI to increase flexibility and modularity in your applications.
>>>>>>> a371646a

在 Angular 中，DI 框架会在实例化该类时向其提供这个类所声明的依赖项。本指南介绍了 DI 在 Angular 中的工作原理，以及如何借助它来让你的应用更灵活、高效、健壮，以及可测试、可维护。

<div class="alert is-helpful">

<<<<<<< HEAD
 You can run the <live-example></live-example> of the sample app that accompanies this guide.

 你可以运行本章这个范例应用的<live-example></live-example>。

</div>

Start by reviewing this simplified version of the _heroes_ feature
from the [The Tour of Heroes](tutorial/). This simple version doesn't use DI; we'll walk through converting it to do so.

我们先看一下[英雄之旅](tutorial/)中*英雄管理*特性的简化版。这个简化版不使用 DI，我们将逐步把它转换成使用 DI 的。

<code-tabs>
  <code-pane header="src/app/heroes/heroes.component.ts" path="dependency-injection/src/app/heroes/heroes.component.1.ts" region="v1">
  </code-pane>

  <code-pane header="src/app/heroes/hero-list.component.ts" path="dependency-injection/src/app/heroes/hero-list.component.1.ts">
  </code-pane>

  <code-pane header="src/app/heroes/hero.ts" path="dependency-injection/src/app/heroes/hero.ts">
  </code-pane>

  <code-pane header="src/app/heroes/mock-heroes.ts" path="dependency-injection/src/app/heroes/mock-heroes.ts">
  </code-pane>

</code-tabs>

`HeroesComponent` is the top-level heroes component.
Its only purpose is to display `HeroListComponent`, which displays a list of hero names.

`HeroesComponent` 是顶层英雄管理组件。
它唯一的目的是显示 `HeroListComponent`，该组件会显示一个英雄名字的列表。

This version of the `HeroListComponent` gets heroes from the `HEROES` array, an in-memory collection
defined in a separate `mock-heroes` file.

`HeroListComponent` 的这个版本从 `HEROES` 数组（它在一个独立的 `mock-heroes` 文件中定义了一个内存集合）中获取英雄。

<code-example header="src/app/heroes/hero-list.component.ts (class)" path="dependency-injection/src/app/heroes/hero-list.component.1.ts" region="class">
</code-example>

This approach works for prototyping, but is not robust or maintainable.
As soon as you try to test this component or get heroes from a remote server,
you have to change the implementation of `HeroesListComponent` and
replace every use of the `HEROES` mock data.

这种方法在原型阶段有用，但是不够健壮、不利于维护。
一旦你想要测试该组件或想从远程服务器获得英雄列表，就不得不修改 `HeroesListComponent` 的实现，并且替换每一处使用了 `HEROES` 模拟数据的地方。

## Create and register an injectable service

## 创建和注册可注入的服务

The DI framework lets you supply data to a component from an injectable _service_ class, defined in its own file. To demonstrate, we'll create an injectable service class that provides a list of heroes, and register that class as a provider of that service.

DI 框架让你能从一个可注入的*服务*类（独立文件）中为组件提供数据。为了演示，我们还会创建一个用来提供英雄列表的、可注入的服务类，并把它注册为该服务的提供者。

<div class="alert is-helpful">

Having multiple classes in the same file can be confusing. We generally recommend that you define components and services in separate files.

在同一个文件中放多个类容易让人困惑。我们通常建议你在单独的文件中定义组件和服务。

If you do combine a component and service in the same file,
it is important to define the service first, and then the component. If you define the component before the service, you get a run-time null reference error.

如果你把组件和服务都放在同一个文件中，请务必先定义服务，然后再定义组件。如果在服务之前定义组件，则会在运行时收到一个空引用错误。

It is possible to define the component first with the help of the `forwardRef()` method as explained in this [blog post](https://blog.thoughtram.io/angular/2015/09/03/forward-references-in-angular-2.html).

也可以借助 `forwardRef()` 方法来先定义组件，就像[这个博客](http://blog.thoughtram.io/angular/2015/09/03/forward-references-in-angular-2.html)中解释的那样。

You can also use forward references to break circular dependencies.
See an example in the [DI Cookbook](guide/dependency-injection-in-action#forwardref).
=======
See the <live-example></live-example> for a working example containing the code snippets in this guide.
>>>>>>> a371646a

你还可以使用前向引用来打破循环依赖，参阅 [DI 一章](guide/dependency-injection-in-action#forwardref)中的例子。

</div>

## Creating an injectable service

<<<<<<< HEAD
### 创建可注入的服务类

The [Angular CLI](cli) can generate a new `HeroService` class in the `src/app/heroes` folder with this command.
=======
To generate a new `HeroService` class in the `src/app/heroes` folder use the following [Angular CLI](cli) command.
>>>>>>> a371646a

[Angular CLI](cli) 可以用下列命令在 `src/app/heroes` 目录下生成一个新的 `HeroService` 类。

<code-example language="sh" class="code-shell">
ng generate service heroes/hero
</code-example>

This command creates the following default `HeroService`.

下列命令会创建 `HeroService` 的骨架。

<code-example path="dependency-injection/src/app/heroes/hero.service.0.ts" header="src/app/heroes/hero.service.ts (CLI-generated)">
</code-example>

The `@Injectable()` decorator specifies that Angular can use this class in the DI system.
The metadata, `providedIn: 'root'`, means that the `HeroService` is visible throughout the application.

Next, to get the hero mock data, add a `getHeroes()` method that returns the heroes from `mock.heroes.ts`.

`@Injectable()` 是每个 Angular 服务定义中的基本要素。该类的其余部分导出了一个 `getHeroes` 方法，它会返回像以前一样的模拟数据。（真实的应用可能会从远程服务器中异步获取这些数据，不过这里我们先忽略它，专心实现服务的注入机制。）

<code-example path="dependency-injection/src/app/heroes/hero.service.3.ts" header="src/app/heroes/hero.service.ts">
</code-example>

<<<<<<< HEAD
{@a injector-config}
{@a bootstrap}

### Configure an injector with a service provider

### 用服务提供者配置注入器

The class we have created provides a service. The `@Injectable()` decorator marks it as a service
that can be injected, but Angular can't actually inject it anywhere until you configure
an Angular [dependency injector](guide/glossary#injector) with a [provider](guide/glossary#provider) of that service.

我们创建的类提供了一个服务。`@Injectable()` 装饰器把它标记为可供注入的服务，不过在你使用该服务的 [provider](guide/glossary#provider) 提供者配置好 Angular 的[依赖注入器](guide/glossary#injector)之前，Angular 实际上无法将其注入到任何位置。

The injector is responsible for creating service instances and injecting them into classes like `HeroListComponent`.
You rarely create an Angular injector yourself. Angular creates injectors for you as it executes the app, starting with the _root injector_ that it creates during the [bootstrap process](guide/bootstrapping).

该注入器负责创建服务实例，并把它们注入到像 `HeroListComponent` 这样的类中。
你很少需要自己创建 Angular 的注入器。Angular 会在执行应用时为你创建注入器，第一个注入器是*根注入器*，创建于[启动过程](guide/bootstrapping)中。

A provider tells an injector _how to create the service_.
You must configure an injector with a provider before that injector can create a service (or provide any other kind of dependency).

提供者会告诉注入器*如何创建该服务*。
要想让注入器能够创建服务（或提供其它类型的依赖），你必须使用某个提供者配置好注入器。

A provider can be the service class itself, so that the injector can use `new` to create an instance.
You might also define more than one class to provide the same service in different ways,
and configure different injectors with different providers.

提供者可以是服务类本身，因此注入器可以使用 `new` 来创建实例。
你还可以定义多个类，以不同的方式提供同一个服务，并使用不同的提供者来配置不同的注入器。

<div class="alert is-helpful">

Injectors are inherited, which means that if a given injector can't resolve a dependency,
it asks the parent injector to resolve it.
A component can get services from its own injector,
from the injectors of its component ancestors,
from the injector of its parent NgModule, or from the `root` injector.

注入器是可继承的，这意味着如果指定的注入器无法解析某个依赖，它就会请求父注入器来解析它。
组件可以从它自己的注入器来获取服务、从其祖先组件的注入器中获取、从其父 NgModule 的注入器中获取，或从 `root` 注入器中获取。

* Learn more about the [different kinds of providers](guide/dependency-injection-providers).

  更多知识，参阅 [提供者的不同类型](guide/dependency-injection-providers)。

* Learn more about how the [injector hierarchy](guide/hierarchical-dependency-injection) works.

  更多知识，参阅[层次化注入器](guide/hierarchical-dependency-injection)的工作原理。

</div>

You can configure injectors with providers at different levels of your app, by setting a metadata value in one of three places:

你可以在三种位置之一设置元数据，以便在应用的不同层级使用提供者来配置注入器：

* In the `@Injectable()` decorator for the service itself.

  在服务本身的 `@Injectable()` 装饰器中。

* In the `@NgModule()` decorator for an NgModule.

  在 NgModule 的 `@NgModule()` 装饰器中。

* In the `@Component()` decorator for a component.

  在组件的 `@Component()` 装饰器中。

The `@Injectable()` decorator has the `providedIn` metadata option, where you can specify the provider of the decorated service class with the `root` injector, or with the injector for a specific NgModule.

`@Injectable()` 装饰器具有一个名叫 `providedIn` 的元数据选项，在那里你可以指定把被装饰类的提供者放到 `root` 注入器中，或某个特定 NgModule 的注入器中。

The `@NgModule()` and `@Component()` decorators have the `providers` metadata option, where you can configure providers for NgModule-level or component-level injectors.

`@NgModule()` 和 `@Component()` 装饰器都有用一个 `providers` 元数据选项，在那里你可以配置 NgModule 级或组件级的注入器。

<div class="alert is-helpful">

Components are directives, and the `providers` option is inherited from `@Directive()`. You can also configure providers for directives and pipes at the same level as the component.

所有组件都是指令，而 `providers` 选项是从 `@Directive()` 中继承来的。
你也可以与组件一样的级别为指令、管道配置提供者。

Learn more about [where to configure providers](guide/hierarchical-dependency-injection).

欲知详情，参阅[该在哪里配置提供者](guide/hierarchical-dependency-injection)。

</div>
=======
For clarity and maintainability, it is recommended that you define components and services in separate files.

If you do combine a component and service in the same file, it is important to define the service first, and then the component.
If you define the component before the service, Angular returns a run-time null reference error.

>>>>>>> a371646a

{@a injector-config}
{@a bootstrap}

## Injecting services

<<<<<<< HEAD
## 注入服务

In order for `HeroListComponent` to get heroes from `HeroService`, it needs to ask for `HeroService` to be injected, rather than creating its own `HeroService` instance with `new`.

`HeroListComponent` 要想从 `HeroService` 中获取英雄列表，就得要求注入 `HeroService`，而不是自己使用 `new` 来创建自己的 `HeroService` 实例。

You can tell Angular to inject a dependency in a component's constructor by specifying a **constructor parameter with the dependency type**. Here's the `HeroListComponent` constructor, asking for the `HeroService` to be injected.
=======
Injecting services results in making them visible to a component.

To inject a dependency in a component's `constructor()`, supply a constructor argument with the dependency type.
The following example specifies the `HeroService` in the `HeroListComponent` constructor.
The type of `heroService` is `HeroService`.
>>>>>>> a371646a

你可以通过制定**带有依赖类型的构造函数参数**来要求 Angular 在组件的构造函数中注入依赖项。下面的代码是 `HeroListComponent` 的构造函数，它要求注入 `HeroService`。

<code-example header="src/app/heroes/hero-list.component (constructor signature)" path="dependency-injection/src/app/heroes/hero-list.component.ts"
region="ctor-signature">
</code-example>

<<<<<<< HEAD
Of course, `HeroListComponent` should do something with the injected `HeroService`.
Here's the revised component, making use of the injected service, side-by-side with the previous version for comparison.

当然，`HeroListComponent` 还应该使用注入的这个 `HeroService` 做一些事情。
这里是修改过的组件，它转而使用注入的服务。与前一版本并列显示，以便比较。

<code-tabs>
  <code-pane header="hero-list.component (with DI)" path="dependency-injection/src/app/heroes/hero-list.component.2.ts">
  </code-pane>

  <code-pane header="hero-list.component (without DI)" path="dependency-injection/src/app/heroes/hero-list.component.1.ts">
  </code-pane>
</code-tabs>

`HeroService` must be provided in some parent injector. The code in `HeroListComponent` doesn't depend on where `HeroService` comes from.
If you decided to provide `HeroService` in `AppModule`, `HeroListComponent` wouldn't change.

必须在某些父注入器中提供 `HeroService`。`HeroListComponent` 并不关心 `HeroService` 来自哪里。
如果你决定在 `AppModule` 中提供 `HeroService`，也不必修改 `HeroListComponent`。

{@a singleton-services}
{@a component-child-injectors}

### Injector hierarchy and service instances

### 注入器树与服务实例

Services are singletons _within the scope of an injector_. That is, there is at most one instance of a service in a given injector.

*在某个注入器*的范围内，服务是单例的。也就是说，在指定的注入器中最多只有某个服务的最多一个实例。

There is only one root injector for an app. Providing `UserService` at the `root` or `AppModule` level means it is registered with the root injector. There is just one `UserService` instance in the entire app and every class that injects `UserService` gets this service instance _unless_ you configure another provider with a _child injector_.

应用只有一个根注入器。在 `root` 或 `AppModule` 级提供 `UserService` 意味着它注册到了根注入器上。
在整个应用中只有一个 `UserService` 实例，每个要求注入 `UserService` 的类都会得到这一个服务实例，*除非*你在*子注入器*中配置了另一个提供者。

Angular DI has a [hierarchical injection system](guide/hierarchical-dependency-injection), which means that nested injectors can create their own service instances.
Angular regularly creates nested injectors. Whenever Angular creates a new instance of a component that has `providers` specified in `@Component()`, it also creates a new _child injector_ for that instance.
Similarly, when a new NgModule is lazy-loaded at run time, Angular can create an injector for it with its own providers.

Angular DI 具有[分层注入体系](guide/hierarchical-dependency-injection)，这意味着下级注入器也可以创建它们自己的服务实例。
Angular 会有规律的创建下级注入器。每当 Angular 创建一个在 `@Component()` 中指定了 `providers` 的组件实例时，它也会为该实例创建一个新的*子注入器*。
类似的，当在运行期间加载一个新的 NgModule 时，Angular 也可以为它创建一个拥有自己的提供者的注入器。

Child modules and component injectors are independent of each other, and create their own separate instances of the provided services. When Angular destroys an NgModule or component instance, it also destroys that injector and that injector's service instances.

子模块和组件注入器彼此独立，并且会为所提供的服务分别创建自己的实例。当 Angular 销毁 NgModule 或组件实例时，也会销毁这些注入器以及注入器中的那些服务实例。

Thanks to [injector inheritance](guide/hierarchical-dependency-injection),
you can still inject application-wide services into these components.
A component's injector is a child of its parent component's injector, and inherits from all ancestor injectors all the way back to the application's _root_ injector. Angular can inject a service provided by any injector in that lineage.

借助[注入器继承机制](guide/hierarchical-dependency-injection)，你仍然可以把全应用级的服务注入到这些组件中。
组件的注入器是其父组件注入器的子节点，它会继承所有的祖先注入器，其终点则是应用的*根*注入器。
Angular 可以注入该继承谱系中任何一个注入器提供的服务。

For example, Angular can inject `HeroListComponent` with both the `HeroService` provided in `HeroComponent` and the `UserService` provided in `AppModule`.

比如，Angular 既可以把 `HeroComponent` 中提供的 `HeroService`  注入到 `HeroListComponent`，也可以注入 `AppModule` 中提供的 `UserService`。

{@a testing-the-component}

## Testing components with dependencies

## 测试带有依赖的组件

Designing a class with dependency injection makes the class easier to test.
Listing dependencies as constructor parameters may be all you need to test application parts effectively.

基于依赖注入设计一个类，能让它更易于测试。
要想高效的测试应用的各个部分，你所要做的一切就是把这些依赖列到构造函数的参数表中而已。

For example, you can create a new `HeroListComponent` with a mock service that you can manipulate
under test.

比如，你可以使用一个可在测试期间操纵的模拟服务来创建新的 `HeroListComponent`。

<code-example path="dependency-injection/src/app/test.component.ts" region="spec" header="src/app/test.component.ts"></code-example>
=======

For more information, see [Providing dependencies in modules](guide/providers) and [Hierarchical injectors](guide/hierarchical-dependency-injection).

{@a service-needs-service}

## Using services in other services
>>>>>>> a371646a

When a service depends on another service, follow the same pattern as injecting into a component.
In the following example `HeroService` depends on a `Logger` service to report its activities.

First, import the `Logger` service.
Next, inject the `Logger` service in the `HeroService` `constructor()` by specifying `private logger: Logger` within the parentheses.

<<<<<<< HEAD
欲知详情，参阅[测试](guide/testing)一章。

</div>
=======
When you create a class whose `constructor()` has parameters, specify the type and metadata about those parameters so that Angular can inject the correct service.
>>>>>>> a371646a

Here, the `constructor()` specifies a type of `Logger` and stores the instance of `Logger` in a private field called `logger`.


<<<<<<< HEAD
## 那些需要其它服务的服务

Services can have their own dependencies. `HeroService` is very simple and doesn't have any dependencies of its own. Suppose, however, that you want it to report its activities through a logging service. You can apply the same *constructor injection* pattern,
adding a constructor that takes a `Logger` parameter.

服务还可以具有自己的依赖。`HeroService` 非常简单，没有自己的依赖。不过，如果你希望通过日志服务来报告这些活动，那么就可以使用同样的*构造函数注入*模式，添加一个构造函数来接收一个 `Logger` 参数。

Here is the revised `HeroService` that injects `Logger`, side by side with the previous service for comparison.
=======
The following code tabs feature the `Logger` service and two versions of `HeroService`.
The first version of `HeroService` does not depend on the `Logger` service.
The revised second version does depend on `Logger` service.
>>>>>>> a371646a

这是修改后的 `HeroService`，它注入了 `Logger`，我们把它和前一个版本的服务放在一起进行对比。

<code-tabs>

  <code-pane header="src/app/heroes/hero.service (v2)" path="dependency-injection/src/app/heroes/hero.service.2.ts">
  </code-pane>

  <code-pane header="src/app/heroes/hero.service (v1)" path="dependency-injection/src/app/heroes/hero.service.1.ts">
  </code-pane>

  <code-pane header="src/app/logger.service"
  path="dependency-injection/src/app/logger.service.ts">
  </code-pane>

</code-tabs>

<<<<<<< HEAD
The constructor asks for an injected instance of `Logger` and stores it in a private field called `logger`. The `getHeroes()` method logs a message when asked to fetch heroes.

该构造函数请求注入一个 `Logger` 的实例，并把它保存在一个名叫 `logger` 的私有字段中。
当要求获取英雄列表时，`getHeroes()` 方法就会记录一条消息。

Notice that the `Logger` service also has the `@Injectable()` decorator, even though it might not need its own dependencies. In fact, the `@Injectable()` decorator is **required for all services**.

注意，虽然 `Logger` 服务没有自己的依赖项，但是它同样带有 `@Injectable()` 装饰器。实际上，`@Injectable()` **对所有服务都是必须的**。

When Angular creates a class whose constructor has parameters, it looks for type and injection metadata about those parameters so that it can inject the correct service.
If Angular can't find that parameter information, it throws an error.
Angular can only find the parameter information _if the class has a decorator of some kind_.
The `@Injectable()` decorator is the standard decorator for service classes.

当 Angular 创建一个构造函数中有参数的类时，它会查找关于这些参数的类型，和供注入使用的元数据，以便找到正确的服务。
如果 Angular 无法找到参数信息，它就会抛出一个错误。
*只有当类具有某种装饰器时*，Angular 才能找到参数信息。
`@Injectable()` 装饰器是所有服务类的标准装饰器。

<div class="alert is-helpful">

 The decorator requirement is imposed by TypeScript. TypeScript normally discards parameter type information when it [transpiles](guide/glossary#transpile) the code to JavaScript. TypeScript preserves this information if the class has a decorator and the `emitDecoratorMetadata` compiler option is set `true` in TypeScript's `tsconfig.json` configuration file. The CLI configures `tsconfig.json` with `emitDecoratorMetadata: true`.

 装饰器是 TypeScript 强制要求的。当 TypeScript 把代码[转译](guide/glossary#transpile)成 JavaScript 时，一般会丢弃参数的类型信息。只有当类具有装饰器，并且 `tsconfig.json` 中的编译器选项 `emitDecoratorMetadata` 为 `true` 时，TypeScript 才会保留这些信息。CLI 所配置的 `tsconfig.json` 就带有 `emitDecoratorMetadata: true`。
 
 This means you're responsible for putting `@Injectable()` on your service classes.

 这意味着你有责任给所有服务类加上 `@Injectable()`。

</div>

{@a token}

{@a injection-token}

### Dependency injection tokens

### 依赖注入令牌

When you configure an injector with a provider, you associate that provider with a [DI token](guide/glossary#di-token).
The injector maintains an internal *token-provider* map that it references when
asked for a dependency. The token is the key to the map.

当使用提供者配置注入器时，就会把提供者和一个 [DI 令牌](guide/glossary#di-token)关联起来。
注入器维护一个内部*令牌-提供者*的映射表，当请求一个依赖项时就会引用它。令牌就是这个映射表的键。

In simple examples, the dependency value is an *instance*, and
the class *type* serves as its own lookup key.
Here you get a `HeroService` directly from the injector by supplying the `HeroService` type as the token:

在简单的例子中，依赖项的值是一个*实例*，而类的*类型*则充当键来查阅它。
通过把 `HeroService` 类型作为令牌，你可以直接从注入器中获得一个 `HeroService` 实例。

<code-example path="dependency-injection/src/app/injector.component.ts" region="get-hero-service" header="src/app/injector.component.ts"></code-example>

The behavior is similar when you write a constructor that requires an injected class-based dependency.
When you define a constructor parameter with the `HeroService` class type,
Angular knows to inject the service associated with that `HeroService` class token:

当你编写的构造函数中需要注入基于类的依赖项时，其行为也类似。
当你使用 `HeroService` 类的类型来定义构造函数参数时，Angular 就会知道要注入与 `HeroService` 类这个令牌相关的服务。

<code-example path="dependency-injection/src/app/heroes/hero-list.component.ts" region="ctor-signature" header="src/app/heroes/hero-list.component.ts">
</code-example>

Many dependency values are provided by classes, but not all. The expanded *provide* object lets you associate different kinds of providers with a DI token.

很多依赖项的值都是通过类来提供的，但不是全部。扩展的 *provide* 对象让你可以把多种不同种类的提供者和 DI 令牌关联起来。

* Learn more about [different kinds of providers](guide/dependency-injection-providers).

  欲知详情，参阅[不同种类的提供者](guide/dependency-injection-providers)。

{@a optional}

### Optional dependencies

### 可选依赖

`HeroService` *requires* a logger, but what if it could get by without
one?

`HeroService` *需要*一个记录器，但是如果找不到它会怎么样？

When a component or service declares a dependency, the class constructor takes that dependency as a parameter.
You can tell Angular that the dependency is optional by annotating the
constructor parameter with `@Optional()`.

当组件或服务声明某个依赖项时，该类的构造函数会以参数的形式接收那个依赖项。
通过给这个参数加上 `@Optional()` 注解，你可以告诉 Angular，该依赖是可选的。

<code-example path="dependency-injection/src/app/providers.component.ts" region="import-optional">
</code-example>

<code-example path="dependency-injection/src/app/providers.component.ts" region="provider-10-ctor"></code-example>

When using `@Optional()`, your code must be prepared for a null value. If you
don't register a logger provider anywhere, the injector sets the
value of `logger` to null.

当使用 `@Optional()` 时，你的代码必须能正确处理 null 值。如果你没有在任何地方注册过 logger 提供者，那么注入器就会把 `logger` 的值设置为 null。

<div class="alert is-helpful">

`@Inject()` and `@Optional()` are _parameter decorators_. They alter the way the DI framework provides a dependency, by annotating the dependency parameter on the constructor of the class that requires the dependency.

`@Inject()` 和 `@Optional()` 都是*参数装饰器*。它们通过在需要依赖项的类的构造函数上对参数进行注解，来改变 DI 框架提供依赖项的方式。

Learn more about parameter decorators in [Hierarchical Dependency Injectors](guide/hierarchical-dependency-injection).

欲知详情，参阅[多级注入器](guide/hierarchical-dependency-injection)。

</div>

## Summary

## 小结

You learned the basics of Angular dependency injection in this page.
You can register various kinds of providers,
and you know how to ask for an injected object (such as a service) by
adding a parameter to a constructor.

本页中你学到了 Angular 依赖注入的基础知识。
你可以注册多种提供者，并且知道了如何通过为构造函数添加参数来请求所注入的对象（比如服务）。

Dive deeper into the capabilities and advanced feature of the Angular DI system in the following pages:

在以下页面中可以深入了解 Angular DI 体系的能力及高级特性：

* Learn more about nested injectors in
[Hierarchical Dependency Injection](guide/hierarchical-dependency-injection).

  要深入了解嵌套注入器，参阅[多级依赖注入](guide/hierarchical-dependency-injection)

* Learn more about [DI tokens and providers](guide/dependency-injection-providers).

  到 [DI 令牌与提供者](guide/dependency-injection-providers)中学习更多知识。

* [Dependency Injection in Action](guide/dependency-injection-in-action) is a cookbook for some of the interesting things you can do with DI.

  [依赖注入实战](guide/dependency-injection-in-action)中讲了一些你能用 DI 做的一些有意思的事。 
=======
In this example, the `getHeroes()` method uses the `Logger` service by logging a message when fetching heroes.

## What's next

* [Dependency providers](guide/dependency-injection-providers)
* [DI tokens and providers](guide/dependency-injection-providers)
* [Dependency Injection in Action](guide/dependency-injection-in-action)
>>>>>>> a371646a
<|MERGE_RESOLUTION|>--- conflicted
+++ resolved
@@ -1,127 +1,22 @@
 # Dependency injection in Angular
 
-<<<<<<< HEAD
-# Angular 中的依赖注入
-
-Dependency injection (DI), is an important application design pattern.
-Angular has its own DI framework, which is typically
-used in the design of Angular applications to increase their efficiency and modularity.
-
-依赖注入（DI）是一种重要的应用设计模式。
-Angular 有自己的 DI 框架，在设计应用时常会用到它，以提升它们的开发效率和模块化程度。
-
-=======
->>>>>>> a371646a
 Dependencies are services or objects that a class needs to perform its function.
 Dependency injection, or DI, is a design pattern in which a class requests dependencies from external sources rather than creating them.
 
-<<<<<<< HEAD
-依赖，是当类需要执行其功能时，所需要的服务或对象。
-DI 是一种编码模式，其中的类会从外部源中请求获取依赖，而不是自己创建它们。
-
-In Angular, the DI framework provides declared dependencies to a class when that class is instantiated. This guide explains how DI works in Angular, and how you use it to make your apps flexible, efficient, and robust, as well as testable and maintainable.
-=======
 Angular's DI framework provides dependencies to a class upon instantiation.
 You can use Angular DI to increase flexibility and modularity in your applications.
->>>>>>> a371646a
-
-在 Angular 中，DI 框架会在实例化该类时向其提供这个类所声明的依赖项。本指南介绍了 DI 在 Angular 中的工作原理，以及如何借助它来让你的应用更灵活、高效、健壮，以及可测试、可维护。
 
 <div class="alert is-helpful">
 
-<<<<<<< HEAD
- You can run the <live-example></live-example> of the sample app that accompanies this guide.
-
- 你可以运行本章这个范例应用的<live-example></live-example>。
-
-</div>
-
-Start by reviewing this simplified version of the _heroes_ feature
-from the [The Tour of Heroes](tutorial/). This simple version doesn't use DI; we'll walk through converting it to do so.
-
-我们先看一下[英雄之旅](tutorial/)中*英雄管理*特性的简化版。这个简化版不使用 DI，我们将逐步把它转换成使用 DI 的。
-
-<code-tabs>
-  <code-pane header="src/app/heroes/heroes.component.ts" path="dependency-injection/src/app/heroes/heroes.component.1.ts" region="v1">
-  </code-pane>
-
-  <code-pane header="src/app/heroes/hero-list.component.ts" path="dependency-injection/src/app/heroes/hero-list.component.1.ts">
-  </code-pane>
-
-  <code-pane header="src/app/heroes/hero.ts" path="dependency-injection/src/app/heroes/hero.ts">
-  </code-pane>
-
-  <code-pane header="src/app/heroes/mock-heroes.ts" path="dependency-injection/src/app/heroes/mock-heroes.ts">
-  </code-pane>
-
-</code-tabs>
-
-`HeroesComponent` is the top-level heroes component.
-Its only purpose is to display `HeroListComponent`, which displays a list of hero names.
-
-`HeroesComponent` 是顶层英雄管理组件。
-它唯一的目的是显示 `HeroListComponent`，该组件会显示一个英雄名字的列表。
-
-This version of the `HeroListComponent` gets heroes from the `HEROES` array, an in-memory collection
-defined in a separate `mock-heroes` file.
-
-`HeroListComponent` 的这个版本从 `HEROES` 数组（它在一个独立的 `mock-heroes` 文件中定义了一个内存集合）中获取英雄。
-
-<code-example header="src/app/heroes/hero-list.component.ts (class)" path="dependency-injection/src/app/heroes/hero-list.component.1.ts" region="class">
-</code-example>
-
-This approach works for prototyping, but is not robust or maintainable.
-As soon as you try to test this component or get heroes from a remote server,
-you have to change the implementation of `HeroesListComponent` and
-replace every use of the `HEROES` mock data.
-
-这种方法在原型阶段有用，但是不够健壮、不利于维护。
-一旦你想要测试该组件或想从远程服务器获得英雄列表，就不得不修改 `HeroesListComponent` 的实现，并且替换每一处使用了 `HEROES` 模拟数据的地方。
-
-## Create and register an injectable service
-
-## 创建和注册可注入的服务
-
-The DI framework lets you supply data to a component from an injectable _service_ class, defined in its own file. To demonstrate, we'll create an injectable service class that provides a list of heroes, and register that class as a provider of that service.
-
-DI 框架让你能从一个可注入的*服务*类（独立文件）中为组件提供数据。为了演示，我们还会创建一个用来提供英雄列表的、可注入的服务类，并把它注册为该服务的提供者。
-
-<div class="alert is-helpful">
-
-Having multiple classes in the same file can be confusing. We generally recommend that you define components and services in separate files.
-
-在同一个文件中放多个类容易让人困惑。我们通常建议你在单独的文件中定义组件和服务。
-
-If you do combine a component and service in the same file,
-it is important to define the service first, and then the component. If you define the component before the service, you get a run-time null reference error.
-
-如果你把组件和服务都放在同一个文件中，请务必先定义服务，然后再定义组件。如果在服务之前定义组件，则会在运行时收到一个空引用错误。
-
-It is possible to define the component first with the help of the `forwardRef()` method as explained in this [blog post](https://blog.thoughtram.io/angular/2015/09/03/forward-references-in-angular-2.html).
-
-也可以借助 `forwardRef()` 方法来先定义组件，就像[这个博客](http://blog.thoughtram.io/angular/2015/09/03/forward-references-in-angular-2.html)中解释的那样。
-
-You can also use forward references to break circular dependencies.
-See an example in the [DI Cookbook](guide/dependency-injection-in-action#forwardref).
-=======
 See the <live-example></live-example> for a working example containing the code snippets in this guide.
->>>>>>> a371646a
-
-你还可以使用前向引用来打破循环依赖，参阅 [DI 一章](guide/dependency-injection-in-action#forwardref)中的例子。
 
 </div>
 
 ## Creating an injectable service
 
-<<<<<<< HEAD
-### 创建可注入的服务类
+To generate a new `HeroService` class in the `src/app/heroes` folder use the following [Angular CLI](cli) command.
 
-The [Angular CLI](cli) can generate a new `HeroService` class in the `src/app/heroes` folder with this command.
-=======
-To generate a new `HeroService` class in the `src/app/heroes` folder use the following [Angular CLI](cli) command.
->>>>>>> a371646a
-
-[Angular CLI](cli) 可以用下列命令在 `src/app/heroes` 目录下生成一个新的 `HeroService` 类。
+要想在 `src/app/heroes` 目录下生成一个新的 `HeroService` 类，请使用下列 [Angular CLI](cli) 命令。
 
 <code-example language="sh" class="code-shell">
 ng generate service heroes/hero
@@ -129,7 +24,7 @@
 
 This command creates the following default `HeroService`.
 
-下列命令会创建 `HeroService` 的骨架。
+下列命令会创建默认的 `HeroService`。
 
 <code-example path="dependency-injection/src/app/heroes/hero.service.0.ts" header="src/app/heroes/hero.service.ts (CLI-generated)">
 </code-example>
@@ -139,223 +34,36 @@
 
 Next, to get the hero mock data, add a `getHeroes()` method that returns the heroes from `mock.heroes.ts`.
 
-`@Injectable()` 是每个 Angular 服务定义中的基本要素。该类的其余部分导出了一个 `getHeroes` 方法，它会返回像以前一样的模拟数据。（真实的应用可能会从远程服务器中异步获取这些数据，不过这里我们先忽略它，专心实现服务的注入机制。）
-
 <code-example path="dependency-injection/src/app/heroes/hero.service.3.ts" header="src/app/heroes/hero.service.ts">
 </code-example>
 
-<<<<<<< HEAD
-{@a injector-config}
-{@a bootstrap}
-
-### Configure an injector with a service provider
-
-### 用服务提供者配置注入器
-
-The class we have created provides a service. The `@Injectable()` decorator marks it as a service
-that can be injected, but Angular can't actually inject it anywhere until you configure
-an Angular [dependency injector](guide/glossary#injector) with a [provider](guide/glossary#provider) of that service.
-
-我们创建的类提供了一个服务。`@Injectable()` 装饰器把它标记为可供注入的服务，不过在你使用该服务的 [provider](guide/glossary#provider) 提供者配置好 Angular 的[依赖注入器](guide/glossary#injector)之前，Angular 实际上无法将其注入到任何位置。
-
-The injector is responsible for creating service instances and injecting them into classes like `HeroListComponent`.
-You rarely create an Angular injector yourself. Angular creates injectors for you as it executes the app, starting with the _root injector_ that it creates during the [bootstrap process](guide/bootstrapping).
-
-该注入器负责创建服务实例，并把它们注入到像 `HeroListComponent` 这样的类中。
-你很少需要自己创建 Angular 的注入器。Angular 会在执行应用时为你创建注入器，第一个注入器是*根注入器*，创建于[启动过程](guide/bootstrapping)中。
-
-A provider tells an injector _how to create the service_.
-You must configure an injector with a provider before that injector can create a service (or provide any other kind of dependency).
-
-提供者会告诉注入器*如何创建该服务*。
-要想让注入器能够创建服务（或提供其它类型的依赖），你必须使用某个提供者配置好注入器。
-
-A provider can be the service class itself, so that the injector can use `new` to create an instance.
-You might also define more than one class to provide the same service in different ways,
-and configure different injectors with different providers.
-
-提供者可以是服务类本身，因此注入器可以使用 `new` 来创建实例。
-你还可以定义多个类，以不同的方式提供同一个服务，并使用不同的提供者来配置不同的注入器。
-
-<div class="alert is-helpful">
-
-Injectors are inherited, which means that if a given injector can't resolve a dependency,
-it asks the parent injector to resolve it.
-A component can get services from its own injector,
-from the injectors of its component ancestors,
-from the injector of its parent NgModule, or from the `root` injector.
-
-注入器是可继承的，这意味着如果指定的注入器无法解析某个依赖，它就会请求父注入器来解析它。
-组件可以从它自己的注入器来获取服务、从其祖先组件的注入器中获取、从其父 NgModule 的注入器中获取，或从 `root` 注入器中获取。
-
-* Learn more about the [different kinds of providers](guide/dependency-injection-providers).
-
-  更多知识，参阅 [提供者的不同类型](guide/dependency-injection-providers)。
-
-* Learn more about how the [injector hierarchy](guide/hierarchical-dependency-injection) works.
-
-  更多知识，参阅[层次化注入器](guide/hierarchical-dependency-injection)的工作原理。
-
-</div>
-
-You can configure injectors with providers at different levels of your app, by setting a metadata value in one of three places:
-
-你可以在三种位置之一设置元数据，以便在应用的不同层级使用提供者来配置注入器：
-
-* In the `@Injectable()` decorator for the service itself.
-
-  在服务本身的 `@Injectable()` 装饰器中。
-
-* In the `@NgModule()` decorator for an NgModule.
-
-  在 NgModule 的 `@NgModule()` 装饰器中。
-
-* In the `@Component()` decorator for a component.
-
-  在组件的 `@Component()` 装饰器中。
-
-The `@Injectable()` decorator has the `providedIn` metadata option, where you can specify the provider of the decorated service class with the `root` injector, or with the injector for a specific NgModule.
-
-`@Injectable()` 装饰器具有一个名叫 `providedIn` 的元数据选项，在那里你可以指定把被装饰类的提供者放到 `root` 注入器中，或某个特定 NgModule 的注入器中。
-
-The `@NgModule()` and `@Component()` decorators have the `providers` metadata option, where you can configure providers for NgModule-level or component-level injectors.
-
-`@NgModule()` 和 `@Component()` 装饰器都有用一个 `providers` 元数据选项，在那里你可以配置 NgModule 级或组件级的注入器。
-
-<div class="alert is-helpful">
-
-Components are directives, and the `providers` option is inherited from `@Directive()`. You can also configure providers for directives and pipes at the same level as the component.
-
-所有组件都是指令，而 `providers` 选项是从 `@Directive()` 中继承来的。
-你也可以与组件一样的级别为指令、管道配置提供者。
-
-Learn more about [where to configure providers](guide/hierarchical-dependency-injection).
-
-欲知详情，参阅[该在哪里配置提供者](guide/hierarchical-dependency-injection)。
-
-</div>
-=======
 For clarity and maintainability, it is recommended that you define components and services in separate files.
 
 If you do combine a component and service in the same file, it is important to define the service first, and then the component.
 If you define the component before the service, Angular returns a run-time null reference error.
 
->>>>>>> a371646a
 
 {@a injector-config}
 {@a bootstrap}
 
 ## Injecting services
 
-<<<<<<< HEAD
-## 注入服务
-
-In order for `HeroListComponent` to get heroes from `HeroService`, it needs to ask for `HeroService` to be injected, rather than creating its own `HeroService` instance with `new`.
-
-`HeroListComponent` 要想从 `HeroService` 中获取英雄列表，就得要求注入 `HeroService`，而不是自己使用 `new` 来创建自己的 `HeroService` 实例。
-
-You can tell Angular to inject a dependency in a component's constructor by specifying a **constructor parameter with the dependency type**. Here's the `HeroListComponent` constructor, asking for the `HeroService` to be injected.
-=======
 Injecting services results in making them visible to a component.
 
 To inject a dependency in a component's `constructor()`, supply a constructor argument with the dependency type.
 The following example specifies the `HeroService` in the `HeroListComponent` constructor.
 The type of `heroService` is `HeroService`.
->>>>>>> a371646a
-
-你可以通过制定**带有依赖类型的构造函数参数**来要求 Angular 在组件的构造函数中注入依赖项。下面的代码是 `HeroListComponent` 的构造函数，它要求注入 `HeroService`。
 
 <code-example header="src/app/heroes/hero-list.component (constructor signature)" path="dependency-injection/src/app/heroes/hero-list.component.ts"
 region="ctor-signature">
 </code-example>
 
-<<<<<<< HEAD
-Of course, `HeroListComponent` should do something with the injected `HeroService`.
-Here's the revised component, making use of the injected service, side-by-side with the previous version for comparison.
-
-当然，`HeroListComponent` 还应该使用注入的这个 `HeroService` 做一些事情。
-这里是修改过的组件，它转而使用注入的服务。与前一版本并列显示，以便比较。
-
-<code-tabs>
-  <code-pane header="hero-list.component (with DI)" path="dependency-injection/src/app/heroes/hero-list.component.2.ts">
-  </code-pane>
-
-  <code-pane header="hero-list.component (without DI)" path="dependency-injection/src/app/heroes/hero-list.component.1.ts">
-  </code-pane>
-</code-tabs>
-
-`HeroService` must be provided in some parent injector. The code in `HeroListComponent` doesn't depend on where `HeroService` comes from.
-If you decided to provide `HeroService` in `AppModule`, `HeroListComponent` wouldn't change.
-
-必须在某些父注入器中提供 `HeroService`。`HeroListComponent` 并不关心 `HeroService` 来自哪里。
-如果你决定在 `AppModule` 中提供 `HeroService`，也不必修改 `HeroListComponent`。
-
-{@a singleton-services}
-{@a component-child-injectors}
-
-### Injector hierarchy and service instances
-
-### 注入器树与服务实例
-
-Services are singletons _within the scope of an injector_. That is, there is at most one instance of a service in a given injector.
-
-*在某个注入器*的范围内，服务是单例的。也就是说，在指定的注入器中最多只有某个服务的最多一个实例。
-
-There is only one root injector for an app. Providing `UserService` at the `root` or `AppModule` level means it is registered with the root injector. There is just one `UserService` instance in the entire app and every class that injects `UserService` gets this service instance _unless_ you configure another provider with a _child injector_.
-
-应用只有一个根注入器。在 `root` 或 `AppModule` 级提供 `UserService` 意味着它注册到了根注入器上。
-在整个应用中只有一个 `UserService` 实例，每个要求注入 `UserService` 的类都会得到这一个服务实例，*除非*你在*子注入器*中配置了另一个提供者。
-
-Angular DI has a [hierarchical injection system](guide/hierarchical-dependency-injection), which means that nested injectors can create their own service instances.
-Angular regularly creates nested injectors. Whenever Angular creates a new instance of a component that has `providers` specified in `@Component()`, it also creates a new _child injector_ for that instance.
-Similarly, when a new NgModule is lazy-loaded at run time, Angular can create an injector for it with its own providers.
-
-Angular DI 具有[分层注入体系](guide/hierarchical-dependency-injection)，这意味着下级注入器也可以创建它们自己的服务实例。
-Angular 会有规律的创建下级注入器。每当 Angular 创建一个在 `@Component()` 中指定了 `providers` 的组件实例时，它也会为该实例创建一个新的*子注入器*。
-类似的，当在运行期间加载一个新的 NgModule 时，Angular 也可以为它创建一个拥有自己的提供者的注入器。
-
-Child modules and component injectors are independent of each other, and create their own separate instances of the provided services. When Angular destroys an NgModule or component instance, it also destroys that injector and that injector's service instances.
-
-子模块和组件注入器彼此独立，并且会为所提供的服务分别创建自己的实例。当 Angular 销毁 NgModule 或组件实例时，也会销毁这些注入器以及注入器中的那些服务实例。
-
-Thanks to [injector inheritance](guide/hierarchical-dependency-injection),
-you can still inject application-wide services into these components.
-A component's injector is a child of its parent component's injector, and inherits from all ancestor injectors all the way back to the application's _root_ injector. Angular can inject a service provided by any injector in that lineage.
-
-借助[注入器继承机制](guide/hierarchical-dependency-injection)，你仍然可以把全应用级的服务注入到这些组件中。
-组件的注入器是其父组件注入器的子节点，它会继承所有的祖先注入器，其终点则是应用的*根*注入器。
-Angular 可以注入该继承谱系中任何一个注入器提供的服务。
-
-For example, Angular can inject `HeroListComponent` with both the `HeroService` provided in `HeroComponent` and the `UserService` provided in `AppModule`.
-
-比如，Angular 既可以把 `HeroComponent` 中提供的 `HeroService`  注入到 `HeroListComponent`，也可以注入 `AppModule` 中提供的 `UserService`。
-
-{@a testing-the-component}
-
-## Testing components with dependencies
-
-## 测试带有依赖的组件
-
-Designing a class with dependency injection makes the class easier to test.
-Listing dependencies as constructor parameters may be all you need to test application parts effectively.
-
-基于依赖注入设计一个类，能让它更易于测试。
-要想高效的测试应用的各个部分，你所要做的一切就是把这些依赖列到构造函数的参数表中而已。
-
-For example, you can create a new `HeroListComponent` with a mock service that you can manipulate
-under test.
-
-比如，你可以使用一个可在测试期间操纵的模拟服务来创建新的 `HeroListComponent`。
-
-<code-example path="dependency-injection/src/app/test.component.ts" region="spec" header="src/app/test.component.ts"></code-example>
-=======
 
 For more information, see [Providing dependencies in modules](guide/providers) and [Hierarchical injectors](guide/hierarchical-dependency-injection).
 
 {@a service-needs-service}
 
 ## Using services in other services
->>>>>>> a371646a
 
 When a service depends on another service, follow the same pattern as injecting into a component.
 In the following example `HeroService` depends on a `Logger` service to report its activities.
@@ -363,33 +71,14 @@
 First, import the `Logger` service.
 Next, inject the `Logger` service in the `HeroService` `constructor()` by specifying `private logger: Logger` within the parentheses.
 
-<<<<<<< HEAD
-欲知详情，参阅[测试](guide/testing)一章。
-
-</div>
-=======
 When you create a class whose `constructor()` has parameters, specify the type and metadata about those parameters so that Angular can inject the correct service.
->>>>>>> a371646a
 
 Here, the `constructor()` specifies a type of `Logger` and stores the instance of `Logger` in a private field called `logger`.
 
 
-<<<<<<< HEAD
-## 那些需要其它服务的服务
-
-Services can have their own dependencies. `HeroService` is very simple and doesn't have any dependencies of its own. Suppose, however, that you want it to report its activities through a logging service. You can apply the same *constructor injection* pattern,
-adding a constructor that takes a `Logger` parameter.
-
-服务还可以具有自己的依赖。`HeroService` 非常简单，没有自己的依赖。不过，如果你希望通过日志服务来报告这些活动，那么就可以使用同样的*构造函数注入*模式，添加一个构造函数来接收一个 `Logger` 参数。
-
-Here is the revised `HeroService` that injects `Logger`, side by side with the previous service for comparison.
-=======
 The following code tabs feature the `Logger` service and two versions of `HeroService`.
 The first version of `HeroService` does not depend on the `Logger` service.
 The revised second version does depend on `Logger` service.
->>>>>>> a371646a
-
-这是修改后的 `HeroService`，它注入了 `Logger`，我们把它和前一个版本的服务放在一起进行对比。
 
 <code-tabs>
 
@@ -405,150 +94,6 @@
 
 </code-tabs>
 
-<<<<<<< HEAD
-The constructor asks for an injected instance of `Logger` and stores it in a private field called `logger`. The `getHeroes()` method logs a message when asked to fetch heroes.
-
-该构造函数请求注入一个 `Logger` 的实例，并把它保存在一个名叫 `logger` 的私有字段中。
-当要求获取英雄列表时，`getHeroes()` 方法就会记录一条消息。
-
-Notice that the `Logger` service also has the `@Injectable()` decorator, even though it might not need its own dependencies. In fact, the `@Injectable()` decorator is **required for all services**.
-
-注意，虽然 `Logger` 服务没有自己的依赖项，但是它同样带有 `@Injectable()` 装饰器。实际上，`@Injectable()` **对所有服务都是必须的**。
-
-When Angular creates a class whose constructor has parameters, it looks for type and injection metadata about those parameters so that it can inject the correct service.
-If Angular can't find that parameter information, it throws an error.
-Angular can only find the parameter information _if the class has a decorator of some kind_.
-The `@Injectable()` decorator is the standard decorator for service classes.
-
-当 Angular 创建一个构造函数中有参数的类时，它会查找关于这些参数的类型，和供注入使用的元数据，以便找到正确的服务。
-如果 Angular 无法找到参数信息，它就会抛出一个错误。
-*只有当类具有某种装饰器时*，Angular 才能找到参数信息。
-`@Injectable()` 装饰器是所有服务类的标准装饰器。
-
-<div class="alert is-helpful">
-
- The decorator requirement is imposed by TypeScript. TypeScript normally discards parameter type information when it [transpiles](guide/glossary#transpile) the code to JavaScript. TypeScript preserves this information if the class has a decorator and the `emitDecoratorMetadata` compiler option is set `true` in TypeScript's `tsconfig.json` configuration file. The CLI configures `tsconfig.json` with `emitDecoratorMetadata: true`.
-
- 装饰器是 TypeScript 强制要求的。当 TypeScript 把代码[转译](guide/glossary#transpile)成 JavaScript 时，一般会丢弃参数的类型信息。只有当类具有装饰器，并且 `tsconfig.json` 中的编译器选项 `emitDecoratorMetadata` 为 `true` 时，TypeScript 才会保留这些信息。CLI 所配置的 `tsconfig.json` 就带有 `emitDecoratorMetadata: true`。
- 
- This means you're responsible for putting `@Injectable()` on your service classes.
-
- 这意味着你有责任给所有服务类加上 `@Injectable()`。
-
-</div>
-
-{@a token}
-
-{@a injection-token}
-
-### Dependency injection tokens
-
-### 依赖注入令牌
-
-When you configure an injector with a provider, you associate that provider with a [DI token](guide/glossary#di-token).
-The injector maintains an internal *token-provider* map that it references when
-asked for a dependency. The token is the key to the map.
-
-当使用提供者配置注入器时，就会把提供者和一个 [DI 令牌](guide/glossary#di-token)关联起来。
-注入器维护一个内部*令牌-提供者*的映射表，当请求一个依赖项时就会引用它。令牌就是这个映射表的键。
-
-In simple examples, the dependency value is an *instance*, and
-the class *type* serves as its own lookup key.
-Here you get a `HeroService` directly from the injector by supplying the `HeroService` type as the token:
-
-在简单的例子中，依赖项的值是一个*实例*，而类的*类型*则充当键来查阅它。
-通过把 `HeroService` 类型作为令牌，你可以直接从注入器中获得一个 `HeroService` 实例。
-
-<code-example path="dependency-injection/src/app/injector.component.ts" region="get-hero-service" header="src/app/injector.component.ts"></code-example>
-
-The behavior is similar when you write a constructor that requires an injected class-based dependency.
-When you define a constructor parameter with the `HeroService` class type,
-Angular knows to inject the service associated with that `HeroService` class token:
-
-当你编写的构造函数中需要注入基于类的依赖项时，其行为也类似。
-当你使用 `HeroService` 类的类型来定义构造函数参数时，Angular 就会知道要注入与 `HeroService` 类这个令牌相关的服务。
-
-<code-example path="dependency-injection/src/app/heroes/hero-list.component.ts" region="ctor-signature" header="src/app/heroes/hero-list.component.ts">
-</code-example>
-
-Many dependency values are provided by classes, but not all. The expanded *provide* object lets you associate different kinds of providers with a DI token.
-
-很多依赖项的值都是通过类来提供的，但不是全部。扩展的 *provide* 对象让你可以把多种不同种类的提供者和 DI 令牌关联起来。
-
-* Learn more about [different kinds of providers](guide/dependency-injection-providers).
-
-  欲知详情，参阅[不同种类的提供者](guide/dependency-injection-providers)。
-
-{@a optional}
-
-### Optional dependencies
-
-### 可选依赖
-
-`HeroService` *requires* a logger, but what if it could get by without
-one?
-
-`HeroService` *需要*一个记录器，但是如果找不到它会怎么样？
-
-When a component or service declares a dependency, the class constructor takes that dependency as a parameter.
-You can tell Angular that the dependency is optional by annotating the
-constructor parameter with `@Optional()`.
-
-当组件或服务声明某个依赖项时，该类的构造函数会以参数的形式接收那个依赖项。
-通过给这个参数加上 `@Optional()` 注解，你可以告诉 Angular，该依赖是可选的。
-
-<code-example path="dependency-injection/src/app/providers.component.ts" region="import-optional">
-</code-example>
-
-<code-example path="dependency-injection/src/app/providers.component.ts" region="provider-10-ctor"></code-example>
-
-When using `@Optional()`, your code must be prepared for a null value. If you
-don't register a logger provider anywhere, the injector sets the
-value of `logger` to null.
-
-当使用 `@Optional()` 时，你的代码必须能正确处理 null 值。如果你没有在任何地方注册过 logger 提供者，那么注入器就会把 `logger` 的值设置为 null。
-
-<div class="alert is-helpful">
-
-`@Inject()` and `@Optional()` are _parameter decorators_. They alter the way the DI framework provides a dependency, by annotating the dependency parameter on the constructor of the class that requires the dependency.
-
-`@Inject()` 和 `@Optional()` 都是*参数装饰器*。它们通过在需要依赖项的类的构造函数上对参数进行注解，来改变 DI 框架提供依赖项的方式。
-
-Learn more about parameter decorators in [Hierarchical Dependency Injectors](guide/hierarchical-dependency-injection).
-
-欲知详情，参阅[多级注入器](guide/hierarchical-dependency-injection)。
-
-</div>
-
-## Summary
-
-## 小结
-
-You learned the basics of Angular dependency injection in this page.
-You can register various kinds of providers,
-and you know how to ask for an injected object (such as a service) by
-adding a parameter to a constructor.
-
-本页中你学到了 Angular 依赖注入的基础知识。
-你可以注册多种提供者，并且知道了如何通过为构造函数添加参数来请求所注入的对象（比如服务）。
-
-Dive deeper into the capabilities and advanced feature of the Angular DI system in the following pages:
-
-在以下页面中可以深入了解 Angular DI 体系的能力及高级特性：
-
-* Learn more about nested injectors in
-[Hierarchical Dependency Injection](guide/hierarchical-dependency-injection).
-
-  要深入了解嵌套注入器，参阅[多级依赖注入](guide/hierarchical-dependency-injection)
-
-* Learn more about [DI tokens and providers](guide/dependency-injection-providers).
-
-  到 [DI 令牌与提供者](guide/dependency-injection-providers)中学习更多知识。
-
-* [Dependency Injection in Action](guide/dependency-injection-in-action) is a cookbook for some of the interesting things you can do with DI.
-
-  [依赖注入实战](guide/dependency-injection-in-action)中讲了一些你能用 DI 做的一些有意思的事。 
-=======
 In this example, the `getHeroes()` method uses the `Logger` service by logging a message when fetching heroes.
 
 ## What's next
@@ -556,4 +101,5 @@
 * [Dependency providers](guide/dependency-injection-providers)
 * [DI tokens and providers](guide/dependency-injection-providers)
 * [Dependency Injection in Action](guide/dependency-injection-in-action)
->>>>>>> a371646a
+
+  [依赖注入实战](guide/dependency-injection-in-action) 