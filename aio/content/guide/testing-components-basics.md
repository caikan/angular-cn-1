--- conflicted
+++ resolved
@@ -1,245 +1,82 @@
 # Basics of testing components
 
-<<<<<<< HEAD
-# 测试组件的基础知识
-
-A component, unlike all other parts of an Angular application,
-combines an HTML template and a TypeScript class.
-The component truly is the template and the class _working together_. To adequately test a component, you should test that they work together
-as intended.
-
-组件与 Angular 应用的所有其它部分不同，它结合了 HTML 模板和 TypeScript 类。事实上，组件就是由模板和类*一起工作的*。要想对组件进行充分的测试，你应该测试它们是否如预期般协同工作。
-
-Such tests require creating the component's host element in the browser DOM,
-as Angular does, and investigating the component class's interaction with
-the DOM as described by its template.
-=======
 A component, unlike all other parts of an Angular application, combines an HTML template and a TypeScript class.
 The component truly is the template and the class *working together*.
 To adequately test a component, you should test that they work together as intended.
 
 Such tests require creating the component's host element in the browser DOM, as Angular does, and investigating the component class's interaction with the DOM as described by its template.
->>>>>>> f25ac4ae
-
-这些测试需要在浏览器 DOM 中创建该组件的宿主元素，就像 Angular 所做的那样，然后检查组件类与 DOM 的交互是否如模板中描述的那样工作。
 
 The Angular `TestBed` facilitates this kind of testing as you'll see in the following sections.
 But in many cases, *testing the component class alone*, without DOM involvement, can validate much of the component's behavior in an straightforward, more obvious way.
 
-Angular 的 `TestBed` 可以帮你做这种测试，正如你将在下面的章节中看到的那样。但是，在很多情况下，*单独测试组件类*（不需要 DOM 的参与），就能以更简单，更明显的方式验证组件的大部分行为。
-
 <div class="alert is-helpful">
 
 If you'd like to experiment with the application that this guide describes, <live-example name="testing" noDownload>run it in your browser</live-example> or <live-example name="testing" downloadOnly>download and run it locally</live-example>.
 
-  如果你要试验本指南中所讲的应用，请<live-example name="testing" noDownload>在浏览器中运行它</live-example>或<live-example name="testing" downloadOnly>下载并在本地运行它</live-example>。
-
-<<<<<<< HEAD
-</div>
-
-=======
->>>>>>> f25ac4ae
+</div>
+
 <a id="component-class-testing"></a>
 
 ## Component class testing
 
-## 组件类测试
-
 Test a component class on its own as you would test a service class.
-
-你可以像测试服务类那样来测试一个组件类本身。
 
 Component class testing should be kept very clean and simple.
 It should test only a single unit.
 At first glance, you should be able to understand what the test is testing.
 
-<<<<<<< HEAD
-组件类的测试应该保持非常干净和简单。它应该只测试一个单元。一眼看上去，你就应该能够理解正在测试的对象。
-
-Consider this `LightswitchComponent` which toggles a light on and off
-(represented by an on-screen message) when the user clicks the button.
-
-考虑这个 `LightswitchComponent`，当用户单击该按钮时，它会打开和关闭一个指示灯（用屏幕上的一条消息表示）。
-
-<code-example
-  path="testing/src/app/demo/demo.ts"
-  region="LightswitchComp"
-  header="app/demo/demo.ts (LightswitchComp)"></code-example>
-=======
 Consider this `LightswitchComponent` which toggles a light on and off (represented by an on-screen message) when the user clicks the button.
 
 <code-example header="app/demo/demo.ts (LightswitchComp)" path="testing/src/app/demo/demo.ts" region="LightswitchComp"></code-example>
->>>>>>> f25ac4ae
 
 You might decide only to test that the `clicked()` method toggles the light's *on/off* state and sets the message appropriately.
 
-<<<<<<< HEAD
-你可能要测试 `clicked()` 方法是否切换了灯的*开/关*状态并正确设置了这个消息。
-
-This component class has no dependencies. To test these types of classes, follow the same steps as you would for a service that has no dependencies:
-=======
 This component class has no dependencies.
 To test these types of classes, follow the same steps as you would for a service that has no dependencies:
->>>>>>> f25ac4ae
-
-这个组件类没有依赖。要测试这种类型的组件类，请遵循与没有依赖的服务相同的步骤：
 
 1. Create a component using the new keyword.
-<<<<<<< HEAD
-
-   使用 new 关键字创建一个组件。
-
-2. Poke at its API.
-
-   调用它的 API。
-
-3. Assert expectations on its public state.
-
-   对其公开状态的期望值进行断言。
-
-<code-example
-  path="testing/src/app/demo/demo.spec.ts"
-  region="Lightswitch"
-  header="app/demo/demo.spec.ts (Lightswitch tests)"></code-example>
-=======
 1. Poke at its API.
 1. Assert expectations on its public state.
 
 <code-example header="app/demo/demo.spec.ts (Lightswitch tests)" path="testing/src/app/demo/demo.spec.ts" region="Lightswitch"></code-example>
->>>>>>> f25ac4ae
 
 Here is the `DashboardHeroComponent` from the *Tour of Heroes* tutorial.
 
-<<<<<<< HEAD
-下面是“*英雄之旅*”教程中的 `DashboardHeroComponent`。
-
-<code-example
-  path="testing/src/app/dashboard/dashboard-hero.component.ts"
-  region="class"
-  header="app/dashboard/dashboard-hero.component.ts (component)"></code-example>
-=======
 <code-example header="app/dashboard/dashboard-hero.component.ts (component)" path="testing/src/app/dashboard/dashboard-hero.component.ts" region="class"></code-example>
->>>>>>> f25ac4ae
 
 It appears within the template of a parent component, which binds a *hero* to the `@Input` property and listens for an event raised through the *selected* `@Output` property.
 
-<<<<<<< HEAD
-它出现在父组件的模板中，把一个*英雄*绑定到了 `@Input` 属性，并监听通过*所选*`@Output` 属性引发的一个事件。
-
-You can test that the class code works without creating the `DashboardHeroComponent`
-or its parent component.
-
-你可以测试类代码的工作方式，而无需创建 `DashboardHeroComponent` 或它的父组件。
-
-<code-example
-  path="testing/src/app/dashboard/dashboard-hero.component.spec.ts"
-  region="class-only"
-  header="app/dashboard/dashboard-hero.component.spec.ts (class tests)"></code-example>
-=======
 You can test that the class code works without creating the `DashboardHeroComponent` or its parent component.
 
 <code-example header="app/dashboard/dashboard-hero.component.spec.ts (class tests)" path="testing/src/app/dashboard/dashboard-hero.component.spec.ts" region="class-only"></code-example>
->>>>>>> f25ac4ae
 
 When a component has dependencies, you might want to use the `TestBed` to both create the component and its dependencies.
 
-当组件有依赖时，你可能要使用 `TestBed` 来同时创建该组件及其依赖。
-
 The following `WelcomeComponent` depends on the `UserService` to know the name of the user to greet.
 
-<<<<<<< HEAD
-下列的 `WelcomeComponent` 依赖于 `UserService` 来了解要问候的用户的名字。
-
-<code-example
-  path="testing/src/app/welcome/welcome.component.ts"
-  region="class"
-  header="app/welcome/welcome.component.ts"></code-example>
+<code-example header="app/welcome/welcome.component.ts" path="testing/src/app/welcome/welcome.component.ts" region="class"></code-example>
 
 You might start by creating a mock of the `UserService` that meets the minimum needs of this component.
 
-你可以先创建一个能满足本组件最低需求的 `UserService`
-
-<code-example
-  path="testing/src/app/welcome/welcome.component.spec.ts"
-  region="mock-user-service"
-  header="app/welcome/welcome.component.spec.ts (MockUserService)"></code-example>
-=======
-<code-example header="app/welcome/welcome.component.ts" path="testing/src/app/welcome/welcome.component.ts" region="class"></code-example>
-
-You might start by creating a mock of the `UserService` that meets the minimum needs of this component.
-
 <code-example header="app/welcome/welcome.component.spec.ts (MockUserService)" path="testing/src/app/welcome/welcome.component.spec.ts" region="mock-user-service"></code-example>
->>>>>>> f25ac4ae
 
 Then provide and inject *both the* **component** *and the service* in the `TestBed` configuration.
 
-<<<<<<< HEAD
-然后在 `TestBed` 配置中提供并注入所有这些**组件**和*服务*。
-
-<code-example
-  path="testing/src/app/welcome/welcome.component.spec.ts"
-  region="class-only-before-each"
-  header="app/welcome/welcome.component.spec.ts (class-only setup)"></code-example>
+<code-example header="app/welcome/welcome.component.spec.ts (class-only setup)" path="testing/src/app/welcome/welcome.component.spec.ts" region="class-only-before-each"></code-example>
 
 Then exercise the component class, remembering to call the [lifecycle hook methods](guide/lifecycle-hooks) as Angular does when running the application.
 
-然后，测验组件类，别忘了要像 Angular 运行应用时一样[调用生命周期钩子方法](guide/lifecycle-hooks)。
-
-<code-example
-  path="testing/src/app/welcome/welcome.component.spec.ts"
-  region="class-only-tests"
-  header="app/welcome/welcome.component.spec.ts (class-only tests)"></code-example>
+<code-example header="app/welcome/welcome.component.spec.ts (class-only tests)" path="testing/src/app/welcome/welcome.component.spec.ts" region="class-only-tests"></code-example>
 
 ## Component DOM testing
 
-## 组件 DOM 测试
-
-Testing the component _class_ is as straightforward as [testing a service](guide/testing-services).
-=======
-<code-example header="app/welcome/welcome.component.spec.ts (class-only setup)" path="testing/src/app/welcome/welcome.component.spec.ts" region="class-only-before-each"></code-example>
-
-Then exercise the component class, remembering to call the [lifecycle hook methods](guide/lifecycle-hooks) as Angular does when running the application.
-
-<code-example header="app/welcome/welcome.component.spec.ts (class-only tests)" path="testing/src/app/welcome/welcome.component.spec.ts" region="class-only-tests"></code-example>
-
-## Component DOM testing
-
 Testing the component *class* is as straightforward as [testing a service](guide/testing-services).
->>>>>>> f25ac4ae
-
-测试组件*类*[和测试服务](guide/testing-services)一样简单。
 
 But a component is more than just its class.
 A component interacts with the DOM and with other components.
 The *class-only* tests can tell you about class behavior.
 They cannot tell you if the component is going to render properly, respond to user input and gestures, or integrate with its parent and child components.
 
-<<<<<<< HEAD
-但组件不仅仅是它的类。组件还会与 DOM 以及其他组件进行交互。*只对类*的测试可以告诉你类的行为。但它们无法告诉你这个组件是否能正确渲染、响应用户输入和手势，或是集成到它的父组件和子组件中。
-
-None of the preceding _class-only_ tests can answer key questions about how the
-components actually behave on screen.
-
-以上所有*只对类*的测试都不能回答有关组件会如何在屏幕上实际运行方面的关键问题。
-
-- Is `Lightswitch.clicked()` bound to anything such that the user can invoke it?
-
-  `Lightswitch.clicked()` 绑定到了什么？用户可以调用它吗？
-
-- Is the `Lightswitch.message` displayed?
-
-  `Lightswitch.message` 是否显示过？
-
-- Can the user actually select the hero displayed by `DashboardHeroComponent`?
-
-  用户能否真正选中由 `DashboardHeroComponent` 显示的英雄？
-
-- Is the hero name displayed as expected (i.e, in uppercase)?
-
-  英雄名字是否按预期显示的（也就是大写字母）？
-
-- Is the welcome message displayed by the template of `WelcomeComponent`?
-=======
 None of the preceding *class-only* tests can answer key questions about how the components actually behave on screen.
 
 * Is `Lightswitch.clicked()` bound to anything such that the user can invoke it?
@@ -247,149 +84,61 @@
 * Can the user actually select the hero displayed by `DashboardHeroComponent`?
 * Is the hero name displayed as expected (such as uppercase)?
 * Is the welcome message displayed by the template of `WelcomeComponent`?
->>>>>>> f25ac4ae
-
-  `WelcomeComponent` 的模板是否显示了欢迎信息？
 
 These might not be troubling questions for the preceding simple components illustrated.
 But many components have complex interactions with the DOM elements described in their templates, causing HTML to appear and disappear as the component state changes.
 
-<<<<<<< HEAD
-对于上面描述的那些简单组件来说，这些问题可能并不麻烦。但是很多组件都与模板中描述的 DOM 元素进行了复杂的交互，导致一些 HTML 会在组件状态发生变化时出现和消失。
-
-To answer these kinds of questions, you have to create the DOM elements associated
-with the components, you must examine the DOM to confirm that component state
-displays properly at the appropriate times, and you must simulate user interaction
-with the screen to determine whether those interactions cause the component to
-behave as expected.
-
-要回答这些问题，你必须创建与组件关联的 DOM 元素，你必须检查 DOM 以确认组件状态是否在适当的时候正确显示了，并且你必须模拟用户与屏幕的交互以确定这些交互是否正确。判断该组件的行为是否符合预期。
-
-To write these kinds of test, you'll use additional features of the `TestBed`
-as well as other testing helpers.
-=======
 To answer these kinds of questions, you have to create the DOM elements associated with the components, you must examine the DOM to confirm that component state displays properly at the appropriate times, and you must simulate user interaction with the screen to determine whether those interactions cause the component to behave as expected.
 
 To write these kinds of test, you'll use additional features of the `TestBed` as well as other testing helpers.
->>>>>>> f25ac4ae
-
-为了编写这些类型的测试，你将使用 `TestBed` 的其它特性以及其他的测试辅助函数。
 
 ### CLI-generated tests
 
-<<<<<<< HEAD
-### CLI 生成的测试
-
-The CLI creates an initial test file for you by default when you ask it to
-generate a new component.
-=======
 The CLI creates an initial test file for you by default when you ask it to generate a new component.
->>>>>>> f25ac4ae
-
-当你要求 CLI 生成一个新组件时，它会默认为你创建一个初始的测试文件。
 
 For example, the following CLI command generates a `BannerComponent` in the `app/banner` folder (with inline template and styles):
 
-<<<<<<< HEAD
-比如，下列 CLI 命令会在 `app/banner` 文件夹中生成带有内联模板和内联样式的 `BannerComponent`：
-
-<code-example language="sh">
-=======
 <code-example format="shell" language="shell">
 
->>>>>>> f25ac4ae
 ng generate component banner --inline-template --inline-style --module app
 
 </code-example>
 
 It also generates an initial test file for the component, `banner-external.component.spec.ts`, that looks like this:
 
-<<<<<<< HEAD
-它还会生成一个初始测试文件 `banner-external.component.spec.ts`，如下所示：
-
-<code-example
-  path="testing/src/app/banner/banner-initial.component.spec.ts"
-  region="v1"
-  header="app/banner/banner-external.component.spec.ts (initial)"></code-example>
-=======
 <code-example header="app/banner/banner-external.component.spec.ts (initial)" path="testing/src/app/banner/banner-initial.component.spec.ts" region="v1"></code-example>
->>>>>>> f25ac4ae
 
 <div class="alert is-helpful">
 
 Because `compileComponents` is asynchronous, it uses the [`waitForAsync`](api/core/testing/waitForAsync) utility function imported from `@angular/core/testing`.
 
-由于 `compileComponents` 是异步的，所以它使用从 `@angular/core/testing` 中导入的实用工具函数 [`waitForAsync`](api/core/testing/waitForAsync)。
-
 Refer to the [waitForAsync](guide/testing-components-scenarios#waitForAsync) section for more details.
 
-欲知详情，请参阅 [waitForAsync 部分。](guide/testing-components-scenarios#waitForAsync)
-
 </div>
 
 ### Reduce the setup
 
-<<<<<<< HEAD
-### 减少设置代码
-
-Only the last three lines of this file actually test the component
-and all they do is assert that Angular can create the component.
-
-只有这个文件的最后三行才是真正测试组件的，并且所有这些都断言了 Angular 可以创建该组件。
-
-The rest of the file is boilerplate setup code anticipating more advanced tests that _might_ become necessary if the component evolves into something substantial.
-=======
 Only the last three lines of this file actually test the component and all they do is assert that Angular can create the component.
 
 The rest of the file is boilerplate setup code anticipating more advanced tests that *might* become necessary if the component evolves into something substantial.
->>>>>>> f25ac4ae
-
-该文件的其它部分是做设置用的样板代码，*可以*预见，如果组件演变得更具实质性内容，就会需要更高级的测试。
 
 You'll learn about these advanced test features in the following sections.
 For now, you can radically reduce this test file to a more manageable size:
 
-<<<<<<< HEAD
-下面你将学习这些高级测试特性。现在，你可以从根本上把这个测试文件减少到一个更容易管理的大小：
-
-<code-example
-  path="testing/src/app/banner/banner-initial.component.spec.ts"
-  region="v2"
-  header="app/banner/banner-initial.component.spec.ts (minimal)"></code-example>
-=======
 <code-example header="app/banner/banner-initial.component.spec.ts (minimal)" path="testing/src/app/banner/banner-initial.component.spec.ts" region="v2"></code-example>
->>>>>>> f25ac4ae
 
 In this example, the metadata object passed to `TestBed.configureTestingModule` simply declares `BannerComponent`, the component to test.
 
-<<<<<<< HEAD
-在这个例子中，传给 `TestBed.configureTestingModule` 的元数据对象只是声明了要测试的组件 `BannerComponent`
-
-<code-example
-  path="testing/src/app/banner/banner-initial.component.spec.ts"
-  region="configureTestingModule">
-</code-example>
-=======
 <code-example path="testing/src/app/banner/banner-initial.component.spec.ts" region="configureTestingModule"></code-example>
->>>>>>> f25ac4ae
 
 <div class="alert is-helpful">
 
 There's no need to declare or import anything else.
 The default test module is pre-configured with something like the `BrowserModule` from `@angular/platform-browser`.
 
-<<<<<<< HEAD
-没有必要声明或导入任何其他东西。默认的测试模块预先配置了像来自 `@angular/platform-browser` 的 `BrowserModule` 这样的东西。
-
-Later you'll call `TestBed.configureTestingModule()` with
-imports, providers, and more declarations to suit your testing needs.
-=======
 Later you'll call `TestBed.configureTestingModule()` with imports, providers, and more declarations to suit your testing needs.
->>>>>>> f25ac4ae
 Optional `override` methods can further fine-tune aspects of the configuration.
 
-稍后你会用 `imports`、`providers` 和更多可声明对象的参数来调用 `TestBed.configureTestingModule()`，以满足你的测试需求。可选方法 `override`可以进一步微调此配置的各个方面。
-
 </div>
 
 <a id="create-component"></a>
@@ -398,44 +147,19 @@
 
 After configuring `TestBed`, you call its `createComponent()` method.
 
-<<<<<<< HEAD
-在配置好 `TestBed` 之后，你就可以调用它的 `createComponent()` 方法了。
-
-<code-example
-  path="testing/src/app/banner/banner-initial.component.spec.ts"
-  region="createComponent">
-</code-example>
-=======
 <code-example path="testing/src/app/banner/banner-initial.component.spec.ts" region="createComponent"></code-example>
->>>>>>> f25ac4ae
 
 `TestBed.createComponent()` creates an instance of the `BannerComponent`, adds a corresponding element to the test-runner DOM, and returns a [`ComponentFixture`](#component-fixture).
 
-`TestBed.createComponent()` 会创建 `BannerComponent` 的实例，它把一个对应元素添加到了测试运行器的 DOM 中，并返回一个[`ComponentFixture`](#component-fixture) 对象。
-
 <div class="alert is-important">
 
 Do not re-configure `TestBed` after calling `createComponent`.
 
-<<<<<<< HEAD
-调用 `createComponent` 后不能再重新配置 `TestBed` 。
-
-The `createComponent` method freezes the current `TestBed` definition,
-closing it to further configuration.
-
-`createComponent` 方法会冻结当前的 `TestBed` 定义，并把它关闭以防止进一步的配置。
-
-You cannot call any more `TestBed` configuration methods, not `configureTestingModule()`,
-nor `get()`, nor any of the `override...` methods.
-=======
 The `createComponent` method freezes the current `TestBed` definition, closing it to further configuration.
 
 You cannot call any more `TestBed` configuration methods, not `configureTestingModule()`, nor `get()`, nor any of the `override...` methods.
->>>>>>> f25ac4ae
 If you try, `TestBed` throws an error.
 
-你不能再调用任何 `TestBed` 配置方法， 无论是 `configureTestingModule()`、`get()` 还是 `override...` 方法都不行。如果你这样做，`TestBed` 会抛出一个错误。
-
 </div>
 
 <a id="component-fixture"></a>
@@ -444,49 +168,20 @@
 
 The [ComponentFixture](api/core/testing/ComponentFixture) is a test harness for interacting with the created component and its corresponding element.
 
-[ComponentFixture](api/core/testing/ComponentFixture) 是一个测试挽具，用于与所创建的组件及其对应的元素进行交互。
-
 Access the component instance through the fixture and confirm it exists with a Jasmine expectation:
 
-<<<<<<< HEAD
-可以通过测试夹具（fixture）访问组件实例，并用 Jasmine 的期望断言来确认它是否存在：
-
-<code-example
-  path="testing/src/app/banner/banner-initial.component.spec.ts"
-  region="componentInstance">
-</code-example>
-=======
 <code-example path="testing/src/app/banner/banner-initial.component.spec.ts" region="componentInstance"></code-example>
->>>>>>> f25ac4ae
 
 ### `beforeEach()`
 
 You will add more tests as this component evolves.
 Rather than duplicate the `TestBed` configuration for each test, you refactor to pull the setup into a Jasmine `beforeEach()` and some supporting variables:
 
-<<<<<<< HEAD
-随着这个组件的发展，你会添加更多的测试。你不必为每个测试复制 `TestBed` 的配置代码，而是把它重构到 Jasmine 的 `beforeEach()` 和一些支持变量中：
-
-<code-example
-  path="testing/src/app/banner/banner-initial.component.spec.ts"
-  region="v3"
- ></code-example>
-=======
 <code-example path="testing/src/app/banner/banner-initial.component.spec.ts" region="v3"></code-example>
->>>>>>> f25ac4ae
 
 Now add a test that gets the component's element from `fixture.nativeElement` and looks for the expected text.
 
-<<<<<<< HEAD
-现在添加一个测试程序，它从 `fixture.nativeElement` 中获取组件的元素，并查找预期的文本。
-
-<code-example
-  path="testing/src/app/banner/banner-initial.component.spec.ts"
-  region="v4-test-2">
-</code-example>
-=======
 <code-example path="testing/src/app/banner/banner-initial.component.spec.ts" region="v4-test-2"></code-example>
->>>>>>> f25ac4ae
 
 <a id="native-element"></a>
 
@@ -495,48 +190,16 @@
 The value of `ComponentFixture.nativeElement` has the `any` type.
 Later you'll encounter the `DebugElement.nativeElement` and it too has the `any` type.
 
-<<<<<<< HEAD
-`ComponentFixture.nativeElement` 的值是 `any` 类型的。稍后你会遇到 `DebugElement.nativeElement`，它也是 `any` 类型的。
-
-Angular can't know at compile time what kind of HTML element the `nativeElement` is or
-if it even is an HTML element.
-The application might be running on a _non-browser platform_, such as the server or a
-[Web Worker](https://developer.mozilla.org/en-US/docs/Web/API/Web_Workers_API),
-where the element might have a diminished API or not exist at all.
-
-Angular 在编译时不知道 `nativeElement` 是什么样的 HTML 元素，甚至可能不是 HTML 元素。该应用可能运行在*非浏览器平台*（如服务器或 [Web Worker）上](https://developer.mozilla.org/en-US/docs/Web/API/Web_Workers_API)，在那里本元素可能具有一个缩小版的 API，甚至根本不存在。
-
-The tests in this guide are designed to run in a browser so a
-`nativeElement` value will always be an `HTMLElement` or
-one of its derived classes.
-
-本指南中的测试都是为了在浏览器中运行而设计的，因此 `nativeElement` 的值始终是 `HTMLElement` 或其派生类之一。
-
-Knowing that it is an `HTMLElement` of some sort, use
-the standard HTML `querySelector` to dive deeper into the element tree.
-=======
 Angular can't know at compile time what kind of HTML element the `nativeElement` is or if it even is an HTML element.
 The application might be running on a *non-browser platform*, such as the server or a [Web Worker](https://developer.mozilla.org/docs/Web/API/Web_Workers_API), where the element might have a diminished API or not exist at all.
 
 The tests in this guide are designed to run in a browser so a `nativeElement` value will always be an `HTMLElement` or one of its derived classes.
 
 Knowing that it is an `HTMLElement` of some sort, use the standard HTML `querySelector` to dive deeper into the element tree.
->>>>>>> f25ac4ae
-
-知道了它是某种 `HTMLElement` ，就可以用标准的 HTML `querySelector` 深入了解元素树。
 
 Here's another test that calls `HTMLElement.querySelector` to get the paragraph element and look for the banner text:
 
-<<<<<<< HEAD
-这是另一个调用 `HTMLElement.querySelector` 来获取段落元素并查找横幅文本的测试：
-
-<code-example
-  path="testing/src/app/banner/banner-initial.component.spec.ts"
-  region="v4-test-3">
-</code-example>
-=======
 <code-example path="testing/src/app/banner/banner-initial.component.spec.ts" region="v4-test-3"></code-example>
->>>>>>> f25ac4ae
 
 <a id="debug-element"></a>
 
@@ -544,169 +207,53 @@
 
 The Angular *fixture* provides the component's element directly through the `fixture.nativeElement`.
 
-<<<<<<< HEAD
-Angular 的*测试夹具*可以直接通过 `fixture.nativeElement` 提供组件的元素。
-
-<code-example
-  path="testing/src/app/banner/banner-initial.component.spec.ts"
-  region="nativeElement">
-</code-example>
+<code-example path="testing/src/app/banner/banner-initial.component.spec.ts" region="nativeElement"></code-example>
 
 This is actually a convenience method, implemented as `fixture.debugElement.nativeElement`.
 
-它实际上是一个便利方法，其最终实现为 `fixture.debugElement.nativeElement`。
-
-<code-example
-  path="testing/src/app/banner/banner-initial.component.spec.ts"
-  region="debugElement-nativeElement">
-</code-example>
-=======
-<code-example path="testing/src/app/banner/banner-initial.component.spec.ts" region="nativeElement"></code-example>
-
-This is actually a convenience method, implemented as `fixture.debugElement.nativeElement`.
-
 <code-example path="testing/src/app/banner/banner-initial.component.spec.ts" region="debugElement-nativeElement"></code-example>
->>>>>>> f25ac4ae
 
 There's a good reason for this circuitous path to the element.
-
-使用这种迂回的路径访问元素是有充分理由的。
 
 The properties of the `nativeElement` depend upon the runtime environment.
 You could be running these tests on a *non-browser* platform that doesn't have a DOM or whose DOM-emulation doesn't support the full `HTMLElement` API.
 
-<<<<<<< HEAD
-`nativeElement` 的属性依赖于其运行时环境。你可以在*非浏览器*平台上运行这些测试，那些平台上可能没有 DOM，或者其模拟的 DOM 不支持完整的 `HTMLElement` API。
-
-Angular relies on the `DebugElement` abstraction to work safely across _all supported platforms_.
-Instead of creating an HTML element tree, Angular creates a `DebugElement` tree that wraps the _native elements_ for the runtime platform.
-The `nativeElement` property unwraps the `DebugElement` and returns the platform-specific element object.
-
-Angular 依靠 `DebugElement` 抽象来在其支持的*所有平台上*安全地工作。 Angular 不会创建 HTML 元素树，而会创建一个 `DebugElement` 树来封装运行时平台上的*原生元素*。`nativeElement` 属性会解包 `DebugElement` 并返回特定于平台的元素对象。
-
-Because the sample tests for this guide are designed to run only in a browser,
-a `nativeElement` in these tests is always an `HTMLElement`
-whose familiar methods and properties you can explore within a test.
-=======
 Angular relies on the `DebugElement` abstraction to work safely across *all supported platforms*.
 Instead of creating an HTML element tree, Angular creates a `DebugElement` tree that wraps the *native elements* for the runtime platform.
 The `nativeElement` property unwraps the `DebugElement` and returns the platform-specific element object.
 
 Because the sample tests for this guide are designed to run only in a browser, a `nativeElement` in these tests is always an `HTMLElement` whose familiar methods and properties you can explore within a test.
->>>>>>> f25ac4ae
-
-由于本指南的范例测试只能在浏览器中运行，因此 `nativeElement` 在这些测试中始终是 `HTMLElement` ，你可以在测试中探索熟悉的方法和属性。
 
 Here's the previous test, re-implemented with `fixture.debugElement.nativeElement`:
 
-<<<<<<< HEAD
-下面是把前述测试用 `fixture.debugElement.nativeElement` 重新实现的版本：
-
-<code-example
-  path="testing/src/app/banner/banner-initial.component.spec.ts"
-  region="v4-test-4">
-</code-example>
-=======
 <code-example path="testing/src/app/banner/banner-initial.component.spec.ts" region="v4-test-4"></code-example>
->>>>>>> f25ac4ae
 
 The `DebugElement` has other methods and properties that are useful in tests, as you'll see elsewhere in this guide.
 
-这些 `DebugElement` 还有另一些在测试中很有用的方法和属性，你可以在本指南的其他地方看到。
-
 You import the `DebugElement` symbol from the Angular core library.
 
-<<<<<<< HEAD
-你可以从 Angular 的 core 库中导入 `DebugElement` 符号。
-
-<code-example
-  path="testing/src/app/banner/banner-initial.component.spec.ts"
-  region="import-debug-element">
-</code-example>
+<code-example path="testing/src/app/banner/banner-initial.component.spec.ts" region="import-debug-element"></code-example>
 
 <a id="by-css"></a>
 
-### _By.css()_
-=======
-<code-example path="testing/src/app/banner/banner-initial.component.spec.ts" region="import-debug-element"></code-example>
-
-<a id="by-css"></a>
-
 ### `By.css()`
->>>>>>> f25ac4ae
 
 Although the tests in this guide all run in the browser, some applications might run on a different platform at least some of the time.
 
-<<<<<<< HEAD
-虽然本指南中的测试都是在浏览器中运行的，但有些应用可能至少要在某些时候运行在不同的平台上。
-
-For example, the component might render first on the server as part of a strategy to make the application launch faster on poorly connected devices. The server-side renderer might not support the full HTML element API.
-=======
 For example, the component might render first on the server as part of a strategy to make the application launch faster on poorly connected devices.
 The server-side renderer might not support the full HTML element API.
->>>>>>> f25ac4ae
 If it doesn't support `querySelector`, the previous test could fail.
-
-例如，作为优化策略的一部分，该组件可能会首先在服务器上渲染，以便在连接不良的设备上更快地启动本应用。服务器端渲染器可能不支持完整的 HTML 元素 API。如果它不支持 `querySelector`，之前的测试就会失败。
 
 The `DebugElement` offers query methods that work for all supported platforms.
 These query methods take a *predicate* function that returns `true` when a node in the `DebugElement` tree matches the selection criteria.
 
-<<<<<<< HEAD
-`DebugElement` 提供了适用于其支持的所有平台的查询方法。这些查询方法接受一个*谓词*函数，当 `DebugElement` 树中的一个节点与选择条件匹配时，该函数返回 `true`。
-
-You create a _predicate_ with the help of a `By` class imported from a
-library for the runtime platform. Here's the `By` import for the browser platform:
-
-你可以借助从库中为运行时平台导入 `By` 类来创建一个*谓词*。这里的 `By` 是从浏览器平台导入的。
-
-<code-example
-  path="testing/src/app/banner/banner-initial.component.spec.ts"
-  region="import-by">
-</code-example>
-=======
 You create a *predicate* with the help of a `By` class imported from a library for the runtime platform.
 Here's the `By` import for the browser platform:
 
 <code-example path="testing/src/app/banner/banner-initial.component.spec.ts" region="import-by"></code-example>
->>>>>>> f25ac4ae
 
 The following example re-implements the previous test with `DebugElement.query()` and the browser's `By.css` method.
 
-<<<<<<< HEAD
-下面的例子用 `DebugElement.query()` 和浏览器的 `By.css` 方法重新实现了前面的测试。
-
-<code-example
-  path="testing/src/app/banner/banner-initial.component.spec.ts"
-  region="v4-test-5">
-</code-example>
-
-Some noteworthy observations:
-
-一些值得注意的地方：
-
-- The `By.css()` static method selects `DebugElement` nodes
-  with a [standard CSS selector](https://developer.mozilla.org/en-US/docs/Web/Guide/CSS/Getting_started/Selectors "CSS selectors").
-
-  静态方法 `By.css()` 会用[标准的 CSS 选择器](https://developer.mozilla.org/en-US/docs/Web/Guide/CSS/Getting_started/Selectors "CSS 选择器")来选择 `DebugElement` 中的各个节点。
-
-- The query returns a `DebugElement` for the paragraph.
-
-  该查询为 p 元素返回了一个 `DebugElement`
-
-- You must unwrap that result to get the paragraph element.
-
-  你必须解包那个结果才能得到 p 元素。
-
-When you're filtering by CSS selector and only testing properties of a browser's _native element_, the `By.css` approach might be overkill.
-
-当你使用 CSS 选择器进行过滤并且只测试浏览器*原生元素*的属性时，用 `By.css` 方法可能会有点过度。
-
-It's often straightforward and more clear to filter with a standard `HTMLElement` method
-such as `querySelector()` or `querySelectorAll()`.
-
-用 `HTMLElement` 方法（比如 `querySelector()` 或 `querySelectorAll()`）进行过滤通常更简单，更清晰。
-=======
 <code-example path="testing/src/app/banner/banner-initial.component.spec.ts" region="v4-test-5"></code-example>
 
 Some noteworthy observations:
@@ -725,5 +272,4 @@
 
 <!-- end links -->
 
-@reviewed 2022-02-28
->>>>>>> f25ac4ae
+@reviewed 2022-02-28