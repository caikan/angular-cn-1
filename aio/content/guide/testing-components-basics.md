--- conflicted
+++ resolved
@@ -13,13 +13,9 @@
 as Angular does, and investigating the component class's interaction with
 the DOM as described by its template.
 
-<<<<<<< HEAD
 这些测试需要在浏览器 DOM 中创建该组件的宿主元素，就像 Angular 所做的那样，然后检查组件类与 DOM 的交互是否如模板中描述的那样工作。
 
-The Angular `TestBed` facilitates this kind of testing as you'll see in the sections below.
-=======
 The Angular `TestBed` facilitates this kind of testing as you'll see in the following sections.
->>>>>>> 08caeadd
 But in many cases, _testing the component class alone_, without DOM involvement,
 can validate much of the component's behavior in an straightforward, more obvious way.
 
@@ -27,17 +23,14 @@
 
 <div class="alert is-helpful">
 
-  For a hands-on experience, <live-example name="testing" stackblitz="specs" noDownload>run tests and explore the test code</live-example> in your browser as your read this guide.
-
-<<<<<<< HEAD
-  对于本测试指南中描述的范例应用，参阅<live-example name="testing" embedded-style noDownload>范例应用</live-example>。
-
-  For the tests features in the testing guides, see <live-example name="testing" stackblitz="specs" noDownload>tests</live-example>.
-=======
-  If you'd like to experiment with the application that this guide describes, <live-example name="testing" noDownload>run it in your browser</live-example> or <live-example name="testing" downloadOnly>download and run it locally</live-example>.
->>>>>>> 08caeadd
-
-  要了解本测试指南中涉及的测试特性，请参阅<live-example name="testing" stackblitz="specs" noDownload>tests</live-example>。
+For a hands-on experience, <live-example name="testing" stackblitz="specs" noDownload>run tests and explore the test code</live-example> in your browser as your read this guide.
+
+要上手练习，请按照本指南中所讲的，在浏览器中<live-example name="testing" stackblitz="specs" noDownload>运行测试，并浏览测试代码</live-example>。
+
+
+If you'd like to experiment with the application that this guide describes, <live-example name="testing" noDownload>run it in your browser</live-example> or <live-example name="testing" downloadOnly>download and run it locally</live-example>.
+
+如果你要试验本指南中所讲的应用，请<live-example name="testing" noDownload>在浏览器中运行它</live-example>或<live-example name="testing" downloadOnly>下载并在本地运行它</live-example>。
 
 </div>
 
@@ -163,13 +156,9 @@
 
 ## Component DOM testing
 
-<<<<<<< HEAD
 ## 组件 DOM 测试
 
-Testing the component _class_ is as easy as [testing a service](guide/testing-services).
-=======
 Testing the component _class_ is as straightforward as [testing a service](guide/testing-services).
->>>>>>> 08caeadd
 
 测试组件*类*[和测试服务](guide/testing-services)一样简单。
 
@@ -179,13 +168,9 @@
 They cannot tell you if the component is going to render properly,
 respond to user input and gestures, or integrate with its parent and child components.
 
-<<<<<<< HEAD
 但组件不仅仅是它的类。组件还会与 DOM 以及其他组件进行交互。*只对类*的测试可以告诉你类的行为。但它们无法告诉你这个组件是否能正确渲染、响应用户输入和手势，或是集成到它的父组件和子组件中。
 
-None of the _class-only_ tests above can answer key questions about how the
-=======
 None of the preceding _class-only_ tests can answer key questions about how the
->>>>>>> 08caeadd
 components actually behave on screen.
 
 以上所有*只对类*的测试都不能回答有关组件会如何在屏幕上实际运行方面的关键问题。
@@ -208,13 +193,9 @@
 
 - Is the welcome message displayed by the template of `WelcomeComponent`?
 
-<<<<<<< HEAD
   `WelcomeComponent` 的模板是否显示了欢迎信息？
 
-These may not be troubling questions for the simple components illustrated above.
-=======
 These might not be troubling questions for the preceding simple components illustrated.
->>>>>>> 08caeadd
 But many components have complex interactions with the DOM elements
 described in their templates, causing HTML to appear and disappear as
 the component state changes.
@@ -266,13 +247,9 @@
 the [`waitForAsync`](api/core/testing/waitForAsync) utility
 function imported from `@angular/core/testing`.
 
-<<<<<<< HEAD
 由于 `compileComponents` 是异步的，所以它使用从 `@angular/core/testing` 中导入的实用工具函数 [`waitForAsync`](api/core/testing/waitForAsync)。
 
-Please refer to the [waitForAsync](guide/testing-components-scenarios#waitForAsync) section for more details.
-=======
 Refer to the [waitForAsync](guide/testing-components-scenarios#waitForAsync) section for more details.
->>>>>>> 08caeadd
 
 欲知详情，请参阅 [waitForAsync 部分。](guide/testing-components-scenarios#waitForAsync)
 
@@ -289,13 +266,9 @@
 
 The rest of the file is boilerplate setup code anticipating more advanced tests that _might_ become necessary if the component evolves into something substantial.
 
-<<<<<<< HEAD
 该文件的其它部分是做设置用的样板代码，*可以*预见，如果组件演变得更具实质性内容，就会需要更高级的测试。
 
-You'll learn about these advanced test features below.
-=======
 You'll learn about these advanced test features in the following sections.
->>>>>>> 08caeadd
 For now, you can radically reduce this test file to a more manageable size:
 
 下面你将学习这些高级测试特性。现在，你可以从根本上把这个测试文件减少到一个更容易管理的大小：
@@ -430,16 +403,12 @@
 `nativeElement` value will always be an `HTMLElement` or
 one of its derived classes.
 
-<<<<<<< HEAD
 本指南中的测试都是为了在浏览器中运行而设计的，因此 `nativeElement` 的值始终是 `HTMLElement` 或其派生类之一。
 
-Knowing that it is an `HTMLElement` of some sort, you can use
-=======
 Knowing that it is an `HTMLElement` of some sort, use
->>>>>>> 08caeadd
 the standard HTML `querySelector` to dive deeper into the element tree.
 
-知道了它是某种 `HTMLElement` ，你就可以使用标准的 HTML `querySelector` 深入了解元素树。
+知道了它是某种 `HTMLElement` ，就可以用标准的 HTML `querySelector` 深入了解元素树。
 
 Here's another test that calls `HTMLElement.querySelector` to get the paragraph element and look for the banner text:
 
@@ -571,19 +540,13 @@
 
 - You must unwrap that result to get the paragraph element.
 
-<<<<<<< HEAD
   你必须解包那个结果才能得到 p 元素。
 
-When you're filtering by CSS selector and only testing properties of a browser's _native element_, the `By.css` approach may be overkill.
+When you're filtering by CSS selector and only testing properties of a browser's _native element_, the `By.css` approach might be overkill.
 
 当你使用 CSS 选择器进行过滤并且只测试浏览器*原生元素*的属性时，用 `By.css` 方法可能会有点过度。
 
-It's often easier and more clear to filter with a standard `HTMLElement` method
-=======
-When you're filtering by CSS selector and only testing properties of a browser's _native element_, the `By.css` approach might be overkill.
-
 It's often straightforward and more clear to filter with a standard `HTMLElement` method
->>>>>>> 08caeadd
 such as `querySelector()` or `querySelectorAll()`.
 
 用 `HTMLElement` 方法（比如 `querySelector()` 或 `querySelectorAll()`）进行过滤通常更简单，更清晰。