# Introduction to Angular animations

# Angular 动画简介

Animation provides the illusion of motion: HTML elements change styling over time. Well-designed animations can make your application more fun and easier to use, but they aren't just cosmetic. Animations can improve your app and user experience in a number of ways:

动画用于提供运动的幻觉：HTML 元素随着时间改变样式。精心设计的动画可以让你的应用更有趣，更易用，但它们不仅仅是装饰性的。动画可以通过几种方式改善你的应用和用户体验：

* Without animations, web page transitions can seem abrupt and jarring.

  没有动画，Web 页面的转场就会显得突兀、不协调。

* Motion greatly enhances the user experience, so animations give users a chance to detect the application's response to their actions.

  运动能极大地提升用户体验，因此动画可以让用户察觉到应用对他们的操作做出了响应。

* Good animations intuitively call the user's attention to where it is needed.

  良好的动画可以直观的把用户的注意力吸引到要留意的地方。

Typically, animations involve multiple style *transformations* over time. An HTML element can move, change color, grow or shrink, fade, or slide off the page. These changes can occur simultaneously or sequentially. You can control the timing of each transformation.

典型的动画会涉及多种随时间变化的转换。HTML 元素可以移动、变换颜色、增加或缩小、隐藏或从页面中滑出。
这些变化可以同时发生或顺序发生。你可以控制每次转换的持续时间。

Angular's animation system is built on CSS functionality, which means you can animate any property that the browser considers animatable. This includes positions, sizes, transforms, colors, borders, and more. The W3C maintains a list of animatable properties on its [CSS Transitions](https://www.w3.org/TR/css-transitions-1/) page.

Angular 的动画系统是基于 CSS 功能构建的，这意味着你可以 "动" 浏览器认为可动的任何属性。包括位置、大小、变形、颜色、边框等。W3C 在它的 [CSS Transitions（转场）](https://www.w3.org/TR/css-transitions-1/) 页中维护了一个可动属性的列表。

## About this guide

## 关于本指南

This guide covers the basic Angular animation features to get you started on adding Angular animations to your project.

本指南覆盖了基本的 Angular 动画特性，让你能开始为你的项目添加 Angular 动画。

The features described in this guide &mdash; and the more advanced features described in the related Angular animations guides &mdash; are demonstrated in an example app available as a <live-example></live-example>.

本指南中描述的特性，以及相关的 Angular 动画章节中描述的更多高级特性，都在一个范例 <live-example></live-example> 中进行了演示。

#### Prerequisites

#### 前提条件

The guide assumes that you're familiar with building basic Angular apps, as described in the following sections:

本指南假设你已经能熟练构建基本的 Angular 应用，也就是下列章节中所讲的那些：

* [Tutorial](tutorial)

  [教程](tutorial)

* [Architecture Overview](guide/architecture)

  [架构概览](guide/architecture)

## Getting started

## 快速上手

The main Angular modules for animations are `@angular/animations` and `@angular/platform-browser`. When you create a new project using the CLI, these dependencies are automatically added to your project.

Angular 主要的动画模块是 `@angular/animations` 和 `@angular/platform-browser`。当你使用 CLI 创建新项目时，这些依赖会自动添加到你的项目中。

To get started with adding Angular animations to your project, import the animation-specific modules along with standard Angular functionality.

为了把 Angular 动画添加到你的项目中，把这些与动画相关的模块和标准的 Angular 功能一起导入进来。

### Step 1: Enabling the animations module

### 步骤一：启用动画模块

Import `BrowserAnimationsModule`, which introduces the animation capabilities into your Angular root application module.

导入 `BrowserAnimationsModule`，它能把动画能力引入 Angular 应用的根模块中。

<code-example path="animations/src/app/app.module.1.ts" header="src/app/app.module.ts" language="typescript" linenums="false">
</code-example>

<div class="alert is-helpful">

**Note:** When you use the CLI to create your app, the root application module `app.module.ts` is placed in the `src/app` folder.

**注意：**当你使用 CLI 创建应用时，应用的根模块 `app.module.ts` 位于 `src/app` 目录下。

</div>

### Step 2: Importing animation functions into component files

### 步骤二：把动画功能导入组件文件中

If you plan to use specific animation functions in component files, import those functions from `@angular/animations`.

如果你准备在组件文件中使用特定的动画函数，请从 `@angular/animations` 中导入这些函数。

<code-example path="animations/src/app/app.component.ts" header="src/app/app.component.ts" region="imports" language="typescript">
</code-example>

<div class="alert is-helpful">

**Note:** See a [summary of available animation functions](guide/animations#animation-api-summary) at the end of this guide.

**注意：**参见本章末尾的[可用动画函数汇总表](guide/animations#animation-api-summary)。

</div>

### Step 3: Adding the animation metadata property

### 步骤三：添加动画的元数据属性

In the component file, add a metadata property called `animations:` within the `@Component()` decorator. You put the trigger that defines an animation within the `animations` metadata property.

在组件的 `@Component()` 装饰器中，添加一个名叫 `animations:` 的元数据属性。
你可以把用来定义动画的触发器放进 `animations` 元数据属性中。

<code-example path="animations/src/app/app.component.ts" header="src/app/app.component.ts" region="decorator" language="typescript">
</code-example>

## Animating a simple transition

## 简单转场动画

Let's animate a simple transition that changes a single HTML element from one state to another. For example, you can specify that a button displays either **Open** or **Closed** based on the user's last action. When the button is in the `open` state, it's visible and yellow. When it's the `closed` state, it's transparent and green.

我们来做一个简单的转场动作，它把单个 HTML 元素从一个状态变成另一个状态。
比如，你可以指定按钮根据用户的最后一个动作显示成**Open**或**Closed**状态。当按钮处于 `open` 状态时，它是可见的，并且是黄色的。当它处于 `closed` 状态时，它是透明的，并且是绿色的。

In HTML, these attributes are set using ordinary CSS styles such as color and opacity. In Angular, use the `style()` function to specify a set of CSS styles for use with animations. You can collect a set of styles in an animation state, and give the state a name, such as `open` or `closed`.

在 HTML 中，这些属性都使用普通的 CSS 样式，比如颜色（color）和透明度（opacity）。在 Angular 中，使用 `style()` 函数来指定一组用作动画的 CSS 样式。
你可以为动画状态指定一组样式，并为该状态指定一个名字，比如 `open` 或 `closed`。

<figure>
<img src="generated/images/guide/animations/open-closed.png" alt="open and closed states">
</figure>

### Animation state and styles

### 动画状态和样式

Use Angular's `state()` function to define different states to call at the end of each transition. This function takes two arguments: a unique name like `open` or `closed` and a `style()` function.

使用 Angular 的 `state()` 函数来定义不同的状态，供每次转场结束时调用。该函数接受两个参数：一个唯一的名字，比如 `open` 或 `closed` 和一个 `style()` 函数。

Use the `style()` function to define a set of styles to associate with a given state name. Note that the style attributes must be in [*camelCase*](guide/glossary#case-conventions).

使用 `style()` 函数来定义一组与指定的状态名相关的样式。注意，样式的属性必须是[*小驼峰*](guide/glossary#case-conventions) 格式的。

Let's see how Angular's `state()` function works with the `style⁣­(⁠)` function to set CSS style attributes. In this code snippet, multiple style attributes are set at the same time for the state. In the `open` state, the button has a height of 200 pixels, an opacity of 1, and a background color of yellow.

我们来看看 Angular 的 `state()` 函数如何与 `style()` 函数联用，来设置 CSS 样式的属性。
在下面的代码片段中，该状态的多个样式属性都是同时设置的。在 `open` 状态中，该按钮的高度是 200 像素，透明度是 1，背景色是黄色。

<code-example path="animations/src/app/open-close.component.ts" header="src/app/open-close.component.ts" region="state1" language="typescript">
</code-example>

In the `closed` state, shown below, the button has a height of 100 pixels, an opacity of 0.5, and a background color of green.

在 `closed` 状态中，按钮的高度是 100 像素，透明度是 0.5，背景色是绿色。

<code-example path="animations/src/app/open-close.component.ts" header="src/app/open-close.component.ts" region="state2" language="typescript">
</code-example>

### Transitions and timing

### 转场与时序

In Angular, you can set multiple styles without any animation. However, without further refinement, the button instantly transforms with no fade, no shrinkage, or other visible indicator that a change is occurring.

在 Angular 中，你可以设置多个样式而不必用动画。不过，如果没有进一步细化，按钮的转换会立即完成 —— 没有渐隐、没有收缩，也没有其它的可视化效果来指出正在发生变化。

To make the change less abrupt, we need to define an animation *transition* to specify the changes that occur between one state and another over a period of time. The `transition()` function accepts two arguments: the first argument accepts an expression that defines the direction between two transition states, and the second argument accepts an `animate()` function.

要让这些变化不那么突兀，我们需要定义一个动画*转场*来要求这些状态之间的变化在一段时间内发生。`transition()` 接受两个参数：第一个参数接受一个表达式，它定义两个转场状态之间的方向；第二个参数接受一个 `animate()` 函数。

Use the `animate()` function to define the length, delay, and easing of a transition, and to designate the style function for defining styles while transitions are taking place. You can also use the `animate()` function to define the `keyframes()` function for multi-step animations. These definitions are placed in the second argument of the `animate()` function.

使用 `animate()` 函数来定义长度、延迟和缓动效果，并指定一个样式函数，以定义转场过程中的样式。
你还可以使用 `animate()` 函数来为多步动画定义 `keyframes()` 函数。这些定义放在 `animate()` 函数的第二个参数中。

#### Animation metadata: duration, delay, and easing

#### 动画元数据：持续时间、延迟和缓动效果

The `animate()` function (second argument of the transition function) accepts the `timings` and `styles` input parameters.

`animate()` 函数（作为转场函数的第二个参数）可以接受 `timings` 和 `styles` 参数。

The `timings` parameter takes a string defined in three parts.

`timings` 参数接受一个由三部分组成的字符串。

>`animate ('duration delay easing')`

The first part, `duration`, is required. The duration can be expressed in milliseconds as a simple number without quotes, or in seconds with quotes and a time specifier. For example, a duration of a tenth of a second can be expressed as follows:

第一部分 `duration`（持续时间）是必须的。这个持续时间可以表示成一个不带引号的纯数字（表示毫秒），或一个带引号的有单位的时间（表示秒数）。比如，0.1 秒的持续时间有如下表示方式：

* As a plain number, in milliseconds: `100`

  作为纯数字，毫秒为单位：`100`

* In a string, as milliseconds: `'100ms'`

  作为字符串，毫秒为单位：`'100ms'`

* In a string, as seconds: `'0.1s'`

  作为字符串，秒为单位：`'0.1s'`

The second argument, `delay`, has the same syntax as `duration`. For example:

第二个参数 `delay` 的语法和 `duration` 一样。比如：

* Wait for 100ms and then run for 200ms: `'0.2s 100ms'`

  等待 100 毫秒，然后运行 200 毫秒表示为：`'0.2s 100ms'`

The third argument, `easing`, controls how the animation [accelerates and decelerates](http://easings.net/) during its runtime. For example, `ease-in` causes the animation to begin slowly, and to pick up speed as it progresses.

第三个参数 `easing` 控制动画在运行期间如何进行[加速和减速](http://easings.net/)。比如 `ease-in` 表示动画开始时很慢，然后逐渐加速。

* Wait for 100ms, run for 200ms. Use a deceleration curve to start out fast and slowly decelerate to a resting point: `'0.2s 100ms ease-out'`

  等待 100 毫秒，运行 200 毫秒。按照减速曲线运动，快速启动并逐渐减速，直到静止：`'0.2s 100ms ease-out'`

* Run for 200ms, with no delay. Use a standard curve to start slow, accelerate in the middle, and then decelerate slowly at the end: `'0.2s ease-in-out'`

<<<<<<< HEAD
  运行 200 毫秒，不等待。按照标准曲线运动，开始很慢，中间加速，最后逐渐减速：`'0.2s ease-in-out'`

* Start immediately, run for 200ms. Use a acceleration curve to start slow and end at full velocity: `'0.2s ease-in'`
=======
* Start immediately, run for 200ms. Use an acceleration curve to start slow and end at full velocity: `'0.2s ease-in'`
>>>>>>> ef4a15bc

  立即开始，运行 200 毫秒。按照加速曲线运动，开始很慢，最后达到全速：`'0.2s ease-in'`

<div class="alert is-helpful">

**Note:** See the Angular Material Design website's topic on [Natural easing curves](https://material.io/design/motion/speed.html#easing) for general information on easing curves.

**注意：**要了解缓动曲线的更多信息，请参阅 Angular Material Design 网站下的[自然缓动曲线](https://material.io/design/motion/speed.html#easing)主题。

</div>

This example provides a state transition from `open` to `closed` with a one second transition between states.

下面的例子提供了一个从 `open` 到 `closed` 的持续一秒的状态转场。

<code-example path="animations/src/app/open-close.component.ts" header="src/app/open-close.component.ts" language="typescript"
region="transition1">
</code-example>

In the code snippet above, the `=>` operator indicates unidirectional transitions, and `<=>` is bidirectional. Within the transition, `animate()` specifies how long the transition takes. In this case, the state change from `open` to `closed` takes one second, expressed here as `1s`.

在上面的代码片段中，`=>` 操作符表示单向转场，而 `<=>` 表示双向转场。在转场过程中，`animate()` 指定了转场需要花费的时间。在这里，从 `open` 到 `closed` 状态的转换要花费 1 秒中，表示成 `1s`。

This example adds a state transition from the `closed` state to the `open` state with a 0.5 second transition animation arc.

下面的例子添加了一个从 `closed` 到 `open` 的状态转场，转场动画持续 0.5 秒。

<code-example path="animations/src/app/open-close.component.ts" header="src/app/open-close.component.ts" language="typescript"
region="transition2">
</code-example>

<div class="alert is-helpful">

**Note:** Some additional notes on using styles within `state` and `transition` functions.

**注意：**在 `state` 和 `transition` 函数中使用样式时有一些需要注意的地方。

* Use `state()` to define styles that are applied at the end of each transition, they persist after the animation has completed.

  请用 `state()` 来定义那些每个转场结束时的样式，这些样式在动画完成后仍会保留。

* Use `transition()` to define intermediate styles, which create the illusion of motion during the animation.

  使用 `transition()` 来定义那些中间样式，以便在动画过程中产生运动的错觉。

* When animations are disabled, `transition()` styles can be skipped, but `state()` styles can't.

  当禁用了动画时，也会忽略 `transition()` 中的样式，但 `state()` 中的样式不会。

* You can include multiple state pairs within the same `transition()` argument:<br/> `transition( 'on => off, off => void' )`.

  你可以在同一个 `transition()` 参数中包含多个状态对：<br/>`transition( 'on => off, off => void' )`。

</div>

### Triggering the animation

### 触发动画

An animation requires a *trigger*, so that it knows when to start. The `trigger()` function collects the states and transitions, and gives the animation a name, so that you can attach it to the triggering element in the HTML template.

动画需要*触发器*，以便知道该在何时开始。`trigger()` 函数会把一些状态和转场组合在一起，并为这个动画命名，这样你就可以在 HTML 模板中把它附加到想要触发动画的元素上了。

The `trigger()` function describes the property name to watch for changes. When a change occurs, the trigger initiates the actions included in its definition. These actions can be transitions or other functions, as we'll see later on.

`trigger()` 函数描述了监听变化时要使用的触发器名称。当这个触发器名称所绑定的值发生了变化时，触发器就会启动它所定义的操作。这些操作可能是转场，也可能是其它功能，我们稍后就会看到。

In this example, we'll name the trigger `openClose`, and attach it to the `button` element. The trigger describes the open and closed states, and the timings for the two transitions.

在这个例子中，我们将把该触发器命名为 `openClose`，并把它附加到 `button` 元素上。该触发器描述了 `open` 和 `closed` 两个状态，以及两个转场效果的时序。

<figure>
<img src="generated/images/guide/animations/triggering-the-animation.png" alt="triggering the animation">
</figure>

<div class="alert is-helpful">

**Note:** Within each `trigger()` function call, an element can only be in one state at any given time. However, it's possible for multiple triggers to be active at once.

**注意：**在每个 `trigger()` 函数调用中，元素在任意时刻只能处于其中的一个状态。但是，元素可以在同一时刻激活多个触发器。

</div>

### Defining animations and attaching them to the HTML template

### 定义动画，并把它们附加到 HTML 模板中

Animations are defined in the metadata of the component that controls the HTML element to be animated. Put the code that defines your animations under the `animations:` property within the `@Component()` decorator.

这些控制 HTML 元素如何运动的动画是在组件的元数据中定义的。请在 `@Component()` 装饰器的 `animations:` 属性下用代码定义你要用的动画。

<code-example path="animations/src/app/open-close.component.ts" header="src/app/open-close.component.ts" language="typescript"
region="component" linenums="false">
</code-example>

When you've defined an animation trigger for a component, you can attach it to an element in that component's template by wrapping the trigger name in brackets and preceding it with an `@` symbol. Then, you can bind the trigger to a template expression using standard Angular property binding syntax as shown below, where `triggerName` is the name of the trigger, and `expression` evaluates to a defined animation state.

为组件定义好这些动画触发器之后，你可以给触发器名称加上 `@` 前缀并包在方括号里，来把它附加到组件模板中的元素上。然后，你可以使用 Angular 的标准属性绑定语法（如下所示），来把这个触发器绑定到模板表达式上。这里的 `triggerName` 就是触发器的名称，而 `expression` 的求值结果是前面定义过的动画状态之一。

```
<div [@triggerName]="expression">...</div>;
```

The animation is executed or triggered when the expression value changes to a new state.

当该表达式的值变成了新的状态时，动画就会执行或者叫触发。

The following code snippet binds the trigger to the value of the `isOpen` property.

下列代码片段把该触发器绑定到了 `isOpen` 属性的值上。

<code-example path="animations/src/app/open-close.component.1.html" header="src/app/open-close.component.html"
region="compare">
</code-example>

In this example, when the `isOpen` expression evaluates to a defined state of `open` or `closed`, it notifies the trigger `openClose` of a state change. Then it's up to the `openClose` code to handle the state change and kick off a state change animation.

在这个例子中，当 `isOpen` 表达式求值为一个已定义状态 `open` 或 `closed` 时，就会通知 `openClose` 触发器说状态变化了。然后，就由 `openClose` 中的代码来处理状态变更，并启动状态变更动画。

For elements entering or leaving a page (inserted or removed from the DOM), you can make the animations conditional. For example, use `*ngIf` with the animation trigger in the HTML template.

对于那些进入或离开页面的元素（插入到 DOM 中或从中移除），你可以让动画变成有条件的。例如，在 HTML 模板中可以和 `*ngIf` 一起使用动画触发器。

<div class="alert is-helpful">

**Note:** In the component file, set the trigger that defines the animations as the value of the `animations:` property in the `@Component()` decorator.

**注意：**在组件文件中，要把用来定义动画的触发器设置为 `@Component()` 装饰器的 `animations:` 属性的值。

In the HTML template file, use the trigger name to attach the defined animations to the HTML element to be animated.

在 HTML 模板文件中，使用这个触发器的名称来把所定义的这些动画附加到想要添加动画的 HTML 元素上。

</div>

### Code review

### 代码回顾

Here are the code files discussed in the transition example.

下面是转场动画范例中讨论过的代码文件。

<code-tabs>

<code-pane header="src/app/open-close.component.ts" path="animations/src/app/open-close.component.ts" language="typescript"
region="component">
</code-pane>

<code-pane header="src/app/open-close.component.html" path="animations/src/app/open-close.component.1.html"
region="trigger">
</code-pane>

<code-pane header="src/app/open-close.component.css" path="animations/src/app/open-close.component.css">
</code-pane>

</code-tabs>

### Summary

### 小节

You learned to add animation to a simple transition between two states, using `style()` and `state()` along with `animate()` for the timing.

你已经学会了如何在两个状态之间添加简单的转场动画，只要使用 `style()` 和 `state()`，并使用 `animate()` 来定义时序就可以了。

You can learn about more advanced features in Angular animations under the Animation section, beginning with advanced techniques in [transition and triggers](guide/transition-and-triggers).

你还可以到 "动画" 组下学习 Angular 动画的高级特性，不妨先从[转场与触发器](guide/transition-and-triggers)中讲述的高级技巧开始。

{@a animation-api-summary}
## Animations API summary

## 动画 API 小节

The functional API provided by the `@angular/animations` module provides a domain-specific language (DSL) for creating and controlling animations in Angular applications. See the [API reference](api/animations) for a complete listing and syntax details of the core functions and related data structures.

`@angular/animations` 模块提供的这些功能性 API 提供了一种领域特定语言（DSL），用于在 Angular 应用中创建和控制动画效果。到 [API 参考手册](api/animations)中查看完整的列表以及这些核心功能、相关数据结构的详细语法。

<table>

<tr>
<th style="vertical-align: top">

Function name

函数名

</th>

<th style="vertical-align: top">

What it does

用途

</th>
</tr>

<tr>
<td><code>trigger()</code></td>
<td>

Kicks off the animation and serves as a container for all other animation function calls. HTML template binds to <code>triggerName</code>. Use the first argument to declare a unique trigger name. Uses array syntax.

开始动画，并充当所有其它动画函数的容器。HTML 模板可以绑定到 <code>triggerName</code>。使用第一个参数来声明唯一的触发器名称。要使用数组语法。

</td>
</tr>

<tr>
<td><code>style()</code></td>
<td>

Defines one or more CSS styles to use in animations. Controls the visual appearance of HTML elements during animations. Uses object syntax.

定义一个或多个要用于动画中的 CSS 样式。用于在动画期间控制 HTML 元素的视觉外观。要使用对象语法。

</td>
</tr>

<tr>
<td><code>state()</code></td>
<td>

Creates a named set of CSS styles that should be applied on successful transition to a given state. The state can then be referenced by name within other animation functions.

创建一组有名字的 CSS 样式，它会在成功转换到指定的状态时应用到元素上。该状态可以在其它动画函数中通过名字进行引用。

</td>
</tr>

<tr>
<td><code>animate()</code></td>
<td>

Specifies the timing information for a transition. Optional values for <code>delay</code> and <code>easing</code>. Can contain <code>style()</code> calls within.

指定转场的时序信息。<code>delay</code> 和 <code>easing</code> 是可选值。其中可以包含 <code>style()</code> 调用。

</td>
</tr>

<tr>
<td><code>transition()</code></td>
<td>

Defines the animation sequence between two named states. Uses array syntax.

定义两个命名状态之间的动画序列。使用数组语法。

</td>
</tr>

<tr>
<td><code>keyframes()</code></td>
<td>

Allows a sequential change between styles within a specified time interval. Use within <code>animate()</code>. Can include multiple <code>style()</code> calls within each <code>keyframe()</code>. Uses array syntax.

允许以特定的时间间隔对样式进行顺序更改。用于 <code>animate()</code> 中。每个 <code>keyframe()</code> 中都可以包含多个 <code>style()</code> 调用。使用数组语法。

</td>
</tr>

<tr>
<td><code>group()</code></td>
<td>

Specifies a group of animation steps (<em>inner animations</em>) to be run in parallel. Animation continues only after all inner animation steps have completed. Used within <code>sequence()</code> or <code>transition().</code>

指定要并行运行的一组动画步骤（<em>内部动画</em>）。
该动画只有当所有内部动画步骤都完成之后才会继续。用于 <code>sequence()</code> 或 <code>transition()</code> 中。

</td>
</tr>

<tr>
<td><code>query()</code></td>
<td>

Use to find one or more inner HTML elements within the current element. 

用于找出当前元素中的一个或多个内部 HTML 元素。

</td>
</tr>

<tr>
<td><code>sequence()</code></td>
<td>

Specifies a list of animation steps that are run sequentially, one by one.

指定一个动画步骤列表，它们会逐个顺序执行。

</td>
</tr>

<tr>
<td><code>stagger()</code></td>
<td>

Staggers the starting time for animations for multiple elements.

交错安排多元素动画的开始时间。

</td>
</tr>

<tr>
<td><code>animation()</code></td>
<td>

Produces a reusable animation that can be invoked from elsewhere. Used together with <code>useAnimation()</code>.

生成可在其它地方调用的可重用动画。与 <code>useAnimation()</code> 一起使用。

</td>
</tr>

<tr>
<td><code>useAnimation()</code></td>
<td>

Activates a reusable animation. Used with <code>animation()</code>.

激活一个可复用动画。和 <code>animation()</code> 一起使用。

</td>
</tr>

<tr>
<td><code>animateChild()</code></td>
<td>

Allows animations on child components to be run within the same timeframe as the parent.

允许子组件上的动画和父组件在同一个时间范围（timeframe）内执行。

</td>
</tr>

</table>

## More on Angular animations

## 关于 Angular 动画的更多知识

You may also be interested in the following:

你可能还对下列内容感兴趣：

* [Transition and triggers](guide/transition-and-triggers)

  [转场与触发器](guide/transition-and-triggers)

* [Complex animation sequences](guide/complex-animation-sequences)

  [复杂动画序列](guide/complex-animation-sequences)

* [Reusable animations](guide/reusable-animations)

  [可复用动画](guide/reusable-animations)

* [Route transition animations](guide/route-animations)

  [路由转场动画](guide/route-animations)

<div class="alert is-helpful">

Check out this full animation [demo](http://animationsftw.in/#/) with accompanying [presentation](https://www.youtube.com/watch?v=JhNo3Wvj6UQ&feature=youtu.be&t=2h47m53s), shown at the AngularConnect conference in November 2017.

到这个 [Demo](http://animationsftw.in/#/) 中查看 2017 年 11 月的 AngularConnect 大会上完整的动画及其[演示](https://www.youtube.com/watch?v=JhNo3Wvj6UQ&feature=youtu.be&t=2h47m53s)。

</div><|MERGE_RESOLUTION|>--- conflicted
+++ resolved
@@ -227,13 +227,9 @@
 
 * Run for 200ms, with no delay. Use a standard curve to start slow, accelerate in the middle, and then decelerate slowly at the end: `'0.2s ease-in-out'`
 
-<<<<<<< HEAD
   运行 200 毫秒，不等待。按照标准曲线运动，开始很慢，中间加速，最后逐渐减速：`'0.2s ease-in-out'`
 
-* Start immediately, run for 200ms. Use a acceleration curve to start slow and end at full velocity: `'0.2s ease-in'`
-=======
 * Start immediately, run for 200ms. Use an acceleration curve to start slow and end at full velocity: `'0.2s ease-in'`
->>>>>>> ef4a15bc
 
   立即开始，运行 200 毫秒。按照加速曲线运动，开始很慢，最后达到全速：`'0.2s ease-in'`
 
