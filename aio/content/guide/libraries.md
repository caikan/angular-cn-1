# Overview of Angular Libraries

# Angular 库开发概述

Many applications need to solve the same general problems, such as presenting a unified user interface, presenting data, and allowing data entry.
Developers can create general solutions for particular domains that can be adapted for re-use in different apps.
Such a solution can be built as Angular *libraries* and these libraries can be published and shared as *npm packages*.

许多应用都需要解决一些同样的常见问题，例如提供统一的用户界面、呈现数据，以及允许数据输入。开发人员可以为特定的领域创建一些通用解决方案，以便在不同的应用中重复使用。像这样的解决方案就可以构建成 Angular *库*，这些库可以作为 *npm 包*进行发布和共享。

An Angular library is an Angular [project](guide/glossary#project) that differs from an app in that it cannot run on its own.
A library must be imported and used in an app.

Angular 库是一个 Angular [项目](guide/glossary#project)，它与应用的不同之处在于它本身是不能运行的。必须在某个应用中导入库并使用它。

Libraries extend Angular's base functionality. For example, to add [reactive forms](guide/reactive-forms) to an app, add the library package using `ng add @angular/forms`, then import the `ReactiveFormsModule` from the `@angular/forms` library in your application code.
Similarly, adding the [service worker](guide/service-worker-intro) library to an Angular application is one of the steps for turning an application into a [Progressive Web App](https://developers.google.com/web/progressive-web-apps/) (PWA).
[Angular Material](https://material.angular.io/) is an example of a large, general-purpose library that provides sophisticated, reusable, and adaptable UI components.

这些库扩展了 Angular 的基本功能。例如，要向应用添加[响应式表单](guide/reactive-forms) ，请使用 `ng add @angular/forms` 添加该库的 npm 包，再从应用代码中，从 `@angular/forms` 库中导入 `ReactiveFormsModule`。同样，把 [Service Worker](guide/service-worker-intro) 库添加到 Angular 应用中是将应用转换为[渐进式 Web 应用程序](https://developers.google.com/web/progressive-web-apps/)（PWA）的步骤之一。[Angular Material](https://material.angular.io/) 是一个大型通用库的典范，它提供了一些复杂、可重用，兼具高度适应性的 UI 组件。

Any app developer can use these and other libraries that have been published as npm packages by the Angular team or by third parties. See [Using Published Libraries](guide/using-libraries).

任何一位应用开发者都可以使用这样或那样的库，它们都已经由 Angular 团队或第三方发布为 npm 包。参见[使用已发布的库](guide/using-libraries)。

## Creating libraries

## 创建库

If you have developed functionality that is suitable for reuse, you can create your own libraries.
These libraries can be used locally in your workspace, or you can publish them as [npm packages](guide/npm-packages) to share with other projects or other Angular developers.
These packages can be published to the npm registry, a private npm Enterprise registry, or a private package management system that supports npm packages.
See [Creating Libraries](guide/creating-libraries).

如果已经开发出了适合重用的功能，你就可以创建自己的库。这些库可以在你的工作区中本地使用，也可以把它们发布成 [npm 包](guide/npm-packages)，共享给其它项目或其他 Angular 开发者。这些包可以发布到 npm 服务器、一个私有的 npm 企业版服务器，或一个支持 npm 包的私有包管理系统。参见[创建库](guide/creating-libraries) 。

Whether you decide to package functionality as a library is an architectural decision, similar to deciding whether a piece of functionality is a component or a service, or deciding on the scope of a component.

是否把一些功能打包成库是一种架构决策，类似于决定一个功能应该做成组件还是服务，或决定一个组件的范围该有多大。

Packaging functionality as a library forces the artifacts in the library to be decoupled from the application's business logic.
This can help to avoid various bad practices or architecture mistakes that can make it difficult to decouple and reuse code in the future.

把功能打包成库会强迫库中的工件与应用的业务逻辑分离。这有助于避免各种不良实践或架构失误，这些失误会导致将来很难解耦和重用代码。

Putting code into a separate library is more complex than simply putting everything in one app.
It requires more of an investment in time and thought for managing, maintaining, and updating the library.
This complexity can pay off, however, when the library is being used in multiple apps.

<<<<<<< HEAD
把代码放到一个单独的库中比简单地把所有内容都放在一个应用中要复杂得多。它需要更多的时间投入，并且需要管理、维护和更新这个库。不过，当把该库用在多个应用中时，这种复杂性就会得到回报。
=======
<div class="alert is-helpful">

Note that libraries are intended to be used by Angular apps.
To add Angular functionality to non-Angular web apps, you can use [Angular custom elements](guide/elements).

</div>
>>>>>>> cb6dea47
<|MERGE_RESOLUTION|>--- conflicted
+++ resolved
@@ -47,13 +47,14 @@
 It requires more of an investment in time and thought for managing, maintaining, and updating the library.
 This complexity can pay off, however, when the library is being used in multiple apps.
 
-<<<<<<< HEAD
 把代码放到一个单独的库中比简单地把所有内容都放在一个应用中要复杂得多。它需要更多的时间投入，并且需要管理、维护和更新这个库。不过，当把该库用在多个应用中时，这种复杂性就会得到回报。
-=======
+
 <div class="alert is-helpful">
 
 Note that libraries are intended to be used by Angular apps.
 To add Angular functionality to non-Angular web apps, you can use [Angular custom elements](guide/elements).
 
-</div>
->>>>>>> cb6dea47
+注意，这里所说的库是为了供 Angular 应用使用的。
+如果想把 Angular 的功能添加到非 Angular 应用中，可以使用 [Angular 自定义元素](guide/elements)。
+
+</div>