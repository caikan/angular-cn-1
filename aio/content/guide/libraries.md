--- conflicted
+++ resolved
@@ -1,27 +1,12 @@
 # Overview of Angular libraries
-
-# Angular 库开发概述
 
 Many applications need to solve the same general problems, such as presenting a unified user interface, presenting data, and allowing data entry.
 Developers can create general solutions for particular domains that can be adapted for re-use in different applications.
 Such a solution can be built as Angular *libraries* and these libraries can be published and shared as *npm packages*.
 
-许多应用都需要解决一些同样的常见问题，例如提供统一的用户界面、渲染数据，以及允许数据输入。开发人员可以为特定的领域创建一些通用解决方案，以便在不同的应用中重复使用。像这样的解决方案就可以构建成 Angular *库*，这些库可以作为 *npm 包*进行发布和共享。
-
 An Angular library is an Angular [project](guide/glossary#project) that differs from an application in that it cannot run on its own.
 A library must be imported and used in an application.
 
-<<<<<<< HEAD
-Angular 库是一个 Angular [项目](guide/glossary#project)，它与应用的不同之处在于它本身是不能运行的。必须在某个应用中导入库并使用它。
-
-Libraries extend Angular's base functionality. For example, to add [reactive forms](guide/reactive-forms) to an app, add the library package using `ng add @angular/forms`, then import the `ReactiveFormsModule` from the `@angular/forms` library in your application code.
-Similarly, adding the [service worker](guide/service-worker-intro) library to an Angular application is one of the steps for turning an application into a [Progressive Web App](https://developers.google.com/web/progressive-web-apps/) (PWA).
-[Angular Material](https://material.angular.io/) is an example of a large, general-purpose library that provides sophisticated, reusable, and adaptable UI components.
-
-这些库扩展了 Angular 的基本功能。例如，要向应用添加[响应式表单](guide/reactive-forms)，请使用 `ng add @angular/forms` 添加该库的 npm 包，再从应用代码中，从 `@angular/forms` 库中导入 `ReactiveFormsModule`。同样，把 [Service Worker](guide/service-worker-intro) 库添加到 Angular 应用中是将应用转换为[渐进式 Web 应用程序](https://developers.google.com/web/progressive-web-apps/)（PWA）的步骤之一。[Angular Material](https://material.angular.cn/) 是一个大型通用库的典范，它提供了一些复杂、可复用，兼具高度适应性的 UI 组件。
-
-Any application developer can use these and other libraries that have been published as npm packages by the Angular team or by third parties. See [Using Published Libraries](guide/using-libraries).
-=======
 Libraries extend Angular's base functionality.
 For example, to add [reactive forms](guide/reactive-forms) to an app, add the library package using `ng add @angular/forms`, then import the `ReactiveFormsModule` from the `@angular/forms` library in your application code.
 Similarly, adding the [service worker](guide/service-worker-intro) library to an Angular application is one of the steps for turning an application into a [Progressive Web App](https://developers.google.com/web/progressive-web-apps) (PWA).
@@ -29,35 +14,22 @@
 
 Any application developer can use these and other libraries that have been published as npm packages by the Angular team or by third parties.
 See [Using Published Libraries](guide/using-libraries).
->>>>>>> f25ac4ae
-
-任何一位应用开发者都可以使用这样或那样的库，它们都已经由 Angular 团队或第三方发布为 npm 包。参阅[使用已发布的库](guide/using-libraries)。
 
 ## Creating libraries
-
-## 创建库
 
 If you have developed functionality that is suitable for reuse, you can create your own libraries.
 These libraries can be used locally in your workspace, or you can publish them as [npm packages](guide/npm-packages) to share with other projects or other Angular developers.
 These packages can be published to the npm registry, a private npm Enterprise registry, or a private package management system that supports npm packages.
 See [Creating Libraries](guide/creating-libraries).
 
-如果已经开发出了适合复用的功能，你就可以创建自己的库。这些库可以在你的工作区中本地使用，也可以把它们发布成 [npm 包](guide/npm-packages)，共享给其它项目或其它 Angular 开发者。这些包可以发布到 npm 服务器、一个私有的 npm 企业版服务器，或一个支持 npm 包的私有包管理系统。参阅[创建库](guide/creating-libraries)。
-
 Whether you decide to package functionality as a library is an architectural decision, similar to deciding whether a piece of functionality is a component or a service, or deciding on the scope of a component.
-
-是否把一些功能打包成库是一种架构决策，类似于决定一个功能应该做成组件还是服务，或决定一个组件的范围该有多大。
 
 Packaging functionality as a library forces the artifacts in the library to be decoupled from the application's business logic.
 This can help to avoid various bad practices or architecture mistakes that can make it difficult to decouple and reuse code in the future.
 
-把功能打包成库会强迫库中的工件与应用的业务逻辑分离。这有助于避免各种不良实践或架构失误，这些失误会导致将来很难解耦和复用代码。
-
 Putting code into a separate library is more complex than simply putting everything in one application.
 It requires more of an investment in time and thought for managing, maintaining, and updating the library.
 This complexity can pay off, however, when the library is being used in multiple applications.
-
-把代码放到一个单独的库中比简单地把所有内容都放在一个应用中要复杂得多。它需要更多的时间投入，并且需要管理、维护和更新这个库。不过，当把该库用在多个应用中时，这种复杂性就会得到回报。
 
 <div class="alert is-helpful">
 
@@ -65,12 +37,6 @@
 Libraries are intended to be used by Angular applications.
 To add Angular functionality to non-Angular web applications, use [Angular custom elements](guide/elements).
 
-<<<<<<< HEAD
-注意，这里所说的库是为了供 Angular 应用使用的。
-如果想把 Angular 的功能添加到非 Angular 应用中，可以使用 [Angular 自定义元素](guide/elements)。
-
-</div>
-=======
 </div>
 
 <!-- links -->
@@ -79,5 +45,4 @@
 
 <!-- end links -->
 
-@reviewed 2022-02-28
->>>>>>> f25ac4ae
+@reviewed 2022-02-28