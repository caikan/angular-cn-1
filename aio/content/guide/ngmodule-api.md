--- conflicted
+++ resolved
@@ -1,30 +1,5 @@
 # NgModule API
 
-<<<<<<< HEAD
-#### Prerequisites
-
-#### 前提条件
-
-A basic understanding of the following concepts:
-
-对下列概念有基本的理解：
-
-* [Bootstrapping](guide/bootstrapping).
-
-   [引导启动](guide/bootstrapping)。
-
-* [JavaScript Modules vs. NgModules](guide/ngmodule-vs-jsmodule).
-
-   [JavaScript 模块与 NgModules](guide/ngmodule-vs-jsmodule)。
-
-<hr />
-
-## Purpose of `@NgModule`
-
-## `@NgModule` 的设计意图
-
-=======
->>>>>>> 6d28a209
 At a high level, NgModules are a way to organize Angular apps
 and they accomplish this through the metadata in the `@NgModule`
 decorator.
