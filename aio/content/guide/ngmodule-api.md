--- conflicted
+++ resolved
@@ -340,15 +340,11 @@
 
       Angular automatically adds components in the module's `bootstrap` and route definitions into the `entryComponents` list.
 
-<<<<<<< HEAD
       Angular 会自动把模块的 `bootstrap` 中的组件和路由定义中的组件添加到 `entryComponents` 列表。
 
-      That leaves only components bootstrapped using one of the imperative techniques, such as [`ViewComponentRef.createComponent()`](https://angular.io/api/core/ViewContainerRef#createComponent) as undiscoverable.
-=======
       That leaves only components bootstrapped using one of the imperative techniques, such as [`ViewComponentRef.createComponent()`](api/core/ViewContainerRef#createComponent) as undiscoverable.
->>>>>>> eee2fd22
-
-      而那些使用不易察觉的[`ViewComponentRef.createComponent()`](https://angular.cn/api/core/ViewContainerRef#createComponent)的方式进行命令式引导的组件仍然需要添加。
+
+      而那些使用不易察觉的[`ViewComponentRef.createComponent()`](api/core/ViewContainerRef#createComponent)的方式进行命令式引导的组件仍然需要添加。
 
       Dynamic component loading is not common in most apps beyond the router. If you need to dynamically load components, you must add these components to the `entryComponents` list yourself.
 
