# Update `module` and `target` compiler options migration

# 更新 `module` 和 `target` 编译器选项的迁移

## What does this migration do?

## 此迁移有什么作用？

This migration adjusts the [`target`](https://www.typescriptlang.org/tsconfig#target) and [`module`](https://www.typescriptlang.org/tsconfig#module) settings within the [TypeScript configuration files](guide/typescript-configuration) for the workspace.
The changes to each option vary based on the builder or command that uses the TypeScript configuration file.
Unless otherwise commented, changes are only made if the existing value was not changed since the project was created.
This process helps ensure that intentional changes to the options are kept in place.

<<<<<<< HEAD
此迁移将调整工作区的 [TypeScript 配置文件](guide/typescript-configuration)中的 [`target`](https://www.typescriptlang.org/v2/en/tsconfig#target) 和 [`module`](https://www.typescriptlang.org/v2/en/tsconfig#module) 设置。对每个选项的更改根据使用 TypeScript 配置文件的构建器或命令而有所不同。除非另有说明，否则仅当自创建项目以来未更改过现有值的情况下才进行更改。此过程有助于确保对这些选项进行的更改都是符合意图的。

| TypeScript Configuration File(s) | Changed Property | Existing Value | New Value |
| -------------------------------- | ---------------- | -------------- | --------- |
| TypeScript 配置文件 | 属性变更 | 现有值 | 新值 |
| `<workspace base>/tsconfig.json` | `"module"` | `"esnext"` | `"es2020"` |
| Used in <code class="no-auto-link">browser</code>  builder options (`ng build` for applications) | `"module"` | `"esnext"` | `"es2020"` |
| 在 <code class="no-auto-link">browser</code>  构建器选项中使用（用于应用程序的 `ng build`） | `"module"` | `"esnext"` | `"es2020"` |
| Used in `ng-packagr` builder options (`ng build` for libraries) | `"module"` | `"esnext"` | `"es2020"` |
| 在 `ng-packagr` 构建器选项中使用（用于库的 `ng build`） | `"module"` | `"esnext"` | `"es2020"` |
| Used in `karma` builder options (`ng test` for applications) | `"module"` | `"esnext"` | `"es2020"` |
| 在 `karma` 器选项中使用（用于应用程序的 `ng test`） | `"module"` | `"esnext"` | `"es2020"` |
| Used in `server` builder options (universal) | `"module"` | `"commonjs"` | _removed_ |
| 在 `server` 构建器选项中使用（通用） | `"module"` | `"commonjs"` | *已移除* |
| Used in `server` builder options (universal) | `"target"` | _any_ | `"es2016"` |
| 在 `server` 构建器选项中使用（通用） | `"target"` | *任何* | `"es2016"` |
| Used in `protractor` builder options (`ng e2e` for applications) | `"target"` | `"es5"` | `"es2018"` |
| 在 `protractor` 构建器选项中使用（用于应用程序的 `ng e2e`） | `"target"` | `"es5"` | `"es2018"` |
=======
| TypeScript configuration files | Changed property | Existing value | New value |
| :----------------------------- | :--------------- | :------------- | :-------- |
| `<workspace base>/tsconfig.json` | `"module"` | `"esnext"` | `"es2020"` |
| Used in `browser`  builder options (`ng build` for applications) | `"module"` | `"esnext"` | `"es2020"` |
| Used in `ng-packagr` builder options (`ng build` for libraries) | `"module"` | `"esnext"` | `"es2020"` |
| Used in `karma` builder options (`ng test` for applications) | `"module"` | `"esnext"` | `"es2020"` |
| Used in `server` builder options (universal) | `"module"` | `"commonjs"` | *removed* |
| Used in `server` builder options (universal) | `"target"` | *any* | `"es2016"` |
| Used in `protractor` builder options (`ng e2e` for applications) | `"target"` | `"es5"` | `"es2018"` |
>>>>>>> f25ac4ae

## Why is this migration necessary?

## 为什么需要此迁移？

This migration provides improvements to the long-term supportability of projects by updating the projects to use recommended best practice compilation options.

此迁移通过更新项目，让它使用建议的最佳实践编译选项，来改善项目的长期支持能力。

For the functionality that executes on Node.js, such as Universal and Protractor, the new settings provide performance and troubleshooting benefits as well.
The minimum Node.js version for the Angular CLI (v10.13) supports features in ES2018 and earlier.
By targeting later ES versions, the compiler transforms less code and can use newer features directly.
Since zone.js does not support native `async` and `await`, the universal builds still target ES2016.

对于要在 Node.js 上执行的功能（例如 Universal 和 Protractor），新设置还提供了性能和故障排除方面的优势。Angular CLI 的最低 Node.js 版本（v10.13）支持 ES2018 及更早版本中的功能。通过瞄准更高版本的 ES，编译器可以转换更少的代码，并且可以直接使用新特性。由于 zone.js 不支持原生 `async` 和 `await` ，因此通用版本仍以 ES2016 为目标。

## Why `"es2020"` instead of `"esnext"`?

## 为什么用 `"es2020"` 代替 `"esnext"` ？

In TypeScript 3.9, the behavior of the TypeScript compiler controlled by `module` is the same with both `"esnext"` and `"es2020"` values.
This behavior can change in the future, because the `"esnext"` option could evolve in a backwards incompatible ways, resulting in build-time or run-time errors during a TypeScript update.
<<<<<<< HEAD
As a result, code can become unstable. Using the `"es2020"` option mitigates this risk.

在 TypeScript 3.9 中，由 `module` 控制的 TypeScript 编译器的行为与 `"esnext"` 和 `"es2020"` 值相同。此行为将来可能会更改，因为 `"esnext"` 选项可能会以向后不兼容的方式发展，从而导致在 TypeScript 更新时导致构建期或运行期错误。其后果是，代码可能变得不稳定。使用 `"es2020"` 选项可减轻此风险。
=======
As a result, code can become unstable.
Using the `"es2020"` option mitigates this risk.

<!-- links -->

<!-- external links -->

<!-- end links -->

@reviewed 2022-02-28
>>>>>>> f25ac4ae
<|MERGE_RESOLUTION|>--- conflicted
+++ resolved
@@ -1,36 +1,12 @@
 # Update `module` and `target` compiler options migration
 
-# 更新 `module` 和 `target` 编译器选项的迁移
-
 ## What does this migration do?
-
-## 此迁移有什么作用？
 
 This migration adjusts the [`target`](https://www.typescriptlang.org/tsconfig#target) and [`module`](https://www.typescriptlang.org/tsconfig#module) settings within the [TypeScript configuration files](guide/typescript-configuration) for the workspace.
 The changes to each option vary based on the builder or command that uses the TypeScript configuration file.
 Unless otherwise commented, changes are only made if the existing value was not changed since the project was created.
 This process helps ensure that intentional changes to the options are kept in place.
 
-<<<<<<< HEAD
-此迁移将调整工作区的 [TypeScript 配置文件](guide/typescript-configuration)中的 [`target`](https://www.typescriptlang.org/v2/en/tsconfig#target) 和 [`module`](https://www.typescriptlang.org/v2/en/tsconfig#module) 设置。对每个选项的更改根据使用 TypeScript 配置文件的构建器或命令而有所不同。除非另有说明，否则仅当自创建项目以来未更改过现有值的情况下才进行更改。此过程有助于确保对这些选项进行的更改都是符合意图的。
-
-| TypeScript Configuration File(s) | Changed Property | Existing Value | New Value |
-| -------------------------------- | ---------------- | -------------- | --------- |
-| TypeScript 配置文件 | 属性变更 | 现有值 | 新值 |
-| `<workspace base>/tsconfig.json` | `"module"` | `"esnext"` | `"es2020"` |
-| Used in <code class="no-auto-link">browser</code>  builder options (`ng build` for applications) | `"module"` | `"esnext"` | `"es2020"` |
-| 在 <code class="no-auto-link">browser</code>  构建器选项中使用（用于应用程序的 `ng build`） | `"module"` | `"esnext"` | `"es2020"` |
-| Used in `ng-packagr` builder options (`ng build` for libraries) | `"module"` | `"esnext"` | `"es2020"` |
-| 在 `ng-packagr` 构建器选项中使用（用于库的 `ng build`） | `"module"` | `"esnext"` | `"es2020"` |
-| Used in `karma` builder options (`ng test` for applications) | `"module"` | `"esnext"` | `"es2020"` |
-| 在 `karma` 器选项中使用（用于应用程序的 `ng test`） | `"module"` | `"esnext"` | `"es2020"` |
-| Used in `server` builder options (universal) | `"module"` | `"commonjs"` | _removed_ |
-| 在 `server` 构建器选项中使用（通用） | `"module"` | `"commonjs"` | *已移除* |
-| Used in `server` builder options (universal) | `"target"` | _any_ | `"es2016"` |
-| 在 `server` 构建器选项中使用（通用） | `"target"` | *任何* | `"es2016"` |
-| Used in `protractor` builder options (`ng e2e` for applications) | `"target"` | `"es5"` | `"es2018"` |
-| 在 `protractor` 构建器选项中使用（用于应用程序的 `ng e2e`） | `"target"` | `"es5"` | `"es2018"` |
-=======
 | TypeScript configuration files | Changed property | Existing value | New value |
 | :----------------------------- | :--------------- | :------------- | :-------- |
 | `<workspace base>/tsconfig.json` | `"module"` | `"esnext"` | `"es2020"` |
@@ -40,34 +16,20 @@
 | Used in `server` builder options (universal) | `"module"` | `"commonjs"` | *removed* |
 | Used in `server` builder options (universal) | `"target"` | *any* | `"es2016"` |
 | Used in `protractor` builder options (`ng e2e` for applications) | `"target"` | `"es5"` | `"es2018"` |
->>>>>>> f25ac4ae
 
 ## Why is this migration necessary?
 
-## 为什么需要此迁移？
-
 This migration provides improvements to the long-term supportability of projects by updating the projects to use recommended best practice compilation options.
-
-此迁移通过更新项目，让它使用建议的最佳实践编译选项，来改善项目的长期支持能力。
 
 For the functionality that executes on Node.js, such as Universal and Protractor, the new settings provide performance and troubleshooting benefits as well.
 The minimum Node.js version for the Angular CLI (v10.13) supports features in ES2018 and earlier.
 By targeting later ES versions, the compiler transforms less code and can use newer features directly.
 Since zone.js does not support native `async` and `await`, the universal builds still target ES2016.
 
-对于要在 Node.js 上执行的功能（例如 Universal 和 Protractor），新设置还提供了性能和故障排除方面的优势。Angular CLI 的最低 Node.js 版本（v10.13）支持 ES2018 及更早版本中的功能。通过瞄准更高版本的 ES，编译器可以转换更少的代码，并且可以直接使用新特性。由于 zone.js 不支持原生 `async` 和 `await` ，因此通用版本仍以 ES2016 为目标。
-
 ## Why `"es2020"` instead of `"esnext"`?
-
-## 为什么用 `"es2020"` 代替 `"esnext"` ？
 
 In TypeScript 3.9, the behavior of the TypeScript compiler controlled by `module` is the same with both `"esnext"` and `"es2020"` values.
 This behavior can change in the future, because the `"esnext"` option could evolve in a backwards incompatible ways, resulting in build-time or run-time errors during a TypeScript update.
-<<<<<<< HEAD
-As a result, code can become unstable. Using the `"es2020"` option mitigates this risk.
-
-在 TypeScript 3.9 中，由 `module` 控制的 TypeScript 编译器的行为与 `"esnext"` 和 `"es2020"` 值相同。此行为将来可能会更改，因为 `"esnext"` 选项可能会以向后不兼容的方式发展，从而导致在 TypeScript 更新时导致构建期或运行期错误。其后果是，代码可能变得不稳定。使用 `"es2020"` 选项可减轻此风险。
-=======
 As a result, code can become unstable.
 Using the `"es2020"` option mitigates this risk.
 
@@ -77,5 +39,4 @@
 
 <!-- end links -->
 
-@reviewed 2022-02-28
->>>>>>> f25ac4ae
+@reviewed 2022-02-28