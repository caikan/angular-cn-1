# Update `module` and `target` compiler options migration

# 更新 `module` 和 `target` 编译器选项的迁移

## What does this migration do?

## 此迁移有什么作用？

This migration adjusts the [`target`](https://www.typescriptlang.org/v2/en/tsconfig#target) and [`module`](https://www.typescriptlang.org/v2/en/tsconfig#module) settings within the [TypeScript configuration files](guide/typescript-configuration) for the workspace.
The changes to each option vary based on the builder or command that uses the TypeScript configuration file.
Unless otherwise noted, changes are only made if the existing value was not changed since the project was created.
This process helps ensure that intentional changes to the options are kept in place.

<<<<<<< HEAD
此迁移将调整工作区的 [TypeScript 配置文件](guide/typescript-configuration)中的 [`target`](https://www.typescriptlang.org/v2/en/tsconfig#target) 和 [`module`](https://www.typescriptlang.org/v2/en/tsconfig#module) 设置。对每个选项的更改根据使用 TypeScript 配置文件的构建器或命令而有所不同。除非另有说明，否则仅当自创建项目以来未更改过现有值的情况下才进行更改。此过程有助于确保对这些选项进行的更改都是符合意图的。

| TypeScript Configuration File(s) | Changed Property | Existing Value | New Value |
| -------------------------------- | ---------------- | -------------- | --------- |
| TypeScript 配置文件 | 属性变更 | 现有值 | 新值 |
| `<workspace base>/tsconfig.json` | `"module"` | `"esnext"` | `"es2020"` |
| Used in `browser` builder options (`ng build` for applications) | `"module"` | `"esnext"` | `"es2020"` |
| 在 `browser` 构建器选项中使用（用于应用程序的 `ng build`）| `"module"` | `"esnext"` | `"es2020"` |
| Used in `ng-packgr` builder options (`ng build` for libraries) | `"module"` | `"esnext"` | `"es2020"` |
| 在 `ng-packgr` 构建器选项中使用（用于库的 `ng build`）| `"module"` | `"esnext"` | `"es2020"` |
| Used in `karma` builder options (`ng test` for applications) | `"module"` | `"esnext"` | `"es2020"` |
| 在 `karma` 器选项中使用（用于应用程序的 `ng test`）| `"module"` | `"esnext"` | `"es2020"` |
| Used in `server` builder options (universal) | `"module"` | `"commonjs"` | *removed* |
| 在 `server` 构建器选项中使用（通用） | `"module"` | `"commonjs"` | *已移除* |
| Used in `server` builder options (universal) | `"target"` | *any* | `"es2016"` |
| 在 `server` 构建器选项中使用（通用） | `"target"` | *任何* | `"es2016"` |
| Used in `protractor` builder options (`ng e2e` for applications) | `"target"` | `"es5"` | `"es2018"` |
| 在 `protractor` 构建器选项中使用（用于应用程序的 `ng e2e`）| `"target"` | `"es5"` | `"es2018"` |
=======
| TypeScript Configuration File(s)                                 | Changed Property | Existing Value | New Value  |
| ---------------------------------------------------------------- | ---------------- | -------------- | ---------- |
| `<workspace base>/tsconfig.json`                                 | `"module"`       | `"esnext"`     | `"es2020"` |
| Used in `browser` builder options (`ng build` for applications)  | `"module"`       | `"esnext"`     | `"es2020"` |
| Used in `ng-packagr` builder options (`ng build` for libraries)  | `"module"`       | `"esnext"`     | `"es2020"` |
| Used in `karma` builder options (`ng test` for applications)     | `"module"`       | `"esnext"`     | `"es2020"` |
| Used in `server` builder options (universal)                     | `"module"`       | `"commonjs"`   | _removed_  |
| Used in `server` builder options (universal)                     | `"target"`       | _any_          | `"es2016"` |
| Used in `protractor` builder options (`ng e2e` for applications) | `"target"`       | `"es5"`        | `"es2018"` |
>>>>>>> d7454a16

## Why is this migration necessary?

## 为什么需要此迁移？

This migration provides improvements to the long-term supportability of projects by updating the projects to use recommended best practice compilation options.

此迁移通过更新项目，让它使用建议的最佳实践编译选项，来改善项目的长期支持能力。

For the functionality that executes on Node.js, such as Universal and Protractor, the new settings provide performance and troubleshooting benefits as well.
The minimum Node.js version for the Angular CLI (v10.13) supports features in ES2018 and earlier.
By targeting later ES versions, the compiler transforms less code and can use newer features directly.
Since zone.js does not support native `async` and `await`, the universal builds still target ES2016.

对于要在 Node.js 上执行的功能（例如 Universal 和 Protractor），新设置还提供了性能和故障排除方面的优势。Angular CLI 的最低 Node.js 版本（v10.13）支持 ES2018 及更早版本中的功能。通过瞄准更高版本的 ES，编译器可以转换更少的代码，并且可以直接使用新特性。由于 zone.js 不支持原生 `async` 和 `await` ，因此通用版本仍以 ES2016 为目标。

## Why `"es2020"` instead of `"esnext"`?

## 为什么用 `"es2020"` 代替 `"esnext"` ？

In TypeScript 3.9, the behavior of the TypeScript compiler controlled by `module` is the same with both `"esnext"` and `"es2020"` values.
This behavior can change in the future, because the `"esnext"` option could evolve in a backwards incompatible ways, resulting in build-time or run-time errors during a TypeScript update.
As a result, code can become unstable. Using the `"es2020"` option mitigates this risk.

在 TypeScript 3.9 中，由 `module` 控制的 TypeScript 编译器的行为与 `"esnext"` 和 `"es2020"` 值相同。此行为将来可能会更改，因为 `"esnext"` 选项可能会以向后不兼容的方式发展，从而导致在 TypeScript 更新时导致构建期或运行期错误。其后果是，代码可能变得不稳定。使用 `"es2020"` 选项可减轻此风险。
<|MERGE_RESOLUTION|>--- conflicted
+++ resolved
@@ -11,7 +11,6 @@
 Unless otherwise noted, changes are only made if the existing value was not changed since the project was created.
 This process helps ensure that intentional changes to the options are kept in place.
 
-<<<<<<< HEAD
 此迁移将调整工作区的 [TypeScript 配置文件](guide/typescript-configuration)中的 [`target`](https://www.typescriptlang.org/v2/en/tsconfig#target) 和 [`module`](https://www.typescriptlang.org/v2/en/tsconfig#module) 设置。对每个选项的更改根据使用 TypeScript 配置文件的构建器或命令而有所不同。除非另有说明，否则仅当自创建项目以来未更改过现有值的情况下才进行更改。此过程有助于确保对这些选项进行的更改都是符合意图的。
 
 | TypeScript Configuration File(s) | Changed Property | Existing Value | New Value |
@@ -20,8 +19,8 @@
 | `<workspace base>/tsconfig.json` | `"module"` | `"esnext"` | `"es2020"` |
 | Used in `browser` builder options (`ng build` for applications) | `"module"` | `"esnext"` | `"es2020"` |
 | 在 `browser` 构建器选项中使用（用于应用程序的 `ng build`）| `"module"` | `"esnext"` | `"es2020"` |
-| Used in `ng-packgr` builder options (`ng build` for libraries) | `"module"` | `"esnext"` | `"es2020"` |
-| 在 `ng-packgr` 构建器选项中使用（用于库的 `ng build`）| `"module"` | `"esnext"` | `"es2020"` |
+| Used in `ng-packagr` builder options (`ng build` for libraries) | `"module"` | `"esnext"` | `"es2020"` |
+| 在 `ng-packagr` 构建器选项中使用（用于库的 `ng build`）| `"module"` | `"esnext"` | `"es2020"` |
 | Used in `karma` builder options (`ng test` for applications) | `"module"` | `"esnext"` | `"es2020"` |
 | 在 `karma` 器选项中使用（用于应用程序的 `ng test`）| `"module"` | `"esnext"` | `"es2020"` |
 | Used in `server` builder options (universal) | `"module"` | `"commonjs"` | *removed* |
@@ -30,17 +29,6 @@
 | 在 `server` 构建器选项中使用（通用） | `"target"` | *任何* | `"es2016"` |
 | Used in `protractor` builder options (`ng e2e` for applications) | `"target"` | `"es5"` | `"es2018"` |
 | 在 `protractor` 构建器选项中使用（用于应用程序的 `ng e2e`）| `"target"` | `"es5"` | `"es2018"` |
-=======
-| TypeScript Configuration File(s)                                 | Changed Property | Existing Value | New Value  |
-| ---------------------------------------------------------------- | ---------------- | -------------- | ---------- |
-| `<workspace base>/tsconfig.json`                                 | `"module"`       | `"esnext"`     | `"es2020"` |
-| Used in `browser` builder options (`ng build` for applications)  | `"module"`       | `"esnext"`     | `"es2020"` |
-| Used in `ng-packagr` builder options (`ng build` for libraries)  | `"module"`       | `"esnext"`     | `"es2020"` |
-| Used in `karma` builder options (`ng test` for applications)     | `"module"`       | `"esnext"`     | `"es2020"` |
-| Used in `server` builder options (universal)                     | `"module"`       | `"commonjs"`   | _removed_  |
-| Used in `server` builder options (universal)                     | `"target"`       | _any_          | `"es2016"` |
-| Used in `protractor` builder options (`ng e2e` for applications) | `"target"`       | `"es5"`        | `"es2018"` |
->>>>>>> d7454a16
 
 ## Why is this migration necessary?
 
