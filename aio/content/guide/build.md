# Building and serving Angular apps

# 构建并运行 Angular 应用

This page discusses build-specific configuration options for Angular projects.

本文讨论的是 Angular 项目中与构建有关的配置项。

{@a app-environments}

## Configuring application environments

## 配置应用环境

You can define different named build configurations for your project, such as *stage* and *production*, with different defaults.

你可以用不同的默认值来为项目定义出不同的命名配置项，比如 *stage* 和 *production*。

Each named configuration can have defaults for any of the options that apply to the various [builder targets](guide/glossary#target), such as `build`, `serve`, and `test`. The [Angular CLI](cli) `build`, `serve`, and `test` commands can then replace files with appropriate versions for your intended target environment.

每个命名配置项都可以具有某些选项的默认值，并应用于各种[构建目标](guide/glossary#target)，比如 `build`、`serve` 和 `test`。
[Angular CLI](cli)  的 `build`、`serve` 和 `test` 命令可以为不同的目标环境，把文件替换成合适的版本。

### Configure environment-specific defaults

### 配置针对特定环境的默认值

A project's `src/environments/` folder contains the base configuration file, `environment.ts`, which provides a default environment.
You can add override defaults for additional environments, such as production and staging, in target-specific configuration files.

项目的 `src/environments/` 文件夹包含基础配置文件 `environment.ts`，它提供了一个默认环境。
你可以在针对特定目标的配置文件中，为其它环境（比如生产和预生产）覆盖这些默认值。

For example:

比如：

```
└──myProject/src/environments/
                   └──environment.ts
                   └──environment.prod.ts
                   └──environment.stage.ts
```

The base file `environment.ts`, contains the default environment settings. For example:

基础环境 `environment.ts` 包含了默认的环境设置。比如：

```
export const environment = {
  production: false
};
```

The `build` command uses this as the build target when no environment is specified.
You can add further variables, either as additional properties on the environment object, or as separate objects.
For example, the following adds a default for a variable to the default environment:

当没有指定环境时，`build` 命令就会用它作为构建目标。
你可以添加其它变量，可以用该环境对象附加属性的形式，也可以用独立对象的形式。
比如：以下内容将会把一个变量添加到默认环境中：

```
export const environment = {
  production: false,
  apiUrl: 'http://my-api-url'
};
```

You can add target-specific configuration files, such as `environment.prod.ts`.
The following sets content sets default values for the production build target:

你可以添加针对特定目标的配置文件，比如 `environment.prod.ts`。
下面的代码会设置针对生产环境构建目标的默认值：

```
export const environment = {
  production: true,
  apiUrl: 'http://my-prod-url'
};
```

### Using environment-specific variables in your app

### 在应用中使用针对特定环境的变量

The following application structure configures build targets for production and staging environments:

下面的应用结构会为生产和预生产环境配置构建目标：

```
└── src
    └── app
        ├── app.component.html
        └── app.component.ts
    └── environments
        ├── environment.prod.ts
        ├── environment.staging.ts
        └── environment.ts
```

To use the environment configurations you have defined, your components must import the original environments file:

要使用已定义的配置环境，组件必须导入原始版的环境文件：

```
import { environment } from './../environments/environment';
```

This ensures that the build and serve commands can find the configurations for specific build targets.

这会确保 `build` 和 `serve` 命令能找到针对特定目标的配置。

The following code in the component file (`app.component.ts`) uses an environment variable defined in the configuration files.

组件文件（`app.component.ts`）中的下列代码可以使用该配置文件中定义的环境变量。

```
import { Component } from '@angular/core';
import { environment } from './../environments/environment';

@Component({
  selector: 'app-root',
  templateUrl: './app.component.html',
  styleUrls: ['./app.component.css']
})
export class AppComponent {
  constructor() {
    console.log(environment.production); // Logs false for default environment
  }
  title = 'app works!';
}
```

{@a file-replacement}

## Configure target-specific file replacements

## 配置针对特定目标的文件替换规则

The main CLI configuration file, `angular.json`, contains a `fileReplacements` section in the configuration for each build target, which lets you replace any file in the TypeScript program with a target-specific version of that file.
This is useful for including target-specific code or variables in a build that targets a specific environment, such as production or staging.

CLI 的主配置文件 `angular.json` 中的每个构建目标下都包含了一个 `fileReplacements` 区段。这能让你把 TypeScript 程序中的任何文件替换为针对特定目标的版本。
当构建目标需要包含针对特定环境（比如生产或预生产）的代码或变量时，这非常有用。

By default no files are replaced.
You can add file replacements for specific build targets.
For example:

默认情况下不会替换任何文件。
你可以为特定的构建目标添加文件替换规则。比如：

```
"configurations": {
  "production": {
    "fileReplacements": [
      {
        "replace": "src/environments/environment.ts",
        "with": "src/environments/environment.prod.ts"
      }
    ],
    ...
```

This means that when you build your production configuration with `ng build --configuration production`, the `src/environments/environment.ts` file is replaced with the target-specific version of the file, `src/environments/environment.prod.ts`.

这意味着当你使用 `ng build --configuration production` 构建生产配置时，就会把 `src/environments/environment.ts` 文件替换成针对特定目标的版本 `src/environments/environment.prod.ts`。

You can add additional configurations as required. To add a staging environment, create a copy of `src/environments/environment.ts` called `src/environments/environment.staging.ts`, then add a `staging` configuration to `angular.json`:

你还可以按需添加更多配置文件。要想添加预生产环境，把 `src/environments/environment.ts` 复制为 `src/environments/environment.staging.ts`，然后在 `angular.json` 中添加 `staging` 配置：

```
"configurations": {
  "production": { ... },
  "staging": {
    "fileReplacements": [
      {
        "replace": "src/environments/environment.ts",
        "with": "src/environments/environment.staging.ts"
      }
    ]
  }
}
```

You can add more configuration options to this target environment as well.
Any option that your build supports can be overridden in a build target configuration.

你还可以往目标环境中添加更多配置项。
你的构建目标支持的任何选项都可以在构建目标配置中进行覆盖。

To build using the staging configuration, run the following command:

要想使用预生产环境（staging）的配置进行构建，请运行下列命令：

<code-example language="sh">
 ng build --configuration=staging
</code-example>

You can also configure the `serve` command to use the targeted build configuration if you add it to the "serve:configurations" section of `angular.json`:

如果将其添加到 `angular.json` 的 "serve:configurations" 区段，你还可以配置 `serve` 命令来使用 目标构建配置：

```
"serve": {
  "builder": "@angular-devkit/build-angular:dev-server",
  "options": {
    "browserTarget": "your-project-name:build"
  },
  "configurations": {
    "production": {
      "browserTarget": "your-project-name:build:production"
    },
    "staging": {
      "browserTarget": "your-project-name:build:staging"
    }
  }
},
```

{@a size-budgets}
{@a configure-size-budgets}

## Configuring size budgets

## 配置文件大小预算

As applications grow in functionality, they also grow in size.
The CLI lets you set size thresholds in your configuration to ensure that parts of your application stay within size boundaries that you define.

当应用的功能不断增长时，其文件大小也会同步增长。
CLI 允许你通过配置项来限制文件大小，以确保应用的各个部分都处于你定义的大小范围内。

Define your size boundaries in the CLI configuration file, `angular.json`, in a `budgets` section for each [configured environment](#app-environments).

你可以在 CLI 配置文件 `angular.json` 的 `budgets` 区段为每个[所配置的环境](#app-environments)定义这些大小范围。

```
{
  ...
  "configurations": {
    "production": {
      ...
      budgets: []
    }
  }
}
```

You can specify size budgets for the entire app, and for particular parts.
Each budget entry configures a budget of a given type.
Specify size values in the following formats:

你可以为整个应用指定大小范围，也可以为特定部分。
每个条目会为一种特定的类型配置大小范围。
用下列各式来指定大小的值：

* 123 or 123b: Size in bytes

  123 或 123b：以字节为单位的大小

* 123kb: Size in kilobytes

  123kb：以 kb 为单位的大小

* 123mb: Size in megabytes

  123mb：以 mb 为单位的大小

* 12%: Percentage of size relative to baseline. (Not valid for baseline values.)

  12%：相对于基准大小的百分比大小。（不能用作基准大小的值。）

When you configure a budget, the build system warns or reports an error when a given part of the application reaches or exceeds a boundary size that you set.

如果配置了大小范围，构建系统就会在发现应用的某个部分达到或超过了你设置的大小范围时发出警告或报错。

Each budget entry is a JSON object with the following properties:

每个范围条目是一个 JSON 对象，它具有下列属性：

<table>
  <tr>
    <th>Property</th>
    <th>Value</th>
  </tr>

  <tr>
    <th>属性</th>
    <th>值</th>
  </tr>

  <tr>
    <td>type</td>
    <td>

    The type of budget. One of:

    限制的类型。有效值为：

* `bundle` - The size of a specific bundle.

  `bundle` - 特定包的大小。

* `initial` - The size of JavaScript needed for bootstrapping the application. Defaults to warning @ 500kb and erroring at 1mb.

  `initial` -  引导本应用时所需的 JavaScript 大小。默认会在 500kb 时给出警告，1mb 时报错。

* `allScript` - The size of all scripts.

  `allScript` - 所有脚本的总大小。

* `all` - The size of the entire application.

  `all` - 整个应用的总大小。

* `anyComponentStyle` - This size of any one component stylesheet. Defaults to warning at 2kb and erroring at 4kb.

  `anyComponentStyle` - 任何一个组件样式文件的大小。默认会在 2kb 时给出警告，在 4kb 时给出错误。

* `anyScript` - The size of any one script.

  `anyScript` - 任何一个脚本的大小。

* `any` - The size of any file.

  `any` - 任何一个文件的大小。

    </td>
  </tr>

   <tr>
    <td>name</td>
    <td>The name of the bundle (for `type=bundle`).</td>
  </tr>

   <tr>
    <td>name</td>
    <td>要限制的包的名字（当 `type=bundle` 时）。</td>
  </tr>

  <tr>
    <td>baseline</td>
    <td>The baseline size for comparison.</td>
  </tr>

  <tr>
    <td>baseline</td>
    <td>一个表示基准大小的绝对值，用做比例值的基数。</td>
  </tr>

  <tr>
    <td>maximumWarning</td>
    <td>The maximum threshold for warning relative to the baseline.</td>
  </tr>

  <tr>
    <td>maximumWarning</td>
    <td>当大小超过基线的这个阈值百分比时给出警告。</td>
  </tr>

  <tr>
    <td>maximumError</td>
    <td>The maximum threshold for error relative to the baseline.</td>
  </tr>

  <tr>
    <td>maximumError</td>
    <td>当大小超过基线的这个阈值百分比时报错。</td>
  </tr>

  <tr>
    <td>minimumWarning</td>
    <td>The minimum threshold for warning relative to the baseline.</td>
  </tr>

  <tr>
    <td>minimumWarning</td>
    <td>当大小小于基线的这个阈值百分比时给出警告。</td>
  </tr>

  <tr>
    <td>minimumError</td>
    <td>The minimum threshold for error relative to the baseline.</td>
  </tr>

  <tr>
    <td>minimumError</td>
    <td>当大小小于基线的这个阈值百分比时报错。</td>
  </tr>

  <tr>
    <td>warning</td>
    <td>The threshold for warning relative to the baseline (min & max).</td>
  </tr>

  <tr>
    <td>warning</td>
    <td>当大小达到或小于基线的这个阈值百分比时都给出警告。</td>
  </tr>

  <tr>
    <td>error</td>
    <td>The threshold for error relative to the baseline (min & max).</td>
  </tr>

  <tr>
    <td>error</td>
    <td>当大小达到或小于基线的这个阈值百分比时都报错。</td>
  </tr>

 </table>

{@a commonjs }
## Configuring CommonJS dependencies

## 配置 CommonJS 依赖项

<div class="alert is-important">

It is recommended that you avoid depending on CommonJS modules in your Angular applications.
Depending on CommonJS modules can prevent bundlers and minifiers from optimizing your application, which results in larger bundle sizes.
Instead, it is recommended that you use [ECMAScript modules](https://developer.mozilla.org/en-US/docs/Web/JavaScript/Reference/Statements/import) in your entire application.
For more information, see [How CommonJS is making your bundles larger](https://web.dev/commonjs-larger-bundles/).

建议你在 Angular 应用中避免依赖 CommonJS 模块。对 CommonJS 模块的依赖会阻止打包器和压缩器优化你的应用，这会导致更大的打包尺寸。
建议你在整个应用中都使用 [ECMAScript 模块](https://developer.mozilla.org/en-US/docs/Web/JavaScript/Reference/Statements/import)。
欲知详情，参阅[为什么 CommonJS 会导致更大的打包尺寸](https://web.dev/commonjs-larger-bundles/)。

</div>

The Angular CLI outputs warnings if it detects that your browser application depends on CommonJS modules.
To disable these warnings, add the CommonJS module name to `allowedCommonJsDependencies` option in the `build` options located in `angular.json` file.

如果 Angular CLI 检测到你的浏览器端应用依赖了 CommonJS 模块，就会发出警告。
要禁用这些警告，你可以把这些 CommonJS 模块的名字添加到 `angular.json` 文件的 `build` 区的 `allowedCommonJsDependencies` 选项中。

<code-example lang="json">
"build": {
  "builder": "@angular-devkit/build-angular:browser",
  "options": {
     "allowedCommonJsDependencies": [
        "lodash"
     ]
     ...
   }
   ...
},
</code-example>

{@a browser-compat}

## Configuring browser compatibility

## 配置浏览器兼容性

The CLI uses [Autoprefixer](https://github.com/postcss/autoprefixer) to ensure compatibility with different browser and browser versions.
You might find it necessary to target specific browsers or exclude certain browser versions from your build.

CLI 使用 [Autoprefixer](https://github.com/postcss/autoprefixer) 来确保对不同浏览器及其版本的兼容性。
你会发现当你要从构建中针对特定的目标浏览器或排除指定的浏览器版本时，这是很有必要的。

Internally, Autoprefixer relies on a library called [Browserslist](https://github.com/browserslist/browserslist) to figure out which browsers to support with prefixing.
Browserlist looks for configuration options in a `browserslist` property of the package configuration file, or in a configuration file named `.browserslistrc`.
Autoprefixer looks for the `browserslist` configuration when it prefixes your CSS.

在内部 Autoprefixer 依赖一个名叫 [Browserslist](https://github.com/browserslist/browserslist) 的库来指出需要为哪些浏览器加前缀。
Browserlist 会在 `package.json` 的 `browserlist` 属性中或一个名叫 `.browserslistrc` 的配置文件中来配置这些选项。
当 Autoprefixer 为你的 CSS 加前缀时，就会查阅 Browserlist 的配置。

* Tell Autoprefixer what browsers to target by adding a browserslist property to the package configuration file, `package.json`:

  可以为 `package.json` 添加 `browserslist` 属性来告诉 Autoprefixer，要针对哪些浏览器：
```
 "browserslist": [
   "> 1%",
   "last 2 versions"
 ]
```

* Alternatively, you can add a new file, `.browserslistrc`, to the project directory, that specifies browsers you want to support:

  或者你也可以在项目目录下添加一个新文件 `.browserslistrc`，用于指定你要支持哪些浏览器： 

```
 ### Supported Browsers
 > 1%
 last 2 versions
```

See the [browserslist repo](https://github.com/browserslist/browserslist) for more examples of how to target specific browsers and versions.

<<<<<<< HEAD
参阅 [browserslist 的代码库](https://github.com/browserslist/browserslist)以得到如何指定浏览器及其版本的更多例子。

### Backward compatibility with Lighthouse

### 使用 Lighthouse 做向后兼容

If you want to produce a progressive web application and are using [Lighthouse](https://developers.google.com/web/tools/lighthouse/) to grade the project, add the following `browserslist` entry to your `package.json` file, in order to eliminate the [old flexbox](https://developers.google.com/web/tools/lighthouse/audits/old-flexbox) prefixes:

如果你要制作渐进式应用，并使用 [Lighthouse](https://developers.google.com/web/tools/lighthouse/) 来对该项目进行评分，请为 `package.json` 添加如下的 `browserslist` 条目，以消除[老版本的 flexbox](https://developers.google.com/web/tools/lighthouse/audits/old-flexbox) 前缀：

```
"browserslist": [
  "last 2 versions",
  "not ie <= 10",
  "not ie_mob <= 10"
]
```

### Backward compatibility with CSS grid

### CSS 网格 (Grid) 布局的向后兼容

CSS grid layout support in Autoprefixer, which was previously on by default, is off by default in Angular 8 and higher.

Autoprefixer 默认支持 CSS 网格布局，但在 Angular 8 及更高版本中，它默认处于禁用状态。

To use CSS grid with Internet Explorer 10/11, you must explicitly enable it using the `autoplace` option.
To do this, add the following to the top of the global styles file (or within a specific css selector scope):

要在 IE10/11 中使用 CSS 网格布局，必须使用 `autoplace` 选项显式启用它。
为此，请将以下内容添加到全局样式文件的顶部（或用在特定的 css 选择器范围内）：

```
/* autoprefixer grid: autoplace */
```

or

或

```
/* autoprefixer grid: no-autoplace */
```

For more information, see [Autoprefixer documentation](https://autoprefixer.github.io/).

欲知详情，参阅 [Autoprefixer 文档](https://autoprefixer.github.io/)。

=======
>>>>>>> 8ebc946c
{@a proxy}

## Proxying to a backend server

## 代理到后端服务器

Use the [proxying support](https://webpack.js.org/configuration/dev-server/#devserverproxy) in the `webpack` dev server to divert certain URLs to a backend server, by passing a file to the `--proxy-config` build option.
For example, to divert all calls for `http://localhost:4200/api` to a server running on `http://localhost:3000/api`, take the following steps.

可以用 `webpack` 开发服务器中的[代理支持](https://webpack.js.org/configuration/dev-server/#devserver-proxy)来把特定的 URL 转发给后端服务器，只要传入 `--proxy-config` 选项就可以了。
比如，要把所有到 `http://localhost:4200/api` 的调用都转给运行在 `http://localhost:3000/api` 上的服务器，可采取如下步骤。

1. Create a file `proxy.conf.json` in your project's `src/` folder.

   在项目的 `src/` 目录下创建一个 `proxy.conf.json` 文件。

1. Add the following content to the new proxy file:

   往这个新的代理配置文件中添加如下内容：

    ```
    {
      "/api": {
        "target": "http://localhost:3000",
        "secure": false
      }
    }
    ```

1. In the CLI configuration file, `angular.json`, add the `proxyConfig` option to the `serve` target:

   在 CLI 配置文件 `angular.json` 中为 `serve` 目标添加 `proxyConfig` 选项：

    ```
    ...
    "architect": {
      "serve": {
        "builder": "@angular-devkit/build-angular:dev-server",
        "options": {
          "browserTarget": "your-application-name:build",
          "proxyConfig": "src/proxy.conf.json"
        },
    ...
    ```

1. To run the development server with this proxy configuration, call `ng serve`.

   要使用这个代理选项启动开发服务器，请运行 `ng serve` 命令。

Edit the proxy configuration file to add configuration options; following are some examples.
For a description of all options, see [webpack DevServer documentation](https://webpack.js.org/configuration/dev-server/#devserverproxy).

可以编辑这个代理配置文件，以添加配置项，下面是一些例子。
要查看所有选项的详细说明，参阅 [webpack DevServer 文档](https://webpack.js.org/configuration/dev-server/#devserver-proxy)。

Note that if you edit the proxy configuration file, you must relaunch the `ng serve` process to make your changes effective.

注意，如果你编辑了这个代理配置文件，就必须重启 `ng serve`，来让你的修改生效。

### Rewrite the URL path

### 重写 URL 路径

The `pathRewrite` proxy configuration option lets you rewrite the URL path at run time.
For example, specify the following `pathRewrite` value to the proxy configuration to remove "api" from the end of a path.

`pathRewrite` 代理配置项能让你在运行时重写 URL 路径。
比如，可以在代理配置中指定如下的 `pathRewrite` 值，以移除路径末尾的 "api" 部分。

```
{
  "/api": {
    "target": "http://localhost:3000",
    "secure": false,
    "pathRewrite": {
      "^/api": ""
    }
  }
}
```

If you need to access a backend that is not on `localhost`, set the `changeOrigin` option as well. For example:

如果你要访问的后端不在 `localhost` 上，还要设置 `changeOrigin` 选项。比如：

```
{
  "/api": {
    "target": "http://npmjs.org",
    "secure": false,
    "pathRewrite": {
      "^/api": ""
    },
    "changeOrigin": true
  }
}
```

To help determine whether your proxy is working as intended, set the `logLevel` option. For example:

要想了解你的代理是否在如预期般工作，可以设置 `logLevel` 选项。比如：

```
{
  "/api": {
    "target": "http://localhost:3000",
    "secure": false,
    "pathRewrite": {
      "^/api": ""
    },
    "logLevel": "debug"
  }
}
```

Proxy log levels are `info` (the default), `debug`, `warn`, `error`, and `silent`.

代理的有效日志级别是 `info`（默认值）、`debug`、`warn`、`error` 和 `silent`。

### Proxy multiple entries

### 代理多个条目

You can proxy multiple entries to the same target by defining the configuration in JavaScript.

通过用 JavaScript 定义此配置，你还可以把多个条目代理到同一个目标。

Set the proxy configuration file to `proxy.conf.js` (instead of `proxy.conf.json`), and specify configuration files as in the following example.

将代理配置文件设置为 `proxy.conf.js`（代替 `proxy.conf.json`），并指定如下例子中的配置文件。

```
const PROXY_CONFIG = [
    {
        context: [
            "/my",
            "/many",
            "/endpoints",
            "/i",
            "/need",
            "/to",
            "/proxy"
        ],
        target: "http://localhost:3000",
        secure: false
    }
]

module.exports = PROXY_CONFIG;
```

In the CLI configuration file, `angular.json`, point to the JavaScript proxy configuration file:

在 CLI 配置文件 `angular.json` 中，指向 JavaScript 配置文件：

```
...
"architect": {
  "serve": {
    "builder": "@angular-devkit/build-angular:dev-server",
    "options": {
      "browserTarget": "your-application-name:build",
      "proxyConfig": "src/proxy.conf.js"
    },
...
```

### Bypass the proxy

### 绕过代理

If you need to optionally bypass the proxy, or dynamically change the request before it's sent, add the bypass option, as shown in this JavaScript example.

如果你需要根据情况绕过此代理，或在发出请求前先动态修改一下，可以添加 `bypass` 选项，就像下例的 JavaScript 所示。

```
const PROXY_CONFIG = {
    "/api/proxy": {
        "target": "http://localhost:3000",
        "secure": false,
        "bypass": function (req, res, proxyOptions) {
            if (req.headers.accept.indexOf("html") !== -1) {
                console.log("Skipping proxy for browser request.");
                return "/index.html";
            }
            req.headers["X-Custom-Header"] = "yes";
        }
    }
}

module.exports = PROXY_CONFIG;
```

### Using corporate proxy

### 使用公司代理

If you work behind a corporate proxy, the backend cannot directly proxy calls to any URL outside your local network.
In this case, you can configure the backend proxy to redirect calls through your corporate proxy using an agent:

如果你在某个公司代理之后，此后端就无法直接代理到局域网之外的任何 URL。
这种情况下，你可以把这个后端代理配置为，借助 agent 通过你的公司代理转发此调用：

<code-example language="sh">
npm install --save-dev https-proxy-agent
</code-example>

When you define an environment variable `http_proxy` or `HTTP_PROXY`, an agent is automatically added to pass calls through your corporate proxy when running `npm start`.

如果你定义了环境变量 `http_proxy` 或 `HTTP_PROXY`，当运行 `npm start` 时，就会自动添加一个 agent 来通过你的企业代理转发网络调用。

Use the following content in the JavaScript configuration file.

请在 JavaScript 配置文件中使用如下内容。

```
var HttpsProxyAgent = require('https-proxy-agent');
var proxyConfig = [{
  context: '/api',
  target: 'http://your-remote-server.com:3000',
  secure: false
}];

function setupForCorporateProxy(proxyConfig) {
  var proxyServer = process.env.http_proxy || process.env.HTTP_PROXY;
  if (proxyServer) {
    var agent = new HttpsProxyAgent(proxyServer);
    console.log('Using corporate proxy server: ' + proxyServer);
    proxyConfig.forEach(function(entry) {
      entry.agent = agent;
    });
  }
  return proxyConfig;
}

module.exports = setupForCorporateProxy(proxyConfig);
```

{@a browser-compat}

## Configuring browser compatibility

## 配置浏览器兼容性

See [browser support guide](guide/browser-support).

参见[浏览器支持指南](guide/browser-support)。<|MERGE_RESOLUTION|>--- conflicted
+++ resolved
@@ -492,57 +492,8 @@
 
 See the [browserslist repo](https://github.com/browserslist/browserslist) for more examples of how to target specific browsers and versions.
 
-<<<<<<< HEAD
 参阅 [browserslist 的代码库](https://github.com/browserslist/browserslist)以得到如何指定浏览器及其版本的更多例子。
 
-### Backward compatibility with Lighthouse
-
-### 使用 Lighthouse 做向后兼容
-
-If you want to produce a progressive web application and are using [Lighthouse](https://developers.google.com/web/tools/lighthouse/) to grade the project, add the following `browserslist` entry to your `package.json` file, in order to eliminate the [old flexbox](https://developers.google.com/web/tools/lighthouse/audits/old-flexbox) prefixes:
-
-如果你要制作渐进式应用，并使用 [Lighthouse](https://developers.google.com/web/tools/lighthouse/) 来对该项目进行评分，请为 `package.json` 添加如下的 `browserslist` 条目，以消除[老版本的 flexbox](https://developers.google.com/web/tools/lighthouse/audits/old-flexbox) 前缀：
-
-```
-"browserslist": [
-  "last 2 versions",
-  "not ie <= 10",
-  "not ie_mob <= 10"
-]
-```
-
-### Backward compatibility with CSS grid
-
-### CSS 网格 (Grid) 布局的向后兼容
-
-CSS grid layout support in Autoprefixer, which was previously on by default, is off by default in Angular 8 and higher.
-
-Autoprefixer 默认支持 CSS 网格布局，但在 Angular 8 及更高版本中，它默认处于禁用状态。
-
-To use CSS grid with Internet Explorer 10/11, you must explicitly enable it using the `autoplace` option.
-To do this, add the following to the top of the global styles file (or within a specific css selector scope):
-
-要在 IE10/11 中使用 CSS 网格布局，必须使用 `autoplace` 选项显式启用它。
-为此，请将以下内容添加到全局样式文件的顶部（或用在特定的 css 选择器范围内）：
-
-```
-/* autoprefixer grid: autoplace */
-```
-
-or
-
-或
-
-```
-/* autoprefixer grid: no-autoplace */
-```
-
-For more information, see [Autoprefixer documentation](https://autoprefixer.github.io/).
-
-欲知详情，参阅 [Autoprefixer 文档](https://autoprefixer.github.io/)。
-
-=======
->>>>>>> 8ebc946c
 {@a proxy}
 
 ## Proxying to a backend server
