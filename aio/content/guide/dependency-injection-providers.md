--- conflicted
+++ resolved
@@ -1,30 +1,12 @@
 # Configuring dependency providers
 
-<<<<<<< HEAD
-# 依赖提供者
-
-By configuring providers, you can make services available to the parts of your application that need them.
-
-通过配置提供者，你可以把服务提供给那些需要它们的应用部件。
-
-A dependency [provider](guide/glossary#provider) configures an injector with a [DI token](guide/glossary#di-token), which that injector uses to provide the runtime version of a dependency value.
-=======
 The Creating and injecting services topic describes how to use classes as dependencies. Besides classes, you can also use other values such as Boolean, string, date, and objects as dependencies. Angular DI provides the necessary APIs to make the dependency configuration flexible, so you can make those values available in DI.
->>>>>>> cfd87027
-
-依赖[提供者](guide/glossary#provider)会使用 [DI 令牌](guide/glossary#di-token)来配置注入器，注入器会用它来提供这个依赖值的具体的、运行时版本。
 
 ## Specifying a provider token
 
-<<<<<<< HEAD
 ## 指定提供者令牌
 
-If you specify the service class as the provider token, the default behavior is for the injector to instantiate that class with `new`.
-=======
 If you specify the service class as the provider token, the default behavior is for the injector to instantiate that class using the `new` operator.
->>>>>>> cfd87027
-
-如果你把服务类指定为提供者令牌，那么注入器的默认行为是用 `new` 来实例化那个类。
 
 In the following example, the `Logger` class provides a `Logger` instance.
 
@@ -32,128 +14,46 @@
 
 <code-example path="dependency-injection/src/app/providers.component.ts" region="providers-logger"></code-example>
 
-<<<<<<< HEAD
-You can, however, configure an injector with an alternative provider to deliver some other object that provides the needed logging functionality.
+You can, however, configure a DI to use a different class or any other different value to associate with the `Logger` class. So when the `Logger` is injected, this new value is used instead.
 
-不过，你也可以用一个替代提供者来配置注入器，这样就可以指定另一些同样能提供日志功能的对象。
+In fact, the class provider syntax is a shorthand expression that expands into a provider configuration, defined by the `Provider` interface.
 
-Configure an injector with a service class, and provide a substitute class, an object, or a factory function.
+Angular expands the `providers` value in this case into a full provider object as follows:
 
-可以使用服务类来配置注入器，也可以提供一个替代类、一个对象或一个工厂函数。
+<code-example path="dependency-injection/src/app/providers.component.ts" region="providers-3" ></code-example>
+
+The expanded provider configuration is an object literal with two properties:
+
+扩展的提供者配置是一个具有两个属性的对象字面量：
+
+- The `provide` property holds the token that serves as the key for both locating a dependency value and configuring the injector.
+
+- The second property is a provider definition object, which tells the injector how to create the dependency value. The provider-definition key can be one of the following:
+
+  - useClass - this option tells Angular DI to instantiate a provided class when a dependency is injected
+
+  - useExisting - allows you to alias a token and reference any existing one.
+
+  - useFactory - allows you to define a function that constructs a dependency.
+
+  - useValue - provides a static value that should be used as a dependency.
+
+The section below describes how to use the mentioned provider definition keys.
 
 <a id="token"></a>
 <a id="injection-token"></a>
 
-## Dependency injection tokens
+### Class providers: useClass
 
-## 依赖注入令牌
-
-When you configure an [injector](guide/glossary#injector) with a [provider](guide/glossary#provider), you are associating that provider with a [dependency injection token](guide/glossary#di-token), or DI token.
-The injector lets Angular create a map of any internal dependencies.
-The DI token acts as a key to that map.
-
-当使用[提供者](guide/glossary#provider)配置[注入器](guide/glossary#injector)时，会将该提供者与[依赖项注入令牌](guide/glossary#di-token)（或叫 DI 令牌）关联起来。注入器允许 Angular 创建任何内部依赖项的映射。DI 令牌会充当该映射的键名。
-
-The dependency value is an instance, and the class type serves as a lookup key.
-Here, the injector uses the `HeroService` type as the token for looking up `heroService`.
-
-依赖项值是一个实例，而这个类的类型用作查找键。在这里，注入器使用 `HeroService` 类型作为令牌来查找 `heroService`。
-
-<code-example header="src/app/injector.component.ts" path="dependency-injection/src/app/injector.component.ts" region="get-hero-service"></code-example>
-=======
-You can, however, configure a DI to use a different class or any other different value to associate with the `Logger` class. So when the `Logger` is injected, this new value is used instead.
->>>>>>> cfd87027
-
-In fact, the class provider syntax is a shorthand expression that expands into a provider configuration, defined by the `Provider` interface.
-
-<<<<<<< HEAD
-当你使用 `HeroService` 类的类型来定义构造函数参数时，Angular 会注入与这个 `HeroService` 类令牌相关联的服务：
-
-<code-example header="src/app/heroes/hero-list.component.ts" path="dependency-injection/src/app/heroes/hero-list.component.ts" region="ctor-signature"></code-example>
-
-Though classes provide many dependency values, the expanded `provide` object lets you associate different kinds of providers with a DI token.
-
-尽管许多依赖项的值是通过类提供的，但扩展的 `provide` 对象使你可以将不同种类的提供者与 DI 令牌相关联。
-
-<a id="provide"></a>
-
-## Defining providers
-
-## 定义提供者
-
-The class provider syntax is a shorthand expression that expands into a provider configuration, defined by the [`Provider` interface](api/core/Provider).
-The following example is the class provider syntax for providing a `Logger` class in the `providers` array.
-
-类提供者的语法实际上是一种简写形式，它会扩展成一个由 [`Provider` 接口](api/core/Provider)定义的提供者配置对象。下面的代码片段展示了 `providers` 中给出的类会如何扩展成完整的提供者配置对象。
-
-<code-example path="dependency-injection/src/app/providers.component.ts" region="providers-logger"></code-example>
-
-Angular expands the `providers` value into a full provider object as follows.
-=======
-Angular expands the `providers` value in this case into a full provider object as follows:
->>>>>>> cfd87027
-
-Angular 把这个 `providers` 值扩展为一个完整的提供者对象，如下所示。
-
-<code-example path="dependency-injection/src/app/providers.component.ts" region="providers-3" ></code-example>
-
-The expanded provider configuration is an object literal with two properties:
-- The `provide` property holds the token that serves as the key for both locating a dependency value and configuring the injector.
-- The second property is a provider definition object, which tells the injector how to create the dependency value. The provider-definition key can be one of the following:
-    - useClass - this option tells Angular DI to instantiate a provided class when a dependency is injected
-    - useExisting - allows you to alias a token and reference any existing one.
-    - useFactory - allows you to define a function that constructs a dependency.
-    - useValue - provides a static value that should be used as a dependency.
-
-<<<<<<< HEAD
-扩展的提供者配置是一个具有两个属性的对象字面量：
-
-* The `provide` property holds the [token](#token) that serves as the key for both locating a dependency value and configuring the injector.
-
-  `provide` 属性存有[令牌](#token)，它作为一个 key，在定位依赖值和配置注入器时使用。
-
-* The second property is a provider definition object, which tells the injector how to create the dependency value.
-  The provider-definition key can be `useClass`, as in the example.
-  It can also be `useExisting`, `useValue`, or `useFactory`.
-  Each of these keys provides a different type of dependency, as discussed in the following section.
-
-  第二个属性是一个提供者定义对象，它告诉注入器要如何创建依赖值。提供者定义对象中的 key 可以是 `useClass` —— 就像这个例子中一样。也可以是 `useExisting`、`useValue` 或 `useFactory`。每一个 key 都用于提供一种不同类型的依赖，我们稍后会讨论。
-=======
-The section below describes how to use the mentioned provider definition keys.
->>>>>>> cfd87027
-
-<a id="token"></a>
-<a id="injection-token"></a>
-
-<<<<<<< HEAD
-## 指定替代性的类提供者
-
-Different classes can provide the same service.
-For example, the following code tells the injector to return a `BetterLogger` instance when the component asks for a logger using the `Logger` token.
-=======
-### Class providers: useClass
 The `useClass` provider key lets you create and return a new instance of the specified class.
 You can use this type of provider to substitute an alternative implementation for a common or default class. The alternative implementation can, for example, implement a different strategy, extend the default class, or emulate the behavior of the real class in a test case.
 In the following example, the `BetterLogger` class would be instantiated when the `Logger` dependency is requested in a component or any other class.
->>>>>>> cfd87027
-
-不同的类可以提供相同的服务。比如，以下代码告诉注入器，当组件使用 `Logger` 令牌请求一个 logger 时，给它返回一个 `BetterLogger`。
 
 <code-example path="dependency-injection/src/app/providers.component.ts" region="providers-4" ></code-example>
 
 <a id="class-provider-dependencies"></a>
 
-<<<<<<< HEAD
-### Configuring class providers with dependencies
-
-### 配置带依赖的类提供者
-
-If the alternative class providers have their own dependencies, specify both providers in the `providers` metadata property of the parent module or component.
-=======
 If the alternative class providers have their own dependencies, specify both providers in the providers metadata property of the parent module or component.
->>>>>>> cfd87027
-
-如果替代类提供者有自己的依赖，那就在父模块或组件的元数据属性 `providers` 中指定那些依赖。
 
 <code-example path="dependency-injection/src/app/providers.component.ts" region="providers-5"></code-example>
 
@@ -165,168 +65,71 @@
 
 Angular DI knows how to construct the `UserService` dependency, since it has been configured above and is available in the injector.
 
-<<<<<<< HEAD
-注入器需要提供这个新的日志服务以及该服务所依赖的 `UserService` 对象。
-
-<a id="aliased-class-providers"></a>
-=======
 ### Alias providers: useExisting
->>>>>>> cfd87027
 
 The `useExisting` provider key lets you map one token to another. In effect, the first token is an alias for the service associated with the second token, creating two ways to access the same service object.
 
-<<<<<<< HEAD
-### 别名类提供者
-
-To alias a class provider, specify the alias and the class provider in the `providers` array with the `useExisting` property.
-
-要为类提供者设置别名，请在 `providers` 数组中使用 `useExisting` 属性指定别名和类提供者。
-
-In the following example, the injector injects the singleton instance of `NewLogger` when the component asks for either the new or the old logger.
-In this way, `OldLogger` is an alias for `NewLogger`.
-=======
 In the following example, the injector injects the singleton instance of `NewLogger` when the component asks for either the new or the old logger. In this way, `OldLogger` is an alias for `NewLogger`.
->>>>>>> cfd87027
 
 在下面的例子中，当组件请求新的或旧的记录器时，注入器都会注入一个 `NewLogger` 的实例。通过这种方式，`OldLogger` 就成了 `NewLogger` 的别名。
 
 <code-example path="dependency-injection/src/app/providers.component.ts" region="providers-6b"></code-example>
 
-<<<<<<< HEAD
-Be sure you don't alias `OldLogger` to `NewLogger` with `useClass`, as this creates two different `NewLogger` instances.
-
-请确保你没有使用 `useClass` 来把 `OldLogger` 设为 `NewLogger` 的别名，因为如果这样做它就会创建两个不同的 `NewLogger` 实例。
-
-<a id="provideparent"></a>
-
-## Aliasing a class interface
-
-## 为类接口指定别名
-
-Generally, writing variations of the same parent alias provider uses [forwardRef](guide/dependency-injection-in-action#forwardref) as follows.
-
-通常，编写同一个父组件别名提供者的变体时会使用[forwardRef](guide/dependency-injection-in-action#forwardref)，如下所示。
-
-<code-example header="dependency-injection-in-action/src/app/parent-finder.component.ts" path="dependency-injection-in-action/src/app/parent-finder.component.ts" region="alex-providers"></code-example>
-
-To streamline your code, extract that logic into a helper function using the `provideParent()` helper function.
-
-为简化你的代码，可以使用辅助函数 `provideParent()` 来把这个逻辑提取到一个辅助函数中。
-
-<code-example header="dependency-injection-in-action/src/app/parent-finder.component.ts" path="dependency-injection-in-action/src/app/parent-finder.component.ts" region="provide-the-parent"></code-example>
-
-Now you can add a parent provider to your components that's easier to read and understand.
-
-现在，你可以为组件添加一个更容易阅读和理解的父提供者。
-
-<code-example header="dependency-injection-in-action/src/app/parent-finder.component.ts" path="dependency-injection-in-action/src/app/parent-finder.component.ts" region="alice-providers"></code-example>
-
-### Aliasing multiple class interfaces
-
-### 为多个类接口指定别名
-
-To alias multiple parent types, each with its own class interface token, configure `provideParent()` to accept more arguments.
-
-要为多个父类型指定别名（每个类型都有自己的类接口令牌），请配置 `provideParent()` 以接受更多的参数。
-
-Here's a revised version that defaults to `parent` but also accepts an optional second parameter for a different parent class interface.
-
-这是一个修订版本，默认值为 `parent` 但同时也接受另一个父类接口作为可选的第二参数。
-
-<code-example header="dependency-injection-in-action/src/app/parent-finder.component.ts" path="dependency-injection-in-action/src/app/parent-finder.component.ts" region="provide-parent"></code-example>
-
-Next, to use `provideParent()` with a different parent type, provide a second argument, here `DifferentParent`.
-
-接下来，要使用 `provideParent()`，请传入第二参数，这里是 `DifferentParent`。
-
-<code-example header="dependency-injection-in-action/src/app/parent-finder.component.ts" path="dependency-injection-in-action/src/app/parent-finder.component.ts" region="beth-providers"></code-example>
-
-<a id="value-provider"></a>
-
-## Injecting an object
-
-## 注入一个对象
-
-To inject an object, configure the injector with the `useValue` option.
-The following provider object uses the `useValue` key to associate the variable with the `Logger` token.
-
-要注入一个对象，可以用 `useValue` 选项来配置注入器。下面的提供者定义对象使用 `useValue` 作为 key 来把该变量与 `Logger` 令牌关联起来。
-
-<code-example path="dependency-injection/src/app/providers.component.ts" region="providers-7"></code-example>
-=======
 Ensure you do not alias `OldLogger` to `NewLogger` with `useClass`, as this creates two different `NewLogger` instances.
 
 ### Factory providers: useFactory
+
 The `useFactory` provider key lets you create a dependency object by calling a factory function. With this approach you can create a dynamic value based on information available in the DI and elsewhere in the app.
 
 In the following example, only authorized users should see secret heroes in the `HeroService`.
 Authorization can change during the course of a single application session, as when a different user logs in .
 
+在下面的例子中，只有授权用户才能看到 `HeroService` 中的秘密英雄。授权可能在单个应用会话期间发生变化，比如改用其他用户登录。
+
 To keep security-sensitive information in `UserService` and out of `HeroService`, give the `HeroService` constructor a boolean flag to control display of secret heroes.
 
+要想在 `UserService` 和 `HeroService` 中保存敏感信息，就要给 `HeroService` 的构造函数传一个逻辑标志来控制秘密英雄的显示。
+
 <code-example path="dependency-injection/src/app/heroes/hero.service.ts" region="internals" header="src/app/heroes/hero.service.ts (excerpt)"></code-example>
->>>>>>> cfd87027
 
 To implement the `isAuthorized` flag, use a factory provider to create a new logger instance for `HeroService`.
 
-<<<<<<< HEAD
-在这个例子中，`SilentLogger` 是一个充当记录器角色的对象。
+要实现 `isAuthorized` 标志，可以用工厂提供者来为 `HeroService` 创建一个新的 logger 实例。
 
-<code-example path="dependency-injection/src/app/providers.component.ts" region="silent-logger"></code-example>
-=======
 <code-example path="dependency-injection/src/app/heroes/hero.service.provider.ts" region="factory" header="src/app/heroes/hero.service.provider.ts (excerpt)"></code-example>
->>>>>>> cfd87027
 
 The factory function has access to `UserService`.
 You inject both `Logger` and `UserService` into the factory provider so the injector can pass them along to the factory function.
 
+这个工厂函数可以访问 `UserService`。你可以同时把 `Logger` 和 `UserService` 注入到工厂提供者中，这样注入器就可以把它们传给工厂函数了。
+
 <code-example path="dependency-injection/src/app/heroes/hero.service.provider.ts" region="provider" header="src/app/heroes/hero.service.provider.ts (excerpt)"></code-example>
 
-<<<<<<< HEAD
-### 注入一个配置对象
-
-A common use case for object literals is a configuration object.
-The following configuration object includes the title of the application and the address of a web API endpoint.
-
-常用的对象字面量是配置对象。下列配置对象包括应用的标题和 Web API 的端点地址。
-
-<code-example header="src/app/app.config.ts (excerpt)" path="dependency-injection/src/app/app.config.ts" region="config"></code-example>
-=======
 * The `useFactory` field specifies that the provider is a factory function whose implementation is `heroServiceFactory`.
 
+  `useFactory` 字段指定该提供者是一个工厂函数，其实现代码是 `heroServiceFactory`。
+
 * The `deps` property is an array of provider tokens.
-The `Logger` and `UserService` classes serve as tokens for their own class providers.
-The injector resolves these tokens and injects the corresponding services into the matching `heroServiceFactory` factory function parameters.
->>>>>>> cfd87027
+  The `Logger` and `UserService` classes serve as tokens for their own class providers.
+  The injector resolves these tokens and injects the corresponding services into the matching `heroServiceFactory` factory function parameters.
 
 Capturing the factory provider in the exported variable, `heroServiceProvider`, makes the factory provider reusable.
 
-<<<<<<< HEAD
-要提供并注入配置对象，请在 `@NgModule()` 的 `providers` 数组中指定该对象。
+通过把工厂提供者导出为变量 `heroServiceProvider`，就能让工厂提供者变得可复用。
 
-<code-example header="src/app/app.module.ts (providers)" path="dependency-injection/src/app/app.module.ts" region="providers"></code-example>
-=======
 ### Value providers: useValue
->>>>>>> cfd87027
 
 The `useValue` key lets you associate a fixed value with a DI token. Use this technique to provide runtime configuration constants such as website base addresses and feature flags. You can also use a value provider in a unit test to provide mock data in place of a production data service. The next section provides more information about the `useValue` key.
 
 ## Using an `InjectionToken` object
 
-<<<<<<< HEAD
-### 使用 `InjectionToken` 对象
+## 使用 `InjectionToken` 对象
 
-Define and use an `InjectionToken` object for choosing a provider token for non-class dependencies.
-The following example defines a token, `APP_CONFIG` of the type `InjectionToken`.
+Define and use an `InjectionToken` object for choosing a provider token for non-class dependencies. The following example defines a token, `APP_CONFIG` of the type `InjectionToken`.
 
 可以定义和使用一个 `InjectionToken` 对象来为非类的依赖选择一个提供者令牌。下列例子定义了一个类型为 `InjectionToken` 的 `APP_CONFIG`。
 
-<code-example header="src/app/app.config.ts" path="dependency-injection/src/app/app.config.ts" region="token"></code-example>
-=======
-Define and use an `InjectionToken` object for choosing a provider token for non-class dependencies. The following example defines a token, `APP_CONFIG` of the type `InjectionToken`.
-
 <code-example path="dependency-injection/src/app/app.config.ts" region="token" header="src/app/app.config.ts"></code-example>
->>>>>>> cfd87027
 
 The optional type parameter, `<AppConfig>`, and the token description, `app.config`, specify the token's purpose.
 
@@ -334,39 +137,20 @@
 
 Next, register the dependency provider in the component using the `InjectionToken` object of `APP_CONFIG`.
 
-<<<<<<< HEAD
 接着，用 `APP_CONFIG` 这个 `InjectionToken` 对象在组件中注册依赖提供者。
 
-<code-example header="src/app/providers.component.ts" path="dependency-injection/src/app/providers.component.ts" region="providers-9"></code-example>
+<code-example path="dependency-injection/src/app/providers.component.ts" header="src/app/providers.component.ts" region="providers-9"></code-example>
 
 Now, inject the configuration object into the constructor with `@Inject()` parameter decorator.
 
 现在，借助参数装饰器 `@Inject()`，你可以把这个配置对象注入到构造函数中。
 
-<code-example header="src/app/app.component.ts" path="dependency-injection/src/app/app.component.2.ts" region="ctor"></code-example>
-=======
-<code-example path="dependency-injection/src/app/providers.component.ts" header="src/app/providers.component.ts" region="providers-9"></code-example>
-
-Now, inject the configuration object into the constructor with `@Inject()` parameter decorator.
-
 <code-example path="dependency-injection/src/app/app.component.2.ts" region="ctor" header="src/app/app.component.ts"></code-example>
->>>>>>> cfd87027
 
 ### Interfaces and DI
 
-<<<<<<< HEAD
-#### Interfaces and dependency injection
-
-#### 接口和依赖注入
-
-Though the TypeScript `AppConfig` interface supports typing within the class, the `AppConfig` interface plays no role in dependency injection.
-In TypeScript, an interface is a design-time artifact, and doesn't have a runtime representation, or token, that the DI framework can use.
-=======
 Though the TypeScript `AppConfig` interface supports typing within the class, the `AppConfig` interface plays no role in DI.
 In TypeScript, an interface is a design-time artifact, and does not have a runtime representation, or token, that the DI framework can use.
->>>>>>> cfd87027
-
-虽然 TypeScript 的 `AppConfig` 接口可以在类中提供类型支持，但它在依赖注入时却没有任何作用。在 TypeScript 中，接口是一项设计期工件，它没有可供 DI 框架使用的运行时表示形式或令牌。
 
 When the transpiler changes TypeScript to JavaScript, the interface disappears because JavaScript doesn't have interfaces.
 
@@ -380,71 +164,12 @@
 
 <code-example path="dependency-injection/src/app/providers.component.ts" region="provider-9-ctor-interface"></code-example>
 
-<<<<<<< HEAD
-<a id="factory-provider"></a>
-<a id="factory-providers"></a>
+## What's next
 
-## Using factory providers
-
-## 使用工厂提供者
-
-To create a changeable, dependent value based on information unavailable before run time, use a factory provider.
-
-要想根据运行前尚不可用的信息创建可变的依赖值，可以使用工厂提供者。
-
-In the following example, only authorized users should see secret heroes in the `HeroService`.
-Authorization can change during the course of a single application session, as when a different user logs in .
-
-在下面的例子中，只有授权用户才能看到 `HeroService` 中的秘密英雄。授权可能在单个应用会话期间发生变化，比如改用其他用户登录。
-
-To keep security-sensitive information in `UserService` and out of `HeroService`, give the `HeroService` constructor a boolean flag to control display of secret heroes.
-
-要想在 `UserService` 和 `HeroService` 中保存敏感信息，就要给 `HeroService` 的构造函数传一个逻辑标志来控制秘密英雄的显示。
-
-<code-example header="src/app/heroes/hero.service.ts (excerpt)" path="dependency-injection/src/app/heroes/hero.service.ts" region="internals"></code-example>
-
-To implement the `isAuthorized` flag, use a factory provider to create a new logger instance for `HeroService`.
-
-要实现 `isAuthorized` 标志，可以用工厂提供者来为 `HeroService` 创建一个新的 logger 实例。
-
-<code-example header="src/app/heroes/hero.service.provider.ts (excerpt)" path="dependency-injection/src/app/heroes/hero.service.provider.ts" region="factory"></code-example>
-
-The factory function has access to `UserService`.
-You inject both `Logger` and `UserService` into the factory provider so the injector can pass them along to the factory function.
-
-这个工厂函数可以访问 `UserService`。你可以同时把 `Logger` 和 `UserService` 注入到工厂提供者中，这样注入器就可以把它们传给工厂函数了。
-
-<code-example header="src/app/heroes/hero.service.provider.ts (excerpt)" path="dependency-injection/src/app/heroes/hero.service.provider.ts" region="provider"></code-example>
-
-* The `useFactory` field specifies that the provider is a factory function whose implementation is `heroServiceFactory`
-
-  `useFactory` 字段指定该提供者是一个工厂函数，其实现代码是 `heroServiceFactory`
-
-* The `deps` property is an array of [provider tokens](#token).
-  The `Logger` and `UserService` classes serve as tokens for their own class providers.
-  The injector resolves these tokens and injects the corresponding services into the matching `heroServiceFactory` factory function parameters.
-
-  `deps` 属性是一个[提供者令牌](#token)数组。`Logger` 和 `UserService` 类都是自己类提供者的令牌。该注入器解析了这些令牌，并把相应的服务注入到 `heroServiceFactory` 工厂函数的参数中。
-
-Capturing the factory provider in the exported variable, `heroServiceProvider`, makes the factory provider reusable.
-
-通过把工厂提供者导出为变量 `heroServiceProvider`，就能让工厂提供者变得可复用。
-
-The following side-by-side example shows how `heroServiceProvider` replaces `HeroService` in the `providers` array.
-
-下面这两个并排的例子展示了在 `providers` 数组中，如何用 `heroServiceProvider` 替换 `HeroService`。
-
-<code-tabs>
-    <code-pane header="src/app/heroes/heroes.component (v3)" path="dependency-injection/src/app/heroes/heroes.component.ts"></code-pane>
-    <code-pane header="src/app/heroes/heroes.component (v2)" path="dependency-injection/src/app/heroes/heroes.component.1.ts"></code-pane>
-</code-tabs>
-
-<!-- links -->
-=======
->>>>>>> cfd87027
-
-## What's next
+## 下一步呢？
 
 * [Dependency Injection in Action](guide/dependency-injection-in-action)
 
+  [依赖注入实战](guide/dependency-injection-in-action)
+
 @reviewed 2022-08-02