--- conflicted
+++ resolved
@@ -27,15 +27,11 @@
 
 You can, however, configure an injector with an alternative provider to deliver some other object that provides the needed logging functionality.
 
-<<<<<<< HEAD
 不过，你也可以用一个替代提供者来配置注入器，这样就可以指定另一些同样能提供日志功能的对象。
 
-You can configure an injector with a service class, you can provide a substitute class, an object, or a factory function.
-=======
 Configure an injector with a service class, and provide a substitute class, an object, or a factory function.
->>>>>>> 08caeadd
-
-你可以使用服务类来配置注入器，也可以提供一个替代类、一个对象或一个工厂函数。
+
+可以使用服务类来配置注入器，也可以提供一个替代类、一个对象或一个工厂函数。
 
 {@a token}
 
@@ -257,16 +253,12 @@
 
 ### Using an `InjectionToken` object
 
-<<<<<<< HEAD
 ### 使用 `InjectionToken` 对象
 
-You can define and use an `InjectionToken` object for choosing a provider token for non-class dependencies.
-=======
 Define and use an `InjectionToken` object for choosing a provider token for non-class dependencies.
->>>>>>> 08caeadd
 The following example defines a token, `APP_CONFIG` of the type `InjectionToken`.
 
-你可以定义和使用一个 `InjectionToken` 对象来为非类的依赖选择一个提供者令牌。下列例子定义了一个类型为 `InjectionToken` 的 `APP_CONFIG` 。
+可以定义和使用一个 `InjectionToken` 对象来为非类的依赖选择一个提供者令牌。下列例子定义了一个类型为 `InjectionToken` 的 `APP_CONFIG` 。
 
 <code-example path="dependency-injection/src/app/app.config.ts" region="token" header="src/app/app.config.ts"></code-example>
 
@@ -299,13 +291,9 @@
 
 When the transpiler changes TypeScript to JavaScript, the interface disappears because JavaScript doesn't have interfaces.
 
-<<<<<<< HEAD
 当转译器把 TypeScript 转换成 JavaScript 时，接口就会消失，因为 JavaScript 没有接口。
 
-Since there is no interface for Angular to find at runtime, the interface cannot be a token, nor can you inject it.
-=======
 Because there is no interface for Angular to find at runtime, the interface cannot be a token, nor can you inject it.
->>>>>>> 08caeadd
 
 由于 Angular 在运行期没有接口，所以该接口不能作为令牌，也不能注入它。
 
@@ -318,13 +306,9 @@
 
 ## Using factory providers
 
-<<<<<<< HEAD
 ## 使用工厂提供者
 
-To create a changeable, dependent value based on information unavailable before run time, you can use a factory provider.
-=======
 To create a changeable, dependent value based on information unavailable before run time, use a factory provider.
->>>>>>> 08caeadd
 
 要想根据运行前尚不可用的信息创建可变的依赖值，可以使用工厂提供者。
 
