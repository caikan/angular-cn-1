--- conflicted
+++ resolved
@@ -128,15 +128,11 @@
 
 ## Case study: Building a custom progress bar
 
-<<<<<<< HEAD
 ## 案例研究：构建自定义进度条
 
-The following example shows how to make a simple progress bar accessible by using host binding to control accessibility-related attributes.
-=======
 The following example shows how to make a progress bar accessible by using host binding to control accessibility-related attributes.
->>>>>>> d7454a16
-
-以下范例显示如何通过使用宿主（host）绑定来控制与无障碍性相关的属性（Attribute），来把简单的进度条无障碍化。
+
+以下范例显示如何通过使用宿主（host）绑定来控制与无障碍性相关的属性（Attribute），来把进度条无障碍化。
 
 * The component defines an accessibility-enabled element with both the standard HTML attribute `role`, and ARIA attributes. The ARIA attribute `aria-valuenow` is bound to the user's input.
 
@@ -217,15 +213,9 @@
 
 * [Rob Dodson A11ycasts](https://www.youtube.com/watch?v=HtTyRajRuyY)
 
-<<<<<<< HEAD
   [Rob Dodson 的 A11y 播客](https://www.youtube.com/watch?v=HtTyRajRuyY)
 
-* [Codelyzer](http://codelyzer.com/rules/) provides linting rules that can help you make sure your code meets accessibility standards.
-=======
 * [Angular ESLint](https://github.com/angular-eslint/angular-eslint#functionality) provides linting rules that can help you make sure your code meets accessibility standards.
->>>>>>> d7454a16
-
-  [Codelyzer](http://codelyzer.com/rules/)提供了一些 lint 规则，可以帮助你确保代码符合无障碍性标准。
 
 Books
 
@@ -233,20 +223,4 @@
 
 * "A Web for Everyone: Designing Accessible User Experiences", Sarah Horton and Whitney Quesenbery
 
-<<<<<<< HEAD
-* "Inclusive Design Patterns", Heydon Pickering
-
-## More on accessibility
-
-## 关于无障碍性的更多信息
-
-You may also be interested in the following:
-
-你可能也对以下内容感兴趣：
-
-* [Audit your Angular app's accessibility with codelyzer](https://web.dev/accessible-angular-with-codelyzer/).
-
-  [使用 codelyzer 审核 Angular 应用程序的无障碍性](https://web.dev/accessible-angular-with-codelyzer/)。
-=======
-* "Inclusive Design Patterns", Heydon Pickering
->>>>>>> d7454a16
+* "Inclusive Design Patterns", Heydon Pickering