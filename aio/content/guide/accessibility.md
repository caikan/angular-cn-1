# Accessibility in Angular

# Angular 中的无障碍功能

The web is used by a wide variety of people, including those who have visual or motor impairments.
A variety of assistive technologies are available that make it much easier for these groups to
interact with web-based software applications.
In addition, designing an application to be more accessible generally improves the user experience for all users.

Web 会被各种各样的人使用，包括有视觉或运动障碍的人。有多种辅助技术能使这些人更轻松地和基于 Web 的软件应用进行交互。另外，将应用设计得更易于访问通常也能改善所有用户的体验。

For an in-depth introduction to issues and techniques for designing accessible applications, see the [Accessibility](https://developers.google.com/web/fundamentals/accessibility/#what_is_accessibility) section of the Google's [Web Fundamentals](https://developers.google.com/web/fundamentals/).

关于如何设计无障碍应用的问题和技术的深入介绍，请参阅 Google [网络基础知识](https://developers.google.com/web/fundamentals/)的[无障碍功能](https://developers.google.com/web/fundamentals/accessibility/#what_is_accessibility)部分。

This page discusses best practices for designing Angular applications that
work well for all users, including those who rely on assistive technologies.

本页讨论了设计 Angular 应用的最佳实践，这些实践对所有用户（包括依赖辅助技术的用户）都适用。

<div class="alert is-helpful">

  For the sample app that this page describes, see the <live-example></live-example>.

  本页所描述的范例程序，参阅<live-example></live-example>。

</div>

## Accessibility attributes

## 无障碍属性（Attribute）

Building accessible web experience often involves setting [ARIA attributes](https://developers.google.com/web/fundamentals/accessibility/semantics-aria)
to provide semantic meaning where it might otherwise be missing.
Use [attribute binding](guide/attribute-binding) template syntax to control the values of accessibility-related attributes.

建立无障碍的 Web 体验通常会涉及设置 [ARIA 属性（Attribute）](https://developers.google.com/web/fundamentals/accessibility/semantics-aria) 以提供可能会丢失的语义。使用 [Attribute 绑定](guide/attribute-binding模板语法来控制与无障碍性相关的属性（Attribute）值。

When binding to ARIA attributes in Angular, you must use the `attr.` prefix, as the ARIA
specification depends specifically on HTML attributes rather than properties of DOM elements.

在 Angular 中绑定 ARIA 属性（Attribute）时，必须使用 `attr.` 前缀，因为 ARIA 规范针对的是 HTML 属性（Attribute），而不是 DOM 元素的属性（Property）。

```html
<!-- Use attr. when binding to an ARIA attribute -->
<button [attr.aria-label]="myActionLabel">...</button>
```

Note that this syntax is only necessary for attribute _bindings_.
Static ARIA attributes require no extra syntax.

注意，此语法仅对于属性（Attribute）*绑定*是必需的。静态 ARIA 属性（Attribute）不需要额外的语法。

```html
<!-- Static ARIA attributes require no extra syntax -->
<button aria-label="Save document">...</button>
```

<<<<<<< HEAD
NOTE:

注意：

=======
>>>>>>> a371646a
<div class="alert is-helpful">

   By convention, HTML attributes use lowercase names (`tabindex`), while properties use camelCase names (`tabIndex`).

   按照约定，HTML 属性（Attribute）使用小写名称（ `tabindex` ），而 Property 使用 camelCase 名称（ `tabIndex` ）。

   See the [Binding syntax](guide/binding-syntax#html-attribute-vs-dom-property) guide for more background on the difference between attributes and properties.

   关于 Attribute 和 Property 之间差异的更多背景信息，请参阅[模板语法](guide/html-attribute-vs-dom-property一章。

</div>

## Angular UI components

## Angular UI 组件

The [Angular Material](https://material.angular.io/) library, which is maintained by the Angular team, is a suite of reusable UI components that aims to be fully accessible.
The [Component Development Kit (CDK)](https://material.angular.io/cdk/categories) includes the `a11y` package that provides tools to support various areas of accessibility.
For example:

由 Angular 团队维护的 [Angular Material](https://material.angular.io/) 库是旨在提供完全无障碍的一组可复用 UI 组件。[组件开发工具包（CDK）](https://material.angular.io/cdk/categories)中包括 `a11y` 软件包，该软件包提供了支持无障碍领域的各种工具。例如：

* `LiveAnnouncer` is used to announce messages for screen-reader users using an `aria-live` region. See the W3C documentation for more information on [aria-live regions](https://www.w3.org/WAI/PF/aria-1.1/states_and_properties#aria-live).

  `LiveAnnouncer` 用于使用 `aria-live` 区域向屏幕阅读器用户朗读消息。关于 [aria-live 领域的](https://www.w3.org/WAI/PF/aria-1.1/states_and_properties#aria-live)更多信息，请参阅 W3C 文档。

* The `cdkTrapFocus` directive traps Tab-key focus within an element. Use it to create accessible experience for components like modal dialogs, where focus must be constrained.

  `cdkTrapFocus` 指令能将 Tab 键焦点捕获在元素内。使用它可为必须限制焦点的模态对话框之类的组件创建无障碍体验。

For full details of these and other tools, see the [Angular CDK accessibility overview](https://material.angular.io/cdk/a11y/overview).

关于这些工具和其它工具的完整详细信息，请参阅 [Angular CDK 无障碍功能概述](https://material.angular.io/cdk/a11y/overview)。

### Augmenting native elements

### 增强原生元素

Native HTML elements capture a number of standard interaction patterns that are important to accessibility.
When authoring Angular components, you should re-use these native elements directly when possible, rather than re-implementing well-supported behaviors.

原生 HTML 元素捕获了许多对无障碍性很重要的标准交互模式。在制作 Angular 组件时，应尽可能直接复用这些原生元素，而不是重新实现已获良好支持的行为。

For example, instead of creating a custom element for a new variety of button, you can create a component that uses an attribute selector with a native `<button>` element.
This most commonly applies to `<button>` and `<a>`, but can be used with many other types of element.

例如，你可以创建一个组件，它使用属性（Attribute）选择器指向原生 `<button>` 元素，而不是为各种新按钮创建自定义元素。通常这适用于 `<button>` 和 `<a>`，但也可以用于许多其它类型的元素。

You can see examples of this pattern in Angular Material: [`MatButton`](https://github.com/angular/components/blob/50d3f29b6dc717b512dbd0234ce76f4ab7e9762a/src/material/button/button.ts#L67-L69), [`MatTabNav`](https://github.com/angular/components/blob/50d3f29b6dc717b512dbd0234ce76f4ab7e9762a/src/material/tabs/tab-nav-bar/tab-nav-bar.ts#L139), [`MatTable`](https://github.com/angular/components/blob/50d3f29b6dc717b512dbd0234ce76f4ab7e9762a/src/material/table/table.ts#L22).

你可以在 Angular Material 中看到此模式的范例：[`MatButton`](https://github.com/angular/components/blob/master/src/material/button/button.ts#L66-L68)，[`MatTabNav`](https://github.com/angular/components/blob/master/src/material/tabs/tab-nav-bar/tab-nav-bar.ts#L67)，[`MatTable`](https://github.com/angular/components/blob/master/src/material/table/table.ts#L17)。

### Using containers for native elements

### 将容器用于原生元素

Sometimes using the appropriate native element requires a container element.
For example, the native `<input>` element cannot have children, so any custom text entry components need
to wrap an `<input>` with additional elements.
While you might just include the `<input>` in your custom component's template,
this makes it impossible for users of the component to set arbitrary properties and attributes to the input element.
Instead, you can create a container component that uses content projection to include the native control in the
component's API.

有时要使用的原生元素需要一个容器元素。例如，原生 `<input>` 元素不能有子元素，因此任何自定义的文本输入组件都需要用其它元素来包装 `<input>`。尽管你可能只在自定义组件的模板中包含 `<input>`，但这将使该组件的用户无法为 `input` 元素设置任意 Property 和 Attribute。相反，你可以创建一个使用内容投影的容器组件，以将原生控件包含在组件的 API 中。

You can see [`MatFormField`](https://material.angular.io/components/form-field/overview) as an example of this pattern.

你可以把 [`MatFormField`](https://material.angular.io/components/form-field/overview) 作为该模式的例子。

## Case study: Building a custom progress bar

## 案例研究：构建自定义进度条

The following example shows how to make a simple progress bar accessible by using host binding to control accessibility-related attributes.

以下范例显示如何通过使用宿主（host）绑定来控制与无障碍性相关的属性（Attribute），来把简单的进度条无障碍化。

* The component defines an accessibility-enabled element with both the standard HTML attribute `role`, and ARIA attributes. The ARIA attribute `aria-valuenow` is bound to the user's input.

  该组件使用标准的 HTML 属性（Attribute）`role` 和 ARIA 属性（Attribute）来定义要启用无障碍支持的元素。ARIA 属性（Attribute）`aria-valuenow` 绑定到用户的输入。

   <code-example path="accessibility/src/app/progress-bar.component.ts" header="src/app/progress-bar.component.ts" region="progressbar-component"></code-example>

* In the template, the `aria-label` attribute ensures that the control is accessible to screen readers.

  在模板中，`aria-label` 属性（Attribute）可以确保屏幕阅读器能访问该控件。

   <code-example path="accessibility/src/app/app.component.html" header="src/app/app.component.html" region="template"></code-example>

## Routing and focus management

## 路由和焦点管理

Tracking and controlling [focus](https://developers.google.com/web/fundamentals/accessibility/focus/) in a UI is an important consideration in designing for accessibility.
When using Angular routing, you should decide where page focus goes upon navigation.

在设计无障碍性时，在 UI 中跟踪和控制[焦点](https://developers.google.com/web/fundamentals/accessibility/focus/)是很重要的考虑因素。使用 Angular 路由时，你需要确定页面焦点在导航上的位置。

To avoid relying solely on visual cues, you need to make sure your routing code updates focus after page navigation.
Use the `NavigationEnd` event from the `Router` service to know when to update
focus.

为了避免仅仅依靠视觉提示，你需要确保路由代码会在页面导航之后更新焦点。使用 `Router` 服务中的 `NavigationEnd` 事件可以知道何时该更新焦点。

The following example shows how to find and focus the main content header in the DOM after navigation.

以下范例显示了导航后如何在 DOM 中查找并把焦点移动到主体内容的头部。

```ts
router.events.pipe(filter(e => e instanceof NavigationEnd)).subscribe(() => {
  const mainHeader = document.querySelector('#main-content-header')
  if (mainHeader) {
    mainHeader.focus();
  }
});
```

In a real application, the element that receives focus will depend on your specific
application structure and layout.
The focused element should put users in a position to immediately move into the main content that has just been routed into view.
You should avoid situations where focus returns to the `body` element after a route change.

在实际的应用程序中，哪些元素获得焦点将取决于该应用特有的结构和布局。获得焦点的元素应使用户能够立即移动到刚刚进入视野的主要内容。你应该避免当路由变化后焦点重新回到 `body` 元素的情况。

## Additional resources

## 额外资源

* [Accessibility - Google Web Fundamentals](https://developers.google.com/web/fundamentals/accessibility)

  [无障碍功能 - Google 网络基础知识](https://developers.google.com/web/fundamentals/accessibility)

* [ARIA specification and authoring practices](https://www.w3.org/TR/wai-aria/)

  [ARIA 规范和写作惯例](https://www.w3.org/TR/wai-aria/)

* [Material Design - Accessibility](https://material.io/design/usability/accessibility.html)

  [Material Design  - 无障碍功能](https://material.io/design/usability/accessibility.html)

* [Smashing Magazine](https://www.smashingmagazine.com/search/?q=accessibility)

  [Smashing 杂志](https://www.smashingmagazine.com/search/?q=accessibility)

* [Inclusive Components](https://inclusive-components.design/)

  [包容性组件](https://inclusive-components.design/)

* [Accessibility Resources and Code Examples](https://dequeuniversity.com/resources/)

  [无障碍功能的资源和代码范例](https://dequeuniversity.com/resources/)

* [W3C - Web Accessibility Initiative](https://www.w3.org/WAI/people-use-web/)

* [Rob Dodson A11ycasts](https://www.youtube.com/watch?v=HtTyRajRuyY)

  [Rob Dodson 的 A11y 播客](https://www.youtube.com/watch?v=HtTyRajRuyY)

* [Codelyzer](http://codelyzer.com/rules/) provides linting rules that can help you make sure your code meets accessibility standards.

  [Codelyzer](http://codelyzer.com/rules/)提供了一些 lint 规则，可以帮助你确保代码符合无障碍性标准。

Books

图书

* "A Web for Everyone: Designing Accessible User Experiences", Sarah Horton and Whitney Quesenbery

* "Inclusive Design Patterns", Heydon Pickering

## More on accessibility

## 关于无障碍性的更多信息

You may also be interested in the following:

你可能也对以下内容感兴趣：

* [Audit your Angular app's accessibility with codelyzer](https://web.dev/accessible-angular-with-codelyzer/).

  [使用 codelyzer 审核 Angular 应用程序的无障碍性](https://web.dev/accessible-angular-with-codelyzer/)。
<|MERGE_RESOLUTION|>--- conflicted
+++ resolved
@@ -56,13 +56,6 @@
 <button aria-label="Save document">...</button>
 ```
 
-<<<<<<< HEAD
-NOTE:
-
-注意：
-
-=======
->>>>>>> a371646a
 <div class="alert is-helpful">
 
    By convention, HTML attributes use lowercase names (`tabindex`), while properties use camelCase names (`tabIndex`).
