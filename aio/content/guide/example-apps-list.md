--- conflicted
+++ resolved
@@ -1,296 +1,172 @@
 # Example applications
 
-# 范例应用
-
 The following is a list of the example applications in the [Angular documentation](docs).
 
-下面是 [Angular 文档](docs)中的范例应用列表。
-
 ## Fundamentals
 
-## 基础知识
-
 These examples demonstrate minimal, fundamental concepts.
 
-这些例子演示了一些最小、最基本的概念。
-
 ### Getting started application
-
-### 入门应用
 
 <live-example name="getting-started"></live-example>
 
 Introductory application demonstrating Angular features.
 For more information, see [Getting started](start).
 
-<<<<<<< HEAD
-介绍 Angular 特性的入门级应用。欲知详情，请参阅[入门](start)。
-
-=======
->>>>>>> f25ac4ae
 ### Launching your app
-
-### 启动你的应用
 
 <live-example name="bootstrapping"></live-example>
 
 Demonstrates the Angular bootstrapping process.
 For more information, see [Launching your app with a root module](guide/bootstrapping).
 
-演示了 Angular 的启动过程。欲知详情，请参阅[使用根模块启动应用](guide/bootstrapping)。
-
 ### Structure of Angular applications
-
-### Angular 应用的结构
 
 <live-example name="architecture"></live-example>
 
 Demonstrates the fundamental architecture of Angular applications.
 For more information, see [Introduction to Angular concepts](guide/architecture).
 
-<<<<<<< HEAD
-演示了 Angular 应用的基本架构。欲知详情，请参阅[Angular 概念简介](guide/architecture)。
-
-### Setting the document title
-
-### 设置文档标题
-
-<live-example name="set-document-title"></live-example>
-
-Demonstrates customizing the document title in the browser.
-For more information, see [Set the document title](guide/set-document-title).
-
-演示了如何在浏览器中自定义文档标题。欲知详情，请参阅[设置文档标题](guide/set-document-title)。
-
-=======
->>>>>>> f25ac4ae
 ## Tour of Heroes tutorial application
 
-## 英雄之旅教程
-
 The Tour of Heroes is a comprehensive tutorial that guides you through the process of building an application with many of Angular's most popular features.
 
-“英雄之旅”是一本全面的教程，可以指导你使用 Angular 中很多最常用的特性来构建一个应用程序。
-
 ### Tour of Heroes: completed application
-
-### 英雄之旅：完成后的应用
 
 <live-example name="toh-pt6"></live-example>
 
 Completed Tour of Heroes example application.
 For more information, see [Tour of Heroes app and tutorial](tutorial).
 
-完成后的英雄之旅范例应用。欲知详情，请参阅[“英雄之旅”应用和教程](tutorial)。
-
 ### Tour of Heroes: Creating an application
-
-### 英雄之旅：创建一个应用
 
 <live-example name="toh-pt0"></live-example>
 
 Initial Tour of Heroes example application for beginning the tutorial.
 For more information, see [Create a new project](tutorial/toh-pt0).
 
-初始的英雄之旅范例应用，从这里开始本教程。欲知详情，请参阅[创建新项目](tutorial/toh-pt0)。
-
 ### Tour of Heroes: The hero editor
-
-### 英雄之旅：英雄编辑器
 
 <live-example name="toh-pt1"></live-example>
 
 First step of the Tour of Heroes example application.
 For more information, see [The hero editor](tutorial/toh-pt1).
 
-“英雄之旅”范例应用中的第一步。欲知详情，请参阅[英雄编辑器](tutorial/toh-pt1)。
-
 ### Tour of Heroes: Display a selection list
-
-### 英雄之旅：显示一个选取列表
 
 <live-example name="toh-pt2"></live-example>
 
 Second step of the Tour of Heroes example application.
 For more information, see [Display a selection list](tutorial/toh-pt2).
 
-“英雄之旅”范例应用中的第二步。欲知详情，请参阅[显示选择列表](tutorial/toh-pt2)。
-
 ### Tour of Heroes: Create a feature component
-
-### 英雄之旅：创建一个特性组件
 
 <live-example name="toh-pt3"></live-example>
 
 Third step of the Tour of Heroes example application.
 For more information, see [Create a feature component](tutorial/toh-pt3).
 
-“英雄之旅”范例应用中的第三步。欲知详情，请参阅[创建要素组件](tutorial/toh-pt3)。
-
 ### Tour of Heroes: Add services
-
-### 英雄之旅：添加服务
 
 <live-example name="toh-pt4"></live-example>
 
 Fourth step of the Tour of Heroes example application.
 For more information, see [Add services](tutorial/toh-pt4).
 
-“英雄之旅”范例应用中的第四步。欲知详情，请参阅[添加服务](tutorial/toh-pt4)。
-
 ### Tour of Heroes: Add in-app navigation with routing
-
-### 英雄之旅：用路由添加应用内导航
 
 <live-example name="toh-pt5"></live-example>
 
 Fifth step of the Tour of Heroes example application.
 For more information, see [Add in-app navigation with routing](tutorial/toh-pt5).
 
-“英雄之旅”范例应用中的第五步。欲知详情，请参阅[使用路由添加应用内导航](tutorial/toh-pt5)。
-
 ### Tour of Heroes: Get data from a server
-
-### 英雄之旅：从服务器上获取数据
 
 <live-example name="toh-pt6"></live-example>
 
 Sixth and final step of the Tour of Heroes example application.
 For more information, see [Get data from a server](tutorial/toh-pt6).
 
-<<<<<<< HEAD
-“英雄之旅”范例应用中的第六步也是最后一步。欲知详情，请参阅[从服务器获取数据](tutorial/toh-pt6)。
-
-=======
->>>>>>> f25ac4ae
 ## Working with templates
 
-## 使用模板
-
 These examples demonstrate features of Angular templates.
 
-这些例子演示了 Angular 模板的各种特性。
-
 ### Accessibility
-
-### 无障碍化
 
 <live-example name="accessibility"></live-example>
 
 Demonstrates building Angular applications in a more accessible way.
 For more information, see [Accessibility](guide/accessibility).
 
-演示了如何以更易于访问（无障碍）的方式构建 Angular 应用。欲知详情，请参阅[辅助功能](guide/accessibility)。
-
 ### Animations
-
-### 动画片
 
 <live-example name="animations"></live-example>
 
 Demonstrates Angular's animation features.
 For more information, see [Introduction to Angular animations](guide/animations).
 
-演示了 Angular 的动画特性。欲知详情，请参阅[Angular 动画简介](guide/animations)。
-
 ### Attribute, class, and style bindings
-
-### 属性，类和样式绑定
 
 <live-example name="attribute-binding"></live-example>
 
 Demonstrates Angular attribute, class, and style bindings.
 For more information, see [Attribute, class, and style bindings](guide/attribute-binding).
 
-演示了 Angular 的属性绑定、类绑定和样式绑定。欲知详情，请参阅[属性，类和样式绑定](guide/attribute-binding)。
-
 ### Attribute directives
-
-### 属性型指令
 
 <live-example name="attribute-directives"></live-example>
 
 Demonstrates Angular attribute directives.
 For more information, see [Attribute directives](guide/attribute-directives).
 
-展示了 Angular 的属性型指令。欲知详情，请参阅[属性型指令](guide/attribute-directives)。
-
 ### Binding syntax
-
-### 绑定语法
 
 <live-example name="binding-syntax"></live-example>
 
 Demonstrates Angular's binding syntax.
 For more information, see [Binding syntax: an overview](guide/binding-syntax).
 
-演示了 Angular 的绑定语法。欲知详情，请参阅[绑定语法：概述](guide/binding-syntax)。
-
 ### Built-in directives
-
-### 内置指令
 
 <live-example name="built-in-directives"></live-example>
 
 Demonstrates Angular built-in directives.
 For more information, see [Built-in directives](guide/built-in-directives).
 
-演示了 Angular 的内置指令。欲知详情，请参阅[内置指令](guide/built-in-directives)。
-
 ### Built-in template functions
-
-### 内置模板函数
 
 <live-example name="built-in-template-functions"></live-example>
 
 Demonstrates Angular built-in template functions.
 For more information, see the [`$any()` type cast function section](guide/template-expression-operators#the-any-type-cast-function) of [Template expression operators](guide/template-expression-operators).
 
-演示了 Angular 的内置模板函数。欲知详情，请参阅 [Template 表达式运算符](guide/template-expression-operators)中的 [`$any()` 类型转换函数部分](guide/template-expression-operators#the-any-type-cast-function)。
-
 ### Content projection
 
-### 内容投影
-
 <live-example name="content-projection"></live-example>
 
 Demonstrates how to use Angular's content projection feature when creating reusable components.
 
-演示在创建可复用组件时如何使用 Angular 的内容投影功能。
-
 ### Interpolation
-
-### 插值
 
 <live-example name="interpolation"></live-example>
 
 Demonstrates Angular interpolation.
 For more information, see [Interpolation and template expressions](guide/interpolation).
 
-演示了 Angular 的插值。欲知详情，请参阅[插值和模板表达式](guide/interpolation)。
-
 ### Template expression operators
-
-### 模板表达运算符
 
 <live-example name="template-expression-operators"></live-example>
 
 Demonstrates expression operators in Angular templates.
 For more information, see [Template expression operators](guide/template-expression-operators).
 
-演示了 Angular 模板中的表达式运算符。欲知详情，请参阅[模板表达式运算符](guide/template-expression-operators)
-
 ### Template reference variables
-
-### 模板引用变量
 
 <live-example name="template-reference-variables"></live-example>
 
 Demonstrates Angular's template reference variables.
 For more information, see [Template reference variables](guide/template-reference-variables).
 
-演示了 Angular 的模板引用变量。欲知详情，请参阅[模板引用变量](guide/template-reference-variables)。
-
 ### `<ngcontainer>`
 
 <live-example name="ngcontainer"></live-example>
@@ -298,312 +174,182 @@
 Demonstrates `<ngcontainer>`.
 For more information, see the [ng-container section](guide/built-in-directives#ngcontainer) of [Built-in directives](guide/structural-directives) .
 
-演示了 `<ngcontainer>` 。欲知详情，请参阅[内置指令](guide/structural-directives)中的 [ng-container 部分](guide/built-in-directives#ngcontainer)。
-
 ### Pipes
-
-### 管道
 
 <live-example name="pipes"></live-example>
 
 Demonstrates Angular pipes.
 For more information, see [Transforming Data Using Pipes](guide/pipes).
 
-演示了 Angular 管道。欲知详情，请参阅[使用管道转换数据](guide/pipes)。
-
 ### Property binding
-
-### 属性绑定
 
 <live-example name="property-binding"></live-example>
 
 Demonstrates property binding in Angular.
 For more information, see [Property binding](guide/property-binding).
 
-演示了 Angular 中的属性绑定。欲知详情，请参阅[属性绑定](guide/property-binding)。
-
 ### Structural directives
-
-### 结构型指令
 
 <live-example name="structural-directives"></live-example>
 
 Demonstrates Angular structural directives.
 For more information, see [Structural directives](guide/structural-directives).
 
-<<<<<<< HEAD
-演示了 Angular 的结构型指令。欲知详情，请参阅[结构型指令](guide/structural-directives)。
-
-=======
->>>>>>> f25ac4ae
 ### Two-way binding
-
-### 双向绑定
 
 <live-example name="two-way-binding"></live-example>
 
 Demonstrates two-way data binding in Angular applications.
 For more information, see [Two-way binding](guide/two-way-binding).
 
-演示了 Angular 应用中的双向数据绑定。欲知详情，请参阅[双向绑定](guide/two-way-binding)。
-
 ### Template syntax
-
-### 模板语法
 
 <live-example name="template-syntax"></live-example>
 
 Comprehensive demonstration of Angular's template syntax.
 For more information, see [Template reference variables](guide/template-syntax).
 
-全面演示了 Angular 的模板语法。欲知详情，请参阅[模板引用变量](guide/template-syntax)。
-
 ### User input
-
-### 用户输入
 
 <live-example name="user-input"></live-example>
 
 Demonstrates responding to user actions.
 For more information, see [User input](guide/user-input).
 
-<<<<<<< HEAD
-演示了如何响应用户操作。欲知详情，请参阅[用户输入](guide/user-input)。
-
-=======
->>>>>>> f25ac4ae
 ## Working with components
 
-## 使用组件
-
 These examples demonstrate features of Angular components.
 
-这些例子展示了 Angular 组件的各种特性。
-
 ### Component interaction
-
-### 组件交互
 
 <live-example name="component-interaction"></live-example>
 
 Demonstrates how Angular shares data between components.
 For more information, see [Component interaction](guide/component-interaction).
 
-演示 Angular 如何在组件之间共享数据。欲知详情，请参阅[组件交互](guide/component-interaction)。
-
 ### Component styles
-
-### 组件样式
 
 <live-example name="component-styles"></live-example>
 
 Demonstrates styling in Angular applications.
 For more information, see [Component styles](guide/component-styles).
 
-演示了 Angular 应用中的样式。欲知详情，请参阅[组件样式](guide/component-styles)。
-
 ### Dynamic component loader
-
-### 动态组件加载器
 
 <live-example name="dynamic-component-loader"></live-example>
 
 Demonstrates how to dynamically load components.
 For more information, see [Dynamic component loader](guide/dynamic-component-loader).
 
-演示了如何动态加载组件。欲知详情，请参阅[动态组件加载器](guide/dynamic-component-loader)。
-
 ### Elements
-
-### 自定义元素
 
 <live-example name="elements"></live-example>
 
 Demonstrates using Angular custom elements.
 For more information, see [Angular elements overview](guide/elements).
 
-演示如何使用 Angular 自定义元素。欲知详情，请参阅 [Angular 自定义元素概览](guide/elements)。
-
 ### Event binding
-
-### 事件绑定
 
 <live-example name="event-binding"></live-example>
 
 Demonstrates binding to events in Angular.
 For more information, see [Event binding](guide/event-binding).
 
-演示了如何绑定 Angular 中的事件。欲知详情，请参阅[事件绑定](guide/event-binding)。
-
 ### `@Input()` and `@Output()`
-
-### `@Input()` 和 `@Output()`
 
 <live-example name="inputs-outputs"></live-example>
 
 Demonstrates `@Input()` and `@Output()` in components and directives.
 For more information, see [`@Input()` and `@Output()` properties](guide/inputs-outputs).
 
-<<<<<<< HEAD
-演示了组件和指令中的 `@Input()` 和 `@Output()`。欲知详情，请参阅 [`@Input()` 和 `@Output()` 属性](guide/inputs-outputs)。
-
-=======
->>>>>>> f25ac4ae
 ### Lifecycle hooks
-
-### 生命周期钩子
 
 <live-example name="lifecycle-hooks"></live-example>
 
 Demonstrates Angular lifecycle hooks such as `ngOnInit()` and `ngOnChanges()`.
 For more information, see [Hooking into the component lifecycle](guide/lifecycle-hooks).
 
-<<<<<<< HEAD
-演示了 Angular 的生命周期钩子，比如 `ngOnInit()` 和 `ngOnChanges()`。欲知详情，请参阅[钩入组件生命周期](guide/lifecycle-hooks)。
-
-=======
->>>>>>> f25ac4ae
 ## Dependency injection
 
-## 依赖注入
-
 ### Dependency injection fundamentals
-
-### 依赖注入的基础知识
 
 <live-example name="dependency-injection"></live-example>
 
 Demonstrates fundamentals of Angular dependency injection.
 For more information, see [Dependency injection](guide/dependency-injection).
 
-展示了 Angular 依赖注入的基础知识。欲知详情，请参阅[依赖注入](guide/dependency-injection)。
-
 ### Dependency injection features
-
-### 依赖注入特性
 
 <live-example name="dependency-injection-in-action"></live-example>
 
 Demonstrates many of the features of Angular dependency injection.
 For more information, see [Dependency injection in action](guide/dependency-injection).
 
-演示了 Angular 依赖注入的很多特性。欲知详情，请参阅“[依赖注入”](guide/dependency-injection)。
-
 ### Providing dependencies in NgModules
-
-### 在 NgModules 中提供依赖
 
 <live-example name="providers"></live-example>
 
 Demonstrates providing services in NgModules.
 For more information, see [Providing dependencies in modules](guide/providers).
 
-<<<<<<< HEAD
-演示如何在 NgModules 中提供服务。欲知详情，请参阅[在模块中提供依赖项](guide/providers)。
-
-=======
->>>>>>> f25ac4ae
 ### Hierarchical dependency injection
-
-### 分层依赖注入
 
 <live-example name="hierarchical-dependency-injection"></live-example>
 
 Demonstrates Angular injector trees and resolution modifiers.
 For more information, see [Hierarchical injectors](guide/hierarchical-dependency-injection).
 
-演示了 Angular 的注入器树和解析修饰器。欲知详情，请参阅[分层注入器](guide/hierarchical-dependency-injection)。
-
 ### Dependency injection with `providers` and `viewProviders`
-
-### 使用 `providers` 和 `viewProviders` 进行依赖注入
 
 <live-example name="providers-viewproviders"></live-example>
 
 Demonstrates how `providers` and `viewproviders` affect dependency injection.
 For more information, see the [Providing services in `@Component()`](guide/hierarchical-dependency-injection#providing-services-in-component) section of [Hierarchical injectors](guide/hierarchical-dependency-injection).
 
-<<<<<<< HEAD
-演示了 `providers` 和 `viewproviders` 如何影响依赖注入。欲知详情，请参阅[分层注入器](guide/hierarchical-dependency-injection)中的[在 `@Component()` 中提供服务](guide/hierarchical-dependency-injection#providing-services-in-component)部分。
-
-=======
->>>>>>> f25ac4ae
 ### Resolution modifiers and dependency injection
-
-### 解析修饰器和依赖注入
 
 <live-example name="resolution-modifiers"></live-example>
 
 Demonstrates Angular's resolution modifiers, such as `@Self()`.
 For more information, see the [Modifying service visibility](guide/hierarchical-dependency-injection#modifying-service-visibility) section of [Hierarchical injectors](guide/hierarchical-dependency-injection).
 
-<<<<<<< HEAD
-演示了 Angular 的解析修饰器，比如 `@Self()`。关于详细信息，请参阅“[分层注入器”](guide/hierarchical-dependency-injection)中的[“修改服务可见性”](guide/hierarchical-dependency-injection#modifying-service-visibility)部分。
-
-=======
->>>>>>> f25ac4ae
 ## Forms
 
-## 表单
-
 ### Forms overview
-
-### 表单概述
 
 <live-example name="forms-overview"></live-example>
 
 Demonstrates foundational concepts of Angular forms.
 For more information, see [Introduction to forms in Angular](guide/forms-overview).
 
-演示了 Angular 表达式的基本概念。欲知详情，请参阅 [Angular 中的表单简介](guide/forms-overview)。
-
 ### Reactive forms
-
-### 响应式表单
 
 <live-example name="reactive-forms"></live-example>
 
 Demonstrates Angular's reactive forms.
 For more information, see [Reactive forms](guide/reactive-forms).
 
-演示了 Angular 中的响应式表单。欲知详情，请参阅[响应式表单](guide/reactive-forms)。
-
 ### Template-driven forms
-
-### 模板驱动表单
 
 <live-example name="forms"></live-example>
 
 Demonstrates Angular template-driven forms.
 For more information, see [Building a template-driven form](guide/forms).
 
-演示了 Angular 中的模板驱动表单。欲知详情，请参阅[构建模板驱动表单](guide/forms)。
-
 ### Form validation
-
-### 表单验证
 
 <live-example name="form-validation"></live-example>
 
 Demonstrates validating forms in Angular.
 For more information, see [Validating form input](guide/form-validation).
 
-演示了在 Angular 中验证表单的方法。欲知详情，请参阅[验证表单输入](guide/form-validation)。
-
 ### Dynamic forms
-
-### 动态表单
 
 <live-example name="dynamic-form"></live-example>
 
 Demonstrates creating dynamic forms.
 For more information, see [Building dynamic forms](guide/dynamic-form).
 
-<<<<<<< HEAD
-演示了如何创建动态表单。欲知详情，请参阅[构建动态表单](guide/dynamic-form)。
-
-=======
->>>>>>> f25ac4ae
 ## NgModules
 
 ### NgModules
@@ -613,80 +359,46 @@
 Demonstrates fundamentals of NgModules.
 For more information, see [NgModules](guide/ngmodules).
 
-演示了 NgModules 的基础知识。欲知详情，请参阅[NgModules](guide/ngmodules)。
-
 ### Feature modules
-
-### 特性模块
 
 <live-example name="feature-modules"></live-example>
 
 Demonstrates using feature modules in Angular.
 For more information, see [Feature modules](guide/feature-modules).
 
-演示了如何在 Angular 中使用特性模块。欲知详情，请参阅[特性模块](guide/feature-modules)。
-
 ### Lazy loading NgModules
-
-### 惰性加载 NgModules
 
 <live-example name="lazy-loading-ngmodules"></live-example>
 
 Demonstrates lazy loading NgModules.
 For more information, see [Lazy-loading feature modules](guide/lazy-loading-ngmodules).
 
-<<<<<<< HEAD
-演示了 NgModules 的惰性加载。欲知详情，请参阅[惰性加载特性模块](guide/lazy-loading-ngmodules)。
-
-=======
->>>>>>> f25ac4ae
 ## Routing
 
-## 路由
-
 ### Router
-
-### 路由器
 
 <live-example name="router"></live-example>
 
 Demonstrates Angular's routing features.
 For more information, see [Router](guide/router).
 
-演示了 Angular 的路由特性。欲知详情，请参阅[路由器](guide/router)。
-
 ### Router tutorial
-
-### 路由器教程
 
 <live-example name="router-tutorial"></live-example>
 
 Demonstrates Angular's fundamental routing techniques.
 For more information, see [Using Angular routes in a single-page application](guide/router-tutorial).
 
-<<<<<<< HEAD
-演示了 Angular 中的基本路由技巧。欲知详情，请参阅[在单页面应用程序中使用 Angular 路由](guide/router-tutorial)。
-=======
 ## Documentation
->>>>>>> f25ac4ae
 
 ### Style guide for Documentation contributions
-
-### 给文档贡献者的风格指南
 
 <live-example name="docs-style-guide"></live-example>
 
 Demonstrates Angular documentation style guidelines.
 For more information, see [Angular documentation style guide](guide/docs-style-guide).
 
-<<<<<<< HEAD
-演示了 Angular 的文档风格指南。欲知详情，请参阅[Angular 文档风格指南](guide/docs-style-guide)。
-
-=======
->>>>>>> f25ac4ae
 ## Server communication
-
-## 与服务器通信
 
 ### `HttpClient`
 
@@ -695,66 +407,35 @@
 Demonstrates server interaction using HTTP.
 For more information, see [Communicating with backend services using HTTP](guide/http).
 
-<<<<<<< HEAD
-演示了如何通过 HTTP 与服务器交互。欲知详情，请参阅[使用 HTTP 与后端服务进行通信](guide/http)。
-
-=======
->>>>>>> f25ac4ae
 ## Workflow
 
-## 工作流
-
 ### Security
-
-### 安全
 
 <live-example name="security"></live-example>
 
 Demonstrates security concepts in Angular applications.
 For more information, see [Security](guide/security).
 
-<<<<<<< HEAD
-演示了 Angular 应用中的各种安全概念。欲知详情，请参阅[安全性](guide/security)。
-
-=======
->>>>>>> f25ac4ae
 ### Testing
 
-### 测试
-
 For the sample application that the testing guides describe, see the <live-example noDownload name="testing">sample app</live-example>.
-
-对于测试指南中描述的范例应用，参阅 <live-example noDownload name="testing">sample app</live-example>。
 
 Demonstrates techniques for testing Angular.
 For more information, see [Testing](guide/testing).
 
-<<<<<<< HEAD
-演示了用来测试 Angular 的技巧。欲知详情，请参阅[测试](guide/testing)。
-
-=======
->>>>>>> f25ac4ae
 ## Hybrid Angular applications
 
-## 混合 Angular 应用
-
 ### AngularJS to Angular concepts: Quick reference
-
-### AngularJS 到 Angular 的概念变迁：快速参考
 
 <live-example name="ajs-quick-reference"></live-example>
 
 Demonstrates Angular for those with an AngularJS background.
 For more information, see [AngularJS to Angular concepts: Quick reference](guide/ajs-quick-reference).
 
-<<<<<<< HEAD
-为具有 AngularJS 背景的人演示 Angular。要了解更多信息，请参阅 [AngularJS 到 Angular 的概念变迁：快速参考](guide/ajs-quick-reference)。
-=======
 <!-- links -->
 
 <!-- external links -->
 
 <!-- end links -->
 
-@reviewed 2022-02-28
->>>>>>> f25ac4ae
+@reviewed 2022-02-28