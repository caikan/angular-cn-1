--- conflicted
+++ resolved
@@ -21,17 +21,13 @@
 which must be present for bootstrapping the application on launch.
 By convention and by default, this NgModule is named `AppModule`.
 
-<<<<<<< HEAD
 `NgModule` 用于描述应用的各个部分如何组织在一起。
 每个应用有至少一个 Angular 模块，*根*模块就是你用来启动此应用的模块。
 按照惯例，它通常命名为 `AppModule`。
 
-If you use the [Angular CLI](cli) to generate an app, the default `AppModule` is as follows:
-=======
 When you use the [Angular CLI](cli) command `ng new` to generate an app, the default `AppModule` is as follows.
->>>>>>> 4f3ac1d9
-
-如果你使用 [Angular CLI](cli) 来生成一个应用，其默认的 `AppModule` 是这样的：
+
+当你使用 [Angular CLI](cli) 命令 `ng new` 生成一个应用时，其默认的 `AppModule` 是这样的：
 
 ```typescript
 
@@ -109,7 +105,7 @@
 If you use a component without declaring it, Angular returns an
 error message.
 
-每个组件都应该（且只能）声明（declare）在一个 `NgModule` 类中。 如果你使用了未声明过的组件，Angular 就会报错。
+每个组件都应该（且只能）声明（declare）在一个 `NgModule` 类中。如果你使用了未声明过的组件，Angular 就会报错。
 
 The `declarations` array only takes declarables. Declarables
 are components, [directives](guide/attribute-directives) and [pipes](guide/pipes).
