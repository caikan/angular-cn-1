--- conflicted
+++ resolved
@@ -1,58 +1,33 @@
 # Missing `@Directive()`/`@Component()` decorator migration
 
-# 缺少 `@Directive()` / `@Component()` 装饰器的迁移
-
 ## What does this migration do?
-
-## 这个迁移是做什么的？
 
 This migration adds an empty `@Directive()` decorator to undecorated
 base classes that:
 
-<<<<<<< HEAD
-此迁移会把一个空的 `@Directive()` 装饰器添加到一些不带装饰器的基类中：
-
-- use Angular features
-
-  使用了 Angular 的特性
-
-- are extended by directives or components
-=======
 * Use Angular features
 * Are extended by directives or components
->>>>>>> f25ac4ae
-
-  被指令或组件继承（extend）
 
 For example, in the diff below, a `@Directive()` decorator is added to `BaseMenu` because `BaseMenu` uses dependency injection.
 
-<<<<<<< HEAD
-例如，在下面的对比中，把一个 `@Directive()` 装饰器加到了 `BaseMenu` 上是因为 `BaseMenu` 使用了依赖性注入。
-
-  **Before:**
-
-  **之前:**
-
-```ts
+**Before**:
+
+<code-example format="typescript" language="typescript">
+
 export class BaseMenu {
   constructor(private vcr: ViewContainerRef) {}
 }
 
-@Directive({selector: '[settingsMenu]'})
-export class SettingsMenu extends BaseMenu {}
-```
-
-  **After:**
-
-  **之后:**
-
-```ts
-@Directive()
-=======
-**Before**:
-
-<code-example format="typescript" language="typescript">
-
+&commat;Directive({selector: '[settingsMenu]'})
+export class SettingsMenu extends BaseMenu {}
+
+</code-example>
+
+**After**:
+
+<code-example format="typescript" language="typescript">
+
+&commat;Directive()
 export class BaseMenu {
   constructor(private vcr: ViewContainerRef) {}
 }
@@ -62,45 +37,13 @@
 
 </code-example>
 
-**After**:
-
-<code-example format="typescript" language="typescript">
-
-&commat;Directive()
->>>>>>> f25ac4ae
-export class BaseMenu {
-  constructor(private vcr: ViewContainerRef) {}
-}
-
-<<<<<<< HEAD
-@Directive({selector: '[settingsMenu]'})
-export class SettingsMenu extends BaseMenu {}
-```
-
 In the event that a directive or component is extended by a class without a decorator, the schematic copies any inherited directive or component metadata to the derived class.
 
-如果指令或组件是在没有装饰器的情况下被类扩展的，那么该原理图就会把任何继承来的指令或组件元数据复制到派生类中。
-
-**Before:**
-
-**之前：**
-
-```ts
-@Component({
-=======
-&commat;Directive({selector: '[settingsMenu]'})
-export class SettingsMenu extends BaseMenu {}
-
-</code-example>
-
-In the event that a directive or component is extended by a class without a decorator, the schematic copies any inherited directive or component metadata to the derived class.
-
 **Before**:
 
 <code-example format="typescript" language="typescript">
 
 &commat;Component({
->>>>>>> f25ac4ae
   selector: 'base-menu',
   template: '&lt;div&gt;&lt;/div&gt;'
 })
@@ -108,14 +51,6 @@
 
 export class SettingsMenu extends BaseMenu {}
 
-<<<<<<< HEAD
-**After:**
-
-**之后：**
-
-```ts
-@Component({
-=======
 </code-example>
 
 **After**:
@@ -123,7 +58,6 @@
 <code-example format="typescript" language="typescript">
 
 &commat;Component({
->>>>>>> f25ac4ae
   selector: 'base-menu',
   template: '&lt;div&gt;&lt;/div&gt;'
 })
@@ -138,23 +72,6 @@
 </code-example>
 
 This schematic also decorates classes that use Angular field decorators, including:
-<<<<<<< HEAD
-
-这个原理图还装饰了使用 Angular 字段装饰器的类，包括：
-
-- `@Input()`
-- `@Output()`
-- `@HostBinding()`
-- `@HostListener()`
-- `@ViewChild()` / `@ViewChildren()`
-- `@ContentChild()` / `@ContentChildren()`
-
-**Before:**
-
-**之前：**
-
-```ts
-=======
 
 * `@Input()`
 * `@Output()`
@@ -167,7 +84,6 @@
 
 <code-example format="typescript" language="typescript">
 
->>>>>>> f25ac4ae
 class Base {
   &commat;Output()
   countChanged = new EventEmitter&lt;number&gt;();
@@ -179,14 +95,6 @@
 class Dir extends Base {
 }
 
-<<<<<<< HEAD
-**After:**
-
-**之后：**
-
-```ts
-@Directive() // schematic adds @Directive()
-=======
 </code-example>
 
 **After**:
@@ -194,7 +102,6 @@
 <code-example format="typescript" language="typescript">
 
 &commat;Directive() // schematic adds &commat;Directive()
->>>>>>> f25ac4ae
 class Base {
   &commat;Output()
   countChanged = new EventEmitter&lt;number&gt;();
@@ -206,82 +113,43 @@
 class Dir extends Base {
 }
 
-<<<<<<< HEAD
-=======
-</code-example>
-
->>>>>>> f25ac4ae
+</code-example>
+
 ## Why is this migration necessary?
 
-## 为何此迁移是必要的？
-
 ### Migrating classes that use DI
-
-### 迁移使用了 DI 的类
 
 When a class has a `@Directive()` or `@Component()` decorator, the Angular compiler generates extra code to inject dependencies into the constructor.
 When using inheritance, Ivy needs both the parent class and the child class to apply a decorator to generate the correct code.
 
-<<<<<<< HEAD
-当一个类有 `@Directive()` 或者 `@Component()` 装饰器时，Angular 编译器会生成一些额外的代码来把这些依赖注入到构造函数中。当使用继承时，Ivy 既要让父类、也要让子类应用装饰器来生成正确的代码。
-
-You can think of this change as two cases: a parent class is missing a
-decorator or a child class is missing a decorator.
-In both scenarios, Angular's runtime needs additional information from the compiler.
-This additional information comes from adding decorators.
-
-你可以把这种变化看作两种情况：父类缺少装饰器，或者子类缺少装饰器。在这两种场景中，Angular 的运行时都需要得到来自编译器的额外信息。这些额外信息来自所添加的装饰器。
-
-=======
 You can think of this change as two cases: a parent class is missing a decorator or a child class is missing a decorator.
 In both scenarios, Angular's runtime needs additional information from the compiler.
 This additional information comes from adding decorators.
 
->>>>>>> f25ac4ae
 #### Decorator missing from parent class
-
-#### 父类缺少了装饰器
 
 When the decorator is missing from the parent class, the subclass will inherit a constructor from a class for which the compiler did not generate special constructor info (because it was not decorated as a directive).
 When Angular then tries to create the subclass, it doesn't have the correct info to create it.
-
-当父类中缺少装饰器时，该子类会继承一个构造函数，而这个构造函数并没有为编译器生成特殊的构造函数信息（因为它没有指令装饰器）。当 Angular 尝试创建子类时，它没有正确的信息来创建它。
 
 In View Engine, the compiler has global knowledge, so it can look up the missing data.
 However, the Ivy compiler only processes each directive in isolation.
 This means that compilation can be faster, but the compiler can't automatically infer the same information as before.
 Adding the `@Directive()` explicitly provides this information.
 
-在 View Engine 中，编译器具有全局知识，可以查找丢失的数据。然而，Ivy 编译器只是孤立地处理每个指令。这意味着编译可以更快，但编译器无法自动推断出和以前一样的信息。添加 `@Directive()` 可以明确提供这些信息。
-
 In the future, add `@Directive()` to base classes that do not already have decorators and are extended by directives.
 
-未来，会把 `@Directive()` 添加到那些还没有装饰器而且被指令扩展的基类中。
-
 #### Decorator missing from child class
-
-#### 子类缺少装饰器
 
 When the child class is missing the decorator, the child class inherits from the parent class yet has no decorators of its own.
 Without a decorator, the compiler has no way of knowing that the class is a `@Directive` or `@Component`, so it doesn't generate the proper instructions for the directive.
 
-当子类缺少装饰器时，子类继承自父类，但却没有自己的装饰器。如果没有装饰器，编译器就无法知道该类是 `@Directive` 还是 `@Component`，所以它无法为该指令生成正确的代码。
-
 ### Migrating classes that use field decorators
-
-### 迁移使用了字段装饰器的类
 
 In ViewEngine, base classes with field decorators like `@Input()` worked even when the class did not have a `@Directive()` or `@Component()` decorator.
 For example:
 
-<<<<<<< HEAD
-在 ViewEngine 中，包含 `@Input()` 等字段装饰器的基类在组件没有 `@Directive()` 或者 `@Component()` 装饰器时也能正常工作。例如：
-
-```ts
-=======
-<code-example format="typescript" language="typescript">
-
->>>>>>> f25ac4ae
+<code-example format="typescript" language="typescript">
+
 class Base {
   &commat;Input()
   foo: string;
@@ -298,81 +166,46 @@
 
 However, this example won't compile with Ivy because the `Base` class *requires* either a `@Directive()` or `@Component()` decorator to generate code for inputs, outputs, queries, and host bindings.
 
-但是，这个例子无法用 Ivy 编译，因为 `Base` 类*需要*一个 `@Directive()` 或者 `@Component()` 装饰器来为输入、输出、查询和宿主绑定生成代码。
-
 Always requiring a class decorator leads to two main benefits for Angular:
-
-所以始终都需要一个类装饰器，这会给 Angular 带来两大好处：
 
 1. The previous behavior was inconsistent.
    Some Angular features required a decorator (dependency injection), but others did not.
    Now, all Angular features consistently require a class decorator.
 
-   以前的行为是不一致的。一些 Angular 特性需要装饰器（依赖注入），但其它的则不需要。现在，所有的 Angular 特性都需要一个类装饰器。
-
 1. Supporting undecorated classes increases the code size and complexity of Angular.
    Always requiring class decorators allows the framework to become smaller and simpler for all users.
 
-<<<<<<< HEAD
-   支持不带装饰器的类会增加 Angular 的代码大小和复杂性。如果总是要求类装饰器，对于所有用户来说框架都会变得更小、更简单。
-
-=======
->>>>>>> f25ac4ae
 ## What does it mean to have a `@Directive()` decorator with no metadata inside of it?
-
-## `@Directive()` 装饰器里面没有元数据是怎么回事？
 
 The presence of the `@Directive` decorator causes Angular to generate extra code for the affected class.
 If that decorator includes no properties (metadata), the directive won't be matched to elements or instantiated directly, but other classes that *extend* the directive class will inherit this generated code.
 You can think of this as an "abstract" directive.
 
-`@Directive` 装饰器的出现让 Angular 为受其影响的类生成了额外的代码。如果该装饰器不包含任何属性（元数据），该指令就不会与任何元素匹配或者被直接实例化，但*扩展*该指令类的其它类也会继承这些生成的代码。你可以把它看作一个“抽象”的指令。
-
 Adding an abstract directive to an `NgModule` will cause an error.
 A directive must have a `selector` property defined in order to match some element in a template.
 
-把一个抽象指令添加到 `NgModule` 中会导致错误。非抽象指令必须定义一个 `selector` 属性，才能匹配模板中的某些元素。
-
 ## When do I need a `@Directive()` decorator without a selector?
-
-## 我什么时候需要一个没有选择器的 `@Directive()` 装饰器？
 
 If you're using dependency injection, or any Angular-specific feature, such as `@HostBinding()`, `@ViewChild()`, or `@Input()`, you need a `@Directive()` or `@Component()` decorator.
 The decorator lets the compiler know to generate the correct instructions to create that class and any classes that extend it.
 If you don't want to use that base class as a directive directly, leave the selector blank.
 If you do want it to be usable independently, fill in the metadata as usual.
 
-如果你正在使用依赖注入或任何 Angular 特有的特性，比如 `@HostBinding()`，`@ViewChild()` 或者 `@Input()`，你就需要一个 `@Directive()` 或者 `@Component()` 装饰器。装饰器能让编译器知道如何生成正确的指令来创建该类以及那些扩展了它的类。如果你不想直接把那个基类用作指令，那就不写这个选择器。如果你确实希望它可以独立使用，那就像往常一样填写元数据。
-
 Classes that don't use Angular features don't need an Angular decorator.
 
-那些没有使用 Angular 特性的类不需要 Angular 装饰器。
-
 ## I'm a library author. Should I add the `@Directive()` decorator to base classes?
-
-## 我是库作者。我应该把 `@Directive()` 装饰器添加到基类中吗？
 
 As support for selectorless decorators is introduced in Angular version 9, if you want to support Angular version 8 and earlier, you shouldn't add a selectorless `@Directive()` decorator.
 You can either add `@Directive()` with a selector or move the Angular-specific features to affected subclasses.
 
-由于 Angular 9 中引入了对无选择器装饰器的支持，如果你想支持 Angular 8 及更早版本，就不应该添加一个无选择器的 `@Directive()` 装饰器。你可以添加带选择器的 `@Directive()`，或者把 Angular 特有的特性移动到受影响的子类中。
-
 ## What about applications using non-migrated libraries?
 
-<<<<<<< HEAD
-## 那些使用未迁移库的应用呢？
-
 The [Angular compatibility compiler](guide/glossary#ngcc) (`ngcc`) should automatically transform any non-migrated libraries to generate the proper code.
 
-[Angular 兼容性编译器](guide/glossary#ngcc) （ `ngcc` ）应该会自动转换所有未迁移的库来生成合适的代码。
-=======
-The [Angular compatibility compiler](guide/glossary#ngcc) (`ngcc`) should automatically transform any non-migrated libraries to generate the proper code.
-
 <!-- links -->
 
 <!-- external links -->
 
 <!-- end links -->
 
-@reviewed 2022-02-28
->>>>>>> f25ac4ae
+@reviewed 2022-02-28