# Angular Developer Guides

# Angular 开发者指南

As an application framework, Angular includes a collection of well-integrated libraries that cover a wide variety of features.

<<<<<<< HEAD
作为一个应用程序框架，Angular 包含一系列集成良好的库，涵盖了各种特性。

=======
>>>>>>> f25ac4ae
The Angular libraries include routing, forms management, client-server communication, and more.

Angular 库包括路由、表单管理、客户端-服务器通信等。

This topic lists the various developer guides for you to learn more about these Angular features and to help you determine the correct use of each in your application.

本主题列出了各种开发人员指南，供你了解有关这些 Angular 特性的更多信息，并帮助你在应用程序中正确使用每个特性。

## Prerequisites

## 先决条件

To get the most out of these developer guides, you should review the following topics:

要充分利用这些开发人员指南，你应该查看以下主题：

* [What is Angular][AioGuideWhatIsAngular]

  [什么是 Angular][AioGuideWhatIsAngular]

* [Getting started tutorial][AioStart]

  [入门教程][AioStart]

* [Understanding Angular][AioGuideUnderstandingAngularOverview]

  [了解 Angular][AioGuideUnderstandingAngularOverview]

## Learn about Angular's features

## 了解 Angular 的特性

<div class="card-container">
  <a href="guide/routing-overview" class="docs-card" title="Routing and navigation developer guide">
    <section>Routing and Navigation</section>
    <section>路由与导航</section>
    <p>Learn how to use the Angular router to handle page navigation and other tasks.</p>
    <p>学习如何使用 Angular 路由器来处理页面导航和其它任务。</p>
    <p class="card-footer">Router</p>
    <p class="card-footer">路由器</p>
  </a>
  <a href="guide/forms-overview" class="docs-card" title="Angular forms developer guide">
    <section>Forms</section>
    <section>表单</section>
    <p>Learn about the two approaches to forms in Angular: template-driven and reactive.</p>
    <p>学习 Angular 中做表单的两种方式：模板驱动表单和响应式表单。</p>
    <p class="card-footer">Forms</p>
    <p class="card-footer">表单</p>
  </a>
  <a href="guide/http" class="docs-card" title="Angular HTTP client developer guide">
    <section>HTTP</section>
    <p>Learn how to connect to a server using the HTTP client service in Angular.</p>
    <p>学习如何在 Angular 中使用 HTTP 客户端服务来联系服务器。</p>
    <p class="card-footer">HTTP client</p>
    <p class="card-footer">HTTP 客户端</p>
  </a>
  <a href="guide/testing" class="docs-card" title="Angular testing developer guide">
    <section>Testing</section>
    <section>测试</section>
    <p>Learn about tips and techniques for testing Angular applications.</p>
    <p>学习测试 Angular 应用的建议和技巧。</p>
    <p class="card-footer">Testing</p>
    <p class="card-footer">测试</p>
  </a>
  <a href="guide/i18n-overview" class="docs-card" title="Angular internationalization developer guide">
    <section>Internationalization</section>
    <section>国际化</section>
    <p>Learn how to localize your Angular application.</p>
<<<<<<< HEAD
    <p>学习如何本地化你的 Angular 应用。</p>
    <p class="card-footer">i18n and $localize</p>
    <p class="card-footer">i18n 和 $localize</p>
=======
    <p class="card-footer">i18n and &dollar;localize</p>
>>>>>>> f25ac4ae
  </a>
  <a href="guide/animations" class="docs-card" title="Angular animations developer guide">
    <section>Animations</section>
    <section>动画</section>
    <p>Learn about how to add an animation to your Angular application.</p>
    <p>学习如何为 Angular 应用添加动画。</p>
    <p class="card-footer">Animations</p>
    <p class="card-footer">动画</p>
  </a>
  <a href="guide/service-worker-intro" class="docs-card" title="Angular service worker developer guide">
    <section>Service Workers and PWA</section>
<<<<<<< HEAD
    <section>Service Worker 与 PWA</section>
    <p>Learn about how to us a service worker to create a progressive web application.</p>
    <p>学习如何使用 Service Worker 来创建渐进式 Web 应用（PWA）。</p>
=======
    <p>Learn about how to use a service worker to create a progressive web application.</p>
>>>>>>> f25ac4ae
    <p class="card-footer">Service workers and PWA</p>
    <p class="card-footer">Service worker 与 PWA</p>
  </a>
  <a href="guide/web-worker" class="docs-card" title="Web Workers">
    <section>Web Workers</section>
    <p>Learn more about how to use a web worker to run a CPU-intensive computation in a background thread.</p>
    <p>学习如何使用 Web Worker 在后台线程中运行 CPU 密集型计算。</p>
    <p class="card-footer">Web Workers</p>
  </a>
  <a href="guide/universal" class="docs-card" title="Server-side rendering">
    <section>Server-side rendering</section>
    <section>服务端渲染</section>
    <p>Learn more about how to use Angular Universal to create a static application page.</p>
    <p>学习如何使用 Angular Universal 来创建静态应用页面。</p>
    <p class="card-footer">Server-side rendering</p>
    <p class="card-footer">服务端渲染</p>
  </a>
  <a href="guide/prerendering" class="docs-card" title="Pre-rendering">
    <section>Pre-rendering</section>
    <section>预先渲染</section>
    <p>Learn about how to use pre-rendering to process a dynamic page at build time.</p>
    <p>学习如何使用预先渲染在构建期间处理动态页面。</p>
    <p class="card-footer">Pre-rendering</p>
    <p class="card-footer">预先渲染</p>
  </a>
</div>

<!-- links -->

[AioGuideUnderstandingAngularOverview]: guide/understanding-angular-overview "Understanding Angular | Angular"

[AioGuideWhatIsAngular]: guide/what-is-angular "What is Angular\? | Angular"

[AioStart]: start "Getting started with Angular | Angular"

<!-- external links -->

<!-- end links -->

@reviewed 2021-11-05<|MERGE_RESOLUTION|>--- conflicted
+++ resolved
@@ -1,131 +1,71 @@
 # Angular Developer Guides
-
-# Angular 开发者指南
 
 As an application framework, Angular includes a collection of well-integrated libraries that cover a wide variety of features.
 
-<<<<<<< HEAD
-作为一个应用程序框架，Angular 包含一系列集成良好的库，涵盖了各种特性。
-
-=======
->>>>>>> f25ac4ae
 The Angular libraries include routing, forms management, client-server communication, and more.
-
-Angular 库包括路由、表单管理、客户端-服务器通信等。
 
 This topic lists the various developer guides for you to learn more about these Angular features and to help you determine the correct use of each in your application.
 
-本主题列出了各种开发人员指南，供你了解有关这些 Angular 特性的更多信息，并帮助你在应用程序中正确使用每个特性。
-
 ## Prerequisites
-
-## 先决条件
 
 To get the most out of these developer guides, you should review the following topics:
 
-要充分利用这些开发人员指南，你应该查看以下主题：
-
 * [What is Angular][AioGuideWhatIsAngular]
-
-  [什么是 Angular][AioGuideWhatIsAngular]
-
 * [Getting started tutorial][AioStart]
-
-  [入门教程][AioStart]
-
 * [Understanding Angular][AioGuideUnderstandingAngularOverview]
 
-  [了解 Angular][AioGuideUnderstandingAngularOverview]
-
 ## Learn about Angular's features
-
-## 了解 Angular 的特性
 
 <div class="card-container">
   <a href="guide/routing-overview" class="docs-card" title="Routing and navigation developer guide">
     <section>Routing and Navigation</section>
-    <section>路由与导航</section>
     <p>Learn how to use the Angular router to handle page navigation and other tasks.</p>
-    <p>学习如何使用 Angular 路由器来处理页面导航和其它任务。</p>
     <p class="card-footer">Router</p>
-    <p class="card-footer">路由器</p>
   </a>
   <a href="guide/forms-overview" class="docs-card" title="Angular forms developer guide">
     <section>Forms</section>
-    <section>表单</section>
     <p>Learn about the two approaches to forms in Angular: template-driven and reactive.</p>
-    <p>学习 Angular 中做表单的两种方式：模板驱动表单和响应式表单。</p>
     <p class="card-footer">Forms</p>
-    <p class="card-footer">表单</p>
   </a>
   <a href="guide/http" class="docs-card" title="Angular HTTP client developer guide">
     <section>HTTP</section>
     <p>Learn how to connect to a server using the HTTP client service in Angular.</p>
-    <p>学习如何在 Angular 中使用 HTTP 客户端服务来联系服务器。</p>
     <p class="card-footer">HTTP client</p>
-    <p class="card-footer">HTTP 客户端</p>
   </a>
   <a href="guide/testing" class="docs-card" title="Angular testing developer guide">
     <section>Testing</section>
-    <section>测试</section>
     <p>Learn about tips and techniques for testing Angular applications.</p>
-    <p>学习测试 Angular 应用的建议和技巧。</p>
     <p class="card-footer">Testing</p>
-    <p class="card-footer">测试</p>
   </a>
   <a href="guide/i18n-overview" class="docs-card" title="Angular internationalization developer guide">
     <section>Internationalization</section>
-    <section>国际化</section>
     <p>Learn how to localize your Angular application.</p>
-<<<<<<< HEAD
-    <p>学习如何本地化你的 Angular 应用。</p>
-    <p class="card-footer">i18n and $localize</p>
-    <p class="card-footer">i18n 和 $localize</p>
-=======
     <p class="card-footer">i18n and &dollar;localize</p>
->>>>>>> f25ac4ae
   </a>
   <a href="guide/animations" class="docs-card" title="Angular animations developer guide">
     <section>Animations</section>
-    <section>动画</section>
     <p>Learn about how to add an animation to your Angular application.</p>
-    <p>学习如何为 Angular 应用添加动画。</p>
     <p class="card-footer">Animations</p>
-    <p class="card-footer">动画</p>
   </a>
   <a href="guide/service-worker-intro" class="docs-card" title="Angular service worker developer guide">
     <section>Service Workers and PWA</section>
-<<<<<<< HEAD
-    <section>Service Worker 与 PWA</section>
-    <p>Learn about how to us a service worker to create a progressive web application.</p>
-    <p>学习如何使用 Service Worker 来创建渐进式 Web 应用（PWA）。</p>
-=======
     <p>Learn about how to use a service worker to create a progressive web application.</p>
->>>>>>> f25ac4ae
     <p class="card-footer">Service workers and PWA</p>
-    <p class="card-footer">Service worker 与 PWA</p>
   </a>
   <a href="guide/web-worker" class="docs-card" title="Web Workers">
     <section>Web Workers</section>
     <p>Learn more about how to use a web worker to run a CPU-intensive computation in a background thread.</p>
-    <p>学习如何使用 Web Worker 在后台线程中运行 CPU 密集型计算。</p>
     <p class="card-footer">Web Workers</p>
   </a>
   <a href="guide/universal" class="docs-card" title="Server-side rendering">
     <section>Server-side rendering</section>
-    <section>服务端渲染</section>
     <p>Learn more about how to use Angular Universal to create a static application page.</p>
-    <p>学习如何使用 Angular Universal 来创建静态应用页面。</p>
     <p class="card-footer">Server-side rendering</p>
-    <p class="card-footer">服务端渲染</p>
   </a>
   <a href="guide/prerendering" class="docs-card" title="Pre-rendering">
     <section>Pre-rendering</section>
-    <section>预先渲染</section>
     <p>Learn about how to use pre-rendering to process a dynamic page at build time.</p>
-    <p>学习如何使用预先渲染在构建期间处理动态页面。</p>
     <p class="card-footer">Pre-rendering</p>
-    <p class="card-footer">预先渲染</p>
   </a>
 </div>
 
