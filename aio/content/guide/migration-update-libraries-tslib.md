# `tslib` direct dependency migration

# `tslib` 直接依赖项迁移

## What does this migration do?

## 此迁移有什么用？

If you have any libraries within your workspace, this migration will convert `tslib` peer dependencies to direct dependencies for the libraries.
TypeScript uses the `tslib` package to provide common helper functions used in compiled TypeScript code.
The `tslib` version is also updated to `2.0.0` to support TypeScript 3.9.

如果你的工作区中有任何库，此迁移会将它们对 `tslib` 的平级依赖转换为直接依赖。TypeScript 使用 `tslib` 包来提供 TypeScript 编译后代码中使用的常用辅助函数。`tslib` 版本也更新为 `2.0.0` 以支持 TypeScript 3.9。

Before:

<<<<<<< HEAD
之前：

```json
=======
<code-example format="json" language="json">

>>>>>>> f25ac4ae
{
  "name": "my-lib",
  "version": "0.0.1",
  "peerDependencies": {
    "&commat;angular/common": "^9.0.0",
    "&commat;angular/core": "^9.0.0",
    "tslib": "^1.12.0"
  }
}

</code-example>

After:

<<<<<<< HEAD
之后：

```json
=======
<code-example format="json" language="json">

>>>>>>> f25ac4ae
{
  "name": "my-lib",
  "version": "0.0.1",
  "peerDependencies": {
    "&commat;angular/common": "^9.0.0",
    "&commat;angular/core": "^9.0.0"
  },
  "dependencies": {
    "tslib": "^2.0.0"
  }
}

</code-example>

## Why is this migration necessary?

## 为什么需要进行此迁移？

The [`tslib`](https://github.com/Microsoft/tslib) is a runtime library for Typescript.
The version of this library is bound to the version of the TypeScript compiler used to compile a library.
Peer dependencies do not accurately represent this relationship between the runtime and the compiler.
If `tslib` remained declared as a library peer dependency, it would be possible for some Angular workspaces to get into a state where the workspace could not satisfy `tslib` peer dependency requirements for multiple libraries, resulting in build-time or run-time errors.

[`tslib`](https://github.com/Microsoft/tslib) 是 Typescript 的运行时库。该库的版本绑定到了用于编译库的 TypeScript 编译器的版本。平级依赖不能准确表达此运行时库与编译器之间的这种关系。如果 `tslib` 仍然声明为库对等依赖项，则某些 Angular 工作区可能会出现工作区无法满足 `tslib` 平级依赖项要求的状态，从而导致构建期或运行期错误。

As of TypeScript 3.9 (used by Angular v10), `tslib` version of 2.x is required to build new applications.
However, older libraries built with previous version of TypeScript and already published to npm might need `tslib` 1.x.
This migration makes it possible for code depending on incompatible versions of the `tslib` runtime library to remain interoperable.

<<<<<<< HEAD
从 TypeScript 3.9（由 Angular v10 使用）开始，需要 `tslib` 版本 2.x 来构建新的应用程序。但是，使用以前的 TypeScript 版本构建并已发布到 npm 的较早的库可能需要 `tslib` 。这种迁移使依赖于 `tslib` 运行时库的某个不兼容版本的代码可以保持互操作性。

=======
>>>>>>> f25ac4ae
## Do I still need `tslib` as a dependency in my workspace `package.json`?

## 我是否仍需要 `tslib` 作为我的工作区 `package.json` 的依赖项？

Yes.
The `tslib` dependency declared in the `package.json` file of the workspace is used to build applications within this workspace, as well as run unit tests for workspace libraries, and is required.

<<<<<<< HEAD
是。`package.json` 文件中声明的 `tslib` 依赖用于在此工作区内构建应用程序，以及对工作区中的库进行运行单元测试，这是必要的。
=======
<!-- links -->

<!-- external links -->

<!-- end links -->

@reviewed 2022-02-28
>>>>>>> f25ac4ae
<|MERGE_RESOLUTION|>--- conflicted
+++ resolved
@@ -1,27 +1,15 @@
 # `tslib` direct dependency migration
 
-# `tslib` 直接依赖项迁移
-
 ## What does this migration do?
-
-## 此迁移有什么用？
 
 If you have any libraries within your workspace, this migration will convert `tslib` peer dependencies to direct dependencies for the libraries.
 TypeScript uses the `tslib` package to provide common helper functions used in compiled TypeScript code.
 The `tslib` version is also updated to `2.0.0` to support TypeScript 3.9.
 
-如果你的工作区中有任何库，此迁移会将它们对 `tslib` 的平级依赖转换为直接依赖。TypeScript 使用 `tslib` 包来提供 TypeScript 编译后代码中使用的常用辅助函数。`tslib` 版本也更新为 `2.0.0` 以支持 TypeScript 3.9。
-
 Before:
 
-<<<<<<< HEAD
-之前：
-
-```json
-=======
 <code-example format="json" language="json">
 
->>>>>>> f25ac4ae
 {
   "name": "my-lib",
   "version": "0.0.1",
@@ -36,14 +24,8 @@
 
 After:
 
-<<<<<<< HEAD
-之后：
-
-```json
-=======
 <code-example format="json" language="json">
 
->>>>>>> f25ac4ae
 {
   "name": "my-lib",
   "version": "0.0.1",
@@ -60,39 +42,24 @@
 
 ## Why is this migration necessary?
 
-## 为什么需要进行此迁移？
-
 The [`tslib`](https://github.com/Microsoft/tslib) is a runtime library for Typescript.
 The version of this library is bound to the version of the TypeScript compiler used to compile a library.
 Peer dependencies do not accurately represent this relationship between the runtime and the compiler.
 If `tslib` remained declared as a library peer dependency, it would be possible for some Angular workspaces to get into a state where the workspace could not satisfy `tslib` peer dependency requirements for multiple libraries, resulting in build-time or run-time errors.
 
-[`tslib`](https://github.com/Microsoft/tslib) 是 Typescript 的运行时库。该库的版本绑定到了用于编译库的 TypeScript 编译器的版本。平级依赖不能准确表达此运行时库与编译器之间的这种关系。如果 `tslib` 仍然声明为库对等依赖项，则某些 Angular 工作区可能会出现工作区无法满足 `tslib` 平级依赖项要求的状态，从而导致构建期或运行期错误。
-
 As of TypeScript 3.9 (used by Angular v10), `tslib` version of 2.x is required to build new applications.
 However, older libraries built with previous version of TypeScript and already published to npm might need `tslib` 1.x.
 This migration makes it possible for code depending on incompatible versions of the `tslib` runtime library to remain interoperable.
 
-<<<<<<< HEAD
-从 TypeScript 3.9（由 Angular v10 使用）开始，需要 `tslib` 版本 2.x 来构建新的应用程序。但是，使用以前的 TypeScript 版本构建并已发布到 npm 的较早的库可能需要 `tslib` 。这种迁移使依赖于 `tslib` 运行时库的某个不兼容版本的代码可以保持互操作性。
-
-=======
->>>>>>> f25ac4ae
 ## Do I still need `tslib` as a dependency in my workspace `package.json`?
-
-## 我是否仍需要 `tslib` 作为我的工作区 `package.json` 的依赖项？
 
 Yes.
 The `tslib` dependency declared in the `package.json` file of the workspace is used to build applications within this workspace, as well as run unit tests for workspace libraries, and is required.
 
-<<<<<<< HEAD
-是。`package.json` 文件中声明的 `tslib` 依赖用于在此工作区内构建应用程序，以及对工作区中的库进行运行单元测试，这是必要的。
-=======
 <!-- links -->
 
 <!-- external links -->
 
 <!-- end links -->
 
-@reviewed 2022-02-28
->>>>>>> f25ac4ae
+@reviewed 2022-02-28