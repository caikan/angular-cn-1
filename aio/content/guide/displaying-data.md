--- conflicted
+++ resolved
@@ -1,16 +1,6 @@
-<<<<<<< HEAD
-@title
-显示数据
-
-@intro
-属性绑定机制把数据显示到用户界面上。
-
-@description
-
-
-=======
 # Displaying Data
->>>>>>> d71ae278
+
+# 显示数据
 
 You can display data by binding controls in an HTML template to properties of an Angular component.
 
@@ -32,28 +22,6 @@
   <img src="generated/images/guide/displaying-data/final.png" alt="Final UI">
 </figure>
 
-<<<<<<< HEAD
-
-
-# Contents
-
-# 目录
-
-* [Showing component properties with interpolation](guide/displaying-data#interpolation)
-
-  [通过插值表达式显示组件的属性](guide/displaying-data#interpolation)
-
-* [Showing an array property with NgFor](guide/displaying-data#ngFor)
-
-  [通过 NgFor 显示数组型属性](guide/displaying-data#ngFor)
-
-* [Conditional display with NgIf](guide/displaying-data#ngIf)
-
-  [通过 NgIf 实现按条件显示](guide/displaying-data#ngIf)
-
-
-=======
->>>>>>> d71ae278
 <div class="l-sub-section">
 
 
@@ -183,16 +151,11 @@
 
 Now run the app. It should display the title and hero name:
 
-<<<<<<< HEAD
 运行应用。它应该显示出标题和英雄名：
 
 
-<figure class='image-display'>
-  <img src="assets/images/devguide/displaying-data/title-and-hero.png" alt="Title and Hero"></img>
-=======
 <figure>
   <img src="generated/images/guide/displaying-data/title-and-hero.png" alt="Title and Hero">
->>>>>>> d71ae278
 </figure>
 
 
@@ -246,13 +209,10 @@
 
 This app uses more terse "variable assignment" style simply for brevity.
 
-<<<<<<< HEAD
 为了让本应用更加简短，它采用了更简单的“变量赋值”风格。
 
 
-=======
 {@a ngFor}
->>>>>>> d71ae278
 
 ## Showing an array property with ***ngFor**
 
@@ -347,13 +307,8 @@
 现在，英雄们出现在了一个无序列表中。
 
 
-<<<<<<< HEAD
-<figure class='image-display'>
-  <img src="assets/images/devguide/displaying-data/hero-names-list.png" alt="ngfor之后"></img>
-=======
 <figure>
-  <img src="generated/images/guide/displaying-data/hero-names-list.png" alt="After ngfor">
->>>>>>> d71ae278
+  <img src="generated/images/guide/displaying-data/hero-names-list.png" alt="ngfor之后">
 </figure>
 
 
