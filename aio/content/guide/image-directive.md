# Getting started with NgOptimizedImage

<<<<<<< HEAD
# NgOptimizedImage 入门

The `NgOptimizedImage` directive makes it easy to adopt performance best practices for loading images.

`NgOptimizedImage` 指令可以轻松采用关于性能的最佳实践来加载图片。

The directive ensures that the loading of the [Largest Contentful Paint (LCP)](http://web.dev/lcp) image is prioritized by:

该指令可确保[最大内容绘制 (LCP)](http://web.dev/lcp)图片的加载优先级为：

* Automatically setting the `fetchpriority` attribute on the `<img>` tag

  自动设置 `<img>` 标签上的 `fetchpriority` 属性

* Lazy loading other images by default

  默认惰性加载其他图片

* Asserting that there is a corresponding preconnect link tag in the document head

  断言文档头中有相应的预连接链接标签

* Automatically generating a `srcset` attribute

  自动生成 `srcset` 属性

* Generating a [preload hint](https://developer.mozilla.org/en-US/docs/Web/HTML/Link_types/preload) if app is using SSR

  如果应用程序使用 SSR，则生成[预加载提示](https://developer.mozilla.org/en-US/docs/Web/HTML/Link_types/preload)

In addition to optimizing the loading of the LCP image, `NgOptimizedImage` enforces a number of image best practices, such as:

除了优化 LCP 图片的加载之外，`NgOptimizedImage` 还实施了许多图片最佳实践，例如：

* Using [image CDN URLs to apply image optimizations](https://web.dev/image-cdns/#how-image-cdns-use-urls-to-indicate-optimization-options)

  使用[图片 CDN URL 应用图片优化](https://web.dev/image-cdns/#how-image-cdns-use-urls-to-indicate-optimization-options)

* Preventing layout shift by requiring `width` and `height`

  通过要求 `width` 和 `height` 来防止布局偏移

* Warning if `width` or `height` have been set incorrectly

  如果 `width` 或 `height` 设置不正确，则会发出警告

* Warning if the image will be visually distorted when rendered

  给出渲染时图片是否会在视觉上失真的警告

## Getting Started

## 快速上手

#### Step 1: Import NgOptimizedImage

#### 步骤 1：导入 NgOptimizedImage

<code-example format="typescript" language="typescript">

import { NgOptimizedImage } from '@angular/common'

</code-example>

The directive is defined as a [standalone directive](/guide/standalone-components), so components should import it directly.

该指令被定义为[独立指令](/guide/standalone-components)，因此组件应该直接导入它。

#### Step 2: (Optional) Set up a Loader

#### 第 2 步：（可选）设置加载器

An image loader is not **required** in order to use NgOptimizedImage, but using one with an image CDN enables powerful performance features, including automatic `srcset`s for your images.

使用 NgOptimizedImage **不一定需要**图片加载器，但使用带有图片 CDN 的加载器可以实现强大的性能特性，包括为图片自动设置 `srcset` 。

A brief guide for setting up a loader can be found in the [Configuring an Image Loader](#configuring-an-image-loader-for-ngoptimizedimage) section at the end of this page.

有关设置加载器的简短指南，请参阅本页末尾的[配置图片加载器](#configuring-an-image-loader-for-ngoptimizedimage)部分。

#### Step 3: Enable the directive

#### 第 3 步：启用该指令
=======
The `NgOptimizedImage` directive makes it easy to adopt performance best practices for loading images.

The directive ensures that the loading of the [Largest Contentful Paint (LCP)](http://web.dev/lcp) image is prioritized by:

*   Automatically setting the `fetchpriority` attribute on the `<img>` tag
*   Lazy loading other images by default
*   Asserting that there is a corresponding preconnect link tag in the document head
*   Automatically generating a `srcset` attribute
*   Generating a [preload hint](https://developer.mozilla.org/en-US/docs/Web/HTML/Link_types/preload) if app is using SSR

In addition to optimizing the loading of the LCP image, `NgOptimizedImage` enforces a number of image best practices, such as:

*   Using [image CDN URLs to apply image optimizations](https://web.dev/image-cdns/#how-image-cdns-use-urls-to-indicate-optimization-options)
*   Preventing layout shift by requiring `width` and `height`
*   Warning if `width` or `height` have been set incorrectly
*   Warning if the image will be visually distorted when rendered

## Getting Started

#### Step 1: Import NgOptimizedImage

<code-example format="typescript" language="typescript">

import { NgOptimizedImage } from '@angular/common'

</code-example>

The directive is defined as a [standalone directive](/guide/standalone-components), so components should import it directly.

#### Step 2: (Optional) Set up a Loader

An image loader is not **required** in order to use NgOptimizedImage, but using one with an image CDN enables powerful performance features, including automatic `srcset`s for your images.

A brief guide for setting up a loader can be found in the [Configuring an Image Loader](#configuring-an-image-loader-for-ngoptimizedimage) section at the end of this page.

#### Step 3: Enable the directive
>>>>>>> 3b863ddc

To activate the `NgOptimizedImage` directive, replace your image's `src` attribute with `ngSrc`.

要激活 `NgOptimizedImage` 指令，请将图片的 `src` 属性替换为 `ngSrc` 。

<code-example format="typescript" language="typescript">

&lt;img ngSrc="cat.jpg"&gt;

</code-example>

If you're using a [built-in third-party loader](#built-in-loaders), make sure to omit the base URL path from `src`, as that will be prepended automatically by the loader.

<<<<<<< HEAD
如果你使用的是[内置的第三方加载器](#built-in-loaders)，请确保忽略了 `src` 中的基本 URL 路径，因为它会由此加载器自动附加。

#### Step 4: Mark images as `priority`

#### 步骤 4：将图片标记为 `priority`
=======
#### Step 4: Mark images as `priority`
>>>>>>> 3b863ddc

Always mark the [LCP image](https://web.dev/lcp/#what-elements-are-considered) on your page as `priority` to prioritize its loading.

始终将页面上的 [LCP 图片](https://web.dev/lcp/#what-elements-are-considered) 标记为 `priority` 的，以优先加载它。

<code-example format="typescript" language="typescript">

&lt;img ngSrc="cat.jpg" width="400" height="200" priority&gt;

</code-example>

Marking an image as `priority` applies the following optimizations:

<<<<<<< HEAD
将图片标记为 `priority` 会应用以下优化：

* Sets `fetchpriority=high` (read more about priority hints [here](https://web.dev/priority-hints))

  设置 `fetchpriority=high` （在[这里](https://web.dev/priority-hints)阅读有关优先级提示的更多内容）

* Sets `loading=eager` (read more about native lazy loading [here](https://web.dev/browser-level-image-lazy-loading))

  设置 `loading=eager` （在[这里](https://web.dev/browser-level-image-lazy-loading)阅读有关原生惰性加载的更多信息）

* Automatically generates a [preload link element](https://developer.mozilla.org/en-US/docs/Web/HTML/Link_types/preload) if [rendering on the server](/guide/universal).
=======
*   Sets `fetchpriority=high` (read more about priority hints [here](https://web.dev/priority-hints))
*   Sets `loading=eager` (read more about native lazy loading [here](https://web.dev/browser-level-image-lazy-loading))
*   Automatically generates a [preload link element](https://developer.mozilla.org/en-US/docs/Web/HTML/Link_types/preload) if [rendering on the server](/guide/universal).

Angular displays a warning during development if the LCP element is an image that does not have the `priority` attribute. A page’s LCP element can vary based on a number of factors - such as the dimensions of a user's screen, so a page may have multiple images that should be marked `priority`. See [CSS for Web Vitals](https://web.dev/css-web-vitals/#images-and-largest-contentful-paint-lcp) for more details.

#### Step 5: Include Height and Width

In order to prevent [image-related layout shifts](https://web.dev/css-web-vitals/#images-and-layout-shifts), NgOptimizedImage requires that you specify a height and width for your image, as follows:

<code-example format="typescript" language="typescript">

&lt;img ngSrc="cat.jpg" width="400" height="200"&gt;
>>>>>>> 3b863ddc

  如果做[服务器端渲染](/guide/universal)，则会自动生成[预加载链接元素](https://developer.mozilla.org/en-US/docs/Web/HTML/Link_types/preload)。

<<<<<<< HEAD
Angular displays a warning during development if the LCP element is an image that does not have the `priority` attribute. A page’s LCP element can vary based on a number of factors - such as the dimensions of a user's screen, so a page may have multiple images that should be marked `priority`. See [CSS for Web Vitals](https://web.dev/css-web-vitals/#images-and-largest-contentful-paint-lcp) for more details.

如果 LCP 元素是不具有 `priority` 属性的图片，则 Angular 会在开发过程中显示警告。页面的 LCP 元素可能会因许多因素而异 - 例如用户屏幕的尺寸，因此一个页面可能有多个应该标记为 `priority` 的图片。有关更多详细信息，请参阅 [CSS for Web Vitals](https://web.dev/css-web-vitals/#images-and-largest-contentful-paint-lcp) 。

#### Step 5: Include Height and Width

#### 第 5 步：包括高度和宽度

In order to prevent [image-related layout shifts](https://web.dev/css-web-vitals/#images-and-layout-shifts), NgOptimizedImage requires that you specify a height and width for your image, as follows:

为了防止[与图片相关的布局移位](https://web.dev/css-web-vitals/#images-and-layout-shifts)，NgOptimizedImage 要求你为图片指定高度和宽度，如下所示：
=======
For **responsive images** (images which you've styled to grow and shrink relative to the viewport), the `width` and `height` attributes should be the instrinsic size of the image file.
>>>>>>> 3b863ddc

For **fixed size images**, the `width` and `height` attributes should reflect the desired rendered size of the image. The aspect ratio of these attributes should always match the intrinsic aspect ratio of the image.

<<<<<<< HEAD
&lt;img ngSrc="cat.jpg" width="400" height="200"&gt;

</code-example>
=======
Note: If you don't know the size of your images, consider using "fill mode" to inherit the size of the parent container, as described below:
>>>>>>> 3b863ddc

For **responsive images** (images which you've styled to grow and shrink relative to the viewport), the `width` and `height` attributes should be the instrinsic size of the image file.

对于**响应式图片**（会相对于视口而增长和缩小的图片），`width` 和 `height` 属性应该是图片文件的内在大小。

For **fixed size images**, the `width` and `height` attributes should reflect the desired rendered size of the image. The aspect ratio of these attributes should always match the intrinsic aspect ratio of the image.

对于**固定大小的图片**，`width` 和 `height` 属性应该反映图片的所需渲染的大小。这些属性的纵横比应始终与图片的固有纵横比匹配。

Note: If you don't know the size of your images, consider using "fill mode" to inherit the size of the parent container, as described below:

注意：如果你不知道图片的大小，请考虑使用“填充（`fill`）模式”来继承父容器的大小，如下所述：

### Using `fill` mode

<<<<<<< HEAD
### 使用 `fill` 模式

In cases where you want to have an image fill a containing element, you can use the `fill` attribute. This is often useful when you want to achieve a "background image" behavior. It can also be helpful when you don't know the exact width and height of your image, but you do have a parent container with a known size that you'd like to fit your image into (see "object-fit" below).

如果你希望让图片填充其容器元素，可以用 `fill` 属性。当你想实现“背景图片”行为时，这通常会很有用。当你不知道图片的确切宽度和高度时，它也会很有帮助，但如果你确实有一个具有已知大小的父容器，可能希望将图片适配进其中（请参阅下面的“object-fit”） .
=======
In cases where you want to have an image fill a containing element, you can use the `fill` attribute. This is often useful when you want to achieve a "background image" behavior. It can also be helpful when you don't know the exact width and height of your image, but you do have a parent container with a known size that you'd like to fit your image into (see "object-fit" below).
>>>>>>> 3b863ddc

When you add the `fill` attribute to your image, you do not need and should not include a `width` and `height`, as in this example:

当你将 `fill` 属性添加到图片时，不需要也不应该包含 `width` 和 `height` ，如下例所示：

<code-example format="typescript" language="typescript">

&lt;img ngSrc="cat.jpg" fill&gt;

</code-example>

You can use the [object-fit](https://developer.mozilla.org/en-US/docs/Web/CSS/object-fit) CSS property to change how the image will fill its container. If you style your image with `object-fit: "contain"`, the image will maintain its aspect ratio and be "letterboxed" to fit the element. If you set `object-fit: "cover"`, the element will retain its aspect ratio, fully fill the element, and some content may be "cropped" off. 

<<<<<<< HEAD
你可以用 [object-fit](https://developer.mozilla.org/en-US/docs/Web/CSS/object-fit) 这个 CSS 属性来更改图片填充其容器的方式。如果你使用 `object-fit: "contain"` 来设置图片的样式，则图片将保持其纵横比并被黑边化（译注：类似于电影在不同分辨率播放时加黑边）以适配此元素。如果你设置了 `object-fit: "cover"` ，则元素将保留其长宽比，完全填充元素，并且某些内容可能会被“裁剪”。

See visual examples of the above at the [MDN object-fit documentation.](https://developer.mozilla.org/en-US/docs/Web/CSS/object-fit)

请在 [MDN object-fit 文档](https://developer.mozilla.org/en-US/docs/Web/CSS/object-fit)中查看上述内容的可视化示例。

You can also style your image with the [object-position property](https://developer.mozilla.org/en-US/docs/Web/CSS/object-position) to adjust its position within its containing element.

你还可以用 [object-location 属性来设置](https://developer.mozilla.org/en-US/docs/Web/CSS/object-position)图片的样式，以调整其在容器元素中的位置。

**Important note:** For the "fill" image to render properly, its parent element **must** be styled with `position: "relative"`, `position: "fixed"`, or `position: "absolute"`. 

**重要说明**：为了正确渲染“fill”图片，其父元素**必须**使用 `position: "relative"`、`position: "fixed"` 或 `position: "absolute"` 来设置样式。
=======
See visual examples of the above at the [MDN object-fit documentation.](https://developer.mozilla.org/en-US/docs/Web/CSS/object-fit)

You can also style your image with the [object-position property](https://developer.mozilla.org/en-US/docs/Web/CSS/object-position) to adjust its position within its containing element.

**Important note:** For the "fill" image to render properly, its parent element **must** be styled with `position: "relative"`, `position: "fixed"`, or `position: "absolute"`. 
>>>>>>> 3b863ddc

### Adjusting image styling

### 调整图片样式

Depending on the image's styling, adding `width` and `height` attributes may cause the image to render differently. `NgOptimizedImage` warns you if your image styling renders the image at a distorted aspect ratio.

根据图片的样式，添加 `width` 和 `height` 属性可能会导致图片的渲染方式不同。如果你的图片样式正在以扭曲的纵横比渲染图片， `NgOptimizedImage` 会发出警告。

You can typically fix this by adding `height: auto` or `width: auto` to your image styles. For more information, see the [web.dev article on the `<img>` tag](https://web.dev/patterns/web-vitals-patterns/images/img-tag).

<<<<<<< HEAD
你通常可以通过将 `height: auto` 或 `width: auto` 添加到图片的样式中来解决此问题。有关更多信息，请参阅[关于 `<img>` 标签的 web.dev 文章](https://web.dev/patterns/web-vitals-patterns/images/img-tag)。

If the `height` and `width` attribute on the image are preventing you from sizing the image the way you want with CSS, consider using "fill" mode instead, and styling the image's parent element.

如果图片上的 `height` 和 `width` 属性让你无法用 CSS 以你想要的方式调整图片大小，请考虑改用“填充”模式，并为图片的父元素设置样式。

## Performance Features

## 性能优化特性

NgOptimizedImage includes a number of features designed to improve loading performance in your app. These features are described in this section.

NgOptimizedImage 包含许多旨在提高应用程序加载性能的特性。本节会介绍这些特性。

### Add resource hints

### 添加资源提示

You can add a [`preconnect` resource hint](https://web.dev/preconnect-and-dns-prefetch) for your image origin to ensure that the LCP image loads as quickly as possible. Always put resource hints in the `<head>` of the document.

你可以为图片源添加 [`preconnect` 资源提示](https://web.dev/preconnect-and-dns-prefetch)，以确保 LCP 图片尽快加载。始终将资源提示放在文档的 `<head>` 中。

<code-example format="html" language="html">

&lt;link rel="preconnect" href="https://my.cdn.origin" /&gt;

</code-example>

By default, if you use a loader for a third-party image service, the `NgOptimizedImage` directive will warn during development if it detects that there is no `preconnect` resource hint for the origin that serves the LCP image.

默认情况下，如果你使用第三方图片服务的加载器，当 `NgOptimizedImage` 指令检测到提供 LCP 图片的源缺少 `preconnect` 资源提示时，它将在开发期间发出警告。

To disable these warnings, inject the `PRECONNECT_CHECK_BLOCKLIST` token:

要禁用这些警告，请注入 `PRECONNECT_CHECK_BLOCKLIST` 标记：

<code-example format="typescript" language="typescript">

providers: [
  {provide: PRECONNECT_CHECK_BLOCKLIST, useValue: 'https://your-domain.com'}
],

</code-example>

### Request images at the correct size with automatic `srcset`

### 使用自动 `srcset` 请求正确大小的图片

Defining a [`srcset` attribute](https://developer.mozilla.org/en-US/docs/Web/API/HTMLImageElement/srcset) ensures that the browser requests an image at the right size for your user's viewport, so it doesn't waste time downloading an image that's too large. `NgOptimizedImage` generates an appropriate `srcset` for the image, based on the presence and value of the [`sizes` attribute](https://developer.mozilla.org/en-US/docs/Web/API/HTMLImageElement/sizes) on the image tag.

定义 [`srcset` 属性](https://developer.mozilla.org/en-US/docs/Web/API/HTMLImageElement/srcset)可确保浏览器为用户的视口请求正确大小的图片，因此不会浪费时间下载太大的图片。 `NgOptimizedImage` 会根据 img 标签上 [`sizes`](https://developer.mozilla.org/en-US/docs/Web/API/HTMLImageElement/sizes) 属性的存在与否和值来为图片生成适当的 `srcset`。
=======
If the `height` and `width` attribute on the image are preventing you from sizing the image the way you want with CSS, consider using "fill" mode instead, and styling the image's parent element.

## Performance Features

NgOptimizedImage includes a number of features designed to improve loading performance in your app. These features are described in this section.

### Add resource hints

You can add a [`preconnect` resource hint](https://web.dev/preconnect-and-dns-prefetch) for your image origin to ensure that the LCP image loads as quickly as possible. Always put resource hints in the `<head>` of the document.

<code-example format="html" language="html">

&lt;link rel="preconnect" href="https://my.cdn.origin" /&gt;

</code-example>

By default, if you use a loader for a third-party image service, the `NgOptimizedImage` directive will warn during development if it detects that there is no `preconnect` resource hint for the origin that serves the LCP image.

To disable these warnings, inject the `PRECONNECT_CHECK_BLOCKLIST` token:

<code-example format="typescript" language="typescript">

providers: [
  {provide: PRECONNECT_CHECK_BLOCKLIST, useValue: 'https://your-domain.com'}
],

</code-example>

### Request images at the correct size with automatic `srcset`

Defining a [`srcset` attribute](https://developer.mozilla.org/en-US/docs/Web/API/HTMLImageElement/srcset) ensures that the browser requests an image at the right size for your user's viewport, so it doesn't waste time downloading an image that's too large. `NgOptimizedImage` generates an appropriate `srcset` for the image, based on the presence and value of the [`sizes` attribute](https://developer.mozilla.org/en-US/docs/Web/API/HTMLImageElement/sizes) on the image tag.
>>>>>>> 3b863ddc

#### Fixed-size images

#### 固定大小的图片

If your image should be "fixed" in size  (i.e. the same size across devices, except for [pixel density](https://web.dev/codelab-density-descriptors/)), there is no need to set a `sizes` attribute. A `srcset` can be generated automatically from the image's width and height attributes with no further input required. 

如果你的图片的大小应该是“固定的”（即跨设备的大小相同，除了[像素密度](https://web.dev/codelab-density-descriptors/)不同），则无需设置 `sizes` 属性。可以从图片的 `width` 和 `height` 属性自动生成 `srcset`，无需更多的输入属性。

Example srcset generated: `<img ... srcset="image-400w.jpg 1x, image-800w.jpg 2x">`

生成的示例 srcset： `<img ... srcset="image-400w.jpg 1x, image-800w.jpg 2x">`

#### Responsive images

#### 响应式图片

If your image should be responsive (i.e. grow and shrink according to viewport size), then you will need to define a [`sizes` attribute](https://developer.mozilla.org/en-US/docs/Web/API/HTMLImageElement/sizes) to generate the `srcset`.

如果你的图片应该是响应式的（即会根据视口大小放大和缩小），那么你需要定义一个 [`sizes`](https://developer.mozilla.org/en-US/docs/Web/API/HTMLImageElement/sizes) 属性来生成 `srcset` 。

If you haven't used `sizes` before, a good place to start is to set it based on viewport width. For example, if your CSS causes the image to fill 100% of viewport width, set `sizes` to `100vw` and the browser will select the image in the `srcset` that is closest to the viewport width (after accounting for pixel density). If your image is only likely to take up half the screen (ex: in a sidebar), set `sizes` to `50vw` to ensure the browser selects a smaller image. And so on.

如果你以前没有使用过 `sizes` ，一个很好的起点是根据视口宽度来设置它。例如，如果你的 CSS 要让图片填充视口宽度的 100% ，则将 `sizes` 设置为 `100vw` ，浏览器将选择 `srcset` 中最接近视口宽度的图片（在考虑像素密度之后）。如果你的图片只可能占屏幕的一半（例如：在侧边栏中），请将 `sizes` 设置为 `50vw` 以确保浏览器选择较小的图片。以此类推。

If you find that the above does not cover your desired image behavior, see the documentation on [advanced sizes values](#advanced-sizes-values).

如果你发现上述内容无法涵盖你所需的图片行为，请参阅有关[高级尺寸值](#advanced-sizes-values)的文档。

By default, the responsive breakpoints are:

默认情况下，响应式断点是：

`[16, 32, 48, 64, 96, 128, 256, 384, 640, 750, 828, 1080, 1200, 1920, 2048, 3840]`

If you would like to customize these breakpoints, you can do so using the `IMAGE_CONFIG` provider:

如果你想自定义这些断点，可以用 `IMAGE_CONFIG` 提供者来实现：

<code-example format="typescript" language="typescript">
providers: [
  {
    provide: IMAGE_CONFIG,
    useValue: {
      breakpoints: [16, 48, 96, 128, 384, 640, 750, 828, 1080, 1200, 1920]
    }
  },
],
</code-example>

If you would like to manually define a `srcset` attribute, you can provide your own using the `ngSrcset` attribute:
<<<<<<< HEAD

如果你想手动定义 `srcset` 属性，可以用 `ngSrcset` 属性提供自己的：
=======
>>>>>>> 3b863ddc

<code-example format="html" language="html">

&lt;img ngSrc="hero.jpg" ngSrcset="100w, 200w, 300w"&gt;

</code-example>

If the `ngSrcset` attribute is present, `NgOptimizedImage` generates and sets the `srcset` based on the sizes included. Do not include image file names in `ngSrcset` - the directive infers this information from `ngSrc`. The directive supports both width descriptors (e.g. `100w`) and density descriptors (e.g. `1x`).
<<<<<<< HEAD

如果存在 `ngSrcset` 属性，则 `NgOptimizedImage` 会根据包含的大小生成并设置 `srcset` 。不要在 `ngSrcset` 中包含图片文件名 - 该指令会从 `ngSrc` 推断此信息。该指令支持宽度描述符（例如 `100w` ）和密度描述符（例如 `1x` ）。
=======
>>>>>>> 3b863ddc

<code-example format="html" language="html">

&lt;img ngSrc="hero.jpg" ngSrcset="100w, 200w, 300w" sizes="50vw"&gt;

</code-example>

### Disabling automatic srcset generation

### 禁用自动 srcset 生成

To disable srcset generation for a single image, you can add the `disableOptimizedSrcset` attribute on the image:

要禁用单个图片的 srcset 生成，你可以在图片上添加 `disableOptimizedSrcset` 属性：

<code-example format="html" language="html">

&lt;img ngSrc="about.jpg" disableOptimizedSrcset&gt;

</code-example>

### Disabling image lazy loading

### 禁用图片惰性加载

By default, `NgOptimizedImage` sets `loading=lazy` for all images that are not marked `priority`. You can disable this behavior for non-priority images by setting the `loading` attribute. This attribute accepts values: `eager`, `auto`, and `lazy`. [See the documentation for the standard image `loading` attribute for details](https://developer.mozilla.org/en-US/docs/Web/API/HTMLImageElement/loading#value).

默认情况下， `NgOptimizedImage` 为所有未标记 `priority` 的图片设置 `loading=lazy` 。你可以通过设置 `loading` 属性来为非优先图片禁用此行为。此属性会接受值： `eager` 、 `auto` 和 `lazy` 。[有关详细信息，请参阅标准图片 `loading` 属性的文档](https://developer.mozilla.org/en-US/docs/Web/API/HTMLImageElement/loading#value)。

<code-example format="html" language="html">

&lt;img ngSrc="cat.jpg" width="400" height="200" loading="eager"&gt;

</code-example>

### Advanced 'sizes' values

### 高级的 `sizes` 值

You may want to have images displayed at varying widths on differently-sized screens. A common example of this pattern is a grid- or column-based layout that renders a single column on mobile devices, and two columns on larger devices. You can capture this behavior in the `sizes` attribute, using a "media query" syntax, such as the following:

你可能希望在不同大小的屏幕上以不同的宽度显示图片。这种模式的一个常见例子是基于网格或列的布局，它在移动设备上渲染为单列，在较大的设备上渲染为两列。你可以用“媒体查询”语法在 `sizes` 属性中捕获此行为，例如以下内容：

<code-example format="html" language="html">

&lt;img ngSrc="cat.jpg" width="400" height="200" sizes="(max-width: 768px) 100vw, 50vw"&gt;

</code-example>

The `sizes` attribute in the above example says "I expect this image to be 100 percent of the screen width on devices under 768px wide. Otherwise, I expect it to be 50 percent of the screen width.

上面的示例中的 `sizes` 属性表示“我希望此图片在 768px 宽的设备上是屏幕宽度的 100% 。否则，我希望它是屏幕宽度的 50% 。

For additional information about the `sizes` attribute, see [web.dev](https://web.dev/learn/design/responsive-images/#sizes) or [mdn](https://developer.mozilla.org/en-US/docs/Web/API/HTMLImageElement/sizes).

<<<<<<< HEAD
有关 [size 属性的其它信息，请参阅 web.dev](https://web.dev/learn/design/responsive-images/#sizes) `sizes` [mdn](https://developer.mozilla.org/en-US/docs/Web/API/HTMLImageElement/sizes) 。

## Configuring an image loader for `NgOptimizedImage`

## 为 `NgOptimizedImage` 配置图片加载器

A "loader" is a function that generates an [image transformation URL](https://web.dev/image-cdns/#how-image-cdns-use-urls-to-indicate-optimization-options) for a given image file. When appropriate, `NgOptimizedImage` sets the size, format, and image quality transformations for an image.

“加载器”是一个为给定图片文件生成[图片转换 URL](https://web.dev/image-cdns/#how-image-cdns-use-urls-to-indicate-optimization-options)的函数。如果合适，`NgOptimizedImage` 就会设置图片的大小、格式和图片质量转换。

`NgOptimizedImage` provides both a generic loader that applies no transformations, as well as loaders for various third-party image services. It also supports writing your own custom loader.

`NgOptimizedImage` 提供了一个不应用转换的通用加载器和一个用于各种第三方图片服务的加载器。它还支持编写你自己的自定义加载器。

| Loader type | Behavior |
| :---------- | :------- |
| 加载器类型 | 行为 |
| Generic loader | The URL returned by the generic loader will always match the value of `src`. In other words, this loader applies no transformations. Sites that use Angular to serve images are the primary intended use case for this loader. |
| 通用加载器 | 通用加载器返回的 URL 将始终与 `src` 的值匹配。换句话说，此加载器不应用任何转换。使用 Angular 来提供图片的站点是此加载器的主要预期用例。 |
| Loaders for third-party image services | The URL returned by the loaders for third-party image services will follow API conventions used by that particular image service. |
| 第三方图片服务的加载器 | 此加载器为第三方图片服务返回的 URL 将遵循该特定图片服务使用的 API 约定。 |
| Custom loaders | A custom loader's behavior is defined by its developer. You should use a custom loader if your image service isn't supported by the loaders that come preconfigured with `NgOptimizedImage`. |
| 自定义加载器 | 自定义加载器的行为由其开发人员定义。如果使用 `NgOptimizedImage` 预配置的加载器不支持你想要的图片服务，就应该使用自定义加载器。 |

Based on the image services commonly used with Angular applications, `NgOptimizedImage` provides loaders preconfigured to work with the following image services:

基于 Angular 应用程序常用的图片服务，`NgOptimizedImage` 提供了预配置的加载器以使用以下图片服务：

| Image Service | Angular API | Documentation |
| :------------ | :---------- | :------------ |
| 图片服务 | Angular API | 文档 |
| Cloudflare Image Resizing | `provideCloudflareLoader` | [Documentation](https://developers.cloudflare.com/images/image-resizing/) |
| Cloudflare 图片大小调整 | `provideCloudflareLoader` | [文档](https://developers.cloudflare.com/images/image-resizing/) |
| Cloudinary | `provideCloudinaryLoader` | [Documentation](https://cloudinary.com/documentation/resizing_and_cropping) |
| Cloudinary | `provideCloudinaryLoader` | [文档](https://cloudinary.com/documentation/resizing_and_cropping) |
| ImageKit | `provideImageKitLoader` | [Documentation](https://docs.imagekit.io/) |
| ImageKit | `provideImageKitLoader` | [文档](https://docs.imagekit.io/) |
| Imgix | `provideImgixLoader` | [Documentation](https://docs.imgix.com/) |
| Imgix | `provideImgixLoader` | [文档](https://docs.imgix.com/) |

To use the **generic loader** no additional code changes are necessary. This is the default behavior.

要使用**通用加载器**，无需额外的代码更改。这是默认行为。

### Built-in Loaders

### 内置加载器

To use an existing loader for a **third-party image service**, add the provider factory for your chosen service to the `providers` array. In the example below, the Imgix loader is used:

要将现有的加载器用于**第三方图片服务**，请将你选择的服务的提供者工厂添加到 `providers` 数组中。在下面的示例中，使用了 Imgix 加载器：

=======
## Configuring an image loader for `NgOptimizedImage`

A "loader" is a function that generates an [image transformation URL](https://web.dev/image-cdns/#how-image-cdns-use-urls-to-indicate-optimization-options) for a given image file. When appropriate, `NgOptimizedImage` sets the size, format, and image quality transformations for an image.

`NgOptimizedImage` provides both a generic loader that applies no transformations, as well as loaders for various third-party image services. It also supports writing your own custom loader.

| Loader type| Behavior |
|:--- |:--- |
| Generic loader | The URL returned by the generic loader will always match the value of `src`. In other words, this loader applies no transformations. Sites that use Angular to serve images are the primary intended use case for this loader.|
| Loaders for third-party image services | The URL returned by the loaders for third-party image services will follow API conventions used by that particular image service. |
| Custom loaders | A custom loader's behavior is defined by its developer. You should use a custom loader if your image service isn't supported by the loaders that come preconfigured with `NgOptimizedImage`.|

Based on the image services commonly used with Angular applications, `NgOptimizedImage` provides loaders preconfigured to work with the following image services:

| Image Service | Angular API | Documentation |
|:--- |:--- |:--- |
| Cloudflare Image Resizing | `provideCloudflareLoader` | [Documentation](https://developers.cloudflare.com/images/image-resizing/) |
| Cloudinary | `provideCloudinaryLoader` | [Documentation](https://cloudinary.com/documentation/resizing_and_cropping) |
| ImageKit | `provideImageKitLoader` | [Documentation](https://docs.imagekit.io/) |
| Imgix | `provideImgixLoader` | [Documentation](https://docs.imgix.com/) |

To use the **generic loader** no additional code changes are necessary. This is the default behavior.

### Built-in Loaders

To use an existing loader for a **third-party image service**, add the provider factory for your chosen service to the `providers` array. In the example below, the Imgix loader is used:

>>>>>>> 3b863ddc
<code-example format="typescript" language="typescript">
providers: [
  provideImgixLoader('https://my.base.url/'),
],
</code-example>

The base URL for your image assets should be passed to the provider factory as an argument. For most sites, this base URL should match one of the following patterns:

<<<<<<< HEAD
图片资产的基本 URL 应作为参数传递给提供者工厂。对于大多数网站，此基本 URL 应匹配以下模式之一：

* <https://yoursite.yourcdn.com>

* <https://subdomain.yoursite.com>

* <https://subdomain.yourcdn.com/yoursite>

You can learn more about the base URL structure in the docs of a corresponding CDN provider.

你可以在相应 CDN 提供者的文档中了解有关基本 URL 结构的更多信息。

### Custom Loaders

### 自定义加载器

To use a **custom loader**, provide your loader function as a value for the `IMAGE_LOADER` DI token. In the example below, the custom loader function returns a URL starting with `https://example.com` that includes `src` and `width` as URL parameters.

要使用**自定义加载器**，请提供你的加载器函数作为 `IMAGE_LOADER` DI 标记的值。在下面的示例中，自定义加载器函数会返回一个以 `https://example.com` 开头的 URL，其中包含 `src` 和 `width` 作为 URL 参数。

=======
*   https://yoursite.yourcdn.com
*   https://subdomain.yoursite.com
*   https://subdomain.yourcdn.com/yoursite

You can learn more about the base URL structure in the docs of a corresponding CDN provider.

### Custom Loaders

To use a **custom loader**, provide your loader function as a value for the `IMAGE_LOADER` DI token. In the example below, the custom loader function returns a URL starting with `https://example.com` that includes `src` and `width` as URL parameters.

>>>>>>> 3b863ddc
<code-example format="typescript" language="typescript">
providers: [
  {
    provide: IMAGE_LOADER,
    useValue: (config: ImageLoaderConfig) => {
      return `https://example.com/images?src=${config.src}&width=${config.width}`;
    },
  },
],
</code-example>

<<<<<<< HEAD
A loader function for the `NgOptimizedImage` directive takes an object with the `ImageLoaderConfig` type (from `@angular/common`) as its argument and returns the absolute URL of the image asset. The `ImageLoaderConfig` object contains the `src` and `width` properties.

`NgOptimizedImage` 指令的加载器函数接受 `ImageLoaderConfig` 类型的对象（来自 `@angular/common` ）作为其参数，并返回图片资产的绝对 URL。 `ImageLoaderConfig` 对象包含 `src` 和 `width` 属性。

Note: a custom loader must support requesting images at various widths in order for `ngSrcset` to work properly.

注意：自定义加载器必须支持请求各种宽度的图片，以便 `ngSrcset` 正常工作。
=======
A loader function for the `NgOptimizedImage` directive takes an object with the `ImageLoaderConfig` type (from `@angular/common`) as its argument and returns the absolute URL of the image asset. The `ImageLoaderConfig` object contains the `src` property, and optional `width` and `loaderParams` properties.

Note: even though the `width` property may not always be present, a custom loader must use it to support requesting images at various widths in order for `ngSrcset` to work properly.

### The `loaderParams` Property

There is an additional attribute supported by the `NgOptimizedImage` directive, called `loaderParams`, which is specifically designed to support the use of custom loaders. The `loaderParams` attribute take an object with any properties as a value, and does not do anything on its own. The data in `loaderParams` is added to the `ImageLoaderConfig` object passed to your custom loader, and can be used to control the behavior of the loader.

A common use for `loaderParams` is controlling advanced image CDN features.

### Example custom loader

The following shows an example of a custom loader function. This example function concatenates `src` and `width`, and uses `loaderParams` to control a custom CDN feature for rounded corners:

<code-example format="typescript" language="typescript">
const myCustomLoader = (config: ImageLoaderConfig) => {
  let url = `https://example.com/images/${config.src}?`;
  let queryParams = [];
  if (config.width) {
    queryParams.push(`w=${config.width}`);
  }
  if (config.loaderParams?.roundedCorners) {
    queryParams.push('mask=corners&corner-radius=5');
  }
  return url + queryParams.join('&');
};
</code-example>

Note that in the above example, we've invented the 'roundedCorners' property name to control a feature of our custom loader. We could then use this feature when creating an image, as follows:

<code-example format="html" language="html">

&lt;img ngSrc="profile.jpg" width="300" height="300" [loaderParams]="{roundedCorners: true}"&gt;

</code-example>
>>>>>>> 3b863ddc

<!-- links -->

<!-- external links -->

<!--end links -->

@reviewed 2022-11-07<|MERGE_RESOLUTION|>--- conflicted
+++ resolved
@@ -1,90 +1,5 @@
 # Getting started with NgOptimizedImage
 
-<<<<<<< HEAD
-# NgOptimizedImage 入门
-
-The `NgOptimizedImage` directive makes it easy to adopt performance best practices for loading images.
-
-`NgOptimizedImage` 指令可以轻松采用关于性能的最佳实践来加载图片。
-
-The directive ensures that the loading of the [Largest Contentful Paint (LCP)](http://web.dev/lcp) image is prioritized by:
-
-该指令可确保[最大内容绘制 (LCP)](http://web.dev/lcp)图片的加载优先级为：
-
-* Automatically setting the `fetchpriority` attribute on the `<img>` tag
-
-  自动设置 `<img>` 标签上的 `fetchpriority` 属性
-
-* Lazy loading other images by default
-
-  默认惰性加载其他图片
-
-* Asserting that there is a corresponding preconnect link tag in the document head
-
-  断言文档头中有相应的预连接链接标签
-
-* Automatically generating a `srcset` attribute
-
-  自动生成 `srcset` 属性
-
-* Generating a [preload hint](https://developer.mozilla.org/en-US/docs/Web/HTML/Link_types/preload) if app is using SSR
-
-  如果应用程序使用 SSR，则生成[预加载提示](https://developer.mozilla.org/en-US/docs/Web/HTML/Link_types/preload)
-
-In addition to optimizing the loading of the LCP image, `NgOptimizedImage` enforces a number of image best practices, such as:
-
-除了优化 LCP 图片的加载之外，`NgOptimizedImage` 还实施了许多图片最佳实践，例如：
-
-* Using [image CDN URLs to apply image optimizations](https://web.dev/image-cdns/#how-image-cdns-use-urls-to-indicate-optimization-options)
-
-  使用[图片 CDN URL 应用图片优化](https://web.dev/image-cdns/#how-image-cdns-use-urls-to-indicate-optimization-options)
-
-* Preventing layout shift by requiring `width` and `height`
-
-  通过要求 `width` 和 `height` 来防止布局偏移
-
-* Warning if `width` or `height` have been set incorrectly
-
-  如果 `width` 或 `height` 设置不正确，则会发出警告
-
-* Warning if the image will be visually distorted when rendered
-
-  给出渲染时图片是否会在视觉上失真的警告
-
-## Getting Started
-
-## 快速上手
-
-#### Step 1: Import NgOptimizedImage
-
-#### 步骤 1：导入 NgOptimizedImage
-
-<code-example format="typescript" language="typescript">
-
-import { NgOptimizedImage } from '@angular/common'
-
-</code-example>
-
-The directive is defined as a [standalone directive](/guide/standalone-components), so components should import it directly.
-
-该指令被定义为[独立指令](/guide/standalone-components)，因此组件应该直接导入它。
-
-#### Step 2: (Optional) Set up a Loader
-
-#### 第 2 步：（可选）设置加载器
-
-An image loader is not **required** in order to use NgOptimizedImage, but using one with an image CDN enables powerful performance features, including automatic `srcset`s for your images.
-
-使用 NgOptimizedImage **不一定需要**图片加载器，但使用带有图片 CDN 的加载器可以实现强大的性能特性，包括为图片自动设置 `srcset` 。
-
-A brief guide for setting up a loader can be found in the [Configuring an Image Loader](#configuring-an-image-loader-for-ngoptimizedimage) section at the end of this page.
-
-有关设置加载器的简短指南，请参阅本页末尾的[配置图片加载器](#configuring-an-image-loader-for-ngoptimizedimage)部分。
-
-#### Step 3: Enable the directive
-
-#### 第 3 步：启用该指令
-=======
 The `NgOptimizedImage` directive makes it easy to adopt performance best practices for loading images.
 
 The directive ensures that the loading of the [Largest Contentful Paint (LCP)](http://web.dev/lcp) image is prioritized by:
@@ -121,12 +36,9 @@
 A brief guide for setting up a loader can be found in the [Configuring an Image Loader](#configuring-an-image-loader-for-ngoptimizedimage) section at the end of this page.
 
 #### Step 3: Enable the directive
->>>>>>> 3b863ddc
 
 To activate the `NgOptimizedImage` directive, replace your image's `src` attribute with `ngSrc`.
 
-要激活 `NgOptimizedImage` 指令，请将图片的 `src` 属性替换为 `ngSrc` 。
-
 <code-example format="typescript" language="typescript">
 
 &lt;img ngSrc="cat.jpg"&gt;
@@ -135,20 +47,10 @@
 
 If you're using a [built-in third-party loader](#built-in-loaders), make sure to omit the base URL path from `src`, as that will be prepended automatically by the loader.
 
-<<<<<<< HEAD
-如果你使用的是[内置的第三方加载器](#built-in-loaders)，请确保忽略了 `src` 中的基本 URL 路径，因为它会由此加载器自动附加。
-
 #### Step 4: Mark images as `priority`
 
-#### 步骤 4：将图片标记为 `priority`
-=======
-#### Step 4: Mark images as `priority`
->>>>>>> 3b863ddc
-
 Always mark the [LCP image](https://web.dev/lcp/#what-elements-are-considered) on your page as `priority` to prioritize its loading.
 
-始终将页面上的 [LCP 图片](https://web.dev/lcp/#what-elements-are-considered) 标记为 `priority` 的，以优先加载它。
-
 <code-example format="typescript" language="typescript">
 
 &lt;img ngSrc="cat.jpg" width="400" height="200" priority&gt;
@@ -157,19 +59,6 @@
 
 Marking an image as `priority` applies the following optimizations:
 
-<<<<<<< HEAD
-将图片标记为 `priority` 会应用以下优化：
-
-* Sets `fetchpriority=high` (read more about priority hints [here](https://web.dev/priority-hints))
-
-  设置 `fetchpriority=high` （在[这里](https://web.dev/priority-hints)阅读有关优先级提示的更多内容）
-
-* Sets `loading=eager` (read more about native lazy loading [here](https://web.dev/browser-level-image-lazy-loading))
-
-  设置 `loading=eager` （在[这里](https://web.dev/browser-level-image-lazy-loading)阅读有关原生惰性加载的更多信息）
-
-* Automatically generates a [preload link element](https://developer.mozilla.org/en-US/docs/Web/HTML/Link_types/preload) if [rendering on the server](/guide/universal).
-=======
 *   Sets `fetchpriority=high` (read more about priority hints [here](https://web.dev/priority-hints))
 *   Sets `loading=eager` (read more about native lazy loading [here](https://web.dev/browser-level-image-lazy-loading))
 *   Automatically generates a [preload link element](https://developer.mozilla.org/en-US/docs/Web/HTML/Link_types/preload) if [rendering on the server](/guide/universal).
@@ -183,64 +72,21 @@
 <code-example format="typescript" language="typescript">
 
 &lt;img ngSrc="cat.jpg" width="400" height="200"&gt;
->>>>>>> 3b863ddc
-
-  如果做[服务器端渲染](/guide/universal)，则会自动生成[预加载链接元素](https://developer.mozilla.org/en-US/docs/Web/HTML/Link_types/preload)。
-
-<<<<<<< HEAD
-Angular displays a warning during development if the LCP element is an image that does not have the `priority` attribute. A page’s LCP element can vary based on a number of factors - such as the dimensions of a user's screen, so a page may have multiple images that should be marked `priority`. See [CSS for Web Vitals](https://web.dev/css-web-vitals/#images-and-largest-contentful-paint-lcp) for more details.
-
-如果 LCP 元素是不具有 `priority` 属性的图片，则 Angular 会在开发过程中显示警告。页面的 LCP 元素可能会因许多因素而异 - 例如用户屏幕的尺寸，因此一个页面可能有多个应该标记为 `priority` 的图片。有关更多详细信息，请参阅 [CSS for Web Vitals](https://web.dev/css-web-vitals/#images-and-largest-contentful-paint-lcp) 。
-
-#### Step 5: Include Height and Width
-
-#### 第 5 步：包括高度和宽度
-
-In order to prevent [image-related layout shifts](https://web.dev/css-web-vitals/#images-and-layout-shifts), NgOptimizedImage requires that you specify a height and width for your image, as follows:
-
-为了防止[与图片相关的布局移位](https://web.dev/css-web-vitals/#images-and-layout-shifts)，NgOptimizedImage 要求你为图片指定高度和宽度，如下所示：
-=======
+
+</code-example>
+
 For **responsive images** (images which you've styled to grow and shrink relative to the viewport), the `width` and `height` attributes should be the instrinsic size of the image file.
->>>>>>> 3b863ddc
 
 For **fixed size images**, the `width` and `height` attributes should reflect the desired rendered size of the image. The aspect ratio of these attributes should always match the intrinsic aspect ratio of the image.
 
-<<<<<<< HEAD
-&lt;img ngSrc="cat.jpg" width="400" height="200"&gt;
-
-</code-example>
-=======
 Note: If you don't know the size of your images, consider using "fill mode" to inherit the size of the parent container, as described below:
->>>>>>> 3b863ddc
-
-For **responsive images** (images which you've styled to grow and shrink relative to the viewport), the `width` and `height` attributes should be the instrinsic size of the image file.
-
-对于**响应式图片**（会相对于视口而增长和缩小的图片），`width` 和 `height` 属性应该是图片文件的内在大小。
-
-For **fixed size images**, the `width` and `height` attributes should reflect the desired rendered size of the image. The aspect ratio of these attributes should always match the intrinsic aspect ratio of the image.
-
-对于**固定大小的图片**，`width` 和 `height` 属性应该反映图片的所需渲染的大小。这些属性的纵横比应始终与图片的固有纵横比匹配。
-
-Note: If you don't know the size of your images, consider using "fill mode" to inherit the size of the parent container, as described below:
-
-注意：如果你不知道图片的大小，请考虑使用“填充（`fill`）模式”来继承父容器的大小，如下所述：
 
 ### Using `fill` mode
 
-<<<<<<< HEAD
-### 使用 `fill` 模式
-
 In cases where you want to have an image fill a containing element, you can use the `fill` attribute. This is often useful when you want to achieve a "background image" behavior. It can also be helpful when you don't know the exact width and height of your image, but you do have a parent container with a known size that you'd like to fit your image into (see "object-fit" below).
 
-如果你希望让图片填充其容器元素，可以用 `fill` 属性。当你想实现“背景图片”行为时，这通常会很有用。当你不知道图片的确切宽度和高度时，它也会很有帮助，但如果你确实有一个具有已知大小的父容器，可能希望将图片适配进其中（请参阅下面的“object-fit”） .
-=======
-In cases where you want to have an image fill a containing element, you can use the `fill` attribute. This is often useful when you want to achieve a "background image" behavior. It can also be helpful when you don't know the exact width and height of your image, but you do have a parent container with a known size that you'd like to fit your image into (see "object-fit" below).
->>>>>>> 3b863ddc
-
 When you add the `fill` attribute to your image, you do not need and should not include a `width` and `height`, as in this example:
 
-当你将 `fill` 属性添加到图片时，不需要也不应该包含 `width` 和 `height` ，如下例所示：
-
 <code-example format="typescript" language="typescript">
 
 &lt;img ngSrc="cat.jpg" fill&gt;
@@ -249,61 +95,28 @@
 
 You can use the [object-fit](https://developer.mozilla.org/en-US/docs/Web/CSS/object-fit) CSS property to change how the image will fill its container. If you style your image with `object-fit: "contain"`, the image will maintain its aspect ratio and be "letterboxed" to fit the element. If you set `object-fit: "cover"`, the element will retain its aspect ratio, fully fill the element, and some content may be "cropped" off. 
 
-<<<<<<< HEAD
-你可以用 [object-fit](https://developer.mozilla.org/en-US/docs/Web/CSS/object-fit) 这个 CSS 属性来更改图片填充其容器的方式。如果你使用 `object-fit: "contain"` 来设置图片的样式，则图片将保持其纵横比并被黑边化（译注：类似于电影在不同分辨率播放时加黑边）以适配此元素。如果你设置了 `object-fit: "cover"` ，则元素将保留其长宽比，完全填充元素，并且某些内容可能会被“裁剪”。
-
 See visual examples of the above at the [MDN object-fit documentation.](https://developer.mozilla.org/en-US/docs/Web/CSS/object-fit)
 
-请在 [MDN object-fit 文档](https://developer.mozilla.org/en-US/docs/Web/CSS/object-fit)中查看上述内容的可视化示例。
-
 You can also style your image with the [object-position property](https://developer.mozilla.org/en-US/docs/Web/CSS/object-position) to adjust its position within its containing element.
 
-你还可以用 [object-location 属性来设置](https://developer.mozilla.org/en-US/docs/Web/CSS/object-position)图片的样式，以调整其在容器元素中的位置。
-
 **Important note:** For the "fill" image to render properly, its parent element **must** be styled with `position: "relative"`, `position: "fixed"`, or `position: "absolute"`. 
 
-**重要说明**：为了正确渲染“fill”图片，其父元素**必须**使用 `position: "relative"`、`position: "fixed"` 或 `position: "absolute"` 来设置样式。
-=======
-See visual examples of the above at the [MDN object-fit documentation.](https://developer.mozilla.org/en-US/docs/Web/CSS/object-fit)
-
-You can also style your image with the [object-position property](https://developer.mozilla.org/en-US/docs/Web/CSS/object-position) to adjust its position within its containing element.
-
-**Important note:** For the "fill" image to render properly, its parent element **must** be styled with `position: "relative"`, `position: "fixed"`, or `position: "absolute"`. 
->>>>>>> 3b863ddc
-
 ### Adjusting image styling
 
-### 调整图片样式
-
 Depending on the image's styling, adding `width` and `height` attributes may cause the image to render differently. `NgOptimizedImage` warns you if your image styling renders the image at a distorted aspect ratio.
 
-根据图片的样式，添加 `width` 和 `height` 属性可能会导致图片的渲染方式不同。如果你的图片样式正在以扭曲的纵横比渲染图片， `NgOptimizedImage` 会发出警告。
-
 You can typically fix this by adding `height: auto` or `width: auto` to your image styles. For more information, see the [web.dev article on the `<img>` tag](https://web.dev/patterns/web-vitals-patterns/images/img-tag).
 
-<<<<<<< HEAD
-你通常可以通过将 `height: auto` 或 `width: auto` 添加到图片的样式中来解决此问题。有关更多信息，请参阅[关于 `<img>` 标签的 web.dev 文章](https://web.dev/patterns/web-vitals-patterns/images/img-tag)。
-
 If the `height` and `width` attribute on the image are preventing you from sizing the image the way you want with CSS, consider using "fill" mode instead, and styling the image's parent element.
 
-如果图片上的 `height` 和 `width` 属性让你无法用 CSS 以你想要的方式调整图片大小，请考虑改用“填充”模式，并为图片的父元素设置样式。
-
 ## Performance Features
 
-## 性能优化特性
-
 NgOptimizedImage includes a number of features designed to improve loading performance in your app. These features are described in this section.
 
-NgOptimizedImage 包含许多旨在提高应用程序加载性能的特性。本节会介绍这些特性。
-
 ### Add resource hints
 
-### 添加资源提示
-
 You can add a [`preconnect` resource hint](https://web.dev/preconnect-and-dns-prefetch) for your image origin to ensure that the LCP image loads as quickly as possible. Always put resource hints in the `<head>` of the document.
 
-你可以为图片源添加 [`preconnect` 资源提示](https://web.dev/preconnect-and-dns-prefetch)，以确保 LCP 图片尽快加载。始终将资源提示放在文档的 `<head>` 中。
-
 <code-example format="html" language="html">
 
 &lt;link rel="preconnect" href="https://my.cdn.origin" /&gt;
@@ -312,11 +125,7 @@
 
 By default, if you use a loader for a third-party image service, the `NgOptimizedImage` directive will warn during development if it detects that there is no `preconnect` resource hint for the origin that serves the LCP image.
 
-默认情况下，如果你使用第三方图片服务的加载器，当 `NgOptimizedImage` 指令检测到提供 LCP 图片的源缺少 `preconnect` 资源提示时，它将在开发期间发出警告。
-
 To disable these warnings, inject the `PRECONNECT_CHECK_BLOCKLIST` token:
-
-要禁用这些警告，请注入 `PRECONNECT_CHECK_BLOCKLIST` 标记：
 
 <code-example format="typescript" language="typescript">
 
@@ -328,82 +137,27 @@
 
 ### Request images at the correct size with automatic `srcset`
 
-### 使用自动 `srcset` 请求正确大小的图片
-
 Defining a [`srcset` attribute](https://developer.mozilla.org/en-US/docs/Web/API/HTMLImageElement/srcset) ensures that the browser requests an image at the right size for your user's viewport, so it doesn't waste time downloading an image that's too large. `NgOptimizedImage` generates an appropriate `srcset` for the image, based on the presence and value of the [`sizes` attribute](https://developer.mozilla.org/en-US/docs/Web/API/HTMLImageElement/sizes) on the image tag.
 
-定义 [`srcset` 属性](https://developer.mozilla.org/en-US/docs/Web/API/HTMLImageElement/srcset)可确保浏览器为用户的视口请求正确大小的图片，因此不会浪费时间下载太大的图片。 `NgOptimizedImage` 会根据 img 标签上 [`sizes`](https://developer.mozilla.org/en-US/docs/Web/API/HTMLImageElement/sizes) 属性的存在与否和值来为图片生成适当的 `srcset`。
-=======
-If the `height` and `width` attribute on the image are preventing you from sizing the image the way you want with CSS, consider using "fill" mode instead, and styling the image's parent element.
-
-## Performance Features
-
-NgOptimizedImage includes a number of features designed to improve loading performance in your app. These features are described in this section.
-
-### Add resource hints
-
-You can add a [`preconnect` resource hint](https://web.dev/preconnect-and-dns-prefetch) for your image origin to ensure that the LCP image loads as quickly as possible. Always put resource hints in the `<head>` of the document.
-
-<code-example format="html" language="html">
-
-&lt;link rel="preconnect" href="https://my.cdn.origin" /&gt;
-
-</code-example>
-
-By default, if you use a loader for a third-party image service, the `NgOptimizedImage` directive will warn during development if it detects that there is no `preconnect` resource hint for the origin that serves the LCP image.
-
-To disable these warnings, inject the `PRECONNECT_CHECK_BLOCKLIST` token:
-
-<code-example format="typescript" language="typescript">
-
-providers: [
-  {provide: PRECONNECT_CHECK_BLOCKLIST, useValue: 'https://your-domain.com'}
-],
-
-</code-example>
-
-### Request images at the correct size with automatic `srcset`
-
-Defining a [`srcset` attribute](https://developer.mozilla.org/en-US/docs/Web/API/HTMLImageElement/srcset) ensures that the browser requests an image at the right size for your user's viewport, so it doesn't waste time downloading an image that's too large. `NgOptimizedImage` generates an appropriate `srcset` for the image, based on the presence and value of the [`sizes` attribute](https://developer.mozilla.org/en-US/docs/Web/API/HTMLImageElement/sizes) on the image tag.
->>>>>>> 3b863ddc
-
 #### Fixed-size images
 
-#### 固定大小的图片
-
 If your image should be "fixed" in size  (i.e. the same size across devices, except for [pixel density](https://web.dev/codelab-density-descriptors/)), there is no need to set a `sizes` attribute. A `srcset` can be generated automatically from the image's width and height attributes with no further input required. 
 
-如果你的图片的大小应该是“固定的”（即跨设备的大小相同，除了[像素密度](https://web.dev/codelab-density-descriptors/)不同），则无需设置 `sizes` 属性。可以从图片的 `width` 和 `height` 属性自动生成 `srcset`，无需更多的输入属性。
-
 Example srcset generated: `<img ... srcset="image-400w.jpg 1x, image-800w.jpg 2x">`
 
-生成的示例 srcset： `<img ... srcset="image-400w.jpg 1x, image-800w.jpg 2x">`
-
 #### Responsive images
 
-#### 响应式图片
-
 If your image should be responsive (i.e. grow and shrink according to viewport size), then you will need to define a [`sizes` attribute](https://developer.mozilla.org/en-US/docs/Web/API/HTMLImageElement/sizes) to generate the `srcset`.
 
-如果你的图片应该是响应式的（即会根据视口大小放大和缩小），那么你需要定义一个 [`sizes`](https://developer.mozilla.org/en-US/docs/Web/API/HTMLImageElement/sizes) 属性来生成 `srcset` 。
-
 If you haven't used `sizes` before, a good place to start is to set it based on viewport width. For example, if your CSS causes the image to fill 100% of viewport width, set `sizes` to `100vw` and the browser will select the image in the `srcset` that is closest to the viewport width (after accounting for pixel density). If your image is only likely to take up half the screen (ex: in a sidebar), set `sizes` to `50vw` to ensure the browser selects a smaller image. And so on.
 
-如果你以前没有使用过 `sizes` ，一个很好的起点是根据视口宽度来设置它。例如，如果你的 CSS 要让图片填充视口宽度的 100% ，则将 `sizes` 设置为 `100vw` ，浏览器将选择 `srcset` 中最接近视口宽度的图片（在考虑像素密度之后）。如果你的图片只可能占屏幕的一半（例如：在侧边栏中），请将 `sizes` 设置为 `50vw` 以确保浏览器选择较小的图片。以此类推。
-
 If you find that the above does not cover your desired image behavior, see the documentation on [advanced sizes values](#advanced-sizes-values).
 
-如果你发现上述内容无法涵盖你所需的图片行为，请参阅有关[高级尺寸值](#advanced-sizes-values)的文档。
-
 By default, the responsive breakpoints are:
 
-默认情况下，响应式断点是：
-
 `[16, 32, 48, 64, 96, 128, 256, 384, 640, 750, 828, 1080, 1200, 1920, 2048, 3840]`
 
 If you would like to customize these breakpoints, you can do so using the `IMAGE_CONFIG` provider:
-
-如果你想自定义这些断点，可以用 `IMAGE_CONFIG` 提供者来实现：
 
 <code-example format="typescript" language="typescript">
 providers: [
@@ -417,11 +171,6 @@
 </code-example>
 
 If you would like to manually define a `srcset` attribute, you can provide your own using the `ngSrcset` attribute:
-<<<<<<< HEAD
-
-如果你想手动定义 `srcset` 属性，可以用 `ngSrcset` 属性提供自己的：
-=======
->>>>>>> 3b863ddc
 
 <code-example format="html" language="html">
 
@@ -430,11 +179,6 @@
 </code-example>
 
 If the `ngSrcset` attribute is present, `NgOptimizedImage` generates and sets the `srcset` based on the sizes included. Do not include image file names in `ngSrcset` - the directive infers this information from `ngSrc`. The directive supports both width descriptors (e.g. `100w`) and density descriptors (e.g. `1x`).
-<<<<<<< HEAD
-
-如果存在 `ngSrcset` 属性，则 `NgOptimizedImage` 会根据包含的大小生成并设置 `srcset` 。不要在 `ngSrcset` 中包含图片文件名 - 该指令会从 `ngSrc` 推断此信息。该指令支持宽度描述符（例如 `100w` ）和密度描述符（例如 `1x` ）。
-=======
->>>>>>> 3b863ddc
 
 <code-example format="html" language="html">
 
@@ -444,12 +188,8 @@
 
 ### Disabling automatic srcset generation
 
-### 禁用自动 srcset 生成
-
 To disable srcset generation for a single image, you can add the `disableOptimizedSrcset` attribute on the image:
 
-要禁用单个图片的 srcset 生成，你可以在图片上添加 `disableOptimizedSrcset` 属性：
-
 <code-example format="html" language="html">
 
 &lt;img ngSrc="about.jpg" disableOptimizedSrcset&gt;
@@ -458,12 +198,8 @@
 
 ### Disabling image lazy loading
 
-### 禁用图片惰性加载
-
 By default, `NgOptimizedImage` sets `loading=lazy` for all images that are not marked `priority`. You can disable this behavior for non-priority images by setting the `loading` attribute. This attribute accepts values: `eager`, `auto`, and `lazy`. [See the documentation for the standard image `loading` attribute for details](https://developer.mozilla.org/en-US/docs/Web/API/HTMLImageElement/loading#value).
 
-默认情况下， `NgOptimizedImage` 为所有未标记 `priority` 的图片设置 `loading=lazy` 。你可以通过设置 `loading` 属性来为非优先图片禁用此行为。此属性会接受值： `eager` 、 `auto` 和 `lazy` 。[有关详细信息，请参阅标准图片 `loading` 属性的文档](https://developer.mozilla.org/en-US/docs/Web/API/HTMLImageElement/loading#value)。
-
 <code-example format="html" language="html">
 
 &lt;img ngSrc="cat.jpg" width="400" height="200" loading="eager"&gt;
@@ -472,12 +208,8 @@
 
 ### Advanced 'sizes' values
 
-### 高级的 `sizes` 值
-
 You may want to have images displayed at varying widths on differently-sized screens. A common example of this pattern is a grid- or column-based layout that renders a single column on mobile devices, and two columns on larger devices. You can capture this behavior in the `sizes` attribute, using a "media query" syntax, such as the following:
 
-你可能希望在不同大小的屏幕上以不同的宽度显示图片。这种模式的一个常见例子是基于网格或列的布局，它在移动设备上渲染为单列，在较大的设备上渲染为两列。你可以用“媒体查询”语法在 `sizes` 属性中捕获此行为，例如以下内容：
-
 <code-example format="html" language="html">
 
 &lt;img ngSrc="cat.jpg" width="400" height="200" sizes="(max-width: 768px) 100vw, 50vw"&gt;
@@ -486,64 +218,8 @@
 
 The `sizes` attribute in the above example says "I expect this image to be 100 percent of the screen width on devices under 768px wide. Otherwise, I expect it to be 50 percent of the screen width.
 
-上面的示例中的 `sizes` 属性表示“我希望此图片在 768px 宽的设备上是屏幕宽度的 100% 。否则，我希望它是屏幕宽度的 50% 。
-
 For additional information about the `sizes` attribute, see [web.dev](https://web.dev/learn/design/responsive-images/#sizes) or [mdn](https://developer.mozilla.org/en-US/docs/Web/API/HTMLImageElement/sizes).
 
-<<<<<<< HEAD
-有关 [size 属性的其它信息，请参阅 web.dev](https://web.dev/learn/design/responsive-images/#sizes) `sizes` [mdn](https://developer.mozilla.org/en-US/docs/Web/API/HTMLImageElement/sizes) 。
-
-## Configuring an image loader for `NgOptimizedImage`
-
-## 为 `NgOptimizedImage` 配置图片加载器
-
-A "loader" is a function that generates an [image transformation URL](https://web.dev/image-cdns/#how-image-cdns-use-urls-to-indicate-optimization-options) for a given image file. When appropriate, `NgOptimizedImage` sets the size, format, and image quality transformations for an image.
-
-“加载器”是一个为给定图片文件生成[图片转换 URL](https://web.dev/image-cdns/#how-image-cdns-use-urls-to-indicate-optimization-options)的函数。如果合适，`NgOptimizedImage` 就会设置图片的大小、格式和图片质量转换。
-
-`NgOptimizedImage` provides both a generic loader that applies no transformations, as well as loaders for various third-party image services. It also supports writing your own custom loader.
-
-`NgOptimizedImage` 提供了一个不应用转换的通用加载器和一个用于各种第三方图片服务的加载器。它还支持编写你自己的自定义加载器。
-
-| Loader type | Behavior |
-| :---------- | :------- |
-| 加载器类型 | 行为 |
-| Generic loader | The URL returned by the generic loader will always match the value of `src`. In other words, this loader applies no transformations. Sites that use Angular to serve images are the primary intended use case for this loader. |
-| 通用加载器 | 通用加载器返回的 URL 将始终与 `src` 的值匹配。换句话说，此加载器不应用任何转换。使用 Angular 来提供图片的站点是此加载器的主要预期用例。 |
-| Loaders for third-party image services | The URL returned by the loaders for third-party image services will follow API conventions used by that particular image service. |
-| 第三方图片服务的加载器 | 此加载器为第三方图片服务返回的 URL 将遵循该特定图片服务使用的 API 约定。 |
-| Custom loaders | A custom loader's behavior is defined by its developer. You should use a custom loader if your image service isn't supported by the loaders that come preconfigured with `NgOptimizedImage`. |
-| 自定义加载器 | 自定义加载器的行为由其开发人员定义。如果使用 `NgOptimizedImage` 预配置的加载器不支持你想要的图片服务，就应该使用自定义加载器。 |
-
-Based on the image services commonly used with Angular applications, `NgOptimizedImage` provides loaders preconfigured to work with the following image services:
-
-基于 Angular 应用程序常用的图片服务，`NgOptimizedImage` 提供了预配置的加载器以使用以下图片服务：
-
-| Image Service | Angular API | Documentation |
-| :------------ | :---------- | :------------ |
-| 图片服务 | Angular API | 文档 |
-| Cloudflare Image Resizing | `provideCloudflareLoader` | [Documentation](https://developers.cloudflare.com/images/image-resizing/) |
-| Cloudflare 图片大小调整 | `provideCloudflareLoader` | [文档](https://developers.cloudflare.com/images/image-resizing/) |
-| Cloudinary | `provideCloudinaryLoader` | [Documentation](https://cloudinary.com/documentation/resizing_and_cropping) |
-| Cloudinary | `provideCloudinaryLoader` | [文档](https://cloudinary.com/documentation/resizing_and_cropping) |
-| ImageKit | `provideImageKitLoader` | [Documentation](https://docs.imagekit.io/) |
-| ImageKit | `provideImageKitLoader` | [文档](https://docs.imagekit.io/) |
-| Imgix | `provideImgixLoader` | [Documentation](https://docs.imgix.com/) |
-| Imgix | `provideImgixLoader` | [文档](https://docs.imgix.com/) |
-
-To use the **generic loader** no additional code changes are necessary. This is the default behavior.
-
-要使用**通用加载器**，无需额外的代码更改。这是默认行为。
-
-### Built-in Loaders
-
-### 内置加载器
-
-To use an existing loader for a **third-party image service**, add the provider factory for your chosen service to the `providers` array. In the example below, the Imgix loader is used:
-
-要将现有的加载器用于**第三方图片服务**，请将你选择的服务的提供者工厂添加到 `providers` 数组中。在下面的示例中，使用了 Imgix 加载器：
-
-=======
 ## Configuring an image loader for `NgOptimizedImage`
 
 A "loader" is a function that generates an [image transformation URL](https://web.dev/image-cdns/#how-image-cdns-use-urls-to-indicate-optimization-options) for a given image file. When appropriate, `NgOptimizedImage` sets the size, format, and image quality transformations for an image.
@@ -571,7 +247,6 @@
 
 To use an existing loader for a **third-party image service**, add the provider factory for your chosen service to the `providers` array. In the example below, the Imgix loader is used:
 
->>>>>>> 3b863ddc
 <code-example format="typescript" language="typescript">
 providers: [
   provideImgixLoader('https://my.base.url/'),
@@ -580,28 +255,6 @@
 
 The base URL for your image assets should be passed to the provider factory as an argument. For most sites, this base URL should match one of the following patterns:
 
-<<<<<<< HEAD
-图片资产的基本 URL 应作为参数传递给提供者工厂。对于大多数网站，此基本 URL 应匹配以下模式之一：
-
-* <https://yoursite.yourcdn.com>
-
-* <https://subdomain.yoursite.com>
-
-* <https://subdomain.yourcdn.com/yoursite>
-
-You can learn more about the base URL structure in the docs of a corresponding CDN provider.
-
-你可以在相应 CDN 提供者的文档中了解有关基本 URL 结构的更多信息。
-
-### Custom Loaders
-
-### 自定义加载器
-
-To use a **custom loader**, provide your loader function as a value for the `IMAGE_LOADER` DI token. In the example below, the custom loader function returns a URL starting with `https://example.com` that includes `src` and `width` as URL parameters.
-
-要使用**自定义加载器**，请提供你的加载器函数作为 `IMAGE_LOADER` DI 标记的值。在下面的示例中，自定义加载器函数会返回一个以 `https://example.com` 开头的 URL，其中包含 `src` 和 `width` 作为 URL 参数。
-
-=======
 *   https://yoursite.yourcdn.com
 *   https://subdomain.yoursite.com
 *   https://subdomain.yourcdn.com/yoursite
@@ -612,7 +265,6 @@
 
 To use a **custom loader**, provide your loader function as a value for the `IMAGE_LOADER` DI token. In the example below, the custom loader function returns a URL starting with `https://example.com` that includes `src` and `width` as URL parameters.
 
->>>>>>> 3b863ddc
 <code-example format="typescript" language="typescript">
 providers: [
   {
@@ -624,15 +276,6 @@
 ],
 </code-example>
 
-<<<<<<< HEAD
-A loader function for the `NgOptimizedImage` directive takes an object with the `ImageLoaderConfig` type (from `@angular/common`) as its argument and returns the absolute URL of the image asset. The `ImageLoaderConfig` object contains the `src` and `width` properties.
-
-`NgOptimizedImage` 指令的加载器函数接受 `ImageLoaderConfig` 类型的对象（来自 `@angular/common` ）作为其参数，并返回图片资产的绝对 URL。 `ImageLoaderConfig` 对象包含 `src` 和 `width` 属性。
-
-Note: a custom loader must support requesting images at various widths in order for `ngSrcset` to work properly.
-
-注意：自定义加载器必须支持请求各种宽度的图片，以便 `ngSrcset` 正常工作。
-=======
 A loader function for the `NgOptimizedImage` directive takes an object with the `ImageLoaderConfig` type (from `@angular/common`) as its argument and returns the absolute URL of the image asset. The `ImageLoaderConfig` object contains the `src` property, and optional `width` and `loaderParams` properties.
 
 Note: even though the `width` property may not always be present, a custom loader must use it to support requesting images at various widths in order for `ngSrcset` to work properly.
@@ -668,7 +311,6 @@
 &lt;img ngSrc="profile.jpg" width="300" height="300" [loaderParams]="{roundedCorners: true}"&gt;
 
 </code-example>
->>>>>>> 3b863ddc
 
 <!-- links -->
 
