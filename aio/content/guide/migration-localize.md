# `$localize` Global Import Migration

# `$localize` 全局导入的迁移

## What does this schematic do?

## 这个原理图做了什么？

If you're using i18n, this schematic adds an import statement for `@angular/localize` to `polyfills.ts` that will look something like this:

<<<<<<< HEAD
如果你正在使用 i18n，这个原理图会为 `@angular/localize` 添加一个导入 `polyfills.ts` 的语句，就像这样：

```ts
=======
<code-example format="typescript" language="typescript">

>>>>>>> f25ac4ae
/******************************************************************
 &ast; Load &grave;&dollar;localize&grave; - used if i18n tags appear in Angular templates.
 */
import '&commat;angular/localize/init';

</code-example>

It also lists `@angular/localize` as a dependency in your app's `package.json` to ensure the import is found.

<<<<<<< HEAD
它还会在应用的 `package.json` 中列出 `@angular/localize` 作为依赖，以确保找到导入。

```json
"dependencies": {
  ...
  "@angular/localize": "...",
  ...
}
```
=======
<code-example format="json" language="json">

"devDependencies": {
  &hellip;
  "&commat;angular/localize": "&hellip;",
  &hellip;
}

</code-example>
>>>>>>> f25ac4ae

`@angular/localize` is a new package that supports i18n of messages in Ivy applications.
This package requires a global `$localize` symbol to exist.
The symbol is loaded by importing the `@angular/localize/init` module, which has the side-effect of attaching it to the global scope.

`@angular/localize` 是一个新的包，它在 Ivy 应用中支持信息的 i18n。该包需要一个全局的 `$localize` 符号才能存在。该符号是通过导入 `@angular/localize/init` 模块来加载的，该模块的副作用是将其附加到全局作用域。

## Why is this migration necessary?

## 为何这次迁移是必须的？

Prior to Angular version 9, Angular's internationalization (i18n) system inlined translated messages into the compiled output as part of this template compilation.
This approach required running the template compiler once per target locale, often leading to slow production build times.

在 Angular 第 9 版之前，Angular 的国际化（i18n）系统会把已翻译的消息内联到编译输出中，作为模板编译的一部分。这种方法要求为每个目标本地环境运行一次模板编译器，这通常会导致生产构建时间变慢。

In the new i18n system, the Angular compiler tags i18n messages in the compiled code with a global `$localize` handler.
The inlining of translations then occurs as a post-compilation step for each locale.
Because the application does not need to be built again for each locale, this makes the process much faster.

<<<<<<< HEAD
在新的 i18n 系统中，Angular 编译器使用全局 `$localize` 处理函数在已编译的代码中标记 i18n 消息。然后这些翻译的内联工作会作为每种本地环境的后编译步骤。由于不需要为每个本地环境重复构建应用，所以这会让这个过程更快。

The post-compilation inlining step is optional—for example during development or if the translations will be inlined at runtime.
=======
The post-compilation inlining step is optional —for example during development or if the translations will be inlined at runtime.
>>>>>>> f25ac4ae
Therefore this global `$localize` must be available on the global scope at runtime.
To make `$localize` available on the global scope, each application must now import the `@angular/localize/init` module.
This has the side-effect of attaching a minimal implementation of `&dollar;localize` to the global scope.

编译后的内联步骤是可选的 - 比如在开发过程中，或者运行期内联时。因此，这个 `$localize` 在运行时必须在全局范围内可用。为了让全局范围内的 `$localize` 可用，每个应用程序现在都必须导入 `@angular/localize/init` 模块。这就是把 `$localize` 的一个最小实现附加到全局范围带来的副作用。

If this import is missing, you will see an error message like this:

<<<<<<< HEAD
如果缺少这个导入，你会看到如下错误信息：

```
=======
<code-example format="output" hideCopy language="shell">

>>>>>>> f25ac4ae
Error: It looks like your application or one of its dependencies is using i18n.
Angular 9 introduced a global &grave;&dollar;localize()&grave; function that needs to be loaded.
Please run &grave;ng add &commat;angular/localize&grave; from the Angular CLI.
(For non-CLI projects, add `import '&commat;angular/localize/init';` to your polyfills.ts file)

</code-example>

<<<<<<< HEAD
如果你的应用使用的是 Angular 的 i18n API，此原理图会自动为你添加 `@angular/localize/init` 的导入。
=======
This schematic automatically adds the `@angular/localize/init` import for you if your app uses Angular's i18n APIs.
>>>>>>> f25ac4ae

## Why is my tslint failing?

## 为什么我的 tslint 失败了？

The import of `@angular/localize/init` may cause a tslint error for `no-import-side-effect` because it adds to the global context (that is, a side effect).
To fix this error, add the following to your `tslint.config`:

<<<<<<< HEAD
`@angular/localize/init` 的导入可能会导致 `no-import-side-effect` 的 tslint 错误，因为它会添加全局上下文（也就是副作用）。要修复此错误，请在 `tslint.config` 添加如下 `tslint.config` ：
=======
<code-example format="json" language="json">
>>>>>>> f25ac4ae

```json
"no-import-side-effect": [
  true,
  {
    "ignore-module": "(core-js/.*|zone\\.js/.*|&commat;angular/localize/init)&dollar;"
  }
]
<<<<<<< HEAD
```

## Do I need to change how I write i18n in my Angular templates?

## 我是否需要改变在 Angular 模板中编写 i18n 的方式？

The template syntax for i18n has not changed, so you will still want to use the `i18n` attribute as you did before.

i18n 的模板语法没有改变，所以你仍要像以前一样使用 `i18n` 属性。
=======

</code-example>

## Do I need to change how I write i18n in my Angular templates?

The template syntax for i18n has not changed, so you will still want to use the `i18n` attribute as you did before.

<!-- links -->

<!-- external links -->

<!-- end links -->

@reviewed 2022-02-28
>>>>>>> f25ac4ae
<|MERGE_RESOLUTION|>--- conflicted
+++ resolved
@@ -1,21 +1,11 @@
 # `$localize` Global Import Migration
-
-# `$localize` 全局导入的迁移
 
 ## What does this schematic do?
 
-## 这个原理图做了什么？
-
 If you're using i18n, this schematic adds an import statement for `@angular/localize` to `polyfills.ts` that will look something like this:
 
-<<<<<<< HEAD
-如果你正在使用 i18n，这个原理图会为 `@angular/localize` 添加一个导入 `polyfills.ts` 的语句，就像这样：
-
-```ts
-=======
 <code-example format="typescript" language="typescript">
 
->>>>>>> f25ac4ae
 /******************************************************************
  &ast; Load &grave;&dollar;localize&grave; - used if i18n tags appear in Angular templates.
  */
@@ -25,17 +15,6 @@
 
 It also lists `@angular/localize` as a dependency in your app's `package.json` to ensure the import is found.
 
-<<<<<<< HEAD
-它还会在应用的 `package.json` 中列出 `@angular/localize` 作为依赖，以确保找到导入。
-
-```json
-"dependencies": {
-  ...
-  "@angular/localize": "...",
-  ...
-}
-```
-=======
 <code-example format="json" language="json">
 
 "devDependencies": {
@@ -45,50 +24,29 @@
 }
 
 </code-example>
->>>>>>> f25ac4ae
 
 `@angular/localize` is a new package that supports i18n of messages in Ivy applications.
 This package requires a global `$localize` symbol to exist.
 The symbol is loaded by importing the `@angular/localize/init` module, which has the side-effect of attaching it to the global scope.
 
-`@angular/localize` 是一个新的包，它在 Ivy 应用中支持信息的 i18n。该包需要一个全局的 `$localize` 符号才能存在。该符号是通过导入 `@angular/localize/init` 模块来加载的，该模块的副作用是将其附加到全局作用域。
-
 ## Why is this migration necessary?
-
-## 为何这次迁移是必须的？
 
 Prior to Angular version 9, Angular's internationalization (i18n) system inlined translated messages into the compiled output as part of this template compilation.
 This approach required running the template compiler once per target locale, often leading to slow production build times.
-
-在 Angular 第 9 版之前，Angular 的国际化（i18n）系统会把已翻译的消息内联到编译输出中，作为模板编译的一部分。这种方法要求为每个目标本地环境运行一次模板编译器，这通常会导致生产构建时间变慢。
 
 In the new i18n system, the Angular compiler tags i18n messages in the compiled code with a global `$localize` handler.
 The inlining of translations then occurs as a post-compilation step for each locale.
 Because the application does not need to be built again for each locale, this makes the process much faster.
 
-<<<<<<< HEAD
-在新的 i18n 系统中，Angular 编译器使用全局 `$localize` 处理函数在已编译的代码中标记 i18n 消息。然后这些翻译的内联工作会作为每种本地环境的后编译步骤。由于不需要为每个本地环境重复构建应用，所以这会让这个过程更快。
-
-The post-compilation inlining step is optional—for example during development or if the translations will be inlined at runtime.
-=======
 The post-compilation inlining step is optional —for example during development or if the translations will be inlined at runtime.
->>>>>>> f25ac4ae
 Therefore this global `$localize` must be available on the global scope at runtime.
 To make `$localize` available on the global scope, each application must now import the `@angular/localize/init` module.
 This has the side-effect of attaching a minimal implementation of `&dollar;localize` to the global scope.
 
-编译后的内联步骤是可选的 - 比如在开发过程中，或者运行期内联时。因此，这个 `$localize` 在运行时必须在全局范围内可用。为了让全局范围内的 `$localize` 可用，每个应用程序现在都必须导入 `@angular/localize/init` 模块。这就是把 `$localize` 的一个最小实现附加到全局范围带来的副作用。
-
 If this import is missing, you will see an error message like this:
 
-<<<<<<< HEAD
-如果缺少这个导入，你会看到如下错误信息：
-
-```
-=======
 <code-example format="output" hideCopy language="shell">
 
->>>>>>> f25ac4ae
 Error: It looks like your application or one of its dependencies is using i18n.
 Angular 9 introduced a global &grave;&dollar;localize()&grave; function that needs to be loaded.
 Please run &grave;ng add &commat;angular/localize&grave; from the Angular CLI.
@@ -96,43 +54,21 @@
 
 </code-example>
 
-<<<<<<< HEAD
-如果你的应用使用的是 Angular 的 i18n API，此原理图会自动为你添加 `@angular/localize/init` 的导入。
-=======
 This schematic automatically adds the `@angular/localize/init` import for you if your app uses Angular's i18n APIs.
->>>>>>> f25ac4ae
 
 ## Why is my tslint failing?
-
-## 为什么我的 tslint 失败了？
 
 The import of `@angular/localize/init` may cause a tslint error for `no-import-side-effect` because it adds to the global context (that is, a side effect).
 To fix this error, add the following to your `tslint.config`:
 
-<<<<<<< HEAD
-`@angular/localize/init` 的导入可能会导致 `no-import-side-effect` 的 tslint 错误，因为它会添加全局上下文（也就是副作用）。要修复此错误，请在 `tslint.config` 添加如下 `tslint.config` ：
-=======
 <code-example format="json" language="json">
->>>>>>> f25ac4ae
 
-```json
 "no-import-side-effect": [
   true,
   {
     "ignore-module": "(core-js/.*|zone\\.js/.*|&commat;angular/localize/init)&dollar;"
   }
 ]
-<<<<<<< HEAD
-```
-
-## Do I need to change how I write i18n in my Angular templates?
-
-## 我是否需要改变在 Angular 模板中编写 i18n 的方式？
-
-The template syntax for i18n has not changed, so you will still want to use the `i18n` attribute as you did before.
-
-i18n 的模板语法没有改变，所以你仍要像以前一样使用 `i18n` 属性。
-=======
 
 </code-example>
 
@@ -146,5 +82,4 @@
 
 <!-- end links -->
 
-@reviewed 2022-02-28
->>>>>>> f25ac4ae
+@reviewed 2022-02-28