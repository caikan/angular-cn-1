# Attribute directives

# 属性型指令

With attribute directives, you can change the appearance or behavior of DOM elements and Angular components.

使用属性型指令，可以更改 DOM 元素和 Angular 组件的外观或行为。

<div class="alert is-helpful">

See the <live-example></live-example> for a working example containing the code snippets in this guide.

有关包含本指南中代码片段的有效示例，请参见<live-example></live-example>

</div>

## Building an attribute directive

## 建立属性型指令

This section walks you through creating a highlight directive that sets the background color of the host element to yellow.

本节将引导你创建“突出显示”指令，该指令会将宿主元素的背景色设置为黄色。

1. To create a directive, use the CLI command [`ng generate directive`](cli/generate).

<<<<<<< HEAD
   要创建指令，请使用 CLI 命令 [`ng generate directive`](cli/generate)。

  <code-example language="sh" class="code-shell">
=======
  <code-example language="sh">
>>>>>>> 53aa7945
ng generate directive highlight
</code-example>

  The CLI creates `src/app/highlight.directive.ts`, a corresponding test file `src/app/highlight.directive.spec.ts`, and declares the directive class in the `AppModule`.

  CLI 创建 `src/app/highlight.directive.ts` 以及相应的测试文件 `src/app/highlight.directive.spec.ts`，并在 `AppModule` 中声明此指令类。

  The CLI generates the default `src/app/highlight.directive.ts` as follows:

  CLI 生成默认的 `src/app/highlight.directive.ts`，如下所示：

  <code-example path="attribute-directives/src/app/highlight.directive.0.ts" header="src/app/highlight.directive.ts"></code-example>

  The `@Directive()` decorator's configuration property specifies the directive's CSS attribute selector, `[appHighlight]`.

  `@Directive()` 装饰器的配置属性会指定指令的 CSS 属性选择器 `[appHighlight]`。

1. Import `ElementRef` from `@angular/core`.
  `ElementRef` grants direct access to the host DOM element through its `nativeElement` property.

   从 `@angular/core` 导入 `ElementRef`。`ElementRef` 的 `nativeElement` 属性会提供对宿主 DOM 元素的直接访问权限。

1. Add `ElementRef` in the directive's `constructor()` to [inject](guide/dependency-injection) a reference to the host DOM element, the element to which you apply `appHighlight`.

   在指令的 `constructor()` 中添加 `ElementRef` 以[注入](guide/dependency-injection)对宿主 DOM 元素的引用，该元素就是 `appHighlight` 的作用目标。

1. Add logic to the `HighlightDirective` class that sets the background to yellow.

   向 `HighlightDirective` 类中添加逻辑，将背景设置为黄色

   <code-example path="attribute-directives/src/app/highlight.directive.1.ts" header="src/app/highlight.directive.ts"></code-example>

<div class="alert is-helpful">

  Directives _do not_ support namespaces.

  指令*不*支持名称空间。

  <code-example path="attribute-directives/src/app/app.component.avoid.html" header="src/app/app.component.avoid.html (unsupported)" region="unsupported"></code-example>

</div>

{@a apply-directive}
## Applying an attribute directive

## 应用属性型指令

1. To use the `HighlightDirective`, add a `<p>` element to the HTML template with the directive as an attribute.

   要使用 `HighlightDirective`，请将 `<p>` 元素添加到 HTML 模板中，并以伪指令作为属性。

   <code-example path="attribute-directives/src/app/app.component.1.html" header="src/app/app.component.html" region="applied"></code-example>

Angular creates an instance of the `HighlightDirective` class and injects a reference to the `<p>` element into the directive's constructor, which sets the `<p>` element's background style to yellow.

Angualr 会创建 `HighlightDirective` 类的实例，并将 `<p>` 元素的引用注入到该指令的构造函数中，它会将 `<p>` 元素的背景样式设置为黄色。

{@a respond-to-user}

## Handling user events

## 处理用户事件

This section shows you how to detect when a user mouses into or out of the element and to respond by setting or clearing the highlight color.

本节会展示如何检测用户何时将鼠标移入或移出元素以及如何通过设置或清除突出显示颜色来进行响应。

1. Import `HostListener` from '@angular/core'.

   从 '@angular/core' 导入 `HostListener`

   <code-example path="attribute-directives/src/app/highlight.directive.2.ts" header="src/app/highlight.directive.ts (imports)" region="imports"></code-example>

1. Add two event handlers that respond when the mouse enters or leaves, each with the `@HostListener()` decorator.

   添加两个事件处理程序，它们会在鼠标进入或离开时做出响应，每个事件处理程序都带有 `@HostListener()` 装饰器。

   <code-example path="attribute-directives/src/app/highlight.directive.2.ts" header="src/app/highlight.directive.ts (mouse-methods)" region="mouse-methods"></code-example>

   With the `@HostListener()` decorator, you can subscribe to events of the DOM element that hosts an attribute directive, the `<p>` in this case.

   使用 `@HostListener()` 装饰器，你可以订阅本属性型指令宿主 DOM 元素上的事件（在本例中是 `<p>`）。

   The handlers delegate to a helper method, `highlight()`, that sets the color on the host DOM element, `el`.

   处理程序会委托给一个辅助方法 `highlight()`，该方法会设置宿主 DOM 元素 `el` 的颜色。

The complete directive is as follows:

完整的指令如下：

<code-example path="attribute-directives/src/app/highlight.directive.2.ts" header="src/app/highlight.directive.ts"></code-example>

The background color appears when the pointer hovers over the paragraph element and disappears as the pointer moves out.

当指针悬停在 p 元素上时，背景颜色就会出现；而当指针移出时，背景颜色就会消失。

<div class="lightbox">
  <img src="generated/images/guide/attribute-directives/highlight-directive-anim.gif" alt="Second Highlight">
</div>

{@a bindings}
## Passing values into an attribute directive

## 将值传递给属性型指令

This section walks you through setting the highlight color while applying the `HighlightDirective`.

本节将引导你在应用 `HighlightDirective` 时设置突出显示颜色。

1. In `highlight.directive.ts`, import `Input` from `@angular/core`.

   在 `highlight.directive.ts` 中，从 `@angular/core` 导入 `Input`。

   <code-example path="attribute-directives/src/app/highlight.directive.3.ts" header="src/app/highlight.directive.ts (imports)" region="imports"></code-example>

1. Add an `appHighlight` `@Input()` property.

   添加一个 `appHighlight` 的 `@Input()` 属性。

   <code-example path="attribute-directives/src/app/highlight.directive.3.ts" header="src/app/highlight.directive.ts" region="input"></code-example>

   The `@Input()` decorator adds metadata to the class that makes the directive's `appHighlight` property available for binding.

   `@Input()` 装饰器会将元数据添加到此类，以便让该指令的 `appHighlight` 属性可用于绑定。

1. In `app.component.ts`, add a `color` property to the `AppComponent`.

   在 `app.component.ts`，将 `color` 属性添加到 `AppComponent`。

   <code-example path="attribute-directives/src/app/app.component.1.ts" header="src/app/app.component.ts (class)" region="class"></code-example>

1. To simultaneously apply the directive and the color, use property binding with the `appHighlight` directive selector, setting it equal to `color`.

   要同时应用指令和颜色，请通过 `appHighlight` 指令选择器使用属性绑定，将其设置为 `color`。

   <code-example path="attribute-directives/src/app/app.component.html" header="src/app/app.component.html (color)" region="color"></code-example>

   The `[appHighlight]` attribute binding performs two tasks:

   `[appHighlight]` 属性绑定执行两项任务：

   * applies the highlighting directive to the `<p>` element

     将突出显示指令应用于 `<p>` 元素

   * sets the directive's highlight color with a property binding

     通过属性绑定设置指令的突出显示颜色

### Setting the value with user input

### 通过用户输入来设置值

This section guides you through adding radio buttons to bind your color choice to the `appHighlight` directive.

本节指导你添加单选按钮，将你选择的颜色绑定到 `appHighlight` 指令。

1. Add markup to `app.component.html` for choosing a color as follows:

   将标记添加到 `app.component.html` 以选择颜色，如下所示：

   <code-example path="attribute-directives/src/app/app.component.html" header="src/app/app.component.html (v2)" region="v2"></code-example>

1. Revise the `AppComponent.color` so that it has no initial value.

   修改 `AppComponent.color`，使其没有初始值。

   <code-example path="attribute-directives/src/app/app.component.ts" header="src/app/app.component.ts (class)" region="class"></code-example>

1. Serve your application to verify that the user can choose the color with the radio buttons.

   启动本应用的开发服务器，以验证用户可以通过单选按钮选择颜色。

   <div class="lightbox">
       <img src="generated/images/guide/attribute-directives/highlight-directive-v2-anim.gif" alt="Animated gif of the refactored highlight directive changing color according to the radio button the user selects">
   </div>

{@a second-property}


## Binding to a second property

## 绑定到第二个属性

This section guides you through configuring your application so the developer can set the default color.

本节将指导你配置应用程序，以便开发人员可以设置默认颜色。

1. Add a second `Input()` property to `HighlightDirective` called `defaultColor`.

   将第二个 `Input()` 属性 `defaultColor` 添加到 `HighlightDirective`。

   <code-example path="attribute-directives/src/app/highlight.directive.ts" header="src/app/highlight.directive.ts (defaultColor)" region="defaultColor"></code-example>

1. Revise the directive's `onMouseEnter` so that it first tries to highlight with the `highlightColor`, then with the `defaultColor`, and falls back to `red` if both properties are `undefined`.

   修改指令的 `onMouseEnter`，使其首先尝试使用 `highlightColor` 进行突出显示，然后尝试 `defaultColor`，如果两个属性都 `undefined`，则变回 `red`。

   <code-example path="attribute-directives/src/app/highlight.directive.ts" header="src/app/highlight.directive.ts (mouse-enter)" region="mouse-enter"></code-example>

1. To bind to the `AppComponent.color` and fall back to "violet" as the default color, add the following HTML.
   In this case,  the `defaultColor` binding doesn't use square brackets, `[]`, because it is static.

   若要绑定到 `AppComponent.color` 并回退为默认颜色“紫罗兰（violet）”，请添加以下 HTML。在这里，`defaultColor` 绑定没有使用方括号 `[]`，因为它是静态的。

   <code-example path="attribute-directives/src/app/app.component.html" header="src/app/app.component.html (defaultColor)" region="defaultColor"></code-example>

   As with components, you can add multiple directive property bindings to a host element.

   与组件一样，你可以将指令的多个属性绑定添加到宿主元素上。

The default color is red if there is no default color binding.
When the user chooses a color the selected color becomes the active highlight color.

如果没有默认颜色（defaultColor）绑定，则默认为红色。当用户选择一种颜色时，所选的颜色将成为突出显示的颜色。

  <div class="lightbox">
    <img src="generated/images/guide/attribute-directives/highlight-directive-final-anim.gif" alt="Animated gif of final highlight directive that shows red color with no binding and violet with the default color set. When user selects color, the selection takes precedence.">
  </div>

{@a ngNonBindable}

## Deactivating Angular processing with `NgNonBindable`

## 通过 `NgNonBindable` 停用 Angular 处理过程

To prevent expression evaluation in the browser, add `ngNonBindable` to the host element.
`ngNonBindable` deactivates interpolation, directives, and binding in templates.

要防止在浏览器中进行表达式求值，请将 `ngNonBindable` 添加到宿主元素。`ngNonBindable` 会停用模板中的插值、指令和绑定。

In the following example, the expression `{{ 1 + 1 }}` renders just as it does in your code editor, and does not display `2`.

在下面的示例中，表达式 `{{ 1 + 1 }}` 的渲染方式会和在代码编辑器的一样，而不会显示 `2`。

<code-example path="attribute-directives/src/app/app.component.html" linenums="false" header="src/app/app.component.html" region="ngNonBindable"></code-example>

Applying `ngNonBindable` to an element stops binding for that element's child elements.
However, `ngNonBindable` still allows directives to work on the element where you apply `ngNonBindable`.
In the following example, the `appHighlight` directive is still active but Angular does not evaluate the expression `{{ 1 + 1 }}`.

将 `ngNonBindable` 应用于元素将停止对该元素的子元素的绑定。但是，`ngNonBindable` 仍然允许指令在应用 `ngNonBindable` 的元素上工作。在以下示例中，`appHighlight` 指令仍处于活跃状态，但 Angular 不会对表达式 `{{ 1 + 1 }}` 求值。

<code-example path="attribute-directives/src/app/app.component.html" linenums="false" header="src/app/app.component.html" region="ngNonBindable-with-directive"></code-example>

If you apply `ngNonBindable` to a parent element, Angular disables interpolation and binding of any sort, such as property binding or event binding, for the element's children.

如果将 `ngNonBindable` 应用于父元素，则 Angular 会禁用该元素的子元素的任何插值和绑定，例如属性绑定或事件绑定。<|MERGE_RESOLUTION|>--- conflicted
+++ resolved
@@ -24,13 +24,9 @@
 
 1. To create a directive, use the CLI command [`ng generate directive`](cli/generate).
 
-<<<<<<< HEAD
    要创建指令，请使用 CLI 命令 [`ng generate directive`](cli/generate)。
 
-  <code-example language="sh" class="code-shell">
-=======
   <code-example language="sh">
->>>>>>> 53aa7945
 ng generate directive highlight
 </code-example>
 
