# Introduction to forms in Angular

# Angular 表单简介

Handling user input with forms is the cornerstone of many common applications. Applications use forms to enable users to log in, to update a profile, to enter sensitive information, and to perform many other data-entry tasks.

用表单处理用户输入是许多常见应用的基础功能。
应用通过表单来让用户登录、修改个人档案、输入敏感信息以及执行各种数据输入任务。

Angular provides two different approaches to handling user input through forms: reactive and template-driven. Both capture user input events from the view, validate the user input, create a form model and data model to update, and provide a way to track changes.

Angular 提供了两种不同的方法来通过表单处理用户输入：响应式表单和模板驱动表单。
两者都从视图中捕获用户输入事件、验证用户输入、创建表单模型、修改数据模型，并提供跟踪这些更改的途径。

This guide provides information to help you decide which type of form works best for your situation. It introduces the common building blocks used by both approaches. It also summarizes the key differences between the two approaches, and demonstrates those differences in the context of setup, data flow, and testing.

本指南提供的信息可以帮你确定哪种方式最适合你的情况。它介绍了这两种方法所用的公共构造块，还总结了两种方式之间的关键区别，并在建立、数据流和测试等不同的情境下展示了这些差异。

## Prerequisites

## 先决条件

This guide assumes that you have a basic understanding of the following.

<<<<<<< HEAD
本指南假设你对以下内容有基本的了解。

* [TypeScript](https://www.typescriptlang.org/docs/home.html "The TypeScript language") and HTML5 programming.
=======
* [TypeScript](https://www.typescriptlang.org/ "The TypeScript language") and HTML5 programming.
>>>>>>> a371646a

  [TypeScript](https://www.typescriptlang.org/docs/home.html "TypeScript 语言")和 HTML5 编程。

* Angular app-design fundamentals, as described in [Angular Concepts](guide/architecture "Introduction to Angular concepts.").

  Angular 的应用设计基础，就像[Angular Concepts 中](guide/architecture "Angular 概念简介。")描述的那样。

* The basics of [Angular template syntax](guide/architecture-components#template-syntax "Template syntax intro").

  [Angular 模板语法](guide/architecture-components#template-syntax "模板语法简介")的基础知识。

## Choosing an approach

## 选择一种方法

Reactive forms and template-driven forms process and manage form data differently. Each approach offers different advantages.

响应式表单和模板驱动表单以不同的方式处理和管理表单数据。每种方法都有各自的优点。

* **Reactive forms** provide direct, explicit access to the underlying forms object model. Compared to template-driven forms, they are more robust: they're more scalable, reusable, and testable. If forms are a key part of your application, or you're already using reactive patterns for building your application, use reactive forms.

  **响应式表单**提供对底层表单对象模型直接、显式的访问。它们与模板驱动表单相比，更加健壮：它们的可扩展性、可复用性和可测试性都更高。如果表单是你的应用程序的关键部分，或者你已经在使用响应式表单来构建应用，那就使用响应式表单。

* **Template-driven forms** rely on directives in the template to create and manipulate the underlying object model. They are useful for adding a simple form to an app, such as an email list signup form. They're easy to add to an app, but they don't scale as well as reactive forms. If you have very basic form requirements and logic that can be managed solely in the template, template-driven forms could be a good fit.

  **模板驱动表单**依赖**模板中的**指令来创建和操作底层的对象模型。它们对于向应用添加一个简单的表单非常有用，比如电子邮件列表注册表单。它们很容易添加到应用中，但在扩展性方面不如响应式表单。如果你有可以只在模板中管理的非常基本的表单需求和逻辑，那么模板驱动表单就很合适。

### Key differences

### 关键差异

The table below summarizes the key differences between reactive and template-driven forms.

下表总结了响应式表单和模板驱动表单之间的一些关键差异。

<style>
  table {width: 100%};
  td, th {vertical-align: top};
</style>

|  | Reactive | Template-driven |
| --- | -------- | --------------- |
|  | 响应式 | 模板驱动 |
| [Setup of form model](#setup) | Explicit, created in component class | Implicit, created by directives |
| [建立表单模型](#setup) | 显式的，在组件类中创建 | 隐式的，由指令创建 |
| [Data model](#data-flow-in-forms) | Structured and immutable | Unstructured and mutable |
| [数据模型](#data-flow-in-forms) | 结构化和不可变的 | 非结构化和可变的 |
| Predictability | Synchronous | Asynchronous |
| 可预测性 | 同步 | 异步 |
| [Form validation](#validation) | Functions | Directives |
| [表单验证](#validation) | 函数 | 指令 |

### Scalability

### 可伸缩性

If forms are a central part of your application, scalability is very important. Being able to reuse form models across components is critical.

如果表单是应用程序的核心部分，那么可伸缩性就非常重要。能够跨组件复用表单模型是至关重要的。

Reactive forms are more scalable than template-driven forms. They provide direct access to the underlying form API, and synchronous access to the form data model, making creating large-scale forms easier.
Reactive forms require less setup for testing, and testing does not require deep understanding of change detection to properly test form updates and validation.

响应式表单比模板驱动表单更有可伸缩性。它们提供对底层表单 API 的直接访问，以及对表单数据模型的同步访问，从而可以更轻松地创建大型表单。响应式表单需要较少的测试设置，测试时不需要深入理解变更检测，就能正确测试表单更新和验证。

Template-driven forms focus on simple scenarios and are not as reusable.
They abstract away the underlying form API, and provide only asynchronous access to the form data model.
The abstraction of template-driven forms also affects testing.
Tests are deeply reliant on manual change detection execution to run properly, and require more setup.

模板驱动表单专注于简单的场景，可复用性没那么高。它们抽象出了底层表单 API，并且只提供对表单数据模型的异步访问。对模板驱动表单的这种抽象也会影响测试。测试程序非常依赖于手动触发变更检测才能正常运行，并且需要进行更多设置工作。


{@a setup}

## Setting up the form model

## 建立表单模型


Both reactive and template-driven forms track value changes between the form input elements that users interact with and the form data in your component model.
The two approaches share underlying building blocks, but differ in how you create and manage the common form-control instances.

响应式表单和模板驱动型表单都会跟踪用户与之交互的表单输入元素和组件模型中的表单数据之间的值变更。这两种方法共享同一套底层构建块，只在如何创建和管理常用表单控件实例方面有所不同。

### Common form foundation classes

### 常用表单基础类


Both reactive and template-driven forms are built on the following base classes.

响应式表单和模板驱动表单都建立在下列基础类之上。


* `FormControl` tracks the value and validation status of an individual form control.

  `FormControl` 实例用于追踪单个表单控件的值和验证状态。

* `FormGroup` tracks the same values and status for a collection of form controls.

    `FormGroup` 用于追踪一个表单控件组的值和状态。

* `FormArray` tracks the same values and status for an array of form controls.

    `FormArray` 用于追踪表单控件数组的值和状态。

* `ControlValueAccessor` creates a bridge between Angular `FormControl` instances and native DOM elements.

  `ControlValueAccessor` 用于在 Angular 的 `FormControl` 实例和原生 DOM 元素之间创建一个桥梁。

{@a setup-the-form-model}

### Setup in reactive forms

### 建立响应式表单

With reactive forms, you define the form model directly in the component class.
The `[formControl]` directive links the explicitly created `FormControl` instance to a specific form element in the view, using an internal value accessor.

对于响应式表单，你可以直接在组件类中定义表单模型。`[formControl]` 指令会通过内部值访问器来把显式创建的 `FormControl` 实例与视图中的特定表单元素联系起来。

The following component implements an input field for a single control, using reactive forms. In this example, the form model is the `FormControl` instance.

下面的组件使用响应式表单为单个控件实现了一个输入字段。在这个例子中，表单模型是 `FormControl` 实例。

<code-example path="forms-overview/src/app/reactive/favorite-color/favorite-color.component.ts">
</code-example>

Figure 1 shows how, in reactive forms, the form model is the source of truth; it provides the value and status of the form element at any given point in time, through the `[formControl]` directive on the input element.

图 1 展示了在响应式表单中，表单模型是如何成为事实之源（source of truth）的。它通过输入元素上的 `[formControl]` 指令，在任何给定的时间点提供表单元素的值和状态。

**Figure 1.** *Direct access to forms model in a reactive form.*

**图 1.** *在响应式表单中直接访问表单模型*


<div class="lightbox">
  <img src="generated/images/guide/forms-overview/key-diff-reactive-forms.png" alt="Reactive forms key differences">
</div>

### Setup in template-driven forms

### 建立模板驱动表单

In template-driven forms, the form model is implicit, rather than explicit. The directive `NgModel` creates and manages a `FormControl` instance for a given form element.

在模板驱动表单中，表单模型是隐式的，而不是显式的。指令 `NgModel` 为指定的表单元素创建并管理一个 `FormControl` 实例。

The following component implements the same input field for a single control, using template-driven forms.

下面的组件使用模板驱动表单为单个控件实现了同样的输入字段。

<code-example path="forms-overview/src/app/template/favorite-color/favorite-color.component.ts">
</code-example>

In a template-driven form the source of truth is the template. You do not have direct programmatic access to the `FormControl` instance, as shown in Figure 2.

在模板驱动表单中，其事实之源就是模板。你没有对 `FormControl` 实例的直接编程访问，如图 2 所示。

**Figure 2.** *Indirect access to forms model in a template-driven form.*

**图 2.** *模板驱动表单中对表单模型的间接访问。*


<div class="lightbox">
  <img src="generated/images/guide/forms-overview/key-diff-td-forms.png" alt="Template-driven forms key differences">
</div>

{@a data-flow-in-forms}


## Data flow in forms

## 表单中的数据流

When an application contains a form, Angular must keep the view in sync with the component model and the component model in sync with the view.
As users change values and make selections through the view, the new values must be reflected in the data model.
Similarly, when the program logic changes values in the data model, those values must be reflected in the view.

当应用包含一个表单时，Angular 必须让该视图与组件模型保持同步，并让组件模型与视图保持同步。当用户通过视图更改值并进行选择时，新值必须反映在数据模型中。同样，当程序逻辑改变数据模型中的值时，这些值也必须反映到视图中。

Reactive and template-driven forms differ in how they handle data flowing from the user or from programmatic changes.
The following diagrams illustrate both kinds of data flow for each type of form, using the favorite-color input field defined above.

响应式表单和模板驱动表单在处理来自用户或程序化变更时的数据处理方式上有所不同。下面的这些示意图会以上面定义的 `favorite-color` 输入字段为例，分别说明两种表单各自的数据流。

### Data flow in reactive forms

### 响应式表单中的数据流

In reactive forms each form element in the view is directly linked to the form model (a `FormControl` instance). Updates from the view to the model and from the model to the view are synchronous and do not depend on how the UI is rendered.

在响应式表单中，视图中的每个表单元素都直接链接到一个表单模型（`FormControl` 实例）。
        从视图到模型的修改以及从模型到视图的修改都是同步的，而且不依赖于 UI 的渲染方式。

The view-to-model diagram shows how data flows when an input field's value is changed from the view through the following steps.

这个视图到模型的示意图展示了当输入字段的值发生变化时数据是如何从视图开始，经过下列步骤进行流动的。

1. The user types a value into the input element, in this case the favorite color *Blue*.

   最终用户在输入框元素中键入了一个值，这里是 "Blue"。

1. The form input element emits an "input" event with the latest value.

   这个输入框元素会发出一个带有最新值的 "input" 事件。

1. The control value accessor listening for events on the form input element immediately relays the new value to the `FormControl` instance.

   这个控件值访问器 `ControlValueAccessor` 会监听表单输入框元素上的事件，并立即把新值传给 `FormControl` 实例。

1. The `FormControl` instance emits the new value through the `valueChanges` observable.

   `FormControl` 实例会通过 `valueChanges` 这个可观察对象发出这个新值。

1. Any subscribers to the `valueChanges` observable receive the new value.

   `valueChanges` 的任何一个订阅者都会收到这个新值。

<div class="lightbox">
  <img src="generated/images/guide/forms-overview/dataflow-reactive-forms-vtm.png" alt="Reactive forms data flow - view to model">
</div>

The model-to-view diagram shows how a programmatic change to the model is propagated to the view through the following steps.

这个模型到视图的示意图体现了程序中对模型的修改是如何通过下列步骤传播到视图中的。

1. The user calls the `favoriteColorControl.setValue()` method, which updates the `FormControl` value.

   `favoriteColorControl.setValue()` 方法被调用，它会更新这个 `FormControl` 的值。

1. The `FormControl` instance emits the new value through the `valueChanges` observable.

   `FormControl` 实例会通过 `valueChanges` 这个可观察对象发出新值。

1. Any subscribers to the `valueChanges` observable receive the new value.

   `valueChanges` 的任何订阅者都会收到这个新值。

1. The control value accessor on the form input element updates the element with the new value.

   该表单输入框元素上的控件值访问器会把控件更新为这个新值。

<div class="lightbox">
  <img src="generated/images/guide/forms-overview/dataflow-reactive-forms-mtv.png" alt="Reactive forms data flow - model to view">
</div>

### Data flow in template-driven forms

### 模板驱动表单中的数据流

In template-driven forms, each form element is linked to a directive that manages the form model internally.

在模板驱动表单中，每一个表单元素都是和一个负责管理内部表单模型的指令关联起来的。

The view-to-model diagram shows how data flows when an input field's value is changed from the view through the following steps.

这个视图到模型的图表展示了当输入字段的值发生变化时，数据流是如何从视图开始经过下列步骤进行流动的。

1. The user types *Blue* into the input element.

   最终用户在输入框元素中敲 "Blue"。

1. The input element emits an "input" event with the value *Blue*.

   该输入框元素会发出一个 "input" 事件，带着值 "Blue"。
1. The control value accessor attached to the input triggers the `setValue()` method on the `FormControl` instance.

   附着在该输入框上的控件值访问器会触发 `FormControl` 实例上的 `setValue()` 方法。

1. The `FormControl` instance emits the new value through the `valueChanges` observable.

   `FormControl` 实例通过 `valueChanges` 这个可观察对象发出新值。

1. Any subscribers to the `valueChanges` observable receive the new value.

   `valueChanges` 的任何订阅者都会收到新值。

1. The control value accessor also calls the `NgModel.viewToModelUpdate()` method which emits an `ngModelChange` event.

   控件值访问器 `ControlValueAccessory` 还会调用 `NgModel.viewToModelUpdate()` 方法，它会发出一个 `ngModelChange` 事件。

1. Because the component template uses two-way data binding for the `favoriteColor` property, the `favoriteColor` property in the component
is updated to the value emitted by the `ngModelChange` event (*Blue*).

   由于该组件模板双向数据绑定到了 `favoriteColor`，组件中的 `favoriteColor` 属性就会修改为 `ngModelChange` 事件所发出的值（"Blue"）。

<div class="lightbox">
  <img src="generated/images/guide/forms-overview/dataflow-td-forms-vtm.png" alt="Template-driven forms data flow - view to model" width="100%">
</div>

The model-to-view diagram shows how data flows from model to view when the `favoriteColor` changes from *Blue* to *Red*, through the following steps

这个模型到视图的示意图展示了当 `favoriteColor` 从*蓝*变到*红*时，数据是如何经过如下步骤从模型流动到视图的。

1. The `favoriteColor` value is updated in the component.

   组件中修改了 `favoriteColor` 的值。

1. Change detection begins.

   变更检测开始。

1. During change detection, the `ngOnChanges` lifecycle hook is called on the `NgModel` directive instance because the value of one of its inputs has changed.

   在变更检测期间，由于这些输入框之一的值发生了变化，Angular 就会调用 `NgModel` 指令上的 `ngOnChanges` 生命周期钩子。

1. The `ngOnChanges()` method queues an async task to set the value for the internal `FormControl` instance.

   `ngOnChanges()` 方法会把一个异步任务排入队列，以设置内部 `FormControl` 实例的值。

1. Change detection completes.

   变更检测完成。

1. On the next tick, the task to set the `FormControl` instance value is executed.

   在下一个检测周期，用来为 `FormControl` 实例赋值的任务就会执行。

1. The `FormControl` instance emits the latest value through the `valueChanges` observable.

   `FormControl` 实例通过可观察对象 `valueChanges` 发出最新值。

1. Any subscribers to the `valueChanges` observable receive the new value.

   `valueChanges` 的任何订阅者都会收到这个新值。

1. The control value accessor updates the form input element in the view with the latest `favoriteColor` value.

   控件值访问器 `ControlValueAccessor` 会使用 `favoriteColor` 的最新值来修改表单的输入框元素。

<div class="lightbox">
  <img src="generated/images/guide/forms-overview/dataflow-td-forms-mtv.png" alt="Template-driven forms data flow - model to view" width="100%">
</div>

### Mutability of the data model

### 数据模型的可变性

The change-tracking method plays a role in the efficiency of your application.

变更追踪的方法对应用的效率有着重要影响。

* **Reactive forms** keep the data model pure by providing it as an immutable data structure.
Each time a change is triggered on the data model, the `FormControl` instance returns a new data model rather than updating the existing data model.
This gives you the ability to track unique changes to the data model through the control's observable.
Change detection is more efficient because it only needs to update on unique changes.
Because data updates follow reactive patterns, you can integrate with observable operators to transform data.

  **响应式表单**通过以不可变的数据结构提供数据模型，来保持数据模型的纯粹性。每当在数据模型上触发更改时，`FormControl` 实例都会返回一个新的数据模型，而不会更新现有的数据模型。这使你能够通过该控件的可观察对象跟踪对数据模型的唯一更改。这让变更检测更有效率，因为它只需在唯一性更改（译注：也就是对象引用发生变化）时进行更新。由于数据更新遵循响应式模式，因此你可以把它和可观察对象的各种运算符集成起来以转换数据。

* **Template-driven** forms rely on mutability with two-way data binding to update the data model in the component as changes are made in the template.
Because there are no unique changes to track on the data model when using two-way data binding, change detection is less efficient at determining when updates are required.

  **模板驱动的**表单依赖于可变性和双向数据绑定，可以在模板中做出更改时更新组件中的数据模型。由于使用双向数据绑定时没有用来对数据模型进行跟踪的唯一性更改，因此变更检测在需要确定何时更新时效率较低。

The difference is demonstrated in the previous examples that use the favorite-color input element.

前面那些使用 `favorite-color` 输入元素的例子就演示了这种差异。

* With reactive forms, the **`FormControl` instance** always returns a new value when the control's value is updated.

  对于响应式表单，当控件值更新时，**`FormControl` 的实例**总会返回一个新值。

* With template-driven forms, the **favorite color property** is always modified to its new value.

  对于模板驱动表单，**`favorite-color` 属性**总会被修改为新值。

{@a validation}
## Form validation

## 表单验证

Validation is an integral part of managing any set of forms. Whether you're checking for required fields or querying an external API for an existing username, Angular provides a set of built-in validators as well as the ability to create custom validators.

验证是管理任何表单时必备的一部分。无论你是要检查必填项，还是查询外部 API 来检查用户名是否已存在，Angular 都会提供一组内置的验证器，以及创建自定义验证器所需的能力。

* **Reactive forms** define custom validators as **functions** that receive a control to validate.

  **响应式表单**把自定义验证器定义成**函数**，它以要验证的控件作为参数。

* **Template-driven forms** are tied to template **directives**, and must provide custom validator directives that wrap validation functions.

  **模板驱动表单**和模板**指令**紧密相关，并且必须提供包装了验证函数的自定义验证器指令。

For more information, see [Form Validation](guide/form-validation).

要了解验证器的更多知识，参阅[表单验证](guide/form-validation)。

## Testing

## 测试

Testing plays a large part in complex applications. A simpler testing strategy is useful when validating that your forms function correctly.
Reactive forms and template-driven forms have different levels of reliance on rendering the UI to perform assertions based on form control and form field changes.
The following examples demonstrate the process of testing forms with reactive and template-driven forms.

测试在复杂的应用程序中也起着重要的作用。当验证你的表单功能是否正确时，更简单的测试策略往往也更有用。测试响应式表单和模板驱动表单的差别之一在于它们是否需要渲染 UI 才能基于表单控件和表单字段变化来执行断言。下面的例子演示了使用响应式表单和模板驱动表单时表单的测试过程。

### Testing reactive forms

### 测试响应式表单

Reactive forms provide a relatively easy testing strategy because they provide synchronous access to the form and data models, and they can be tested without rendering the UI.
In these tests, status and data are queried and manipulated through the control without interacting with the change detection cycle.

响应式表单提供了相对简单的测试策略，因为它们能提供对表单和数据模型的同步访问，而且不必渲染 UI 就能测试它们。在这些测试中，控件和数据是通过控件进行查询和操纵的，不需要和变更检测周期打交道。

The following tests use the favorite-color components from previous examples to verify the view-to-model and model-to-view data flows for a reactive form.

下面的测试利用前面例子中的 "喜欢的颜色" 组件来验证响应式表单中的 "从视图到模型" 和 "从模型到视图" 数据流。

**Verifying view-to-model data flow**

**验证“从视图到模型”的数据流**

The first example performs the following steps to verify the view-to-model data flow.

第一个例子执行了下列步骤来验证“从视图到模型”数据流。

1. Query the view for the form input element, and create a custom "input" event for the test.

   查询表单输入框元素的视图，并为测试创建自定义的 "input" 事件

1. Set the new value for the input to *Red*, and dispatch the "input" event on the form input element.

   把输入的新值设置为 *Red*，并在表单输入元素上调度 "input" 事件。

1. Assert that the component's `favoriteColorControl` value matches the value from the input.

   断言该组件的 `favoriteColorControl` 的值与来自输入框的值是匹配的。

<code-example path="forms-overview/src/app/reactive/favorite-color/favorite-color.component.spec.ts" region="view-to-model" header="Favorite color test - view to model">
</code-example>

The next example performs the following steps to verify the model-to-view data flow.

下一个例子执行了下列步骤来验证“从模型到视图”数据流。

1. Use the `favoriteColorControl`, a `FormControl` instance, to set the new value.

   使用 `favoriteColorControl` 这个 `FormControl` 实例来设置新值。

1. Query the view for the form input element.

   查询表单中输入框的视图。

1. Assert that the new value set on the control matches the value in the input.

   断言控件上设置的新值与输入中的值是匹配的。

<code-example path="forms-overview/src/app/reactive/favorite-color/favorite-color.component.spec.ts" region="model-to-view" header="Favorite color test - model to view">
</code-example>

### Testing template-driven forms

### 测试模板驱动表单

Writing tests with template-driven forms requires a detailed knowledge of the change detection process and an understanding of how directives run on each cycle to ensure that elements are queried, tested, or changed at the correct time.

使用模板驱动表单编写测试就需要详细了解变更检测过程，以及指令在每个变更检测周期中如何运行，以确保在正确的时间查询、测试或更改元素。

The following tests use the favorite color components mentioned earlier to verify the data flows from view to model and model to view for a template-driven form.

下面的测试使用了以前的 "喜欢的颜色" 组件，来验证模板驱动表单的 "从视图到模型" 和 "从模型到视图" 数据流。

The following test verifies the data flow from view to model.

下面的测试验证了 "从视图到模型" 数据流：

<code-example path="forms-overview/src/app/template/favorite-color/favorite-color.component.spec.ts" region="view-to-model" header="Favorite color test - view to model">
</code-example>

Here are the steps performed in the view to model test.

这个 "视图到模型" 测试的执行步骤如下：

1. Query the view for the form input element, and create a custom "input" event for the test.

   查询表单输入元素中的视图，并为测试创建自定义 "input" 事件。

1. Set the new value for the input to *Red*, and dispatch the "input" event on the form input element.

   把输入框的新值设置为 *Red*，并在表单输入框元素上派发 "input" 事件。
1. Run change detection through the test fixture.

   通过测试夹具（Fixture）来运行变更检测。

1. Assert that the component `favoriteColor` property value matches the value from the input.

   断言该组件 `favoriteColor` 属性的值与来自输入框的值是匹配的。

The following test verifies the data flow from model to view.

下面的测试验证了 "从模型到视图" 的数据流：

<code-example path="forms-overview/src/app/template/favorite-color/favorite-color.component.spec.ts" region="model-to-view" header="Favorite color test - model to view">
</code-example>

Here are the steps performed in the model to view test.

这个 "模型到视图" 测试的执行步骤如下：

1. Use the component instance to set the value of the `favoriteColor` property.

   使用组件实例来设置 `favoriteColor` 的值。
1. Run change detection through the test fixture.

   通过测试夹具（Fixture）来运行变更检测。

1. Use the `tick()` method to simulate the passage of time within the `fakeAsync()` task.

   在 `fakeAsync()` 任务中使用 `tick()` 方法来模拟时间的流逝。
1. Query the view for the form input element.

   查询表单输入框元素的视图。

1. Assert that the input value matches the value of the `favoriteColor` property in the component instance.

   断言输入框的值与该组件实例的 `favoriteColor` 属性值是匹配的。


## Next steps

## 后续步骤

To learn more about reactive forms, see the following guides:

要进一步了解响应式表单，参阅下列章节：

* [Reactive forms](guide/reactive-forms)

  [响应式表单](guide/reactive-forms)

* [Form validation](guide/form-validation#reactive-form-validation)

  [表单验证](guide/form-validation#reactive-form-validation)

* [Dynamic forms](guide/dynamic-form)

  [动态表单](guide/dynamic-form)

To learn more about template-driven forms, see the following guides:

要进一步了解模板驱动表单，参阅下列章节：

* [Building a template-driven form](guide/forms) tutorial

  [构建模板驱动表单](guide/forms)教程

* [Form validation](guide/form-validation#template-driven-validation)

  [表单验证](guide/form-validation#template-driven-validation)

* `NgForm` directive API reference

  `NgForm` 指令 API 参考手册
<|MERGE_RESOLUTION|>--- conflicted
+++ resolved
@@ -22,13 +22,9 @@
 
 This guide assumes that you have a basic understanding of the following.
 
-<<<<<<< HEAD
 本指南假设你对以下内容有基本的了解。
 
-* [TypeScript](https://www.typescriptlang.org/docs/home.html "The TypeScript language") and HTML5 programming.
-=======
 * [TypeScript](https://www.typescriptlang.org/ "The TypeScript language") and HTML5 programming.
->>>>>>> a371646a
 
   [TypeScript](https://www.typescriptlang.org/docs/home.html "TypeScript 语言")和 HTML5 编程。
 
