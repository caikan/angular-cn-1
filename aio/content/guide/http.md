--- conflicted
+++ resolved
@@ -1283,14 +1283,10 @@
 </code-example>
 
 * The `isCacheable()` function determines if the request is cacheable.
-<<<<<<< HEAD
-  In this sample, only GET requests to the npm package search api are cacheable.
+  In this sample, only GET requests to the npm package search API are cacheable.
 
   `isCacheable()` 函数用于决定该请求是否允许缓存。
   在这个例子中，只有发到 npm 包搜索 API 的 GET 请求才是可以缓存的。
-=======
-In this sample, only GET requests to the npm package search API are cacheable.
->>>>>>> 2dd95642
 
 * If the request is not cacheable, the interceptor forwards the request
   to the next handler in the chain.
