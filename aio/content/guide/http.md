# Communicating with backend services using HTTP

# 使用 HTTP 与后端服务进行通信

Most front-end applications need to communicate with a server over the HTTP protocol, to download or upload data and access other back-end services.
Angular provides a client HTTP API for Angular applications, the `HttpClient` service class in `@angular/common/http`.

大多数前端应用都要通过 HTTP 协议与服务器通讯，才能下载或上传数据并访问其它后端服务。Angular 给应用提供了一个 HTTP 客户端 API，也就是 `@angular/common/http` 中的 `HttpClient` 服务类。

The HTTP client service offers the following major features.

<<<<<<< HEAD
HTTP 客户端服务提供了以下主要功能。

* The ability to request [typed response objects](#typed-response).

  请求[类型化响应对象](#typed-response)的能力。

* Streamlined [error handling](#error-handling).

  简化的[错误处理](#error-handling)。

* [Testability](#testing-requests) features.

  各种特性的[可测试性](#testing-requests)。

* Request and response [interception](#intercepting-requests-and-responses).

  请求和响应的[拦截机制](#intercepting-requests-and-responses)。

##### Prerequisites
=======
* The ability to request [typed response objects](#typed-response)
* Streamlined [error handling](#error-handling)
* [Testability](#testing-requests) features
* Request and response [interception](#intercepting-requests-and-responses)

## Prerequisites
>>>>>>> f25ac4ae

##### 先决条件

Before working with the `HttpClientModule`, you should have a basic understanding of the following:

在使用 `HttpClientModule` 之前，你应该对下列内容有基本的了解：

* TypeScript programming

  TypeScript 编程

* Usage of the HTTP protocol

  HTTP 协议的用法

* Angular app-design fundamentals, as described in [Angular Concepts](guide/architecture)
<<<<<<< HEAD

  Angular 的应用设计基础，就像[Angular 基本概念](guide/architecture)中描述的那样

* Observable techniques and operators. See the [Observables](guide/observables) guide.
=======
* Observable techniques and operators.
  See the [Observables](guide/observables) guide.
>>>>>>> f25ac4ae

  Observable 相关技术和操作符。参阅[可观察对象](guide/observables)部分。

## Setup for server communication

## 服务器通讯的准备工作

Before you can use `HttpClient`, you need to import the Angular `HttpClientModule`.
Most apps do so in the root `AppModule`.

<<<<<<< HEAD
要想使用 `HttpClient`，就要先导入 Angular 的 `HttpClientModule`。大多数应用都会在根模块 `AppModule` 中导入它。

<code-example
  path="http/src/app/app.module.ts"
  region="sketch"
  header="app/app.module.ts (excerpt)">
</code-example>

You can then inject the `HttpClient` service as a dependency of an application class, as shown in the following `ConfigService` example.

然后，你可以把 `HttpClient` 服务注入成一个应用类的依赖项，如下面的 `ConfigService` 例子所示。

<code-example
  path="http/src/app/config/config.service.ts"
  region="proto"
  header="app/config/config.service.ts (excerpt)">
</code-example>
=======
<code-example header="app/app.module.ts (excerpt)" path="http/src/app/app.module.ts" region="sketch"></code-example>

You can then inject the `HttpClient` service as a dependency of an application class, as shown in the following `ConfigService` example.

<code-example header="app/config/config.service.ts (excerpt)" path="http/src/app/config/config.service.ts" region="proto"></code-example>
>>>>>>> f25ac4ae

The `HttpClient` service makes use of [observables](guide/glossary#observable "Observable definition") for all transactions.
You must import the RxJS observable and operator symbols that appear in the example snippets.
These `ConfigService` imports are typical.

<<<<<<< HEAD
`HttpClient` 服务为所有工作都使用了[可观察对象](guide/glossary#observable "可观察的定义")。你必须导入范例代码片段中出现的 RxJS 可观察对象和操作符。比如 `ConfigService` 中的这些导入就很典型。

<code-example
  path="http/src/app/config/config.service.ts"
  region="rxjs-imports"
  header="app/config/config.service.ts (RxJS imports)">
</code-example>
=======
<code-example header="app/config/config.service.ts (RxJS imports)" path="http/src/app/config/config.service.ts" region="rxjs-imports"></code-example>
>>>>>>> f25ac4ae

<div class="alert is-helpful">

You can run the <live-example></live-example> that accompanies this guide.

你可以运行本指南附带的<live-example></live-example>。

The sample app does not require a data server.
It relies on the [Angular *in-memory-web-api*](https://github.com/angular/angular/tree/main/packages/misc/angular-in-memory-web-api), which replaces the *HttpClient* module's `HttpBackend`.
The replacement service simulates the behavior of a REST-like backend.

<<<<<<< HEAD
该范例应用不需要数据服务器。它依赖于 [Angular *in-memory-web-api*](https://github.com/angular/angular/tree/master/packages/misc/angular-in-memory-web-api)，它替代了 *HttpClient* 模块中的 `HttpBackend`。这个替代服务会模拟 REST 式的后端的行为。

Look at the `AppModule` _imports_ to see how it is configured.
=======
Look at the `AppModule` *imports* to see how it is configured.
>>>>>>> f25ac4ae

看一下 `AppModule` 的这些*导入*，看看它的配置方式。

</div>

## Requesting data from a server

## 从服务器请求数据

Use the [`HttpClient.get()`](api/common/http/HttpClient#get) method to fetch data from a server.
The asynchronous method sends an HTTP request, and returns an Observable that emits the requested data when the response is received.
The return type varies based on the `observe` and `responseType` values that you pass to the call.

使用 [`HttpClient.get()`](api/common/http/HttpClient#get) 方法从服务器获取数据。该异步方法会发送一个 HTTP 请求，并返回一个 Observable，它会在收到响应时发出所请求到的数据。返回的类型取决于你调用时传入的 `observe` 和 `responseType` 参数。

The `get()` method takes two arguments; the endpoint URL from which to fetch, and an *options* object that is used to configure the request.

<<<<<<< HEAD
`get()` 方法有两个参数。要获取的端点 URL，以及一个可以用来配置请求的*选项*对象。

```
=======
<code-example format="typescript" language="typescript">

>>>>>>> f25ac4ae
options: {
  headers?: HttpHeaders &verbar; {[header: string]: string &verbar; string[]},
  observe?: 'body' &verbar; 'events' &verbar; 'response',
  params?: HttpParams&verbar;{[param: string]: string &verbar; number &verbar; boolean &verbar; ReadonlyArray&lt;string &verbar; number &verbar; boolean&gt;},
  reportProgress?: boolean,
  responseType?: 'arraybuffer'&verbar;'blob'&verbar;'json'&verbar;'text',
  withCredentials?: boolean,
}

</code-example>

Important options include the *observe* and *responseType* properties.

<<<<<<< HEAD
这些重要的选项包括 *observe* 和 *responseType* 属性。

* The *observe* option specifies how much of the response to return.

  *observe* 选项用于指定要返回的响应内容。

* The *responseType* option specifies the format in which to return data.
=======
* The *observe* option specifies how much of the response to return
* The *responseType* option specifies the format in which to return data
>>>>>>> f25ac4ae

  *responseType* 选项指定返回数据的格式。

<div class="alert is-helpful">

Use the `options` object to configure various other aspects of an outgoing request.
In [Adding headers](#adding-headers), for example, the service set the default headers using the `headers` option property.

可以用 `options` 对象来配置传出请求的各个方面。例如，在[Adding headers 中](#adding-headers)，该服务使用 `headers` 选项属性设置默认头。

Use the `params` property to configure a request with [HTTP URL parameters](#url-params), and the `reportProgress` option to [listen for progress events](#report-progress) when transferring large amounts of data.

使用 `params` 属性可以配置带[HTTP URL 参数](#url-params)的请求，“ `reportProgress` 选项可以在传输大量数据时[监听进度事件](#report-progress)。

</div>

Applications often request JSON data from a server.
In the `ConfigService` example, the app needs a configuration file on the server, `config.json`, that specifies resource URLs.

<<<<<<< HEAD
应用经常会从服务器请求 JSON 数据。在 `ConfigService` 例子中，该应用需要服务器 `config.json` 上的一个配置文件来指定资源的 URL。

<code-example
  path="http/src/assets/config.json"
  header="assets/config.json">
</code-example>
=======
<code-example header="assets/config.json" path="http/src/assets/config.json"></code-example>
>>>>>>> f25ac4ae

To fetch this kind of data, the `get()` call needs the following options: `{observe: 'body', responseType: 'json'}`.
These are the default values for those options, so the following examples do not pass the options object.
Later sections show some of the additional option possibilities.

<<<<<<< HEAD
要获取这类数据，`get()` 调用需要以下几个选项： `{observe: 'body', responseType: 'json'}`。这些是这些选项的默认值，所以下面的例子不会传递 options 对象。后面几节展示了一些额外的选项。

=======
>>>>>>> f25ac4ae
<a id="config-service"></a>

The example conforms to the best practices for creating scalable solutions by defining a re-usable [injectable service](guide/glossary#service "service definition") to perform the data-handling functionality.
In addition to fetching data, the service can post-process the data, add error handling, and add retry logic.

这个例子符合通过定义一个可复用的可[注入服务](guide/glossary#service "服务定义")来执行数据处理功能来创建可伸缩解决方案的最佳实践。除了提取数据外，该服务还可以对数据进行后处理，添加错误处理，并添加重试逻辑。

The `ConfigService` fetches this file using the `HttpClient.get()` method.

<<<<<<< HEAD
`ConfigService` 使用 `HttpClient.get()` 方法获取这个文件。

<code-example
  path="http/src/app/config/config.service.ts"
  region="getConfig_1"
  header="app/config/config.service.ts (getConfig v.1)">
</code-example>
=======
<code-example header="app/config/config.service.ts (getConfig v.1)" path="http/src/app/config/config.service.ts" region="getConfig_1"></code-example>
>>>>>>> f25ac4ae

The `ConfigComponent` injects the `ConfigService` and calls the `getConfig` service method.

<<<<<<< HEAD
`ConfigComponent` 注入了 `ConfigService` 并调用了 `getConfig` 服务方法。

Because the service method returns an `Observable` of configuration data,
the component *subscribes* to the method's return value.
The subscription callback performs minimal post-processing.
It copies the data fields into the component's `config` object, which is data-bound in the component template for display.

由于该服务方法返回了一个 `Observable` 配置数据，该组件会*订阅*该方法的返回值。订阅回调只会对后处理进行最少量的处理。它会把数据字段复制到组件的 `config` 对象中，该对象在组件模板中是数据绑定的，用于显示。

<code-example
  path="http/src/app/config/config.component.ts"
  region="v1"
  header="app/config/config.component.ts (showConfig v.1)">
</code-example>
=======
Because the service method returns an `Observable` of configuration data, the component *subscribes* to the method's return value.
The subscription callback performs minimal post-processing.
It copies the data fields into the component's `config` object, which is data-bound in the component template for display.

<code-example header="app/config/config.component.ts (showConfig v.1)" path="http/src/app/config/config.component.ts" region="v1"></code-example>
>>>>>>> f25ac4ae

<a id="typed-response"></a>

### Requesting a typed response

### 请求输入一个类型的响应

Structure your `HttpClient` request to declare the type of the response object, to make consuming the output easier and more obvious.
Specifying the response type acts as a type assertion at compile time.

可以构造自己的 `HttpClient` 请求来声明响应对象的类型，以便让输出更容易、更明确。所指定的响应类型会在编译时充当类型断言。

<div class="alert is-important">

Specifying the response type is a declaration to TypeScript that it should treat your response as being of the given type.
This is a build-time check and doesn't guarantee that the server actually responds with an object of this type.
It is up to the server to ensure that the type specified by the server API is returned.

指定响应类型是在向 TypeScript 声明，它应该把你的响应对象当做给定类型来使用。这是一种构建期检查，它并不能保证服务器会实际给出这种类型的响应对象。该服务器需要自己确保返回服务器 API 中指定的类型。

</div>

To specify the response object type, first define an interface with the required properties.
Use an interface rather than a class, because the response is a plain object that cannot be automatically converted to an instance of a class.

<<<<<<< HEAD
要指定响应对象类型，首先要定义一个具有必需属性的接口。这里要使用接口而不是类，因为响应对象是普通对象，无法自动转换成类的实例。

<code-example
  path="http/src/app/config/config.service.ts"
  region="config-interface">
</code-example>

Next, specify that interface as the `HttpClient.get()` call's type parameter in the service.

接下来，在服务器中把该接口指定为 `HttpClient.get()` 调用的类型参数。

<code-example
  path="http/src/app/config/config.service.ts"
  region="getConfig_2"
  header="app/config/config.service.ts (getConfig v.2)">
</code-example>
=======
<code-example path="http/src/app/config/config.service.ts" region="config-interface"></code-example>

Next, specify that interface as the `HttpClient.get()` call's type parameter in the service.

<code-example header="app/config/config.service.ts (getConfig v.2)" path="http/src/app/config/config.service.ts" region="getConfig_2"></code-example>
>>>>>>> f25ac4ae

<div class="alert is-helpful">

When you pass an interface as a type parameter to the `HttpClient.get()` method, use the [RxJS `map` operator](guide/rx-library#operators) to transform the response data as needed by the UI.
You can then pass the transformed data to the [async pipe](api/common/AsyncPipe).

当把接口作为类型参数传给 `HttpClient.get()` 方法时，可以使用[RxJS `map` 操作符](guide/rx-library#operators)来根据 UI 的需求转换响应数据。然后，把转换后的数据传给[异步管道](api/common/AsyncPipe)。

</div>

The callback in the updated component method receives a typed data object, which is easier and safer to consume:

<<<<<<< HEAD
修改后的组件方法，其回调函数中获取一个带类型的对象，它易于使用，且消费起来更安全：

<code-example
  path="http/src/app/config/config.component.ts"
  region="v2"
  header="app/config/config.component.ts (showConfig v.2)">
</code-example>
=======
<code-example header="app/config/config.component.ts (showConfig v.2)" path="http/src/app/config/config.component.ts" region="v2"></code-example>
>>>>>>> f25ac4ae

To access properties that are defined in an interface, you must explicitly convert the plain object you get from the JSON to the required response type.
For example, the following `subscribe` callback receives `data` as an Object, and then type-casts it in order to access the properties.

<<<<<<< HEAD
要访问接口中定义的属性，必须将从 JSON 获得的普通对象显式转换为所需的响应类型。例如，以下 `subscribe` 回调会将 `data` 作为对象接收，然后进行类型转换以访问属性。

<code-example>
   .subscribe(data => this.config = {
     heroesUrl: (data as any).heroesUrl,
     textfile:  (data as any).textfile,
   });
=======
<code-example format="typescript" language="typescript">

.subscribe(data =&gt; this.config = {
  heroesUrl: (data as any).heroesUrl,
  textfile:  (data as any).textfile,
});

>>>>>>> f25ac4ae
</code-example>

<a id="string-union-types"></a>

<div class="callout is-important">

<<<<<<< HEAD
<header>*observe* and *response* types</header>
=======
<header><code>observe</code> and <code>response</code> types</header>
>>>>>>> f25ac4ae

<header>*observe* 和 *response* 的类型</header>

The types of the `observe` and `response` options are *string unions*, rather than plain strings.

<<<<<<< HEAD
`observe` 和 `response` 选项的类型是*字符串的联合类型*，而不是普通的字符串。

```
options: {
    ...
    observe?: 'body' | 'events' | 'response',
    ...
    responseType?: 'arraybuffer'|'blob'|'json'|'text',
    ...
  }
```

This can cause confusion. For example:

这会引起混乱。例如：
=======
<code-example format="typescript" language="typescript">

options: {
  &hellip;
  observe?: 'body' &verbar; 'events' &verbar; 'response',
  &hellip;
  responseType?: 'arraybuffer'&verbar;'blob'&verbar;'json'&verbar;'text',
  &hellip;
}

</code-example>

This can cause confusion.
For example:
>>>>>>> f25ac4ae

<code-example format="typescript" language="typescript">

// this works
client.get('/foo', {responseType: 'text'})

// but this does NOT work
const options = {
  responseType: 'text',
};
client.get('/foo', options)

</code-example>

In the second case, TypeScript infers the type of `options` to be `{responseType: string}`.
The type is too wide to pass to `HttpClient.get` which is expecting the type of `responseType` to be one of the *specific* strings.
`HttpClient` is typed explicitly this way so that the compiler can report the correct return type based on the options you provided.

在第二种情况下，TypeScript 会把 `options` 的类型推断为 `{responseType: string}`。该类型的 `HttpClient.get` 太宽泛，无法传给 `HttpClient.get`，它希望 `responseType` 的类型是*特定的*字符串之一。而 `HttpClient` 就是以这种方式显式输入的，因此编译器可以根据你提供的选项报告正确的返回类型。

Use `as const` to let TypeScript know that you really do mean to use a constant string type:

<<<<<<< HEAD
使用 `as const`，可以让 TypeScript 知道你并不是真的要使用字面字符串类型：

=======
>>>>>>> f25ac4ae
<code-example format="typescript" language="typescript">

const options = {
  responseType: 'text' as const,
};
client.get('/foo', options);

</code-example>

</div>

### Reading the full response

<<<<<<< HEAD
### 读取完整的响应体

In the previous example, the call to `HttpClient.get()` did not specify any options. By default, it returned the JSON data contained in the response body.

在前面的例子中，对 `HttpClient.get()` 的调用没有指定任何选项。默认情况下，它返回了响应体中包含的 JSON 数据。

You might need more information about the transaction than is contained in the response body. Sometimes servers return special headers or status codes to indicate certain conditions that are important to the application workflow.
=======
In the previous example, the call to `HttpClient.get()` did not specify any options.
By default, it returned the JSON data contained in the response body.

You might need more information about the transaction than is contained in the response body.
Sometimes servers return special headers or status codes to indicate certain conditions that are important to the application workflow.
>>>>>>> f25ac4ae

你可能还需要关于这次对话的更多信息。比如，有时候服务器会返回一个特殊的响应头或状态码，来指出某些在应用的工作流程中很重要的条件。

Tell `HttpClient` that you want the full response with the `observe` option of the `get()` method:

<<<<<<< HEAD
可以用 `get()` 方法的 `observe` 选项来告诉 `HttpClient`，你想要完整的响应对象：

<code-example
  path="http/src/app/config/config.service.ts"
  region="getConfigResponse">
</code-example>
=======
<code-example path="http/src/app/config/config.service.ts" region="getConfigResponse"></code-example>
>>>>>>> f25ac4ae

Now `HttpClient.get()` returns an `Observable` of type `HttpResponse` rather than just the JSON data contained in the body.

现在，`HttpClient.get()` 会返回一个 `HttpResponse` 类型的 `Observable`，而不只是 JSON 数据。

The component's `showConfigResponse()` method displays the response headers as well as the configuration:

<<<<<<< HEAD
该组件的 `showConfigResponse()` 方法会像显示配置数据一样显示响应头：

<code-example
  path="http/src/app/config/config.component.ts"
  region="showConfigResponse"
  header="app/config/config.component.ts (showConfigResponse)"
 >
</code-example>
=======
<code-example header="app/config/config.component.ts (showConfigResponse)" path="http/src/app/config/config.component.ts" region="showConfigResponse"></code-example>
>>>>>>> f25ac4ae

As you can see, the response object has a `body` property of the correct type.

如你所见，该响应对象具有一个带有正确类型的 `body` 属性。

### Making a JSONP request

<<<<<<< HEAD
### 发起 JSONP 请求

Apps can use the `HttpClient` to make [JSONP](https://en.wikipedia.org/wiki/JSONP) requests across domains when a server doesn't support [CORS protocol](https://developer.mozilla.org/en-US/docs/Web/HTTP/CORS).
=======
Apps can use the `HttpClient` to make [JSONP](https://en.wikipedia.org/wiki/JSONP) requests across domains when a server doesn't support [CORS protocol](https://developer.mozilla.org/docs/Web/HTTP/CORS).
>>>>>>> f25ac4ae

当服务器不支持 [CORS 协议](https://developer.mozilla.org/en-US/docs/Web/HTTP/CORS)时，应用程序可以使用 `HttpClient` 跨域发出 [JSONP](https://en.wikipedia.org/wiki/JSONP) 请求。

Angular JSONP requests return an `Observable`.
Follow the pattern for subscribing to observables and use the RxJS `map` operator to transform the response before using the [async pipe](api/common/AsyncPipe) to manage the results.

Angular 的 JSONP 请求会返回一个 `Observable`。
遵循订阅可观察对象变量的模式，并在使用 [async 管道](api/common/AsyncPipe)管理结果之前，使用 RxJS `map` 操作符转换响应。

In Angular, use JSONP by including `HttpClientJsonpModule` in the `NgModule` imports.
In the following example, the `searchHeroes()` method uses a JSONP request to query for heroes whose names contain the search term.

<<<<<<< HEAD
在 Angular 中，通过在 `NgModule` 的 `imports` 中包含 `HttpClientJsonpModule` 来使用 JSONP。在以下范例中，`searchHeroes()` 方法使用 JSONP 请求来查询名称包含搜索词的英雄。

```ts
=======
<code-example format="typescript" language="typescript">

>>>>>>> f25ac4ae
/* GET heroes whose name contains search term */
searchHeroes(term: string): Observable {
  term = term.trim();

  const heroesURL = `&dollar;{this.heroesURL}?&dollar;{term}`;
  return this.http.jsonp(heroesUrl, 'callback').pipe(
      catchError(this.handleError('searchHeroes', [])) // then handle the error
    );
}

</code-example>

This request passes the `heroesURL` as the first parameter and the callback function name as the second parameter.
The response is wrapped in the callback function, which takes the observables returned by the JSONP method and pipes them through to the error handler.

该请求将 `heroesURL` 作为第一个参数，并将回调函数名称作为第二个参数。响应被包装在回调函数中，该函数接受 JSONP 方法返回的可观察对象，并将它们通过管道传给错误处理程序。

### Requesting non-JSON data

### 请求非 JSON 数据

Not all APIs return JSON data.
In this next example, a `DownloaderService` method reads a text file from the server and logs the file contents, before returning those contents to the caller as an `Observable<string>`.

<<<<<<< HEAD
不是所有的 API 都会返回 JSON 数据。在下面这个例子中，`DownloaderService` 中的方法会从服务器读取文本文件，
并把文件的内容记录下来，然后把这些内容使用 `Observable<string>` 的形式返回给调用者。

<code-example
  path="http/src/app/downloader/downloader.service.ts"
  region="getTextFile"
  header="app/downloader/downloader.service.ts (getTextFile)" linenums="false">
</code-example>
=======
<code-example header="app/downloader/downloader.service.ts (getTextFile)" linenums="false" path="http/src/app/downloader/downloader.service.ts" region="getTextFile"></code-example>
>>>>>>> f25ac4ae

`HttpClient.get()` returns a string rather than the default JSON because of the `responseType` option.

这里的 `HttpClient.get()` 返回字符串而不是默认的 JSON 对象，因为它的 `responseType` 选项是 `'text'`。

The RxJS `tap` operator (as in "wiretap") lets the code inspect both success and error values passing through the observable without disturbing them.

RxJS 的 `tap` 操作符（如“窃听”中所述）使代码可以检查通过可观察对象的成功值和错误值，而不会干扰它们。

A `download()` method in the `DownloaderComponent` initiates the request by subscribing to the service method.

<<<<<<< HEAD
在 `DownloaderComponent` 中的 `download()` 方法通过订阅这个服务中的方法来发起一次请求。

<code-example
  path="http/src/app/downloader/downloader.component.ts"
  region="download"
  header="app/downloader/downloader.component.ts (download)" linenums="false">
</code-example>
=======
<code-example header="app/downloader/downloader.component.ts (download)" linenums="false" path="http/src/app/downloader/downloader.component.ts" region="download"></code-example>
>>>>>>> f25ac4ae

<a id="error-handling"></a>

## Handling request errors

<<<<<<< HEAD
## 处理请求错误

If the request fails on the server, `HttpClient` returns an *error* object instead of a successful response.

如果请求在服务器上失败了，那么 `HttpClient` 就会返回一个*错误*对象而不是一个成功的响应对象。

The same service that performs your server transactions should also perform error inspection, interpretation, and resolution.

执行服务器请求的同一个服务中也应该执行错误检查、解释和解析。

When an error occurs, you can obtain details of what failed in order to inform your user. In some cases, you might also automatically [retry the request](#retry).

发生错误时，你可以获取失败的详细信息，以便通知你的用户。在某些情况下，你也可以自动[重试该请求](#retry)。

<a id="error-details"></a>

=======
If the request fails on the server, `HttpClient` returns an *error* object instead of a successful response.

The same service that performs your server transactions should also perform error inspection, interpretation, and resolution.

When an error occurs, you can obtain details of what failed in order to inform your user.
In some cases, you might also automatically [retry the request](#retry).

<a id="error-details"></a>

>>>>>>> f25ac4ae
### Getting error details

### 获取错误详情

An app should give the user useful feedback when data access fails.
A raw error object is not particularly useful as feedback.
In addition to detecting that an error has occurred, you need to get error details and use those details to compose a user-friendly response.

当数据访问失败时，应用会给用户提供有用的反馈。原始的错误对象作为反馈并不是特别有用。除了检测到错误已经发生之外，还需要获取错误详细信息并使用这些细节来撰写用户友好的响应。

Two types of errors can occur.

<<<<<<< HEAD
可能会出现两种类型的错误。

* The server backend might reject the request, returning an HTTP response with a status code such as 404 or 500. These are error *responses*.

  服务器端可能会拒绝该请求，并返回状态码为 404 或 500 的 HTTP *响应*对象。这些是错误*响应*。
=======
* The server backend might reject the request, returning an HTTP response with a status code such as 404 or 500.
  These are error *responses*.
>>>>>>> f25ac4ae

* Something could go wrong on the client-side such as a network error that prevents the request from completing successfully or an exception thrown in an RxJS operator.
  These errors have `status` set to `0` and the `error` property contains a `ProgressEvent` object, whose `type` might provide further information.

<<<<<<< HEAD
    客户端也可能出现问题，例如网络错误会让请求无法成功完成，或者 RxJS 操作符也会抛出异常。这些错误会产生 JavaScript 的 `ErrorEvent` 对象。
  这些错误的 `status` 为 `0`，并且其 `error` 属性包含一个 `ProgressEvent` 对象，此对象的 `type` 属性可以提供更详细的信息。

`HttpClient` captures both kinds of errors in its `HttpErrorResponse`. Inspect that response to identify the error's cause.
=======
`HttpClient` captures both kinds of errors in its `HttpErrorResponse`.
Inspect that response to identify the error's cause.
>>>>>>> f25ac4ae

`HttpClient` 在其 `HttpErrorResponse` 中会捕获两种错误。可以检查这个响应是否存在错误。

The following example defines an error handler in the previously defined [ConfigService](#config-service "ConfigService defined").

<<<<<<< HEAD
下面的例子在之前定义的 [ConfigService](#config-service "ConfigService 已定义") 中定义了一个错误处理程序。

<code-example
  path="http/src/app/config/config.service.ts"
  region="handleError"
  header="app/config/config.service.ts (handleError)">
</code-example>
=======
<code-example header="app/config/config.service.ts (handleError)" path="http/src/app/config/config.service.ts" region="handleError"></code-example>
>>>>>>> f25ac4ae

The handler returns an RxJS `ErrorObservable` with a user-friendly error message.
The following code updates the `getConfig()` method, using a [pipe](guide/pipes "Pipes guide") to send all observables returned by the `HttpClient.get()` call to the error handler.

<<<<<<< HEAD
该处理程序会返回一个带有用户友好的错误信息的 RxJS `ErrorObservable`。下列代码修改了 `getConfig()` 方法，它使用一个[管道](guide/pipes "管道指南")把 `HttpClient.get()` 调用返回的所有 Observable 发送给错误处理器。

<code-example
  path="http/src/app/config/config.service.ts"
  region="getConfig_3"
  header="app/config/config.service.ts (getConfig v.3 with error handler)">
</code-example>

<a id="retry"></a>

=======
<code-example header="app/config/config.service.ts (getConfig v.3 with error handler)" path="http/src/app/config/config.service.ts" region="getConfig_3"></code-example>

<a id="retry"></a>

>>>>>>> f25ac4ae
### Retrying a failed request

### 重试失败的请求

Sometimes the error is transient and goes away automatically if you try again.
For example, network interruptions are common in mobile scenarios, and trying again can produce a successful result.

<<<<<<< HEAD
有时候，错误只是临时性的，只要重试就可能会自动消失。
比如，在移动端场景中可能会遇到网络中断的情况，只要重试一下就能拿到正确的结果。

The [RxJS library](guide/rx-library) offers several *retry* operators.
For example, the `retry()` operator automatically re-subscribes to a failed `Observable` a specified number of times. *Re-subscribing* to the result of an `HttpClient` method call has the effect of reissuing the HTTP request.

[RxJS 库](guide/rx-library)提供了几个*重试*操作符。例如，`retry()` 操作符会自动重新订阅一个失败的 `Observable` 几次。*重新订阅* `HttpClient` 方法会导致它重新发出 HTTP 请求。

The following example shows how to pipe a failed request to the `retry()` operator before passing it to the error handler.

下面的例子演示了如何在把一个失败的请求传给错误处理程序之前，先通过管道传给 `retry()` 操作符。

<code-example
  path="http/src/app/config/config.service.ts"
  region="getConfig"
  header="app/config/config.service.ts (getConfig with retry)">
</code-example>
=======
The [RxJS library](guide/rx-library) offers several *retry* operators.
For example, the `retry()` operator automatically re-subscribes to a failed `Observable` a specified number of times.
*Re-subscribing* to the result of an `HttpClient` method call has the effect of reissuing the HTTP request.

The following example shows how to pipe a failed request to the `retry()` operator before passing it to the error handler.

<code-example header="app/config/config.service.ts (getConfig with retry)" path="http/src/app/config/config.service.ts" region="getConfig"></code-example>
>>>>>>> f25ac4ae

## Sending data to a server

## 把数据发送到服务器

In addition to fetching data from a server, `HttpClient` supports other HTTP methods such as PUT, POST, and DELETE, which you can use to modify the remote data.

<<<<<<< HEAD
除了从服务器获取数据外，`HttpClient` 还支持其它一些 HTTP 方法，比如 PUT，POST 和 DELETE，你可以用它们来修改远程数据。

The sample app for this guide includes an abridged version of the "Tour of Heroes" example
that fetches heroes and enables users to add, delete, and update them.
=======
The sample app for this guide includes an abridged version of the "Tour of Heroes" example that fetches heroes and enables users to add, delete, and update them.
>>>>>>> f25ac4ae
The following sections show examples of the data-update methods from the sample's `HeroesService`.

本指南中的这个范例应用包括一个简略版本的《英雄之旅》，它会获取英雄数据，并允许用户添加、删除和修改它们。
下面几节在 `HeroesService` 范例中展示了数据更新方法的一些例子。

### Making a POST request

### 发起一个 POST 请求

Apps often send data to a server with a POST request when submitting a form.
In the following example, the `HeroesService` makes an HTTP POST request when adding a hero to the database.

<<<<<<< HEAD
应用经常在提交表单时通过 POST 请求向服务器发送数据。
下面这个例子中，`HeroesService` 在向数据库添加英雄时发起了一个 HTTP POST 请求。

<code-example
  path="http/src/app/heroes/heroes.service.ts"
  region="addHero"
  header="app/heroes/heroes.service.ts (addHero)">
</code-example>
=======
<code-example header="app/heroes/heroes.service.ts (addHero)" path="http/src/app/heroes/heroes.service.ts" region="addHero"></code-example>
>>>>>>> f25ac4ae

The `HttpClient.post()` method is similar to `get()` in that it has a type parameter, which you can use to specify that you expect the server to return data of a given type.
The method takes a resource URL and two additional parameters:

<<<<<<< HEAD
`HttpClient.post()` 方法像 `get()` 一样也有类型参数，可以用它来指出你期望服务器返回特定类型的数据。该方法需要一个资源 URL 和两个额外的参数：

* *body* - The data to POST in the body of the request.

  *body* - 要在请求体中 POST 过去的数据。

* *options* - An object containing method options which, in this case, [specify required headers](#adding-headers).
=======
| Parameter | Details |
| :-------- | :------ |
| body | The data to POST in the body of the request. |
| options | An object containing method options which, in this case, [specify required headers](#adding-headers). |
>>>>>>> f25ac4ae

  *options* - 一个包含方法选项的对象，在这里，它用来[指定必要的请求头](#adding-headers)。

The example catches errors as [described above](#error-details).

<<<<<<< HEAD
这个例子捕获了[前面所讲的](#error-details)错误。

The `HeroesComponent` initiates the actual POST operation by subscribing to
the `Observable` returned by this service method.

`HeroesComponent` 通过订阅该服务方法返回的 `Observable` 发起了一次实际的 `POST` 操作。

<code-example
  path="http/src/app/heroes/heroes.component.ts"
  region="add-hero-subscribe"
  header="app/heroes/heroes.component.ts (addHero)">
</code-example>
=======
The `HeroesComponent` initiates the actual POST operation by subscribing to the `Observable` returned by this service method.

<code-example header="app/heroes/heroes.component.ts (addHero)" path="http/src/app/heroes/heroes.component.ts" region="add-hero-subscribe"></code-example>
>>>>>>> f25ac4ae

When the server responds successfully with the newly added hero, the component adds that hero to the displayed `heroes` list.

当服务器成功做出响应时，会带有这个新创建的英雄，然后该组件就会把这个英雄添加到正在显示的 `heroes` 列表中。

### Making a DELETE request

<<<<<<< HEAD
### 发起 `DELETE` 请求

This application deletes a hero with the `HttpClient.delete` method by passing the hero's ID
in the request URL.

该应用可以把英雄的 ID 传给 `HttpClient.delete` 方法的请求 URL 来删除一个英雄。

<code-example
  path="http/src/app/heroes/heroes.service.ts"
  region="deleteHero"
  header="app/heroes/heroes.service.ts (deleteHero)">
</code-example>
=======
This application deletes a hero with the `HttpClient.delete` method by passing the hero's ID in the request URL.

<code-example header="app/heroes/heroes.service.ts (deleteHero)" path="http/src/app/heroes/heroes.service.ts" region="deleteHero"></code-example>
>>>>>>> f25ac4ae

The `HeroesComponent` initiates the actual DELETE operation by subscribing to the `Observable` returned by this service method.

<<<<<<< HEAD
当 `HeroesComponent` 订阅了该服务方法返回的 `Observable` 时，就会发起一次实际的 `DELETE` 操作。

<code-example
  path="http/src/app/heroes/heroes.component.ts"
  region="delete-hero-subscribe"
  header="app/heroes/heroes.component.ts (deleteHero)">
</code-example>
=======
<code-example header="app/heroes/heroes.component.ts (deleteHero)" path="http/src/app/heroes/heroes.component.ts" region="delete-hero-subscribe"></code-example>
>>>>>>> f25ac4ae

The component isn't expecting a result from the delete operation, so it subscribes without a callback.
Even though you are not using the result, you still have to subscribe.
Calling the `subscribe()` method *executes* the observable, which is what initiates the DELETE request.

该组件不会等待删除操作的结果，所以它的 subscribe （订阅）中没有回调函数。不过就算你不关心结果，也仍然要订阅它。调用 `subscribe()` 方法会**执行**这个可观察对象，这时才会真的发起 DELETE 请求。

<div class="alert is-important">

<<<<<<< HEAD
You must call *subscribe()* or nothing happens. Just calling `HeroesService.deleteHero()` does not initiate the DELETE request.
=======
You must call `subscribe()` or nothing happens.
Just calling `HeroesService.deleteHero()` does not initiate the DELETE request.
>>>>>>> f25ac4ae

你必须调用 `subscribe()`，否则什么都不会发生。仅仅调用 `HeroesService.deleteHero()` 是不会发起 DELETE 请求的。

<<<<<<< HEAD
</div>
=======
<code-example path="http/src/app/heroes/heroes.component.ts" region="delete-hero-no-subscribe"></code-example>
>>>>>>> f25ac4ae

<a id="always-subscribe"></a>

<<<<<<< HEAD
<a id="always-subscribe"></a>

**Always _subscribe_!**

**别忘了*订阅*！**

An `HttpClient` method does not begin its HTTP request until you call `subscribe()` on the observable returned by that method. This is true for _all_ `HttpClient` _methods_.
=======
**Always *subscribe*.**

An `HttpClient` method does not begin its HTTP request until you call `subscribe()` on the observable returned by that method.
This is true for *all* `HttpClient` *methods*.
>>>>>>> f25ac4ae

在调用方法返回的可观察对象的 `subscribe()` 方法之前，`HttpClient` 方法不会发起 HTTP 请求。这适用于 `HttpClient` 的*所有方法*。

<div class="alert is-helpful">

The [`AsyncPipe`](api/common/AsyncPipe) subscribes (and unsubscribes) for you automatically.

[`AsyncPipe`](api/common/AsyncPipe) 会自动为你订阅（以及取消订阅）。

</div>

All observables returned from `HttpClient` methods are *cold* by design.
Execution of the HTTP request is *deferred*, letting you extend the observable with additional operations such as  `tap` and `catchError` before anything actually happens.

<<<<<<< HEAD
`HttpClient` 的所有方法返回的可观察对象都设计为*冷的*。
HTTP 请求的执行都是*延期执行的*，让你可以用 `tap` 和 `catchError` 这样的操作符来在实际执行 HTTP 请求之前，先对这个可观察对象进行扩展。

Calling `subscribe(...)` triggers execution of the observable and causes
`HttpClient` to compose and send the HTTP request to the server.

调用 `subscribe(...)` 会触发这个可观察对象的执行，并导致 `HttpClient` 组合并把 HTTP 请求发给服务器。

Think of these observables as _blueprints_ for actual HTTP requests.
=======
Calling `subscribe(&hellip;)` triggers execution of the observable and causes `HttpClient` to compose and send the HTTP request to the server.

Think of these observables as *blueprints* for actual HTTP requests.
>>>>>>> f25ac4ae

可以把这些可观察对象看做实际 HTTP 请求的*蓝图*。

<div class="alert is-helpful">

In fact, each `subscribe()` initiates a separate, independent execution of the observable.
Subscribing twice results in two HTTP requests.

<<<<<<< HEAD
实际上，每个 `subscribe()` 都会初始化此可观察对象的一次单独的、独立的执行。
订阅两次就会导致发起两个 HTTP 请求。

```javascript
const req = http.get<Heroes>('/api/heroes');
=======
<code-example format="javascript" language="javascript">

const req = http.get&lt;Heroes&gt;('/api/heroes');
>>>>>>> f25ac4ae
// 0 requests made - .subscribe() not called.
req.subscribe();
// 1 request made.
req.subscribe();
// 2 requests made.
<<<<<<< HEAD
```
=======

</code-example>
>>>>>>> f25ac4ae

</div>

### Making a PUT request

### 发起 PUT 请求

An app can send PUT requests using the HTTP client service.
The following `HeroesService` example, like the POST example, replaces a resource with updated data.

<<<<<<< HEAD
应用可以使用 HttpClient 服务发送 PUT 请求。下面的 `HeroesService` 范例（就像 POST 范例一样）用一个修改过的数据替换了该资源。

<code-example
  path="http/src/app/heroes/heroes.service.ts"
  region="updateHero"
  header="app/heroes/heroes.service.ts (updateHero)">
</code-example>
=======
<code-example header="app/heroes/heroes.service.ts (updateHero)" path="http/src/app/heroes/heroes.service.ts" region="updateHero"></code-example>
>>>>>>> f25ac4ae

As for any of the HTTP methods that return an observable, the caller, `HeroesComponent.update()` [must `subscribe()`](#always-subscribe "Why you must always subscribe.") to the observable returned from the `HttpClient.put()` in order to initiate the request.

对于所有返回可观察对象的 HTTP 方法，调用者（`HeroesComponent.update()`）[必须 `subscribe()`](#always-subscribe "为什么你要订阅？") 从 `HttpClient.put()` 返回的可观察对象，才会真的发起请求。

### Adding and updating headers

### 添加和更新请求头

Many servers require extra headers for save operations.
For example, a server might require an authorization token, or "Content-Type" header to explicitly declare the MIME type of the request body.

很多服务器都需要额外的头来执行保存操作。
例如，服务器可能需要一个授权令牌，或者需要 `Content-Type` 头来显式声明请求体的 MIME 类型。

##### Adding headers

<<<<<<< HEAD
##### 添加请求头

The `HeroesService` defines such headers in an `httpOptions` object that are passed
to every `HttpClient` save method.

`HeroesService` 在一个 `httpOptions` 对象中定义了这样的头，它们被传给每个 `HttpClient` 的保存型方法。

<code-example
  path="http/src/app/heroes/heroes.service.ts"
  region="http-options"
  header="app/heroes/heroes.service.ts (httpOptions)">
</code-example>
=======
The `HeroesService` defines such headers in an `httpOptions` object that are passed to every `HttpClient` save method.

<code-example header="app/heroes/heroes.service.ts (httpOptions)" path="http/src/app/heroes/heroes.service.ts" region="http-options"></code-example>
>>>>>>> f25ac4ae

##### Updating headers

##### 更新请求头

You can't directly modify the existing headers within the previous options
object because instances of the `HttpHeaders` class are immutable.
Use the `set()` method instead, to return a clone of the current instance with the new changes applied.

你不能直接修改前面的选项对象中的 `HttpHeaders` 请求头，因为 `HttpHeaders` 类的实例是不可变对象。请改用 `set()` 方法，以返回当前实例应用了新更改之后的副本。

The following example shows how, when an old token expires, you can update the authorization header before making the next request.

<<<<<<< HEAD
下面的例子演示了当旧令牌过期时，可以在发起下一个请求之前更新授权头。

<code-example
  path="http/src/app/heroes/heroes.service.ts"
   region="update-headers" linenums="false">
</code-example>
=======
<code-example linenums="false" path="http/src/app/heroes/heroes.service.ts" region="update-headers"></code-example>
>>>>>>> f25ac4ae

<a id="url-params"></a>

## Configuring HTTP URL parameters

## 配置 HTTP URL 参数

Use the `HttpParams` class with the `params` request option to add URL query strings in your `HttpRequest`.

使用 `HttpParams` 类和 `params` 选项在你的 `HttpRequest` 中添加 URL 查询字符串。

The following example, the `searchHeroes()` method queries for heroes whose names contain the search term.

下面的例子中，`searchHeroes()` 方法用于查询名字中包含搜索词的英雄。

Start by importing `HttpParams` class.

首先导入 `HttpParams` 类。

<code-example hideCopy language="typescript">

import {HttpParams} from "&commat;angular/common/http";

</code-example>

<code-example linenums="false" path="http/src/app/heroes/heroes.service.ts" region="searchHeroes"></code-example>

If there is a search term, the code constructs an options object with an HTML URL-encoded search parameter.
If the term is "cat", for example, the GET request URL would be `api/heroes?name=cat`.

<<<<<<< HEAD
如果有搜索词，代码会用进行过 URL 编码的搜索参数来构造一个 options 对象。例如，如果搜索词是 "cat"，那么 GET 请求的 URL 就是 `api/heroes?name=cat`。

The `HttpParams` object is immutable. If you need to update the options, save the returned value of the `.set()` method.
=======
The `HttpParams` object is immutable.
If you need to update the options, save the returned value of the `.set()` method.
>>>>>>> f25ac4ae

`HttpParams` 是不可变对象。如果需要更新选项，请保留 `.set()` 方法的返回值。

You can also create HTTP parameters directly from a query string by using the `fromString` variable:

你也可以使用 `fromString` 变量从查询字符串中直接创建 HTTP 参数：

<code-example hideCopy language="typescript">

const params = new HttpParams({fromString: 'name=foo'});

</code-example>

<a id="intercepting-requests-and-responses"></a>

## Intercepting requests and responses

<<<<<<< HEAD
## 拦截请求和响应

With interception, you declare *interceptors* that inspect and transform HTTP requests from your application to a server.
The same interceptors can also inspect and transform a server's responses on their way back to the application.
Multiple interceptors form a *forward-and-backward* chain of request/response handlers.

借助拦截机制，你可以声明一些*拦截器*，它们可以检查并转换从应用中发给服务器的 HTTP 请求。这些拦截器还可以在返回应用的途中检查和转换来自服务器的响应。多个拦截器构成了请求/响应处理器的*双向*链表。
=======
With interception, you declare *interceptors* that inspect and transform HTTP requests from your application to a server.
The same interceptors can also inspect and transform a server's responses on their way back to the application.
Multiple interceptors form a *forward-and-backward* chain of request/response handlers.
>>>>>>> f25ac4ae

Interceptors can perform a variety of  *implicit* tasks, from authentication to logging, in a routine, standard way, for every HTTP request/response.

<<<<<<< HEAD
拦截器可以用一种常规的、标准的方式对每一次 HTTP 的请求/响应任务执行从认证到记日志等很多种*隐式*任务。

Without interception, developers would have to implement these tasks _explicitly_
for each `HttpClient` method call.
=======
Without interception, developers would have to implement these tasks *explicitly* for each `HttpClient` method call.
>>>>>>> f25ac4ae

如果没有拦截机制，那么开发人员将不得不对每次 `HttpClient` 调用*显式*实现这些任务。

### Write an interceptor

### 编写拦截器

To implement an interceptor, declare a class that implements the `intercept()` method of the `HttpInterceptor` interface.

<<<<<<< HEAD
要实现拦截器，就要实现一个实现了 `HttpInterceptor` 接口中的 `intercept()` 方法的类。

 Here is a do-nothing _noop_ interceptor that passes the request through without touching it:

 这里是一个什么也不做的*空白*拦截器，它只会不做任何修改的传递这个请求。
<code-example
  path="http/src/app/http-interceptors/noop-interceptor.ts"
  header="app/http-interceptors/noop-interceptor.ts">
</code-example>
=======
Here is a do-nothing `noop` interceptor that passes the request through without touching it:

<code-example header="app/http-interceptors/noop-interceptor.ts" path="http/src/app/http-interceptors/noop-interceptor.ts"></code-example>
>>>>>>> f25ac4ae

The `intercept` method transforms a request into an `Observable` that eventually returns the HTTP response.
In this sense, each interceptor is fully capable of handling the request entirely by itself.

`intercept` 方法会把请求转换成一个最终返回 HTTP 响应体的 `Observable`。
在这个场景中，每个拦截器都完全能自己处理这个请求。

Most interceptors inspect the request on the way in and forward the (perhaps altered) request to the `handle()` method of the `next` object which implements the [`HttpHandler`](api/common/http/HttpHandler) interface.

<<<<<<< HEAD
大多数拦截器拦截都会在传入时检查请求，然后把（可能被修改过的）请求转发给 `next` 对象的 `handle()` 方法，而 `next` 对象实现了 [`HttpHandler`](api/common/http/HttpHandler) 接口。

```javascript
=======
<code-example format="javascript" language="javascript">

>>>>>>> f25ac4ae
export abstract class HttpHandler {
  abstract handle(req: HttpRequest&lt;any&gt;): Observable&lt;HttpEvent&lt;any&gt;&gt;;
}

</code-example>

Like `intercept()`, the `handle()` method transforms an HTTP request into an `Observable` of [`HttpEvents`](#interceptor-events) which ultimately include the server's response.
The `intercept()` method could inspect that observable and alter it before returning it to the caller.

<<<<<<< HEAD
像 `intercept()` 一样，`handle()` 方法也会把 HTTP 请求转换成 [`HttpEvents`](#interceptor-events) 组成的 `Observable`，它最终包含的是来自服务器的响应。
`intercept()` 函数可以检查这个可观察对象，并在把它返回给调用者之前修改它。

This _no-op_ interceptor calls `next.handle()` with the original request and returns the observable without doing a thing.

这个*无操作的*拦截器，会使用原始的请求调用 `next.handle()`，并返回它返回的可观察对象，而不做任何后续处理。

### The _next_ object
=======
This `no-op` interceptor calls `next.handle()` with the original request and returns the observable without doing a thing.

### The `next` object
>>>>>>> f25ac4ae

### `next` 对象

The `next` object represents the next interceptor in the chain of interceptors.
The final `next` in the chain is the `HttpClient` backend handler that sends the request to the server and receives the server's response.

<<<<<<< HEAD
`next` 对象表示拦截器链表中的下一个拦截器。
这个链表中的最后一个 `next` 对象就是 `HttpClient` 的后端处理器（backend handler），它会把请求发给服务器，并接收服务器的响应。

=======
>>>>>>> f25ac4ae
Most interceptors call `next.handle()` so that the request flows through to the next interceptor and, eventually, the backend handler.
An interceptor *could* skip calling `next.handle()`, short-circuit the chain, and [return its own `Observable`](#caching) with an artificial server response.

大多数的拦截器都会调用 `next.handle()`，以便这个请求流能走到下一个拦截器，并最终传给后端处理器。
拦截器也*可以*不调用 `next.handle()`，使这个链路短路，并返回一个带有人工构造出来的服务器响应的 [自己的 `Observable`](#caching)。

This is a common middleware pattern found in frameworks such as Express.js.

这是一种常见的中间件模式，在像 Express.js 这样的框架中也会找到它。

### Provide the interceptor

### 提供这个拦截器

The `NoopInterceptor` is a service managed by Angular's [dependency injection (DI)](guide/dependency-injection) system.
Like other services, you must provide the interceptor class before the app can use it.

<<<<<<< HEAD
这个 `NoopInterceptor` 就是一个由 Angular [依赖注入 (DI)](guide/dependency-injection)系统管理的服务。
像其它服务一样，你也必须先提供这个拦截器类，应用才能使用它。

Because interceptors are (optional) dependencies of the `HttpClient` service,
you must provide them in the same injector (or a parent of the injector) that provides `HttpClient`.
Interceptors provided _after_ DI creates the `HttpClient` are ignored.
=======
Because interceptors are (optional) dependencies of the `HttpClient` service, you must provide them in the same injector (or a parent of the injector) that provides `HttpClient`.
Interceptors provided *after* DI creates the `HttpClient` are ignored.
>>>>>>> f25ac4ae

由于拦截器是 `HttpClient` 服务的（可选）依赖，所以你必须在提供 `HttpClient` 的同一个（或其各级父注入器）注入器中提供这些拦截器。
那些在 DI 创建完 `HttpClient` *之后*再提供的拦截器将会被忽略。

This app provides `HttpClient` in the app's root injector, as a side-effect of importing the `HttpClientModule` in `AppModule`.
You should provide interceptors in `AppModule` as well.

<<<<<<< HEAD
由于在 `AppModule` 中导入了 `HttpClientModule`，导致本应用在其根注入器中提供了 `HttpClient`。所以你也同样要在 `AppModule` 中提供这些拦截器。

After importing the `HTTP_INTERCEPTORS` injection token from `@angular/common/http`,
write the `NoopInterceptor` provider like this:

在从 `@angular/common/http` 中导入了 `HTTP_INTERCEPTORS` 注入令牌之后，编写如下的 `NoopInterceptor` 提供者注册语句：

<code-example
  path="http/src/app/http-interceptors/index.ts"
  region="noop-provider">
</code-example>
=======
After importing the `HTTP_INTERCEPTORS` injection token from `@angular/common/http`, write the `NoopInterceptor` provider like this:

<code-example path="http/src/app/http-interceptors/index.ts" region="noop-provider"></code-example>
>>>>>>> f25ac4ae

Notice the `multi: true` option.
This required setting tells Angular that `HTTP_INTERCEPTORS` is a token for a *multiprovider* that injects an array of values, rather than a single value.

<<<<<<< HEAD
注意 `multi: true` 选项。
这个必须的选项会告诉 Angular `HTTP_INTERCEPTORS` 是一个*多重提供者*的令牌，表示它会注入一个多值的数组，而不是单一的值。

You _could_ add this provider directly to the providers array of the `AppModule`.
However, it's rather verbose and there's a good chance that
you'll create more interceptors and provide them in the same way.
You must also pay [close attention to the order](#interceptor-order)
in which you provide these interceptors.
=======
You *could* add this provider directly to the providers array of the `AppModule`.
However, it's rather verbose and there's a good chance that you'll create more interceptors and provide them in the same way.
You must also pay [close attention to the order](#interceptor-order) in which you provide these interceptors.
>>>>>>> f25ac4ae

你*也可以*直接把这个提供者添加到 `AppModule` 中的提供者数组中，不过那样会非常啰嗦。况且，你将来还会用这种方式创建更多的拦截器并提供它们。
你还要[特别注意提供这些拦截器的顺序](#interceptor-order)。

Consider creating a "barrel" file that gathers all the interceptor providers into an `httpInterceptorProviders` array, starting with this first one, the `NoopInterceptor`.

<<<<<<< HEAD
认真考虑创建一个封装桶（barrel）文件，用于把所有拦截器都收集起来，一起提供给 `httpInterceptorProviders` 数组，可以先从这个 `NoopInterceptor` 开始。

<code-example
  path="http/src/app/http-interceptors/index.ts"
  region="interceptor-providers"
  header="app/http-interceptors/index.ts">
</code-example>
=======
<code-example header="app/http-interceptors/index.ts" path="http/src/app/http-interceptors/index.ts" region="interceptor-providers"></code-example>
>>>>>>> f25ac4ae

Then import and add it to the `AppModule` `providers array` like this:

<<<<<<< HEAD
然后导入它，并把它加到 `AppModule` 的 *`providers` 数组*中，就像这样：

<code-example
  path="http/src/app/app.module.ts"
  region="interceptor-providers"
  header="app/app.module.ts (interceptor providers)">
</code-example>
=======
<code-example header="app/app.module.ts (interceptor providers)" path="http/src/app/app.module.ts" region="interceptor-providers"></code-example>
>>>>>>> f25ac4ae

As you create new interceptors, add them to the `httpInterceptorProviders` array and you won't have to revisit the `AppModule`.

当你再创建新的拦截器时，就同样把它们添加到 `httpInterceptorProviders` 数组中，而不用再修改 `AppModule`。

<div class="alert is-helpful">

There are many more interceptors in the complete sample code.

在完整版的范例代码中还有更多的拦截器。

</div>

### Interceptor order

### 拦截器的顺序

Angular applies interceptors in the order that you provide them.
For example, consider a situation in which you want to handle the authentication of your HTTP requests and log them before sending them to a server.
To accomplish this task, you could provide an `AuthInterceptor` service and then a `LoggingInterceptor` service.
Outgoing requests would flow from the `AuthInterceptor` to the `LoggingInterceptor`.
Responses from these requests would flow in the other direction, from `LoggingInterceptor` back to `AuthInterceptor`.
The following is a visual representation of the process:

Angular 会按你提供拦截器的顺序应用它们。例如，考虑一个场景：你想处理 HTTP 请求的身份验证并记录它们，然后再将它们发送到服务器。要完成此任务，你可以提供 `AuthInterceptor` 服务，然后提供 `LoggingInterceptor` 服务。发出的请求将从 `AuthInterceptor` 到 `LoggingInterceptor`。这些请求的响应则沿相反的方向流动，从 `LoggingInterceptor` 回到 `AuthInterceptor`。以下是该过程的直观表示：

<div class="lightbox">

<img alt="Interceptor in order of HttpClient, AuthInterceptor, AuthInterceptor, HttpBackend, Server, and back in opposite order to show the two-way flow" src="generated/images/guide/http/interceptor-order.svg">

</div>

<div class="alert is-helpful">

The last interceptor in the process is always the `HttpBackend` that handles communication with the server.

   该过程中的最后一个拦截器始终是处理与服务器通信的 `HttpBackend` 服务。

</div>

You cannot change the order or remove interceptors later.
If you need to enable and disable an interceptor dynamically, you'll have to build that capability into the interceptor itself.

<<<<<<< HEAD
以后你就再也不能修改这些顺序或移除某些拦截器了。
如果你需要动态启用或禁用某个拦截器，那就要在那个拦截器中自行实现这个功能。

=======
>>>>>>> f25ac4ae
<a id="interceptor-events"></a>

### Handling interceptor events

### 处理拦截器事件

Most `HttpClient` methods return observables of `HttpResponse<any>`.
The `HttpResponse` class itself is actually an event, whose type is `HttpEventType.Response`.
A single HTTP request can, however, generate multiple events of other types, including upload and download progress events.
The methods `HttpInterceptor.intercept()` and `HttpHandler.handle()` return observables of `HttpEvent<any>`.

大多数 `HttpClient` 方法都会返回 `HttpResponse<any>` 型的可观察对象。`HttpResponse` 类本身就是一个事件，它的类型是 `HttpEventType.Response`。但是，单个 HTTP 请求可以生成其它类型的多个事件，包括报告上传和下载进度的事件。`HttpInterceptor.intercept()` 和 `HttpHandler.handle()` 会返回 `HttpEvent<any>` 型的可观察对象。

Many interceptors are only concerned with the outgoing request and return the event stream from `next.handle()` without modifying it.
Some interceptors, however, need to examine and modify the response from `next.handle()`; these operations can see all of these events in the stream.

<<<<<<< HEAD
很多拦截器只关心发出的请求，而对 `next.handle()` 返回的事件流不会做任何修改。
但是，有些拦截器需要检查并修改 `next.handle()` 的响应。上述做法就可以在流中看到所有这些事件。

<a id="immutability"></a>

Although interceptors are capable of modifying requests and responses,
the `HttpRequest` and `HttpResponse` instance properties are `readonly`,
rendering them largely immutable.

虽然拦截器有能力改变请求和响应，但 `HttpRequest` 和 `HttpResponse` 实例的属性却是只读（`readonly`）的，
因此让它们基本上是不可变的。

They are immutable for a good reason: an app might retry a request several times before it succeeds, which means that the interceptor chain can re-process the same request multiple times.
If an interceptor could modify the original request object, the re-tried operation would start from the modified request rather than the original. Immutability ensures that interceptors see the same request for each try.
=======
<a id="immutability"></a>

Although interceptors are capable of modifying requests and responses, the `HttpRequest` and `HttpResponse` instance properties are `readonly`, rendering them largely immutable.
They are immutable for a good reason:
An app might retry a request several times before it succeeds, which means that the interceptor chain can re-process the same request multiple times.
If an interceptor could modify the original request object, the re-tried operation would start from the modified request rather than the original.
Immutability ensures that interceptors see the same request for each try.
>>>>>>> f25ac4ae

有充足的理由把它们做成不可变对象：应用可能会重试发送很多次请求之后才能成功，这就意味着这个拦截器链表可能会多次重复处理同一个请求。
如果拦截器可以修改原始的请求对象，那么重试阶段的操作就会从修改过的请求开始，而不是原始请求。
而这种不可变性，可以确保这些拦截器在每次重试时看到的都是同样的原始请求。

<div class="alert is-helpful">

Your interceptor should return every event without modification unless it has a compelling reason to do otherwise.

   你的拦截器应该在没有任何修改的情况下返回每一个事件，除非它有令人信服的理由去做。

</div>

TypeScript prevents you from setting `HttpRequest` read-only properties.

<<<<<<< HEAD
TypeScript 会阻止你设置 `HttpRequest` 的只读属性。

```javascript
  // Typescript disallows the following assignment because req.url is readonly
  req.url = req.url.replace('http://', 'https://');
```
=======
<code-example format="javascript" language="javascript">

// Typescript disallows the following assignment because req.url is readonly
req.url = req.url.replace('http://', 'https://');

</code-example>
>>>>>>> f25ac4ae

If you must alter a request, clone it first and modify the clone before passing it to `next.handle()`.
You can clone and modify the request in a single step, as shown in the following example.

<<<<<<< HEAD
如果你必须修改一个请求，先把它克隆一份，修改这个克隆体后再把它传给 `next.handle()`。你可以在一步中克隆并修改此请求，例子如下。

<code-example
  path="http/src/app/http-interceptors/ensure-https-interceptor.ts"
  region="excerpt"
  header="app/http-interceptors/ensure-https-interceptor.ts (excerpt)">
</code-example>
=======
<code-example header="app/http-interceptors/ensure-https-interceptor.ts (excerpt)" path="http/src/app/http-interceptors/ensure-https-interceptor.ts" region="excerpt"></code-example>
>>>>>>> f25ac4ae

The `clone()` method's hash argument lets you mutate specific properties of the request while copying the others.

这个 `clone()` 方法的哈希型参数允许你在复制出克隆体的同时改变该请求的某些特定属性。

#### Modifying a request body

<<<<<<< HEAD
#### 修改请求体

The `readonly` assignment guard can't prevent deep updates and, in particular,
it can't prevent you from modifying a property of a request body object.

`readonly` 这种赋值保护，无法防范深修改（修改子对象的属性），也不能防范你修改请求体对象中的属性。

```javascript
  req.body.name = req.body.name.trim(); // bad idea!
```
=======
The `readonly` assignment guard can't prevent deep updates and, in particular, it can't prevent you from modifying a property of a request body object.

<code-example format="javascript" language="javascript">

req.body.name = req.body.name.trim(); // bad idea!

</code-example>
>>>>>>> f25ac4ae

If you must modify the request body, follow these steps.

如果必须修改请求体，请执行以下步骤。

1. Copy the body and make your change in the copy.
<<<<<<< HEAD

   复制请求体并在副本中进行修改。

1. Clone the request object, using its `clone()` method.

   使用 `clone()` 方法克隆这个请求对象。

1. Replace the clone's body with the modified copy.

   用修改过的副本替换被克隆的请求体。
=======
1. Clone the request object, using its `clone()` method.
1. Replace the clone's body with the modified copy.
>>>>>>> f25ac4ae

<code-example header="app/http-interceptors/trim-name-interceptor.ts (excerpt)" path="http/src/app/http-interceptors/trim-name-interceptor.ts" region="excerpt"></code-example>

#### Clearing the request body in a clone

#### 克隆时清除请求体

Sometimes you need to clear the request body rather than replace it.
To do this, set the cloned request body to `null`.

有时，你需要清除请求体而不是替换它。为此，请将克隆后的请求体设置为 `null`。

<div class="alert is-helpful">

**TIP**: <br />
If you set the cloned request body to `undefined`, Angular assumes you intend to leave the body as is.

**提示**：如果你把克隆后的请求体设为 `undefined`，那么 Angular 会认为你想让请求体保持原样。

</div>

<code-example format="javascript" language="javascript">

newReq = req.clone({ &hellip; }); // body not mentioned =&gt; preserve original body
newReq = req.clone({ body: undefined }); // preserve original body
newReq = req.clone({ body: null }); // clear the body

</code-example>

## Http interceptor use-cases

## HTTP 拦截器用例

Following are a number of common uses for interceptors.

以下是拦截器的一些常见用法。

### Setting default headers

### 设置默认请求头

Apps often use an interceptor to set default headers on outgoing requests.

应用通常会使用拦截器来设置外发请求的默认请求头。

The sample app has an `AuthService` that produces an authorization token.
Here is its `AuthInterceptor` that injects that service to get the token and adds an authorization header with that token to every outgoing request:

<<<<<<< HEAD
该范例应用具有一个 `AuthService`，它会生成一个认证令牌。
在这里，`AuthInterceptor` 会注入该服务以获取令牌，并对每一个外发的请求添加一个带有该令牌的认证头：

<code-example
  path="http/src/app/http-interceptors/auth-interceptor.ts"
  header="app/http-interceptors/auth-interceptor.ts">
</code-example>
=======
<code-example header="app/http-interceptors/auth-interceptor.ts" path="http/src/app/http-interceptors/auth-interceptor.ts"></code-example>
>>>>>>> f25ac4ae

The practice of cloning a request to set new headers is so common that there's a `setHeaders` shortcut for it:

<<<<<<< HEAD
这种在克隆请求的同时设置新请求头的操作太常见了，因此它还有一个快捷方式 `setHeaders`：

<code-example
  path="http/src/app/http-interceptors/auth-interceptor.ts"
  region="set-header-shortcut">
</code-example>
=======
<code-example path="http/src/app/http-interceptors/auth-interceptor.ts" region="set-header-shortcut"></code-example>
>>>>>>> f25ac4ae

An interceptor that alters headers can be used for a number of different operations, including:

这种可以修改头的拦截器可以用于很多不同的操作，比如：

* Authentication/authorization

   认证 / 授权

* Caching behavior; for example, `If-Modified-Since`

   控制缓存行为。比如 `If-Modified-Since`

* XSRF protection

   XSRF 防护

### Logging request and response pairs

<<<<<<< HEAD
### 记录请求与响应对

Because interceptors can process the request and response *together*, they can perform tasks such as timing and logging an entire HTTP operation.

因为拦截器可以*同时*处理请求和响应，所以它们也可以对整个 HTTP 操作执行计时和记录日志等任务。
=======
Because interceptors can process the request and response *together*, they can perform tasks such as timing and logging an entire HTTP operation.
>>>>>>> f25ac4ae

Consider the following `LoggingInterceptor`, which captures the time of the request,
the time of the response, and logs the outcome with the elapsed time
with the injected `MessageService`.

<<<<<<< HEAD
考虑下面这个 `LoggingInterceptor`，它捕获请求的发起时间、响应的接收时间，并使用注入的 `MessageService` 来发送总共花费的时间。

<code-example
  path="http/src/app/http-interceptors/logging-interceptor.ts"
  region="excerpt"
  header="app/http-interceptors/logging-interceptor.ts)">
</code-example>
=======
<code-example header="app/http-interceptors/logging-interceptor.ts)" path="http/src/app/http-interceptors/logging-interceptor.ts" region="excerpt"></code-example>
>>>>>>> f25ac4ae

The RxJS `tap` operator captures whether the request succeeded or failed.
The RxJS `finalize` operator is called when the response observable either errors or completes (which it must), and reports the outcome to the `MessageService`.

RxJS 的 `tap` 操作符会捕获请求成功了还是失败了。
RxJS 的 `finalize` 操作符无论在响应成功还是失败时都会调用（这是必须的），然后把结果汇报给 `MessageService`。

Neither `tap` nor `finalize` touch the values of the observable stream returned to the caller.

<<<<<<< HEAD
在这个可观察对象的流中，无论是 `tap` 还是 `finalize` 接触过的值，都会照常发送给调用者。

=======
>>>>>>> f25ac4ae
<a id="custom-json-parser"></a>

### Custom JSON parsing

### 自定义 JSON 解析

Interceptors can be used to replace the built-in JSON parsing with a custom implementation.

拦截器可用来以自定义实现替换内置的 JSON 解析。

The `CustomJsonInterceptor` in the following example demonstrates how to achieve this.
If the intercepted request expects a `'json'` response, the `responseType` is changed to `'text'` to disable the built-in JSON parsing.
Then the response is parsed via the injected `JsonParser`.

<<<<<<< HEAD
以下示例中的 `CustomJsonInterceptor` 演示了如何实现此目的。如果截获的请求期望一个 `'json'` 响应，则将 `responseType` 更改为 `'text'` 以禁用内置的 JSON 解析。然后，通过注入的 `JsonParser` 解析响应。

<code-example
  path="http/src/app/http-interceptors/custom-json-interceptor.ts"
  region="custom-json-interceptor"
  header="app/http-interceptors/custom-json-interceptor.ts">
</code-example>
=======
<code-example header="app/http-interceptors/custom-json-interceptor.ts" path="http/src/app/http-interceptors/custom-json-interceptor.ts" region="custom-json-interceptor"></code-example>
>>>>>>> f25ac4ae

You can then implement your own custom `JsonParser`.
Here is a custom JsonParser that has a special date reviver.

<<<<<<< HEAD
然后，你可以实现自己的自定义 `JsonParser`。这是一个具有特殊日期接收器的自定义 JsonParser。

<code-example
  path="http/src/app/http-interceptors/custom-json-interceptor.ts"
  region="custom-json-parser"
  header="app/http-interceptors/custom-json-interceptor.ts">
</code-example>

You provide the `CustomParser` along with the `CustomJsonInterceptor`.

你提供 `CustomParser` 以及 `CustomJsonInterceptor`。

<code-example
  path="http/src/app/http-interceptors/index.ts"
  region="custom-json-interceptor"
  header="app/http-interceptors/index.ts">
</code-example>
=======
<code-example header="app/http-interceptors/custom-json-interceptor.ts" path="http/src/app/http-interceptors/custom-json-interceptor.ts" region="custom-json-parser"></code-example>

You provide the `CustomParser` along with the `CustomJsonInterceptor`.

<code-example header="app/http-interceptors/index.ts" path="http/src/app/http-interceptors/index.ts" region="custom-json-interceptor"></code-example>
>>>>>>> f25ac4ae

<a id="caching"></a>

### Caching requests

### 用拦截器实现缓存

Interceptors can handle requests by themselves, without forwarding to `next.handle()`.

拦截器还可以自行处理这些请求，而不用转发给 `next.handle()`。

For example, you might decide to cache certain requests and responses to improve performance.
You can delegate caching to an interceptor without disturbing your existing data services.

比如，你可能会想缓存某些请求和响应，以便提升性能。
你可以把这种缓存操作委托给某个拦截器，而不破坏你现有的各个数据服务。

The `CachingInterceptor` in the following example demonstrates this approach.

<<<<<<< HEAD
下例中的 `CachingInterceptor` 演示了这种方法。

<code-example
  path="http/src/app/http-interceptors/caching-interceptor.ts"
  region="v1"
  header="app/http-interceptors/caching-interceptor.ts)">
</code-example>

* The `isCacheable()` function determines if the request is cacheable.
  In this sample, only GET requests to the package search API are cacheable.

  `isCacheable()` 函数用于决定该请求是否允许缓存。
  在这个例子中，只有发到 npm 包搜索 API 的 GET 请求才是可以缓存的。

* If the request is not cacheable, the interceptor forwards the request
  to the next handler in the chain.

  如果该请求是不可缓存的，该拦截器会把该请求转发给链表中的下一个处理器。

* If a cacheable request is found in the cache, the interceptor returns an `of()` *observable* with
  the cached response, by-passing the `next` handler (and all other interceptors downstream).

  如果可缓存的请求在缓存中找到了，该拦截器就会通过 `of()` 函数返回一个已缓存的响应体的*可观察对象*，然后绕过 `next` 处理器（以及所有其它下游拦截器）。
=======
<code-example header="app/http-interceptors/caching-interceptor.ts)" path="http/src/app/http-interceptors/caching-interceptor.ts" region="v1"></code-example>

* The `isCacheable()` function determines if the request is cacheable.
  In this sample, only GET requests to the package search API are cacheable.

* If the request is not cacheable, the interceptor forwards the request to the next handler in the chain

* If a cacheable request is found in the cache, the interceptor returns an `of()` *observable* with the cached response, by-passing the `next` handler (and all other interceptors downstream)
>>>>>>> f25ac4ae

* If a cacheable request is not in cache, the code calls `sendRequest()`.
  This function forwards the request to `next.handle()` which ultimately calls the server and returns the server's response.

<<<<<<< HEAD
  如果可缓存的请求不在缓存中，代码会调用 `sendRequest()`。这个函数会创建一个没有请求头的[请求克隆体](#immutability)，这是因为 npm API 禁止它们。然后，该函数把请求的克隆体转发给 `next.handle()`，它会最终调用服务器并返回来自服务器的响应对象。

<a id="send-request"></a>
<code-example
  path="http/src/app/http-interceptors/caching-interceptor.ts"
  region="send-request">
</code-example>

<a id="send-request"></a>

Note how `sendRequest()` intercepts the response on its way back to the application.
This method pipes the response through the `tap()` operator, whose callback adds the response to the cache.

注意 `sendRequest()` 是如何在返回应用程序的过程中拦截响应的。该方法通过 `tap()` 操作符来管理响应对象，该操作符的回调函数会把该响应对象添加到缓存中。

The original response continues untouched back up through the chain of interceptors
to the application caller.

然后，原始的响应会通过这些拦截器链，原封不动的回到服务器的调用者那里。

Data services, such as `PackageSearchService`, are unaware that
some of their `HttpClient` requests actually return cached responses.

数据服务，比如 `PackageSearchService`，并不知道它们收到的某些 `HttpClient` 请求实际上是从缓存的请求中返回来的。

<a id="cache-refresh"></a>

=======
<a id="send-request"></a>

<code-example path="http/src/app/http-interceptors/caching-interceptor.ts" region="send-request"></code-example>

<div class="alert is-helpful">

Notice how `sendRequest()` intercepts the response on its way back to the application.
This method pipes the response through the `tap()` operator, whose callback adds the response to the cache.

The original response continues untouched back up through the chain of interceptors to the application caller.

Data services, such as `PackageSearchService`, are unaware that some of their `HttpClient` requests actually return cached responses.

<a id="cache-refresh"></a>

>>>>>>> f25ac4ae
### Using interceptors to request multiple values

### 用拦截器来请求多个值

The `HttpClient.get()` method normally returns an observable that emits a single value, either the data or an error.
An interceptor can change this to an observable that emits [multiple values](guide/observables).

<<<<<<< HEAD
`HttpClient.get()` 方法通常会返回一个可观察对象，它会发出一个值（数据或错误）。拦截器可以把它改成一个可以发出[多个值](guide/observables)的可观察对象。

The following revised version of the `CachingInterceptor` optionally returns an observable that
immediately emits the cached response, sends the request on to the package search API,
and emits again later with the updated search results.

修改后的 `CachingInterceptor` 版本可以返回一个立即发出所缓存响应的可观察对象，然后把请求发送到 NPM 的 Web API，然后把修改过的搜索结果重新发出一次。

<code-example
  path="http/src/app/http-interceptors/caching-interceptor.ts"
  region="intercept-refresh">
</code-example>
=======
The following revised version of the `CachingInterceptor` optionally returns an observable that immediately emits the cached response, sends the request on to the package search API, and emits again later with the updated search results.

<code-example path="http/src/app/http-interceptors/caching-interceptor.ts" region="intercept-refresh"></code-example>
>>>>>>> f25ac4ae

<div class="alert is-helpful">

The *cache-then-refresh* option is triggered by the presence of a custom `x-refresh` header.
<<<<<<< HEAD

*cache-then-refresh* 选项是由一个自定义的 `x-refresh` 请求头触发的。
=======
>>>>>>> f25ac4ae

A checkbox on the `PackageSearchComponent` toggles a `withRefresh` flag, which is one of the arguments to `PackageSearchService.search()`.
That `search()` method creates the custom `x-refresh` header and adds it to the request before calling `HttpClient.get()`.

`PackageSearchComponent` 中的一个检查框会切换 `withRefresh` 标识，
它是 `PackageSearchService.search()` 的参数之一。
`search()` 方法创建了自定义的 `x-refresh` 头，并在调用 `HttpClient.get()` 前把它添加到请求里。

</div>

The revised `CachingInterceptor` sets up a server request whether there's a cached value or not, using the same `sendRequest()` method described [above](#send-request).
The `results$` observable makes the request when subscribed.

修改后的 `CachingInterceptor` 会发起一个服务器请求，而不管有没有缓存的值。
就像 [前面](#send-request) 的 `sendRequest()` 方法一样进行订阅。
在订阅 `results$` 可观察对象时，就会发起这个请求。

* If there's no cached value, the interceptor returns `results$`.
* If there is a cached value, the code *pipes* the cached response onto `results$`, producing a recomposed observable that emits twice, the cached response first (and immediately), followed later by the response from the server.
  Subscribers see a sequence of two responses.

<<<<<<< HEAD
  如果没有缓存值，拦截器直接返回 `results$`。

* If there is a cached value, the code _pipes_ the cached response onto
  `results$`, producing a recomposed observable that emits twice,
  the cached response first (and immediately), followed later
  by the response from the server.
  Subscribers see a sequence of two responses.

  如果有缓存的值，这些代码就会把缓存的响应加入到 `result$` 的*管道*中，使用重组后的可观察对象进行处理，并发出两次。
  先立即发出一次缓存的响应体，然后发出来自服务器的响应。
  订阅者将会看到一个包含这两个响应的序列。

=======
>>>>>>> f25ac4ae
<a id="report-progress"></a>

## Tracking and showing request progress

## 跟踪和显示请求进度

Sometimes applications transfer large amounts of data and those transfers can take a long time.
File uploads are a typical example.
You can give the users a better experience by providing feedback on the progress of such transfers.

<<<<<<< HEAD
应用程序有时会传输大量数据，而这些传输可能要花很长时间。文件上传就是典型的例子。你可以通过提供关于此类传输的进度反馈，为用户提供更好的体验。

To make a request with progress events enabled, create an instance of `HttpRequest`
with the `reportProgress` option set true to enable tracking of progress events.

要想发出一个带有进度事件的请求，你可以创建一个 `HttpRequest` 实例，并把 `reportProgress` 选项设置为 true 来启用对进度事件的跟踪。

<code-example
  path="http/src/app/uploader/uploader.service.ts"
  region="upload-request"
  header="app/uploader/uploader.service.ts (upload request)">
</code-example>
=======
To make a request with progress events enabled, create an instance of `HttpRequest` with the `reportProgress` option set true to enable tracking of progress events.

<code-example header="app/uploader/uploader.service.ts (upload request)" path="http/src/app/uploader/uploader.service.ts" region="upload-request"></code-example>
>>>>>>> f25ac4ae

<div class="alert is-important">

**TIP**: <br />
Every progress event triggers change detection, so only turn them on if you need to report progress in the UI.

<<<<<<< HEAD
**提示**：每个进度事件都会触发变更检测，所以只有当需要在 UI 上报告进度时，你才应该开启它们。

When using [`HttpClient.request()`](api/common/http/HttpClient#request) with an HTTP method, configure the method with
[`observe: 'events'`](api/common/http/HttpClient#request) to see all events, including the progress of transfers.
=======
When using [`HttpClient.request()`](api/common/http/HttpClient#request) with an HTTP method, configure the method with [`observe: 'events'`](api/common/http/HttpClient#request) to see all events, including the progress of transfers.
>>>>>>> f25ac4ae

当 [`HttpClient.request()`](api/common/http/HttpClient#request) 和 HTTP 方法一起使用时，可以用 [`observe: 'events'`](api/common/http/HttpClient#request) 来查看所有事件，包括传输的进度。

</div>

Next, pass this request object to the `HttpClient.request()` method, which returns an `Observable` of `HttpEvents` (the same events processed by [interceptors](#interceptor-events)).

<<<<<<< HEAD
接下来，把这个请求对象传给 `HttpClient.request()` 方法，该方法返回一个 `HttpEvents` 的 `Observable`（与 [拦截器](#interceptor-events) 部分处理过的事件相同）。

<code-example
  path="http/src/app/uploader/uploader.service.ts"
  region="upload-body"
  header="app/uploader/uploader.service.ts (upload body)">
</code-example>

The `getEventMessage` method interprets each type of `HttpEvent` in the event stream.

`getEventMessage` 方法解释了事件流中每种类型的 `HttpEvent`。

<code-example
  path="http/src/app/uploader/uploader.service.ts"
  region="getEventMessage"
  header="app/uploader/uploader.service.ts (getEventMessage)">
</code-example>
=======
<code-example header="app/uploader/uploader.service.ts (upload body)" path="http/src/app/uploader/uploader.service.ts" region="upload-body"></code-example>

The `getEventMessage` method interprets each type of `HttpEvent` in the event stream.

<code-example header="app/uploader/uploader.service.ts (getEventMessage)" path="http/src/app/uploader/uploader.service.ts" region="getEventMessage"></code-example>
>>>>>>> f25ac4ae

<div class="alert is-helpful">

The sample app for this guide doesn't have a server that accepts uploaded files.
The `UploadInterceptor` in `app/http-interceptors/upload-interceptor.ts` intercepts and short-circuits upload requests by returning an observable of simulated events.

本指南中的范例应用中没有用来接受上传文件的服务器。`app/http-interceptors/upload-interceptor.ts` 的 `UploadInterceptor` 通过返回一个模拟这些事件的可观察对象来拦截和短路上传请求。

</div>

## Optimizing server interaction with debouncing

## 通过防抖来优化与服务器的交互

If you need to make an HTTP request in response to user input, it's not efficient to send a request for every keystroke.
It's better to wait until the user stops typing and then send a request.
This technique is known as debouncing.

如果你需要发一个 HTTP 请求来响应用户的输入，那么每次按键就发送一个请求的效率显然不高。最好等用户停止输入后再发送请求。这种技术叫做防抖。

Consider the following template, which lets a user enter a search term to find a package by name.
When the user enters a name in a search-box, the `PackageSearchComponent` sends a search request for a package with that name to the package search API.

<<<<<<< HEAD
考虑下面这个模板，它让用户输入一个搜索词来按名字查找 npm 包。
当用户在搜索框中输入名字时，`PackageSearchComponent` 就会把这个根据名字搜索包的请求发给 npm web API。

<code-example
  path="http/src/app/package-search/package-search.component.html"
  region="search"
  header="app/package-search/package-search.component.html (search)">
</code-example>
=======
<code-example header="app/package-search/package-search.component.html (search)" path="http/src/app/package-search/package-search.component.html" region="search"></code-example>
>>>>>>> f25ac4ae

Here, the `keyup` event binding sends every keystroke to the component's `search()` method.

在这里，`keyup` 事件绑定会将每个按键都发送到组件的 `search()` 方法。

<div class="alert is-helpful">

The type of `$event.target` is only `EventTarget` in the template.
In the `getValue()` method, the target is cast to an `HTMLInputElement` to let type-safe have access to its `value` property.

`$event.target` 的类型在模板中只是 `EventTarget`，而在 `getValue()` 方法中，目标会转换成 `HTMLInputElement` 类型，以允许对它的 `value` 属性进行类型安全的访问。

<code-example path="http/src/app/package-search/package-search.component.ts" region="getValue"></code-example>

</div>

The following snippet implements debouncing for this input using RxJS operators.

<<<<<<< HEAD
这里，`keyup` 事件绑定会把每次按键都发送给组件的 `search()` 方法。下面的代码片段使用 RxJS 的操作符为这个输入实现了防抖。

<code-example
  path="http/src/app/package-search/package-search.component.ts"
  region="debounce"
  header="app/package-search/package-search.component.ts (excerpt)">
</code-example>
=======
<code-example header="app/package-search/package-search.component.ts (excerpt)" path="http/src/app/package-search/package-search.component.ts" region="debounce"></code-example>
>>>>>>> f25ac4ae

The `searchText$` is the sequence of search-box values coming from the user.
It's defined as an RxJS `Subject`, which means it is a multicasting `Observable` that can also emit values for itself by calling `next(value)`, as happens in the `search()` method.

<<<<<<< HEAD
`searchText$` 是来自用户的搜索框值的序列。它被定义为 RxJS `Subject` 类型，这意味着它是一个多播 `Observable`，它还可以通过调用 `next(value)` 来自行发出值，就像在 `search()` 方法中一样。

Rather than forward every `searchText` value directly to the injected `PackageSearchService`,
the code in `ngOnInit()` pipes search values through three operators, so that a search value reaches the service only if it's a new value and the user stopped typing.

除了把每个 `searchText` 的值都直接转发给 `PackageSearchService` 之外，`ngOnInit()` 中的代码还通过下列三个操作符对这些搜索值进行*管道*处理，以便只有当它是一个新值并且用户已经停止输入时，要搜索的值才会抵达该服务。

* `debounceTime(500)`⁠—Wait for the user to stop typing (1/2 second in this case).

  `debounceTime(500)`⁠—等待用户停止输入（本例中为 1/2 秒）。

* `distinctUntilChanged()`⁠—Wait until the search text changes.

  `distinctUntilChanged()`⁠—等待搜索文本发生变化。

* `switchMap()`⁠—Send the search request to the service.
=======
Rather than forward every `searchText` value directly to the injected `PackageSearchService`, the code in `ngOnInit()` pipes search values through three operators, so that a search value reaches the service only if it's a new value and the user stopped typing.

| RxJS operators | Details |
| :------------- | :------ |
| `debounceTime(500)`⁠ | Wait for the user to stop typing (1/2 second in this case). |
| `distinctUntilChanged()` | Wait until the search text changes. |
| `switchMap()`⁠ | Send the search request to the service. |
>>>>>>> f25ac4ae

  `switchMap()`⁠—将搜索请求发送到服务。

The code sets `packages$` to this re-composed `Observable` of search results.
The template subscribes to `packages$` with the [AsyncPipe](api/common/AsyncPipe) and displays search results as they arrive.

这些代码把 `packages$` 设置成了使用搜索结果组合出的 `Observable` 对象。
模板中使用 [AsyncPipe](api/common/AsyncPipe) 订阅了 `packages$`，一旦搜索结果的值发回来了，就显示这些搜索结果。

<div class="alert is-helpful">

See [Using interceptors to request multiple values](#cache-refresh) for more about the `withRefresh` option.

关于 `withRefresh` 选项的更多信息，请参阅[使用拦截器来请求多个值](#cache-refresh)。

</div>

### Using the `switchMap()` operator

### 使用 `switchMap()` 操作符

The `switchMap()` operator takes a function argument that returns an `Observable`.
In the example, `PackageSearchService.search` returns an `Observable`, as other data service methods do.
If a previous search request is still in-flight (as when the network connection is poor), the operator cancels that request and sends a new one.

<<<<<<< HEAD
`switchMap()` 操作符接受一个返回 `Observable` 的函数型参数。在这个例子中，`PackageSearchService.search` 像其它数据服务方法那样返回一个 `Observable`。如果先前的搜索请求仍在*进行中* （如网络连接不良），它将取消该请求并发送新的请求。

Note that `switchMap()` returns service responses in their original request order, even if the
server returns them out of order.

请注意，`switchMap()` 会按照原始的请求顺序返回这些服务的响应，而不用关心服务器实际上是以乱序返回的它们。
=======
<div class="alert is-helpful">

**NOTE**: <br />
`switchMap()` returns service responses in their original request order, even if the server returns them out of order.

</div>
>>>>>>> f25ac4ae

<div class="alert is-helpful">

If you think you'll reuse this debouncing logic, consider moving it to a utility function or into the `PackageSearchService` itself.

如果你觉得将来会复用这些防抖逻辑，
可以把它移到单独的工具函数中，或者移到 `PackageSearchService` 中。

<<<<<<< HEAD
</div>

=======
>>>>>>> f25ac4ae
## Security: XSRF protection

## 安全：XSRF 防护

[Cross-Site Request Forgery (XSRF or CSRF)](https://en.wikipedia.org/wiki/Cross-site_request_forgery) is an attack technique by which the attacker can trick an authenticated user into unknowingly executing actions on your website.
`HttpClient` supports a [common mechanism](https://en.wikipedia.org/wiki/Cross-site_request_forgery#Cookie-to-header_token) used to prevent XSRF attacks.
When performing HTTP requests, an interceptor reads a token from a cookie, by default `XSRF-TOKEN`, and sets it as an HTTP header, `X-XSRF-TOKEN`.
Because only code that runs on your domain could read the cookie, the backend can be certain that the HTTP request came from your client application and not an attacker.

[跨站请求伪造 (XSRF 或 CSRF)](https://en.wikipedia.org/wiki/Cross-site_request_forgery)是一个攻击技术，它能让攻击者假冒一个已认证的用户在你的网站上执行未知的操作。`HttpClient` 支持一种[通用的机制](https://en.wikipedia.org/wiki/Cross-site_request_forgery#Cookie-to-header_token)来防范 XSRF 攻击。当执行 HTTP 请求时，一个拦截器会从 cookie 中读取 XSRF 令牌（默认名字为 `XSRF-TOKEN`），并且把它设置为一个 HTTP 头 `X-XSRF-TOKEN`，由于只有运行在你自己的域名下的代码才能读取这个 cookie，因此后端可以确认这个 HTTP 请求真的来自你的客户端应用，而不是攻击者。

By default, an interceptor sends this header on all mutating requests (such as POST)
to relative URLs, but not on GET/HEAD requests or on requests with an absolute URL.

默认情况下，拦截器会在所有的修改型请求中（比如 POST 等）把这个请求头发送给使用相对 URL 的请求。但不会在 GET/HEAD 请求中发送，也不会发送给使用绝对 URL 的请求。

To take advantage of this, your server needs to set a token in a JavaScript readable session cookie called `XSRF-TOKEN` on either the page load or the first GET request.
On subsequent requests the server can verify that the cookie matches the `X-XSRF-TOKEN` HTTP header, and therefore be sure that only code running on your domain could have sent the request.
The token must be unique for each user and must be verifiable by the server; this prevents the client from making up its own tokens.
Set the token to a digest of your site's authentication cookie with a salt for added security.

要获得这种优点，你的服务器需要在页面加载或首个 GET 请求中把一个名叫 `XSRF-TOKEN` 的令牌写入可被 JavaScript 读到的会话 cookie 中。
而在后续的请求中，服务器可以验证这个 cookie 是否与 HTTP 头 `X-XSRF-TOKEN` 的值一致，以确保只有运行在你自己域名下的代码才能发起这个请求。这个令牌必须对每个用户都是唯一的，并且必须能被服务器验证，因此不能由客户端自己生成令牌。把这个令牌设置为你的站点认证信息并且加了盐（salt）的摘要，以提升安全性。

To prevent collisions in environments where multiple Angular apps share the same domain or subdomain, give each application a unique cookie name.

为了防止多个 Angular 应用共享同一个域名或子域时出现冲突，要给每个应用分配一个唯一的 cookie 名称。

<div class="alert is-important">

*`HttpClient` supports only the client half of the XSRF protection scheme.*
Your backend service must be configured to set the cookie for your page, and to verify that the header is present on all eligible requests.
Failing to do so renders Angular's default protection ineffective.

*`HttpClient` 支持的只是 XSRF 防护方案的客户端这一半。* 你的后端服务必须配置为给页面设置 cookie，并且要验证请求头，以确保全都是合法的请求。如果不这么做，就会导致 Angular 的默认防护措施失效。

</div>

### Configuring custom cookie/header names

<<<<<<< HEAD
### 配置自定义 cookie/header 名称

If your backend service uses different names for the XSRF token cookie or header,
use `HttpClientXsrfModule.withOptions()` to override the defaults.

如果你的后端服务中对 XSRF 令牌的 cookie 或 头使用了不一样的名字，就要使用 `HttpClientXsrfModule.withConfig()` 来覆盖掉默认值。

<code-example
  path="http/src/app/app.module.ts"
  region="xsrf">
</code-example>

<a id="testing-requests"></a>

=======
If your backend service uses different names for the XSRF token cookie or header, use `HttpClientXsrfModule.withOptions()` to override the defaults.

<code-example path="http/src/app/app.module.ts" region="xsrf"></code-example>

<a id="testing-requests"></a>

>>>>>>> f25ac4ae
## Testing HTTP requests

## 测试 HTTP 请求

As for any external dependency, you must mock the HTTP backend so your tests can simulate interaction with a remote server.
The `@angular/common/http/testing` library makes it straightforward to set up such mocking.

如同所有的外部依赖一样，你必须把 HTTP 后端也 Mock 掉，以便你的测试可以模拟这种与后端的互动。
`@angular/common/http/testing` 库能让这种 Mock 工作变得直截了当。

Angular's HTTP testing library is designed for a pattern of testing in which the app executes code and makes requests first.
The test then expects that certain requests have or have not been made, performs assertions against those requests, and finally provides responses by "flushing" each expected request.

Angular 的 HTTP 测试库是专为其中的测试模式而设计的。在这种模式下，会首先在应用中执行代码并发起请求。
然后，这个测试会期待发起或未发起过某个请求，并针对这些请求进行断言，
最终对每个所预期的请求进行刷新（flush）来对这些请求提供响应。

At the end, tests can verify that the app made no unexpected requests.

最终，测试可能会验证这个应用不曾发起过非预期的请求。

<div class="alert is-helpful">

You can run <live-example stackblitz="specs">these sample tests</live-example> in a live coding environment.

你可以到在线编程环境中运行<live-example stackblitz="specs">这些范例测试</live-example>。

The tests described in this guide are in `src/testing/http-client.spec.ts`.
There are also tests of an application data service that call `HttpClient` in `src/app/heroes/heroes.service.spec.ts`.

本章所讲的这些测试位于 `src/testing/http-client.spec.ts` 中。
在 `src/app/heroes/heroes.service.spec.ts` 中还有一些测试，用于测试那些调用了 `HttpClient` 的数据服务。

</div>

### Setup for testing

<<<<<<< HEAD
### 搭建测试环境

To begin testing calls to `HttpClient`,
import the `HttpClientTestingModule` and the mocking controller, `HttpTestingController`,
along with the other symbols your tests require.

要开始测试那些通过 `HttpClient` 发起的请求，就要导入 `HttpClientTestingModule` 模块，并把它加到你的 `TestBed` 设置里去，代码如下：

<code-example
  path="http/src/testing/http-client.spec.ts"
  region="imports"
  header="app/testing/http-client.spec.ts (imports)">
</code-example>
=======
To begin testing calls to `HttpClient`, import the `HttpClientTestingModule` and the mocking controller, `HttpTestingController`, along with the other symbols your tests require.

<code-example header="app/testing/http-client.spec.ts (imports)" path="http/src/testing/http-client.spec.ts" region="imports"></code-example>
>>>>>>> f25ac4ae

Then add the `HttpClientTestingModule` to the `TestBed` and continue with the setup of the *service-under-test*.

<<<<<<< HEAD
然后把 `HTTPClientTestingModule` 添加到 `TestBed` 中，并继续设置*被测服务*。

<code-example
  path="http/src/testing/http-client.spec.ts"
  region="setup"
  header="app/testing/http-client.spec.ts(setup)">
</code-example>

Now requests made in the course of your tests hit the testing backend instead of the normal backend.

现在，在测试中发起的这些请求会发给这些测试用的后端（testing backend），而不是标准的后端。

This setup also calls `TestBed.inject()` to inject the `HttpClient` service and the mocking controller
so they can be referenced during the tests.
=======
<code-example header="app/testing/http-client.spec.ts(setup)" path="http/src/testing/http-client.spec.ts" region="setup"></code-example>

Now requests made in the course of your tests hit the testing backend instead of the normal backend.

This setup also calls `TestBed.inject()` to inject the `HttpClient` service and the mocking controller so they can be referenced during the tests.
>>>>>>> f25ac4ae

这种设置还会调用 `TestBed.inject()`，来获取注入的 `HttpClient` 服务和模拟对象的控制器 `HttpTestingController`，以便在测试期间引用它们。

### Expecting and answering requests

### 期待并回复请求

Now you can write a test that expects a GET Request to occur and provides a mock response.

<<<<<<< HEAD
现在，你就可以编写测试，等待 GET 请求并给出模拟响应。

<code-example
  path="http/src/testing/http-client.spec.ts"
  region="get-test"
  header="app/testing/http-client.spec.ts (HttpClient.get)">
</code-example>

The last step, verifying that no requests remain outstanding, is common enough for you to move it into an `afterEach()` step:

最后一步，验证没有发起过预期之外的请求，足够通用，因此你可以把它移到 `afterEach()` 中：

<code-example
  path="http/src/testing/http-client.spec.ts"
  region="afterEach">
</code-example>
=======
<code-example header="app/testing/http-client.spec.ts (HttpClient.get)" path="http/src/testing/http-client.spec.ts" region="get-test"></code-example>

The last step, verifying that no requests remain outstanding, is common enough for you to move it into an `afterEach()` step:

<code-example path="http/src/testing/http-client.spec.ts" region="afterEach"></code-example>
>>>>>>> f25ac4ae

#### Custom request expectations

#### 自定义对请求的预期

If matching by URL isn't sufficient, it's possible to implement your own matching function.
For example, you could look for an outgoing request that has an authorization header:

<<<<<<< HEAD
如果仅根据 URL 匹配还不够，你还可以自行实现匹配函数。
比如，你可以验证外发的请求是否带有某个认证头：

<code-example
  path="http/src/testing/http-client.spec.ts"
  region="predicate">
</code-example>
=======
<code-example path="http/src/testing/http-client.spec.ts" region="predicate"></code-example>
>>>>>>> f25ac4ae

As with the previous `expectOne()`, the test fails if 0 or 2+ requests satisfy this predicate.

像前面的 `expectOne()` 测试一样，如果零或两个以上的请求满足了这个断言，它就会抛出异常。

#### Handling more than one request

#### 处理一个以上的请求

If you need to respond to duplicate requests in your test, use the `match()` API instead of `expectOne()`.
It takes the same arguments but returns an array of matching requests.
Once returned, these requests are removed from future matching and you are responsible for flushing and verifying them.

<<<<<<< HEAD
如果你需要在测试中对重复的请求进行响应，可以使用 `match()` API 来代替 `expectOne()`，它的参数不变，但会返回一个与这些请求相匹配的数组。一旦返回，这些请求就会从将来要匹配的列表中移除，你要自己验证和刷新（flush）它。

<code-example
  path="http/src/testing/http-client.spec.ts"
  region="multi-request">
</code-example>
=======
<code-example path="http/src/testing/http-client.spec.ts" region="multi-request"></code-example>
>>>>>>> f25ac4ae

### Testing for errors

### 测试对错误的预期

You should test the app's defenses against HTTP requests that fail.

你还要测试应用对于 HTTP 请求失败时的防护。

Call `request.flush()` with an error message, as seen in the following example.

<<<<<<< HEAD
调用 `request.flush()` 并传入一个错误信息，如下所示：

<code-example
  path="http/src/testing/http-client.spec.ts"
  region="404">
</code-example>

Alternatively, call `request.error()` with an `ErrorEvent`.

另外，还可以用 `ErrorEvent` 来调用 `request.error()`.

<code-example
  path="http/src/testing/http-client.spec.ts"
  region="network-error">
</code-example>

## Passing metadata to interceptors

## 将元数据传递给拦截器

Many interceptors require or benefit from configuration. Consider an interceptor that retries failed requests.
By default, the interceptor might retry a request three times, but you might want to override this retry count for particularly error-prone or sensitive requests.

许多拦截器都需要进行配置或从配置中受益。考虑一个重试失败请求的拦截器。默认情况下，拦截器可能会重试请求三次，但是对于特别容易出错或敏感的请求，你可能要改写这个重试次数。

`HttpClient` requests contain a _context_ that can carry metadata about the request.
=======
<code-example path="http/src/testing/http-client.spec.ts" region="404"></code-example>

Alternatively, call `request.error()` with a `ProgressEvent`.

<code-example path="http/src/testing/http-client.spec.ts" region="network-error"></code-example>

## Passing metadata to interceptors

Many interceptors require or benefit from configuration.
Consider an interceptor that retries failed requests.
By default, the interceptor might retry a request three times, but you might want to override this retry count for particularly error-prone or sensitive requests.

`HttpClient` requests contain a *context* that can carry metadata about the request.
>>>>>>> f25ac4ae
This context is available for interceptors to read or modify, though it is not transmitted to the backend server when the request is sent.
This lets applications or other interceptors tag requests with configuration parameters, such as how many times to retry a request.

`HttpClient` 请求包含一个*上下文*，该上下文可以携带有关请求的元数据。该上下文可供拦截器读取或修改，尽管发送请求时它并不会传输到后端服务器。这允许应用程序或其他拦截器使用配置参数来标记这些请求，例如重试请求的次数。

### Creating a context token

### 创建上下文令牌

Angular stores and retrieves a value in the context using an `HttpContextToken`.
You can create a context token using the `new` operator, as in the following example:

<<<<<<< HEAD
`HttpContextToken` 用于在上下文中存储和检索值。你可以用 `new` 运算符创建上下文令牌，如以下例所示：

<code-example path="http/src/app/http-interceptors/retry-interceptor.ts" region="context-token" header="creating a context token"></code-example>

The lambda function `() => 3` passed during the creation of the `HttpContextToken` serves two purposes:

`HttpContextToken` 创建期间传递的 lambda 函数 `() => 3` 有两个用途：

1. It lets TypeScript infer the type of this token: `HttpContextToken<number>`.
   The request context is type-safe—reading a token from a request's context returns a value of the appropriate type.

    它允许 TypeScript 推断此令牌的类型： `HttpContextToken<number>`。这个请求上下文是类型安全的 —— 从请求上下文中读取令牌将返回适当类型的值。
=======
<code-example header="creating a context token" path="http/src/app/http-interceptors/retry-interceptor.ts" region="context-token"></code-example>

The lambda function `() => 3` passed during the creation of the `HttpContextToken` serves two purposes:

1. It lets TypeScript infer the type of this token:
   `HttpContextToken<number>`
   The request context is type-safe —reading a token from a request's context returns a value of the appropriate type.
>>>>>>> f25ac4ae

1. It sets the default value for the token.
   This is the value that the request context returns if no other value was set for this token.
   Using a default value avoids the need to check if a particular value is set.
<<<<<<< HEAD

    它会设置令牌的默认值。如果尚未为此令牌设置其他值，那么这就是请求上下文返回的值。使用默认值可以避免检查是否已设置了特定值。
=======
>>>>>>> f25ac4ae

### Setting context values when making a request

### 在发起请求时设置上下文值

When making a request, you can provide an `HttpContext` instance, in which you have already set the context values.

<<<<<<< HEAD
发出请求时，你可以提供一个 `HttpContext` 实例，在该实例中你已经设置了一些上下文值。

<code-example path="http/src/app/http-interceptors/retry-interceptor.ts" region="set-context" header="setting context values"></code-example>
=======
<code-example header="setting context values" path="http/src/app/http-interceptors/retry-interceptor.ts" region="set-context"></code-example>
>>>>>>> f25ac4ae

### Reading context values in an interceptor

### 在拦截器中读取上下文值

Within an interceptor, you can read the value of a token in a given request's context with `HttpContext.get()`.
If you have not explicitly set a value for the token, Angular returns the default value specified in the token.

<<<<<<< HEAD
`HttpContext.get()` 在给定请求的上下文中读取令牌的值。如果尚未显式设置令牌的值，则 Angular 将返回令牌中指定的默认值。

<code-example path="http/src/app/http-interceptors/retry-interceptor.ts" region="reading-context" header="reading context values in an interceptor"></code-example>
=======
<code-example header="reading context values in an interceptor" path="http/src/app/http-interceptors/retry-interceptor.ts" region="reading-context"></code-example>
>>>>>>> f25ac4ae

### Contexts are mutable

### 上下文是可变的（Mutable）

Unlike most other aspects of `HttpRequest` instances, the request context is mutable and persists across other immutable transformations of the request.
This lets interceptors coordinate operations through the context.
For instance, the `RetryInterceptor` example could use a second context token to track how many errors occur during the execution of a given request:

<<<<<<< HEAD
与 `HttpRequest` 实例的大多数其他方面不同，请求上下文是可变的，并且在请求的其他不可变转换过程中仍然存在。这允许拦截器通过此上下文协调来操作。例如，`RetryInterceptor` 示例可以使用第二个上下文令牌来跟踪在执行给定请求期间发生过多少错误：

<code-example path="http/src/app/http-interceptors/retry-interceptor.ts" region="mutable-context" header="coordinating operations through the context"></code-example>
=======
<code-example header="coordinating operations through the context" path="http/src/app/http-interceptors/retry-interceptor.ts" region="mutable-context"></code-example>

<!-- links -->

<!-- external links -->

<!-- end links -->

@reviewed 2022-02-28
>>>>>>> f25ac4ae
<|MERGE_RESOLUTION|>--- conflicted
+++ resolved
@@ -1,161 +1,64 @@
 # Communicating with backend services using HTTP
-
-# 使用 HTTP 与后端服务进行通信
 
 Most front-end applications need to communicate with a server over the HTTP protocol, to download or upload data and access other back-end services.
 Angular provides a client HTTP API for Angular applications, the `HttpClient` service class in `@angular/common/http`.
 
-大多数前端应用都要通过 HTTP 协议与服务器通讯，才能下载或上传数据并访问其它后端服务。Angular 给应用提供了一个 HTTP 客户端 API，也就是 `@angular/common/http` 中的 `HttpClient` 服务类。
-
 The HTTP client service offers the following major features.
 
-<<<<<<< HEAD
-HTTP 客户端服务提供了以下主要功能。
-
-* The ability to request [typed response objects](#typed-response).
-
-  请求[类型化响应对象](#typed-response)的能力。
-
-* Streamlined [error handling](#error-handling).
-
-  简化的[错误处理](#error-handling)。
-
-* [Testability](#testing-requests) features.
-
-  各种特性的[可测试性](#testing-requests)。
-
-* Request and response [interception](#intercepting-requests-and-responses).
-
-  请求和响应的[拦截机制](#intercepting-requests-and-responses)。
-
-##### Prerequisites
-=======
 * The ability to request [typed response objects](#typed-response)
 * Streamlined [error handling](#error-handling)
 * [Testability](#testing-requests) features
 * Request and response [interception](#intercepting-requests-and-responses)
 
 ## Prerequisites
->>>>>>> f25ac4ae
-
-##### 先决条件
 
 Before working with the `HttpClientModule`, you should have a basic understanding of the following:
 
-在使用 `HttpClientModule` 之前，你应该对下列内容有基本的了解：
-
 * TypeScript programming
-
-  TypeScript 编程
-
 * Usage of the HTTP protocol
-
-  HTTP 协议的用法
-
 * Angular app-design fundamentals, as described in [Angular Concepts](guide/architecture)
-<<<<<<< HEAD
-
-  Angular 的应用设计基础，就像[Angular 基本概念](guide/architecture)中描述的那样
-
-* Observable techniques and operators. See the [Observables](guide/observables) guide.
-=======
 * Observable techniques and operators.
   See the [Observables](guide/observables) guide.
->>>>>>> f25ac4ae
-
-  Observable 相关技术和操作符。参阅[可观察对象](guide/observables)部分。
 
 ## Setup for server communication
-
-## 服务器通讯的准备工作
 
 Before you can use `HttpClient`, you need to import the Angular `HttpClientModule`.
 Most apps do so in the root `AppModule`.
 
-<<<<<<< HEAD
-要想使用 `HttpClient`，就要先导入 Angular 的 `HttpClientModule`。大多数应用都会在根模块 `AppModule` 中导入它。
-
-<code-example
-  path="http/src/app/app.module.ts"
-  region="sketch"
-  header="app/app.module.ts (excerpt)">
-</code-example>
+<code-example header="app/app.module.ts (excerpt)" path="http/src/app/app.module.ts" region="sketch"></code-example>
 
 You can then inject the `HttpClient` service as a dependency of an application class, as shown in the following `ConfigService` example.
 
-然后，你可以把 `HttpClient` 服务注入成一个应用类的依赖项，如下面的 `ConfigService` 例子所示。
-
-<code-example
-  path="http/src/app/config/config.service.ts"
-  region="proto"
-  header="app/config/config.service.ts (excerpt)">
-</code-example>
-=======
-<code-example header="app/app.module.ts (excerpt)" path="http/src/app/app.module.ts" region="sketch"></code-example>
-
-You can then inject the `HttpClient` service as a dependency of an application class, as shown in the following `ConfigService` example.
-
 <code-example header="app/config/config.service.ts (excerpt)" path="http/src/app/config/config.service.ts" region="proto"></code-example>
->>>>>>> f25ac4ae
 
 The `HttpClient` service makes use of [observables](guide/glossary#observable "Observable definition") for all transactions.
 You must import the RxJS observable and operator symbols that appear in the example snippets.
 These `ConfigService` imports are typical.
 
-<<<<<<< HEAD
-`HttpClient` 服务为所有工作都使用了[可观察对象](guide/glossary#observable "可观察的定义")。你必须导入范例代码片段中出现的 RxJS 可观察对象和操作符。比如 `ConfigService` 中的这些导入就很典型。
-
-<code-example
-  path="http/src/app/config/config.service.ts"
-  region="rxjs-imports"
-  header="app/config/config.service.ts (RxJS imports)">
-</code-example>
-=======
 <code-example header="app/config/config.service.ts (RxJS imports)" path="http/src/app/config/config.service.ts" region="rxjs-imports"></code-example>
->>>>>>> f25ac4ae
 
 <div class="alert is-helpful">
 
 You can run the <live-example></live-example> that accompanies this guide.
-
-你可以运行本指南附带的<live-example></live-example>。
 
 The sample app does not require a data server.
 It relies on the [Angular *in-memory-web-api*](https://github.com/angular/angular/tree/main/packages/misc/angular-in-memory-web-api), which replaces the *HttpClient* module's `HttpBackend`.
 The replacement service simulates the behavior of a REST-like backend.
 
-<<<<<<< HEAD
-该范例应用不需要数据服务器。它依赖于 [Angular *in-memory-web-api*](https://github.com/angular/angular/tree/master/packages/misc/angular-in-memory-web-api)，它替代了 *HttpClient* 模块中的 `HttpBackend`。这个替代服务会模拟 REST 式的后端的行为。
-
-Look at the `AppModule` _imports_ to see how it is configured.
-=======
 Look at the `AppModule` *imports* to see how it is configured.
->>>>>>> f25ac4ae
-
-看一下 `AppModule` 的这些*导入*，看看它的配置方式。
 
 </div>
 
 ## Requesting data from a server
-
-## 从服务器请求数据
 
 Use the [`HttpClient.get()`](api/common/http/HttpClient#get) method to fetch data from a server.
 The asynchronous method sends an HTTP request, and returns an Observable that emits the requested data when the response is received.
 The return type varies based on the `observe` and `responseType` values that you pass to the call.
 
-使用 [`HttpClient.get()`](api/common/http/HttpClient#get) 方法从服务器获取数据。该异步方法会发送一个 HTTP 请求，并返回一个 Observable，它会在收到响应时发出所请求到的数据。返回的类型取决于你调用时传入的 `observe` 和 `responseType` 参数。
-
 The `get()` method takes two arguments; the endpoint URL from which to fetch, and an *options* object that is used to configure the request.
 
-<<<<<<< HEAD
-`get()` 方法有两个参数。要获取的端点 URL，以及一个可以用来配置请求的*选项*对象。
-
-```
-=======
 <code-example format="typescript" language="typescript">
 
->>>>>>> f25ac4ae
 options: {
   headers?: HttpHeaders &verbar; {[header: string]: string &verbar; string[]},
   observe?: 'body' &verbar; 'events' &verbar; 'response',
@@ -169,113 +72,50 @@
 
 Important options include the *observe* and *responseType* properties.
 
-<<<<<<< HEAD
-这些重要的选项包括 *observe* 和 *responseType* 属性。
-
-* The *observe* option specifies how much of the response to return.
-
-  *observe* 选项用于指定要返回的响应内容。
-
-* The *responseType* option specifies the format in which to return data.
-=======
 * The *observe* option specifies how much of the response to return
 * The *responseType* option specifies the format in which to return data
->>>>>>> f25ac4ae
-
-  *responseType* 选项指定返回数据的格式。
 
 <div class="alert is-helpful">
 
 Use the `options` object to configure various other aspects of an outgoing request.
 In [Adding headers](#adding-headers), for example, the service set the default headers using the `headers` option property.
 
-可以用 `options` 对象来配置传出请求的各个方面。例如，在[Adding headers 中](#adding-headers)，该服务使用 `headers` 选项属性设置默认头。
-
 Use the `params` property to configure a request with [HTTP URL parameters](#url-params), and the `reportProgress` option to [listen for progress events](#report-progress) when transferring large amounts of data.
-
-使用 `params` 属性可以配置带[HTTP URL 参数](#url-params)的请求，“ `reportProgress` 选项可以在传输大量数据时[监听进度事件](#report-progress)。
 
 </div>
 
 Applications often request JSON data from a server.
 In the `ConfigService` example, the app needs a configuration file on the server, `config.json`, that specifies resource URLs.
 
-<<<<<<< HEAD
-应用经常会从服务器请求 JSON 数据。在 `ConfigService` 例子中，该应用需要服务器 `config.json` 上的一个配置文件来指定资源的 URL。
-
-<code-example
-  path="http/src/assets/config.json"
-  header="assets/config.json">
-</code-example>
-=======
 <code-example header="assets/config.json" path="http/src/assets/config.json"></code-example>
->>>>>>> f25ac4ae
 
 To fetch this kind of data, the `get()` call needs the following options: `{observe: 'body', responseType: 'json'}`.
 These are the default values for those options, so the following examples do not pass the options object.
 Later sections show some of the additional option possibilities.
 
-<<<<<<< HEAD
-要获取这类数据，`get()` 调用需要以下几个选项： `{observe: 'body', responseType: 'json'}`。这些是这些选项的默认值，所以下面的例子不会传递 options 对象。后面几节展示了一些额外的选项。
-
-=======
->>>>>>> f25ac4ae
 <a id="config-service"></a>
 
 The example conforms to the best practices for creating scalable solutions by defining a re-usable [injectable service](guide/glossary#service "service definition") to perform the data-handling functionality.
 In addition to fetching data, the service can post-process the data, add error handling, and add retry logic.
 
-这个例子符合通过定义一个可复用的可[注入服务](guide/glossary#service "服务定义")来执行数据处理功能来创建可伸缩解决方案的最佳实践。除了提取数据外，该服务还可以对数据进行后处理，添加错误处理，并添加重试逻辑。
-
 The `ConfigService` fetches this file using the `HttpClient.get()` method.
 
-<<<<<<< HEAD
-`ConfigService` 使用 `HttpClient.get()` 方法获取这个文件。
-
-<code-example
-  path="http/src/app/config/config.service.ts"
-  region="getConfig_1"
-  header="app/config/config.service.ts (getConfig v.1)">
-</code-example>
-=======
 <code-example header="app/config/config.service.ts (getConfig v.1)" path="http/src/app/config/config.service.ts" region="getConfig_1"></code-example>
->>>>>>> f25ac4ae
 
 The `ConfigComponent` injects the `ConfigService` and calls the `getConfig` service method.
 
-<<<<<<< HEAD
-`ConfigComponent` 注入了 `ConfigService` 并调用了 `getConfig` 服务方法。
-
-Because the service method returns an `Observable` of configuration data,
-the component *subscribes* to the method's return value.
-The subscription callback performs minimal post-processing.
-It copies the data fields into the component's `config` object, which is data-bound in the component template for display.
-
-由于该服务方法返回了一个 `Observable` 配置数据，该组件会*订阅*该方法的返回值。订阅回调只会对后处理进行最少量的处理。它会把数据字段复制到组件的 `config` 对象中，该对象在组件模板中是数据绑定的，用于显示。
-
-<code-example
-  path="http/src/app/config/config.component.ts"
-  region="v1"
-  header="app/config/config.component.ts (showConfig v.1)">
-</code-example>
-=======
 Because the service method returns an `Observable` of configuration data, the component *subscribes* to the method's return value.
 The subscription callback performs minimal post-processing.
 It copies the data fields into the component's `config` object, which is data-bound in the component template for display.
 
 <code-example header="app/config/config.component.ts (showConfig v.1)" path="http/src/app/config/config.component.ts" region="v1"></code-example>
->>>>>>> f25ac4ae
 
 <a id="typed-response"></a>
 
 ### Requesting a typed response
-
-### 请求输入一个类型的响应
 
 Structure your `HttpClient` request to declare the type of the response object, to make consuming the output easier and more obvious.
 Specifying the response type acts as a type assertion at compile time.
-
-可以构造自己的 `HttpClient` 请求来声明响应对象的类型，以便让输出更容易、更明确。所指定的响应类型会在编译时充当类型断言。
 
 <div class="alert is-important">
 
@@ -283,73 +123,31 @@
 This is a build-time check and doesn't guarantee that the server actually responds with an object of this type.
 It is up to the server to ensure that the type specified by the server API is returned.
 
-指定响应类型是在向 TypeScript 声明，它应该把你的响应对象当做给定类型来使用。这是一种构建期检查，它并不能保证服务器会实际给出这种类型的响应对象。该服务器需要自己确保返回服务器 API 中指定的类型。
-
 </div>
 
 To specify the response object type, first define an interface with the required properties.
 Use an interface rather than a class, because the response is a plain object that cannot be automatically converted to an instance of a class.
 
-<<<<<<< HEAD
-要指定响应对象类型，首先要定义一个具有必需属性的接口。这里要使用接口而不是类，因为响应对象是普通对象，无法自动转换成类的实例。
-
-<code-example
-  path="http/src/app/config/config.service.ts"
-  region="config-interface">
-</code-example>
+<code-example path="http/src/app/config/config.service.ts" region="config-interface"></code-example>
 
 Next, specify that interface as the `HttpClient.get()` call's type parameter in the service.
 
-接下来，在服务器中把该接口指定为 `HttpClient.get()` 调用的类型参数。
-
-<code-example
-  path="http/src/app/config/config.service.ts"
-  region="getConfig_2"
-  header="app/config/config.service.ts (getConfig v.2)">
-</code-example>
-=======
-<code-example path="http/src/app/config/config.service.ts" region="config-interface"></code-example>
-
-Next, specify that interface as the `HttpClient.get()` call's type parameter in the service.
-
 <code-example header="app/config/config.service.ts (getConfig v.2)" path="http/src/app/config/config.service.ts" region="getConfig_2"></code-example>
->>>>>>> f25ac4ae
 
 <div class="alert is-helpful">
 
 When you pass an interface as a type parameter to the `HttpClient.get()` method, use the [RxJS `map` operator](guide/rx-library#operators) to transform the response data as needed by the UI.
 You can then pass the transformed data to the [async pipe](api/common/AsyncPipe).
 
-当把接口作为类型参数传给 `HttpClient.get()` 方法时，可以使用[RxJS `map` 操作符](guide/rx-library#operators)来根据 UI 的需求转换响应数据。然后，把转换后的数据传给[异步管道](api/common/AsyncPipe)。
-
 </div>
 
 The callback in the updated component method receives a typed data object, which is easier and safer to consume:
 
-<<<<<<< HEAD
-修改后的组件方法，其回调函数中获取一个带类型的对象，它易于使用，且消费起来更安全：
-
-<code-example
-  path="http/src/app/config/config.component.ts"
-  region="v2"
-  header="app/config/config.component.ts (showConfig v.2)">
-</code-example>
-=======
 <code-example header="app/config/config.component.ts (showConfig v.2)" path="http/src/app/config/config.component.ts" region="v2"></code-example>
->>>>>>> f25ac4ae
 
 To access properties that are defined in an interface, you must explicitly convert the plain object you get from the JSON to the required response type.
 For example, the following `subscribe` callback receives `data` as an Object, and then type-casts it in order to access the properties.
 
-<<<<<<< HEAD
-要访问接口中定义的属性，必须将从 JSON 获得的普通对象显式转换为所需的响应类型。例如，以下 `subscribe` 回调会将 `data` 作为对象接收，然后进行类型转换以访问属性。
-
-<code-example>
-   .subscribe(data => this.config = {
-     heroesUrl: (data as any).heroesUrl,
-     textfile:  (data as any).textfile,
-   });
-=======
 <code-example format="typescript" language="typescript">
 
 .subscribe(data =&gt; this.config = {
@@ -357,40 +155,16 @@
   textfile:  (data as any).textfile,
 });
 
->>>>>>> f25ac4ae
 </code-example>
 
 <a id="string-union-types"></a>
 
 <div class="callout is-important">
 
-<<<<<<< HEAD
-<header>*observe* and *response* types</header>
-=======
 <header><code>observe</code> and <code>response</code> types</header>
->>>>>>> f25ac4ae
-
-<header>*observe* 和 *response* 的类型</header>
 
 The types of the `observe` and `response` options are *string unions*, rather than plain strings.
 
-<<<<<<< HEAD
-`observe` 和 `response` 选项的类型是*字符串的联合类型*，而不是普通的字符串。
-
-```
-options: {
-    ...
-    observe?: 'body' | 'events' | 'response',
-    ...
-    responseType?: 'arraybuffer'|'blob'|'json'|'text',
-    ...
-  }
-```
-
-This can cause confusion. For example:
-
-这会引起混乱。例如：
-=======
 <code-example format="typescript" language="typescript">
 
 options: {
@@ -405,7 +179,6 @@
 
 This can cause confusion.
 For example:
->>>>>>> f25ac4ae
 
 <code-example format="typescript" language="typescript">
 
@@ -424,15 +197,8 @@
 The type is too wide to pass to `HttpClient.get` which is expecting the type of `responseType` to be one of the *specific* strings.
 `HttpClient` is typed explicitly this way so that the compiler can report the correct return type based on the options you provided.
 
-在第二种情况下，TypeScript 会把 `options` 的类型推断为 `{responseType: string}`。该类型的 `HttpClient.get` 太宽泛，无法传给 `HttpClient.get`，它希望 `responseType` 的类型是*特定的*字符串之一。而 `HttpClient` 就是以这种方式显式输入的，因此编译器可以根据你提供的选项报告正确的返回类型。
-
 Use `as const` to let TypeScript know that you really do mean to use a constant string type:
 
-<<<<<<< HEAD
-使用 `as const`，可以让 TypeScript 知道你并不是真的要使用字面字符串类型：
-
-=======
->>>>>>> f25ac4ae
 <code-example format="typescript" language="typescript">
 
 const options = {
@@ -446,89 +212,36 @@
 
 ### Reading the full response
 
-<<<<<<< HEAD
-### 读取完整的响应体
-
-In the previous example, the call to `HttpClient.get()` did not specify any options. By default, it returned the JSON data contained in the response body.
-
-在前面的例子中，对 `HttpClient.get()` 的调用没有指定任何选项。默认情况下，它返回了响应体中包含的 JSON 数据。
-
-You might need more information about the transaction than is contained in the response body. Sometimes servers return special headers or status codes to indicate certain conditions that are important to the application workflow.
-=======
 In the previous example, the call to `HttpClient.get()` did not specify any options.
 By default, it returned the JSON data contained in the response body.
 
 You might need more information about the transaction than is contained in the response body.
 Sometimes servers return special headers or status codes to indicate certain conditions that are important to the application workflow.
->>>>>>> f25ac4ae
-
-你可能还需要关于这次对话的更多信息。比如，有时候服务器会返回一个特殊的响应头或状态码，来指出某些在应用的工作流程中很重要的条件。
 
 Tell `HttpClient` that you want the full response with the `observe` option of the `get()` method:
 
-<<<<<<< HEAD
-可以用 `get()` 方法的 `observe` 选项来告诉 `HttpClient`，你想要完整的响应对象：
-
-<code-example
-  path="http/src/app/config/config.service.ts"
-  region="getConfigResponse">
-</code-example>
-=======
 <code-example path="http/src/app/config/config.service.ts" region="getConfigResponse"></code-example>
->>>>>>> f25ac4ae
 
 Now `HttpClient.get()` returns an `Observable` of type `HttpResponse` rather than just the JSON data contained in the body.
 
-现在，`HttpClient.get()` 会返回一个 `HttpResponse` 类型的 `Observable`，而不只是 JSON 数据。
-
 The component's `showConfigResponse()` method displays the response headers as well as the configuration:
 
-<<<<<<< HEAD
-该组件的 `showConfigResponse()` 方法会像显示配置数据一样显示响应头：
-
-<code-example
-  path="http/src/app/config/config.component.ts"
-  region="showConfigResponse"
-  header="app/config/config.component.ts (showConfigResponse)"
- >
-</code-example>
-=======
 <code-example header="app/config/config.component.ts (showConfigResponse)" path="http/src/app/config/config.component.ts" region="showConfigResponse"></code-example>
->>>>>>> f25ac4ae
 
 As you can see, the response object has a `body` property of the correct type.
 
-如你所见，该响应对象具有一个带有正确类型的 `body` 属性。
-
 ### Making a JSONP request
 
-<<<<<<< HEAD
-### 发起 JSONP 请求
-
-Apps can use the `HttpClient` to make [JSONP](https://en.wikipedia.org/wiki/JSONP) requests across domains when a server doesn't support [CORS protocol](https://developer.mozilla.org/en-US/docs/Web/HTTP/CORS).
-=======
 Apps can use the `HttpClient` to make [JSONP](https://en.wikipedia.org/wiki/JSONP) requests across domains when a server doesn't support [CORS protocol](https://developer.mozilla.org/docs/Web/HTTP/CORS).
->>>>>>> f25ac4ae
-
-当服务器不支持 [CORS 协议](https://developer.mozilla.org/en-US/docs/Web/HTTP/CORS)时，应用程序可以使用 `HttpClient` 跨域发出 [JSONP](https://en.wikipedia.org/wiki/JSONP) 请求。
 
 Angular JSONP requests return an `Observable`.
 Follow the pattern for subscribing to observables and use the RxJS `map` operator to transform the response before using the [async pipe](api/common/AsyncPipe) to manage the results.
 
-Angular 的 JSONP 请求会返回一个 `Observable`。
-遵循订阅可观察对象变量的模式，并在使用 [async 管道](api/common/AsyncPipe)管理结果之前，使用 RxJS `map` 操作符转换响应。
-
 In Angular, use JSONP by including `HttpClientJsonpModule` in the `NgModule` imports.
 In the following example, the `searchHeroes()` method uses a JSONP request to query for heroes whose names contain the search term.
 
-<<<<<<< HEAD
-在 Angular 中，通过在 `NgModule` 的 `imports` 中包含 `HttpClientJsonpModule` 来使用 JSONP。在以下范例中，`searchHeroes()` 方法使用 JSONP 请求来查询名称包含搜索词的英雄。
-
-```ts
-=======
 <code-example format="typescript" language="typescript">
 
->>>>>>> f25ac4ae
 /* GET heroes whose name contains search term */
 searchHeroes(term: string): Observable {
   term = term.trim();
@@ -544,72 +257,25 @@
 This request passes the `heroesURL` as the first parameter and the callback function name as the second parameter.
 The response is wrapped in the callback function, which takes the observables returned by the JSONP method and pipes them through to the error handler.
 
-该请求将 `heroesURL` 作为第一个参数，并将回调函数名称作为第二个参数。响应被包装在回调函数中，该函数接受 JSONP 方法返回的可观察对象，并将它们通过管道传给错误处理程序。
-
 ### Requesting non-JSON data
-
-### 请求非 JSON 数据
 
 Not all APIs return JSON data.
 In this next example, a `DownloaderService` method reads a text file from the server and logs the file contents, before returning those contents to the caller as an `Observable<string>`.
 
-<<<<<<< HEAD
-不是所有的 API 都会返回 JSON 数据。在下面这个例子中，`DownloaderService` 中的方法会从服务器读取文本文件，
-并把文件的内容记录下来，然后把这些内容使用 `Observable<string>` 的形式返回给调用者。
-
-<code-example
-  path="http/src/app/downloader/downloader.service.ts"
-  region="getTextFile"
-  header="app/downloader/downloader.service.ts (getTextFile)" linenums="false">
-</code-example>
-=======
 <code-example header="app/downloader/downloader.service.ts (getTextFile)" linenums="false" path="http/src/app/downloader/downloader.service.ts" region="getTextFile"></code-example>
->>>>>>> f25ac4ae
 
 `HttpClient.get()` returns a string rather than the default JSON because of the `responseType` option.
 
-这里的 `HttpClient.get()` 返回字符串而不是默认的 JSON 对象，因为它的 `responseType` 选项是 `'text'`。
-
 The RxJS `tap` operator (as in "wiretap") lets the code inspect both success and error values passing through the observable without disturbing them.
 
-RxJS 的 `tap` 操作符（如“窃听”中所述）使代码可以检查通过可观察对象的成功值和错误值，而不会干扰它们。
-
 A `download()` method in the `DownloaderComponent` initiates the request by subscribing to the service method.
 
-<<<<<<< HEAD
-在 `DownloaderComponent` 中的 `download()` 方法通过订阅这个服务中的方法来发起一次请求。
-
-<code-example
-  path="http/src/app/downloader/downloader.component.ts"
-  region="download"
-  header="app/downloader/downloader.component.ts (download)" linenums="false">
-</code-example>
-=======
 <code-example header="app/downloader/downloader.component.ts (download)" linenums="false" path="http/src/app/downloader/downloader.component.ts" region="download"></code-example>
->>>>>>> f25ac4ae
 
 <a id="error-handling"></a>
 
 ## Handling request errors
 
-<<<<<<< HEAD
-## 处理请求错误
-
-If the request fails on the server, `HttpClient` returns an *error* object instead of a successful response.
-
-如果请求在服务器上失败了，那么 `HttpClient` 就会返回一个*错误*对象而不是一个成功的响应对象。
-
-The same service that performs your server transactions should also perform error inspection, interpretation, and resolution.
-
-执行服务器请求的同一个服务中也应该执行错误检查、解释和解析。
-
-When an error occurs, you can obtain details of what failed in order to inform your user. In some cases, you might also automatically [retry the request](#retry).
-
-发生错误时，你可以获取失败的详细信息，以便通知你的用户。在某些情况下，你也可以自动[重试该请求](#retry)。
-
-<a id="error-details"></a>
-
-=======
 If the request fails on the server, `HttpClient` returns an *error* object instead of a successful response.
 
 The same service that performs your server transactions should also perform error inspection, interpretation, and resolution.
@@ -619,105 +285,39 @@
 
 <a id="error-details"></a>
 
->>>>>>> f25ac4ae
 ### Getting error details
-
-### 获取错误详情
 
 An app should give the user useful feedback when data access fails.
 A raw error object is not particularly useful as feedback.
 In addition to detecting that an error has occurred, you need to get error details and use those details to compose a user-friendly response.
 
-当数据访问失败时，应用会给用户提供有用的反馈。原始的错误对象作为反馈并不是特别有用。除了检测到错误已经发生之外，还需要获取错误详细信息并使用这些细节来撰写用户友好的响应。
-
 Two types of errors can occur.
 
-<<<<<<< HEAD
-可能会出现两种类型的错误。
-
-* The server backend might reject the request, returning an HTTP response with a status code such as 404 or 500. These are error *responses*.
-
-  服务器端可能会拒绝该请求，并返回状态码为 404 或 500 的 HTTP *响应*对象。这些是错误*响应*。
-=======
 * The server backend might reject the request, returning an HTTP response with a status code such as 404 or 500.
   These are error *responses*.
->>>>>>> f25ac4ae
 
 * Something could go wrong on the client-side such as a network error that prevents the request from completing successfully or an exception thrown in an RxJS operator.
   These errors have `status` set to `0` and the `error` property contains a `ProgressEvent` object, whose `type` might provide further information.
 
-<<<<<<< HEAD
-    客户端也可能出现问题，例如网络错误会让请求无法成功完成，或者 RxJS 操作符也会抛出异常。这些错误会产生 JavaScript 的 `ErrorEvent` 对象。
-  这些错误的 `status` 为 `0`，并且其 `error` 属性包含一个 `ProgressEvent` 对象，此对象的 `type` 属性可以提供更详细的信息。
-
-`HttpClient` captures both kinds of errors in its `HttpErrorResponse`. Inspect that response to identify the error's cause.
-=======
 `HttpClient` captures both kinds of errors in its `HttpErrorResponse`.
 Inspect that response to identify the error's cause.
->>>>>>> f25ac4ae
-
-`HttpClient` 在其 `HttpErrorResponse` 中会捕获两种错误。可以检查这个响应是否存在错误。
 
 The following example defines an error handler in the previously defined [ConfigService](#config-service "ConfigService defined").
 
-<<<<<<< HEAD
-下面的例子在之前定义的 [ConfigService](#config-service "ConfigService 已定义") 中定义了一个错误处理程序。
-
-<code-example
-  path="http/src/app/config/config.service.ts"
-  region="handleError"
-  header="app/config/config.service.ts (handleError)">
-</code-example>
-=======
 <code-example header="app/config/config.service.ts (handleError)" path="http/src/app/config/config.service.ts" region="handleError"></code-example>
->>>>>>> f25ac4ae
 
 The handler returns an RxJS `ErrorObservable` with a user-friendly error message.
 The following code updates the `getConfig()` method, using a [pipe](guide/pipes "Pipes guide") to send all observables returned by the `HttpClient.get()` call to the error handler.
 
-<<<<<<< HEAD
-该处理程序会返回一个带有用户友好的错误信息的 RxJS `ErrorObservable`。下列代码修改了 `getConfig()` 方法，它使用一个[管道](guide/pipes "管道指南")把 `HttpClient.get()` 调用返回的所有 Observable 发送给错误处理器。
-
-<code-example
-  path="http/src/app/config/config.service.ts"
-  region="getConfig_3"
-  header="app/config/config.service.ts (getConfig v.3 with error handler)">
-</code-example>
+<code-example header="app/config/config.service.ts (getConfig v.3 with error handler)" path="http/src/app/config/config.service.ts" region="getConfig_3"></code-example>
 
 <a id="retry"></a>
 
-=======
-<code-example header="app/config/config.service.ts (getConfig v.3 with error handler)" path="http/src/app/config/config.service.ts" region="getConfig_3"></code-example>
-
-<a id="retry"></a>
-
->>>>>>> f25ac4ae
 ### Retrying a failed request
-
-### 重试失败的请求
 
 Sometimes the error is transient and goes away automatically if you try again.
 For example, network interruptions are common in mobile scenarios, and trying again can produce a successful result.
 
-<<<<<<< HEAD
-有时候，错误只是临时性的，只要重试就可能会自动消失。
-比如，在移动端场景中可能会遇到网络中断的情况，只要重试一下就能拿到正确的结果。
-
-The [RxJS library](guide/rx-library) offers several *retry* operators.
-For example, the `retry()` operator automatically re-subscribes to a failed `Observable` a specified number of times. *Re-subscribing* to the result of an `HttpClient` method call has the effect of reissuing the HTTP request.
-
-[RxJS 库](guide/rx-library)提供了几个*重试*操作符。例如，`retry()` 操作符会自动重新订阅一个失败的 `Observable` 几次。*重新订阅* `HttpClient` 方法会导致它重新发出 HTTP 请求。
-
-The following example shows how to pipe a failed request to the `retry()` operator before passing it to the error handler.
-
-下面的例子演示了如何在把一个失败的请求传给错误处理程序之前，先通过管道传给 `retry()` 操作符。
-
-<code-example
-  path="http/src/app/config/config.service.ts"
-  region="getConfig"
-  header="app/config/config.service.ts (getConfig with retry)">
-</code-example>
-=======
 The [RxJS library](guide/rx-library) offers several *retry* operators.
 For example, the `retry()` operator automatically re-subscribes to a failed `Observable` a specified number of times.
 *Re-subscribing* to the result of an `HttpClient` method call has the effect of reissuing the HTTP request.
@@ -725,322 +325,137 @@
 The following example shows how to pipe a failed request to the `retry()` operator before passing it to the error handler.
 
 <code-example header="app/config/config.service.ts (getConfig with retry)" path="http/src/app/config/config.service.ts" region="getConfig"></code-example>
->>>>>>> f25ac4ae
 
 ## Sending data to a server
 
-## 把数据发送到服务器
-
 In addition to fetching data from a server, `HttpClient` supports other HTTP methods such as PUT, POST, and DELETE, which you can use to modify the remote data.
 
-<<<<<<< HEAD
-除了从服务器获取数据外，`HttpClient` 还支持其它一些 HTTP 方法，比如 PUT，POST 和 DELETE，你可以用它们来修改远程数据。
-
-The sample app for this guide includes an abridged version of the "Tour of Heroes" example
-that fetches heroes and enables users to add, delete, and update them.
-=======
 The sample app for this guide includes an abridged version of the "Tour of Heroes" example that fetches heroes and enables users to add, delete, and update them.
->>>>>>> f25ac4ae
 The following sections show examples of the data-update methods from the sample's `HeroesService`.
 
-本指南中的这个范例应用包括一个简略版本的《英雄之旅》，它会获取英雄数据，并允许用户添加、删除和修改它们。
-下面几节在 `HeroesService` 范例中展示了数据更新方法的一些例子。
-
 ### Making a POST request
-
-### 发起一个 POST 请求
 
 Apps often send data to a server with a POST request when submitting a form.
 In the following example, the `HeroesService` makes an HTTP POST request when adding a hero to the database.
 
-<<<<<<< HEAD
-应用经常在提交表单时通过 POST 请求向服务器发送数据。
-下面这个例子中，`HeroesService` 在向数据库添加英雄时发起了一个 HTTP POST 请求。
-
-<code-example
-  path="http/src/app/heroes/heroes.service.ts"
-  region="addHero"
-  header="app/heroes/heroes.service.ts (addHero)">
-</code-example>
-=======
 <code-example header="app/heroes/heroes.service.ts (addHero)" path="http/src/app/heroes/heroes.service.ts" region="addHero"></code-example>
->>>>>>> f25ac4ae
 
 The `HttpClient.post()` method is similar to `get()` in that it has a type parameter, which you can use to specify that you expect the server to return data of a given type.
 The method takes a resource URL and two additional parameters:
 
-<<<<<<< HEAD
-`HttpClient.post()` 方法像 `get()` 一样也有类型参数，可以用它来指出你期望服务器返回特定类型的数据。该方法需要一个资源 URL 和两个额外的参数：
-
-* *body* - The data to POST in the body of the request.
-
-  *body* - 要在请求体中 POST 过去的数据。
-
-* *options* - An object containing method options which, in this case, [specify required headers](#adding-headers).
-=======
 | Parameter | Details |
 | :-------- | :------ |
 | body | The data to POST in the body of the request. |
 | options | An object containing method options which, in this case, [specify required headers](#adding-headers). |
->>>>>>> f25ac4ae
-
-  *options* - 一个包含方法选项的对象，在这里，它用来[指定必要的请求头](#adding-headers)。
 
 The example catches errors as [described above](#error-details).
 
-<<<<<<< HEAD
-这个例子捕获了[前面所讲的](#error-details)错误。
-
-The `HeroesComponent` initiates the actual POST operation by subscribing to
-the `Observable` returned by this service method.
-
-`HeroesComponent` 通过订阅该服务方法返回的 `Observable` 发起了一次实际的 `POST` 操作。
-
-<code-example
-  path="http/src/app/heroes/heroes.component.ts"
-  region="add-hero-subscribe"
-  header="app/heroes/heroes.component.ts (addHero)">
-</code-example>
-=======
 The `HeroesComponent` initiates the actual POST operation by subscribing to the `Observable` returned by this service method.
 
 <code-example header="app/heroes/heroes.component.ts (addHero)" path="http/src/app/heroes/heroes.component.ts" region="add-hero-subscribe"></code-example>
->>>>>>> f25ac4ae
 
 When the server responds successfully with the newly added hero, the component adds that hero to the displayed `heroes` list.
 
-当服务器成功做出响应时，会带有这个新创建的英雄，然后该组件就会把这个英雄添加到正在显示的 `heroes` 列表中。
-
 ### Making a DELETE request
 
-<<<<<<< HEAD
-### 发起 `DELETE` 请求
-
-This application deletes a hero with the `HttpClient.delete` method by passing the hero's ID
-in the request URL.
-
-该应用可以把英雄的 ID 传给 `HttpClient.delete` 方法的请求 URL 来删除一个英雄。
-
-<code-example
-  path="http/src/app/heroes/heroes.service.ts"
-  region="deleteHero"
-  header="app/heroes/heroes.service.ts (deleteHero)">
-</code-example>
-=======
 This application deletes a hero with the `HttpClient.delete` method by passing the hero's ID in the request URL.
 
 <code-example header="app/heroes/heroes.service.ts (deleteHero)" path="http/src/app/heroes/heroes.service.ts" region="deleteHero"></code-example>
->>>>>>> f25ac4ae
 
 The `HeroesComponent` initiates the actual DELETE operation by subscribing to the `Observable` returned by this service method.
 
-<<<<<<< HEAD
-当 `HeroesComponent` 订阅了该服务方法返回的 `Observable` 时，就会发起一次实际的 `DELETE` 操作。
-
-<code-example
-  path="http/src/app/heroes/heroes.component.ts"
-  region="delete-hero-subscribe"
-  header="app/heroes/heroes.component.ts (deleteHero)">
-</code-example>
-=======
 <code-example header="app/heroes/heroes.component.ts (deleteHero)" path="http/src/app/heroes/heroes.component.ts" region="delete-hero-subscribe"></code-example>
->>>>>>> f25ac4ae
 
 The component isn't expecting a result from the delete operation, so it subscribes without a callback.
 Even though you are not using the result, you still have to subscribe.
 Calling the `subscribe()` method *executes* the observable, which is what initiates the DELETE request.
 
-该组件不会等待删除操作的结果，所以它的 subscribe （订阅）中没有回调函数。不过就算你不关心结果，也仍然要订阅它。调用 `subscribe()` 方法会**执行**这个可观察对象，这时才会真的发起 DELETE 请求。
-
 <div class="alert is-important">
 
-<<<<<<< HEAD
-You must call *subscribe()* or nothing happens. Just calling `HeroesService.deleteHero()` does not initiate the DELETE request.
-=======
 You must call `subscribe()` or nothing happens.
 Just calling `HeroesService.deleteHero()` does not initiate the DELETE request.
->>>>>>> f25ac4ae
-
-你必须调用 `subscribe()`，否则什么都不会发生。仅仅调用 `HeroesService.deleteHero()` 是不会发起 DELETE 请求的。
-
-<<<<<<< HEAD
-</div>
-=======
+
+</div>
+
 <code-example path="http/src/app/heroes/heroes.component.ts" region="delete-hero-no-subscribe"></code-example>
->>>>>>> f25ac4ae
 
 <a id="always-subscribe"></a>
 
-<<<<<<< HEAD
-<a id="always-subscribe"></a>
-
-**Always _subscribe_!**
-
-**别忘了*订阅*！**
-
-An `HttpClient` method does not begin its HTTP request until you call `subscribe()` on the observable returned by that method. This is true for _all_ `HttpClient` _methods_.
-=======
 **Always *subscribe*.**
 
 An `HttpClient` method does not begin its HTTP request until you call `subscribe()` on the observable returned by that method.
 This is true for *all* `HttpClient` *methods*.
->>>>>>> f25ac4ae
-
-在调用方法返回的可观察对象的 `subscribe()` 方法之前，`HttpClient` 方法不会发起 HTTP 请求。这适用于 `HttpClient` 的*所有方法*。
 
 <div class="alert is-helpful">
 
 The [`AsyncPipe`](api/common/AsyncPipe) subscribes (and unsubscribes) for you automatically.
-
-[`AsyncPipe`](api/common/AsyncPipe) 会自动为你订阅（以及取消订阅）。
 
 </div>
 
 All observables returned from `HttpClient` methods are *cold* by design.
 Execution of the HTTP request is *deferred*, letting you extend the observable with additional operations such as  `tap` and `catchError` before anything actually happens.
 
-<<<<<<< HEAD
-`HttpClient` 的所有方法返回的可观察对象都设计为*冷的*。
-HTTP 请求的执行都是*延期执行的*，让你可以用 `tap` 和 `catchError` 这样的操作符来在实际执行 HTTP 请求之前，先对这个可观察对象进行扩展。
-
-Calling `subscribe(...)` triggers execution of the observable and causes
-`HttpClient` to compose and send the HTTP request to the server.
-
-调用 `subscribe(...)` 会触发这个可观察对象的执行，并导致 `HttpClient` 组合并把 HTTP 请求发给服务器。
-
-Think of these observables as _blueprints_ for actual HTTP requests.
-=======
 Calling `subscribe(&hellip;)` triggers execution of the observable and causes `HttpClient` to compose and send the HTTP request to the server.
 
 Think of these observables as *blueprints* for actual HTTP requests.
->>>>>>> f25ac4ae
-
-可以把这些可观察对象看做实际 HTTP 请求的*蓝图*。
 
 <div class="alert is-helpful">
 
 In fact, each `subscribe()` initiates a separate, independent execution of the observable.
 Subscribing twice results in two HTTP requests.
 
-<<<<<<< HEAD
-实际上，每个 `subscribe()` 都会初始化此可观察对象的一次单独的、独立的执行。
-订阅两次就会导致发起两个 HTTP 请求。
-
-```javascript
-const req = http.get<Heroes>('/api/heroes');
-=======
 <code-example format="javascript" language="javascript">
 
 const req = http.get&lt;Heroes&gt;('/api/heroes');
->>>>>>> f25ac4ae
 // 0 requests made - .subscribe() not called.
 req.subscribe();
 // 1 request made.
 req.subscribe();
 // 2 requests made.
-<<<<<<< HEAD
-```
-=======
-
-</code-example>
->>>>>>> f25ac4ae
+
+</code-example>
 
 </div>
 
 ### Making a PUT request
-
-### 发起 PUT 请求
 
 An app can send PUT requests using the HTTP client service.
 The following `HeroesService` example, like the POST example, replaces a resource with updated data.
 
-<<<<<<< HEAD
-应用可以使用 HttpClient 服务发送 PUT 请求。下面的 `HeroesService` 范例（就像 POST 范例一样）用一个修改过的数据替换了该资源。
-
-<code-example
-  path="http/src/app/heroes/heroes.service.ts"
-  region="updateHero"
-  header="app/heroes/heroes.service.ts (updateHero)">
-</code-example>
-=======
 <code-example header="app/heroes/heroes.service.ts (updateHero)" path="http/src/app/heroes/heroes.service.ts" region="updateHero"></code-example>
->>>>>>> f25ac4ae
 
 As for any of the HTTP methods that return an observable, the caller, `HeroesComponent.update()` [must `subscribe()`](#always-subscribe "Why you must always subscribe.") to the observable returned from the `HttpClient.put()` in order to initiate the request.
 
-对于所有返回可观察对象的 HTTP 方法，调用者（`HeroesComponent.update()`）[必须 `subscribe()`](#always-subscribe "为什么你要订阅？") 从 `HttpClient.put()` 返回的可观察对象，才会真的发起请求。
-
 ### Adding and updating headers
-
-### 添加和更新请求头
 
 Many servers require extra headers for save operations.
 For example, a server might require an authorization token, or "Content-Type" header to explicitly declare the MIME type of the request body.
 
-很多服务器都需要额外的头来执行保存操作。
-例如，服务器可能需要一个授权令牌，或者需要 `Content-Type` 头来显式声明请求体的 MIME 类型。
-
 ##### Adding headers
 
-<<<<<<< HEAD
-##### 添加请求头
-
-The `HeroesService` defines such headers in an `httpOptions` object that are passed
-to every `HttpClient` save method.
-
-`HeroesService` 在一个 `httpOptions` 对象中定义了这样的头，它们被传给每个 `HttpClient` 的保存型方法。
-
-<code-example
-  path="http/src/app/heroes/heroes.service.ts"
-  region="http-options"
-  header="app/heroes/heroes.service.ts (httpOptions)">
-</code-example>
-=======
 The `HeroesService` defines such headers in an `httpOptions` object that are passed to every `HttpClient` save method.
 
 <code-example header="app/heroes/heroes.service.ts (httpOptions)" path="http/src/app/heroes/heroes.service.ts" region="http-options"></code-example>
->>>>>>> f25ac4ae
 
 ##### Updating headers
-
-##### 更新请求头
 
 You can't directly modify the existing headers within the previous options
 object because instances of the `HttpHeaders` class are immutable.
 Use the `set()` method instead, to return a clone of the current instance with the new changes applied.
 
-你不能直接修改前面的选项对象中的 `HttpHeaders` 请求头，因为 `HttpHeaders` 类的实例是不可变对象。请改用 `set()` 方法，以返回当前实例应用了新更改之后的副本。
-
 The following example shows how, when an old token expires, you can update the authorization header before making the next request.
 
-<<<<<<< HEAD
-下面的例子演示了当旧令牌过期时，可以在发起下一个请求之前更新授权头。
-
-<code-example
-  path="http/src/app/heroes/heroes.service.ts"
-   region="update-headers" linenums="false">
-</code-example>
-=======
 <code-example linenums="false" path="http/src/app/heroes/heroes.service.ts" region="update-headers"></code-example>
->>>>>>> f25ac4ae
 
 <a id="url-params"></a>
 
 ## Configuring HTTP URL parameters
 
-## 配置 HTTP URL 参数
-
 Use the `HttpParams` class with the `params` request option to add URL query strings in your `HttpRequest`.
 
-使用 `HttpParams` 类和 `params` 选项在你的 `HttpRequest` 中添加 URL 查询字符串。
-
 The following example, the `searchHeroes()` method queries for heroes whose names contain the search term.
 
-下面的例子中，`searchHeroes()` 方法用于查询名字中包含搜索词的英雄。
-
 Start by importing `HttpParams` class.
-
-首先导入 `HttpParams` 类。
 
 <code-example hideCopy language="typescript">
 
@@ -1053,21 +468,11 @@
 If there is a search term, the code constructs an options object with an HTML URL-encoded search parameter.
 If the term is "cat", for example, the GET request URL would be `api/heroes?name=cat`.
 
-<<<<<<< HEAD
-如果有搜索词，代码会用进行过 URL 编码的搜索参数来构造一个 options 对象。例如，如果搜索词是 "cat"，那么 GET 请求的 URL 就是 `api/heroes?name=cat`。
-
-The `HttpParams` object is immutable. If you need to update the options, save the returned value of the `.set()` method.
-=======
 The `HttpParams` object is immutable.
 If you need to update the options, save the returned value of the `.set()` method.
->>>>>>> f25ac4ae
-
-`HttpParams` 是不可变对象。如果需要更新选项，请保留 `.set()` 方法的返回值。
 
 You can also create HTTP parameters directly from a query string by using the `fromString` variable:
 
-你也可以使用 `fromString` 变量从查询字符串中直接创建 HTTP 参数：
-
 <code-example hideCopy language="typescript">
 
 const params = new HttpParams({fromString: 'name=foo'});
@@ -1077,72 +482,30 @@
 <a id="intercepting-requests-and-responses"></a>
 
 ## Intercepting requests and responses
-
-<<<<<<< HEAD
-## 拦截请求和响应
 
 With interception, you declare *interceptors* that inspect and transform HTTP requests from your application to a server.
 The same interceptors can also inspect and transform a server's responses on their way back to the application.
 Multiple interceptors form a *forward-and-backward* chain of request/response handlers.
 
-借助拦截机制，你可以声明一些*拦截器*，它们可以检查并转换从应用中发给服务器的 HTTP 请求。这些拦截器还可以在返回应用的途中检查和转换来自服务器的响应。多个拦截器构成了请求/响应处理器的*双向*链表。
-=======
-With interception, you declare *interceptors* that inspect and transform HTTP requests from your application to a server.
-The same interceptors can also inspect and transform a server's responses on their way back to the application.
-Multiple interceptors form a *forward-and-backward* chain of request/response handlers.
->>>>>>> f25ac4ae
-
 Interceptors can perform a variety of  *implicit* tasks, from authentication to logging, in a routine, standard way, for every HTTP request/response.
 
-<<<<<<< HEAD
-拦截器可以用一种常规的、标准的方式对每一次 HTTP 的请求/响应任务执行从认证到记日志等很多种*隐式*任务。
-
-Without interception, developers would have to implement these tasks _explicitly_
-for each `HttpClient` method call.
-=======
 Without interception, developers would have to implement these tasks *explicitly* for each `HttpClient` method call.
->>>>>>> f25ac4ae
-
-如果没有拦截机制，那么开发人员将不得不对每次 `HttpClient` 调用*显式*实现这些任务。
 
 ### Write an interceptor
 
-### 编写拦截器
-
 To implement an interceptor, declare a class that implements the `intercept()` method of the `HttpInterceptor` interface.
 
-<<<<<<< HEAD
-要实现拦截器，就要实现一个实现了 `HttpInterceptor` 接口中的 `intercept()` 方法的类。
-
- Here is a do-nothing _noop_ interceptor that passes the request through without touching it:
-
- 这里是一个什么也不做的*空白*拦截器，它只会不做任何修改的传递这个请求。
-<code-example
-  path="http/src/app/http-interceptors/noop-interceptor.ts"
-  header="app/http-interceptors/noop-interceptor.ts">
-</code-example>
-=======
 Here is a do-nothing `noop` interceptor that passes the request through without touching it:
 
 <code-example header="app/http-interceptors/noop-interceptor.ts" path="http/src/app/http-interceptors/noop-interceptor.ts"></code-example>
->>>>>>> f25ac4ae
 
 The `intercept` method transforms a request into an `Observable` that eventually returns the HTTP response.
 In this sense, each interceptor is fully capable of handling the request entirely by itself.
 
-`intercept` 方法会把请求转换成一个最终返回 HTTP 响应体的 `Observable`。
-在这个场景中，每个拦截器都完全能自己处理这个请求。
-
 Most interceptors inspect the request on the way in and forward the (perhaps altered) request to the `handle()` method of the `next` object which implements the [`HttpHandler`](api/common/http/HttpHandler) interface.
 
-<<<<<<< HEAD
-大多数拦截器拦截都会在传入时检查请求，然后把（可能被修改过的）请求转发给 `next` 对象的 `handle()` 方法，而 `next` 对象实现了 [`HttpHandler`](api/common/http/HttpHandler) 接口。
-
-```javascript
-=======
 <code-example format="javascript" language="javascript">
 
->>>>>>> f25ac4ae
 export abstract class HttpHandler {
   abstract handle(req: HttpRequest&lt;any&gt;): Observable&lt;HttpEvent&lt;any&gt;&gt;;
 }
@@ -1152,149 +515,57 @@
 Like `intercept()`, the `handle()` method transforms an HTTP request into an `Observable` of [`HttpEvents`](#interceptor-events) which ultimately include the server's response.
 The `intercept()` method could inspect that observable and alter it before returning it to the caller.
 
-<<<<<<< HEAD
-像 `intercept()` 一样，`handle()` 方法也会把 HTTP 请求转换成 [`HttpEvents`](#interceptor-events) 组成的 `Observable`，它最终包含的是来自服务器的响应。
-`intercept()` 函数可以检查这个可观察对象，并在把它返回给调用者之前修改它。
-
-This _no-op_ interceptor calls `next.handle()` with the original request and returns the observable without doing a thing.
-
-这个*无操作的*拦截器，会使用原始的请求调用 `next.handle()`，并返回它返回的可观察对象，而不做任何后续处理。
-
-### The _next_ object
-=======
 This `no-op` interceptor calls `next.handle()` with the original request and returns the observable without doing a thing.
 
 ### The `next` object
->>>>>>> f25ac4ae
-
-### `next` 对象
 
 The `next` object represents the next interceptor in the chain of interceptors.
 The final `next` in the chain is the `HttpClient` backend handler that sends the request to the server and receives the server's response.
 
-<<<<<<< HEAD
-`next` 对象表示拦截器链表中的下一个拦截器。
-这个链表中的最后一个 `next` 对象就是 `HttpClient` 的后端处理器（backend handler），它会把请求发给服务器，并接收服务器的响应。
-
-=======
->>>>>>> f25ac4ae
 Most interceptors call `next.handle()` so that the request flows through to the next interceptor and, eventually, the backend handler.
 An interceptor *could* skip calling `next.handle()`, short-circuit the chain, and [return its own `Observable`](#caching) with an artificial server response.
 
-大多数的拦截器都会调用 `next.handle()`，以便这个请求流能走到下一个拦截器，并最终传给后端处理器。
-拦截器也*可以*不调用 `next.handle()`，使这个链路短路，并返回一个带有人工构造出来的服务器响应的 [自己的 `Observable`](#caching)。
-
 This is a common middleware pattern found in frameworks such as Express.js.
 
-这是一种常见的中间件模式，在像 Express.js 这样的框架中也会找到它。
-
 ### Provide the interceptor
-
-### 提供这个拦截器
 
 The `NoopInterceptor` is a service managed by Angular's [dependency injection (DI)](guide/dependency-injection) system.
 Like other services, you must provide the interceptor class before the app can use it.
 
-<<<<<<< HEAD
-这个 `NoopInterceptor` 就是一个由 Angular [依赖注入 (DI)](guide/dependency-injection)系统管理的服务。
-像其它服务一样，你也必须先提供这个拦截器类，应用才能使用它。
-
-Because interceptors are (optional) dependencies of the `HttpClient` service,
-you must provide them in the same injector (or a parent of the injector) that provides `HttpClient`.
-Interceptors provided _after_ DI creates the `HttpClient` are ignored.
-=======
 Because interceptors are (optional) dependencies of the `HttpClient` service, you must provide them in the same injector (or a parent of the injector) that provides `HttpClient`.
 Interceptors provided *after* DI creates the `HttpClient` are ignored.
->>>>>>> f25ac4ae
-
-由于拦截器是 `HttpClient` 服务的（可选）依赖，所以你必须在提供 `HttpClient` 的同一个（或其各级父注入器）注入器中提供这些拦截器。
-那些在 DI 创建完 `HttpClient` *之后*再提供的拦截器将会被忽略。
 
 This app provides `HttpClient` in the app's root injector, as a side-effect of importing the `HttpClientModule` in `AppModule`.
 You should provide interceptors in `AppModule` as well.
 
-<<<<<<< HEAD
-由于在 `AppModule` 中导入了 `HttpClientModule`，导致本应用在其根注入器中提供了 `HttpClient`。所以你也同样要在 `AppModule` 中提供这些拦截器。
-
-After importing the `HTTP_INTERCEPTORS` injection token from `@angular/common/http`,
-write the `NoopInterceptor` provider like this:
-
-在从 `@angular/common/http` 中导入了 `HTTP_INTERCEPTORS` 注入令牌之后，编写如下的 `NoopInterceptor` 提供者注册语句：
-
-<code-example
-  path="http/src/app/http-interceptors/index.ts"
-  region="noop-provider">
-</code-example>
-=======
 After importing the `HTTP_INTERCEPTORS` injection token from `@angular/common/http`, write the `NoopInterceptor` provider like this:
 
 <code-example path="http/src/app/http-interceptors/index.ts" region="noop-provider"></code-example>
->>>>>>> f25ac4ae
 
 Notice the `multi: true` option.
 This required setting tells Angular that `HTTP_INTERCEPTORS` is a token for a *multiprovider* that injects an array of values, rather than a single value.
 
-<<<<<<< HEAD
-注意 `multi: true` 选项。
-这个必须的选项会告诉 Angular `HTTP_INTERCEPTORS` 是一个*多重提供者*的令牌，表示它会注入一个多值的数组，而不是单一的值。
-
-You _could_ add this provider directly to the providers array of the `AppModule`.
-However, it's rather verbose and there's a good chance that
-you'll create more interceptors and provide them in the same way.
-You must also pay [close attention to the order](#interceptor-order)
-in which you provide these interceptors.
-=======
 You *could* add this provider directly to the providers array of the `AppModule`.
 However, it's rather verbose and there's a good chance that you'll create more interceptors and provide them in the same way.
 You must also pay [close attention to the order](#interceptor-order) in which you provide these interceptors.
->>>>>>> f25ac4ae
-
-你*也可以*直接把这个提供者添加到 `AppModule` 中的提供者数组中，不过那样会非常啰嗦。况且，你将来还会用这种方式创建更多的拦截器并提供它们。
-你还要[特别注意提供这些拦截器的顺序](#interceptor-order)。
 
 Consider creating a "barrel" file that gathers all the interceptor providers into an `httpInterceptorProviders` array, starting with this first one, the `NoopInterceptor`.
 
-<<<<<<< HEAD
-认真考虑创建一个封装桶（barrel）文件，用于把所有拦截器都收集起来，一起提供给 `httpInterceptorProviders` 数组，可以先从这个 `NoopInterceptor` 开始。
-
-<code-example
-  path="http/src/app/http-interceptors/index.ts"
-  region="interceptor-providers"
-  header="app/http-interceptors/index.ts">
-</code-example>
-=======
 <code-example header="app/http-interceptors/index.ts" path="http/src/app/http-interceptors/index.ts" region="interceptor-providers"></code-example>
->>>>>>> f25ac4ae
 
 Then import and add it to the `AppModule` `providers array` like this:
 
-<<<<<<< HEAD
-然后导入它，并把它加到 `AppModule` 的 *`providers` 数组*中，就像这样：
-
-<code-example
-  path="http/src/app/app.module.ts"
-  region="interceptor-providers"
-  header="app/app.module.ts (interceptor providers)">
-</code-example>
-=======
 <code-example header="app/app.module.ts (interceptor providers)" path="http/src/app/app.module.ts" region="interceptor-providers"></code-example>
->>>>>>> f25ac4ae
 
 As you create new interceptors, add them to the `httpInterceptorProviders` array and you won't have to revisit the `AppModule`.
 
-当你再创建新的拦截器时，就同样把它们添加到 `httpInterceptorProviders` 数组中，而不用再修改 `AppModule`。
-
 <div class="alert is-helpful">
 
 There are many more interceptors in the complete sample code.
 
-在完整版的范例代码中还有更多的拦截器。
-
 </div>
 
 ### Interceptor order
-
-### 拦截器的顺序
 
 Angular applies interceptors in the order that you provide them.
 For example, consider a situation in which you want to handle the authentication of your HTTP requests and log them before sending them to a server.
@@ -1303,8 +574,6 @@
 Responses from these requests would flow in the other direction, from `LoggingInterceptor` back to `AuthInterceptor`.
 The following is a visual representation of the process:
 
-Angular 会按你提供拦截器的顺序应用它们。例如，考虑一个场景：你想处理 HTTP 请求的身份验证并记录它们，然后再将它们发送到服务器。要完成此任务，你可以提供 `AuthInterceptor` 服务，然后提供 `LoggingInterceptor` 服务。发出的请求将从 `AuthInterceptor` 到 `LoggingInterceptor`。这些请求的响应则沿相反的方向流动，从 `LoggingInterceptor` 回到 `AuthInterceptor`。以下是该过程的直观表示：
-
 <div class="lightbox">
 
 <img alt="Interceptor in order of HttpClient, AuthInterceptor, AuthInterceptor, HttpBackend, Server, and back in opposite order to show the two-way flow" src="generated/images/guide/http/interceptor-order.svg">
@@ -1314,52 +583,24 @@
 <div class="alert is-helpful">
 
 The last interceptor in the process is always the `HttpBackend` that handles communication with the server.
-
-   该过程中的最后一个拦截器始终是处理与服务器通信的 `HttpBackend` 服务。
 
 </div>
 
 You cannot change the order or remove interceptors later.
 If you need to enable and disable an interceptor dynamically, you'll have to build that capability into the interceptor itself.
 
-<<<<<<< HEAD
-以后你就再也不能修改这些顺序或移除某些拦截器了。
-如果你需要动态启用或禁用某个拦截器，那就要在那个拦截器中自行实现这个功能。
-
-=======
->>>>>>> f25ac4ae
 <a id="interceptor-events"></a>
 
 ### Handling interceptor events
-
-### 处理拦截器事件
 
 Most `HttpClient` methods return observables of `HttpResponse<any>`.
 The `HttpResponse` class itself is actually an event, whose type is `HttpEventType.Response`.
 A single HTTP request can, however, generate multiple events of other types, including upload and download progress events.
 The methods `HttpInterceptor.intercept()` and `HttpHandler.handle()` return observables of `HttpEvent<any>`.
 
-大多数 `HttpClient` 方法都会返回 `HttpResponse<any>` 型的可观察对象。`HttpResponse` 类本身就是一个事件，它的类型是 `HttpEventType.Response`。但是，单个 HTTP 请求可以生成其它类型的多个事件，包括报告上传和下载进度的事件。`HttpInterceptor.intercept()` 和 `HttpHandler.handle()` 会返回 `HttpEvent<any>` 型的可观察对象。
-
 Many interceptors are only concerned with the outgoing request and return the event stream from `next.handle()` without modifying it.
 Some interceptors, however, need to examine and modify the response from `next.handle()`; these operations can see all of these events in the stream.
 
-<<<<<<< HEAD
-很多拦截器只关心发出的请求，而对 `next.handle()` 返回的事件流不会做任何修改。
-但是，有些拦截器需要检查并修改 `next.handle()` 的响应。上述做法就可以在流中看到所有这些事件。
-
-<a id="immutability"></a>
-
-Although interceptors are capable of modifying requests and responses,
-the `HttpRequest` and `HttpResponse` instance properties are `readonly`,
-rendering them largely immutable.
-
-虽然拦截器有能力改变请求和响应，但 `HttpRequest` 和 `HttpResponse` 实例的属性却是只读（`readonly`）的，
-因此让它们基本上是不可变的。
-
-They are immutable for a good reason: an app might retry a request several times before it succeeds, which means that the interceptor chain can re-process the same request multiple times.
-If an interceptor could modify the original request object, the re-tried operation would start from the modified request rather than the original. Immutability ensures that interceptors see the same request for each try.
-=======
 <a id="immutability"></a>
 
 Although interceptors are capable of modifying requests and responses, the `HttpRequest` and `HttpResponse` instance properties are `readonly`, rendering them largely immutable.
@@ -1367,71 +608,31 @@
 An app might retry a request several times before it succeeds, which means that the interceptor chain can re-process the same request multiple times.
 If an interceptor could modify the original request object, the re-tried operation would start from the modified request rather than the original.
 Immutability ensures that interceptors see the same request for each try.
->>>>>>> f25ac4ae
-
-有充足的理由把它们做成不可变对象：应用可能会重试发送很多次请求之后才能成功，这就意味着这个拦截器链表可能会多次重复处理同一个请求。
-如果拦截器可以修改原始的请求对象，那么重试阶段的操作就会从修改过的请求开始，而不是原始请求。
-而这种不可变性，可以确保这些拦截器在每次重试时看到的都是同样的原始请求。
 
 <div class="alert is-helpful">
 
 Your interceptor should return every event without modification unless it has a compelling reason to do otherwise.
 
-   你的拦截器应该在没有任何修改的情况下返回每一个事件，除非它有令人信服的理由去做。
-
 </div>
 
 TypeScript prevents you from setting `HttpRequest` read-only properties.
 
-<<<<<<< HEAD
-TypeScript 会阻止你设置 `HttpRequest` 的只读属性。
-
-```javascript
-  // Typescript disallows the following assignment because req.url is readonly
-  req.url = req.url.replace('http://', 'https://');
-```
-=======
 <code-example format="javascript" language="javascript">
 
 // Typescript disallows the following assignment because req.url is readonly
 req.url = req.url.replace('http://', 'https://');
 
 </code-example>
->>>>>>> f25ac4ae
 
 If you must alter a request, clone it first and modify the clone before passing it to `next.handle()`.
 You can clone and modify the request in a single step, as shown in the following example.
 
-<<<<<<< HEAD
-如果你必须修改一个请求，先把它克隆一份，修改这个克隆体后再把它传给 `next.handle()`。你可以在一步中克隆并修改此请求，例子如下。
-
-<code-example
-  path="http/src/app/http-interceptors/ensure-https-interceptor.ts"
-  region="excerpt"
-  header="app/http-interceptors/ensure-https-interceptor.ts (excerpt)">
-</code-example>
-=======
 <code-example header="app/http-interceptors/ensure-https-interceptor.ts (excerpt)" path="http/src/app/http-interceptors/ensure-https-interceptor.ts" region="excerpt"></code-example>
->>>>>>> f25ac4ae
 
 The `clone()` method's hash argument lets you mutate specific properties of the request while copying the others.
 
-这个 `clone()` 方法的哈希型参数允许你在复制出克隆体的同时改变该请求的某些特定属性。
-
 #### Modifying a request body
 
-<<<<<<< HEAD
-#### 修改请求体
-
-The `readonly` assignment guard can't prevent deep updates and, in particular,
-it can't prevent you from modifying a property of a request body object.
-
-`readonly` 这种赋值保护，无法防范深修改（修改子对象的属性），也不能防范你修改请求体对象中的属性。
-
-```javascript
-  req.body.name = req.body.name.trim(); // bad idea!
-```
-=======
 The `readonly` assignment guard can't prevent deep updates and, in particular, it can't prevent you from modifying a property of a request body object.
 
 <code-example format="javascript" language="javascript">
@@ -1439,46 +640,24 @@
 req.body.name = req.body.name.trim(); // bad idea!
 
 </code-example>
->>>>>>> f25ac4ae
 
 If you must modify the request body, follow these steps.
 
-如果必须修改请求体，请执行以下步骤。
-
 1. Copy the body and make your change in the copy.
-<<<<<<< HEAD
-
-   复制请求体并在副本中进行修改。
-
-1. Clone the request object, using its `clone()` method.
-
-   使用 `clone()` 方法克隆这个请求对象。
-
-1. Replace the clone's body with the modified copy.
-
-   用修改过的副本替换被克隆的请求体。
-=======
 1. Clone the request object, using its `clone()` method.
 1. Replace the clone's body with the modified copy.
->>>>>>> f25ac4ae
 
 <code-example header="app/http-interceptors/trim-name-interceptor.ts (excerpt)" path="http/src/app/http-interceptors/trim-name-interceptor.ts" region="excerpt"></code-example>
 
 #### Clearing the request body in a clone
-
-#### 克隆时清除请求体
 
 Sometimes you need to clear the request body rather than replace it.
 To do this, set the cloned request body to `null`.
 
-有时，你需要清除请求体而不是替换它。为此，请将克隆后的请求体设置为 `null`。
-
 <div class="alert is-helpful">
 
 **TIP**: <br />
 If you set the cloned request body to `undefined`, Angular assumes you intend to leave the body as is.
-
-**提示**：如果你把克隆后的请求体设为 `undefined`，那么 Angular 会认为你想让请求体保持原样。
 
 </div>
 
@@ -1492,245 +671,86 @@
 
 ## Http interceptor use-cases
 
-## HTTP 拦截器用例
-
 Following are a number of common uses for interceptors.
 
-以下是拦截器的一些常见用法。
-
 ### Setting default headers
 
-### 设置默认请求头
-
 Apps often use an interceptor to set default headers on outgoing requests.
-
-应用通常会使用拦截器来设置外发请求的默认请求头。
 
 The sample app has an `AuthService` that produces an authorization token.
 Here is its `AuthInterceptor` that injects that service to get the token and adds an authorization header with that token to every outgoing request:
 
-<<<<<<< HEAD
-该范例应用具有一个 `AuthService`，它会生成一个认证令牌。
-在这里，`AuthInterceptor` 会注入该服务以获取令牌，并对每一个外发的请求添加一个带有该令牌的认证头：
-
-<code-example
-  path="http/src/app/http-interceptors/auth-interceptor.ts"
-  header="app/http-interceptors/auth-interceptor.ts">
-</code-example>
-=======
 <code-example header="app/http-interceptors/auth-interceptor.ts" path="http/src/app/http-interceptors/auth-interceptor.ts"></code-example>
->>>>>>> f25ac4ae
 
 The practice of cloning a request to set new headers is so common that there's a `setHeaders` shortcut for it:
 
-<<<<<<< HEAD
-这种在克隆请求的同时设置新请求头的操作太常见了，因此它还有一个快捷方式 `setHeaders`：
-
-<code-example
-  path="http/src/app/http-interceptors/auth-interceptor.ts"
-  region="set-header-shortcut">
-</code-example>
-=======
 <code-example path="http/src/app/http-interceptors/auth-interceptor.ts" region="set-header-shortcut"></code-example>
->>>>>>> f25ac4ae
 
 An interceptor that alters headers can be used for a number of different operations, including:
 
-这种可以修改头的拦截器可以用于很多不同的操作，比如：
-
 * Authentication/authorization
-
-   认证 / 授权
-
 * Caching behavior; for example, `If-Modified-Since`
-
-   控制缓存行为。比如 `If-Modified-Since`
-
 * XSRF protection
 
-   XSRF 防护
-
 ### Logging request and response pairs
 
-<<<<<<< HEAD
-### 记录请求与响应对
-
 Because interceptors can process the request and response *together*, they can perform tasks such as timing and logging an entire HTTP operation.
-
-因为拦截器可以*同时*处理请求和响应，所以它们也可以对整个 HTTP 操作执行计时和记录日志等任务。
-=======
-Because interceptors can process the request and response *together*, they can perform tasks such as timing and logging an entire HTTP operation.
->>>>>>> f25ac4ae
 
 Consider the following `LoggingInterceptor`, which captures the time of the request,
 the time of the response, and logs the outcome with the elapsed time
 with the injected `MessageService`.
 
-<<<<<<< HEAD
-考虑下面这个 `LoggingInterceptor`，它捕获请求的发起时间、响应的接收时间，并使用注入的 `MessageService` 来发送总共花费的时间。
-
-<code-example
-  path="http/src/app/http-interceptors/logging-interceptor.ts"
-  region="excerpt"
-  header="app/http-interceptors/logging-interceptor.ts)">
-</code-example>
-=======
 <code-example header="app/http-interceptors/logging-interceptor.ts)" path="http/src/app/http-interceptors/logging-interceptor.ts" region="excerpt"></code-example>
->>>>>>> f25ac4ae
 
 The RxJS `tap` operator captures whether the request succeeded or failed.
 The RxJS `finalize` operator is called when the response observable either errors or completes (which it must), and reports the outcome to the `MessageService`.
 
-RxJS 的 `tap` 操作符会捕获请求成功了还是失败了。
-RxJS 的 `finalize` 操作符无论在响应成功还是失败时都会调用（这是必须的），然后把结果汇报给 `MessageService`。
-
 Neither `tap` nor `finalize` touch the values of the observable stream returned to the caller.
 
-<<<<<<< HEAD
-在这个可观察对象的流中，无论是 `tap` 还是 `finalize` 接触过的值，都会照常发送给调用者。
-
-=======
->>>>>>> f25ac4ae
 <a id="custom-json-parser"></a>
 
 ### Custom JSON parsing
 
-### 自定义 JSON 解析
-
 Interceptors can be used to replace the built-in JSON parsing with a custom implementation.
-
-拦截器可用来以自定义实现替换内置的 JSON 解析。
 
 The `CustomJsonInterceptor` in the following example demonstrates how to achieve this.
 If the intercepted request expects a `'json'` response, the `responseType` is changed to `'text'` to disable the built-in JSON parsing.
 Then the response is parsed via the injected `JsonParser`.
 
-<<<<<<< HEAD
-以下示例中的 `CustomJsonInterceptor` 演示了如何实现此目的。如果截获的请求期望一个 `'json'` 响应，则将 `responseType` 更改为 `'text'` 以禁用内置的 JSON 解析。然后，通过注入的 `JsonParser` 解析响应。
-
-<code-example
-  path="http/src/app/http-interceptors/custom-json-interceptor.ts"
-  region="custom-json-interceptor"
-  header="app/http-interceptors/custom-json-interceptor.ts">
-</code-example>
-=======
 <code-example header="app/http-interceptors/custom-json-interceptor.ts" path="http/src/app/http-interceptors/custom-json-interceptor.ts" region="custom-json-interceptor"></code-example>
->>>>>>> f25ac4ae
 
 You can then implement your own custom `JsonParser`.
 Here is a custom JsonParser that has a special date reviver.
 
-<<<<<<< HEAD
-然后，你可以实现自己的自定义 `JsonParser`。这是一个具有特殊日期接收器的自定义 JsonParser。
-
-<code-example
-  path="http/src/app/http-interceptors/custom-json-interceptor.ts"
-  region="custom-json-parser"
-  header="app/http-interceptors/custom-json-interceptor.ts">
-</code-example>
+<code-example header="app/http-interceptors/custom-json-interceptor.ts" path="http/src/app/http-interceptors/custom-json-interceptor.ts" region="custom-json-parser"></code-example>
 
 You provide the `CustomParser` along with the `CustomJsonInterceptor`.
 
-你提供 `CustomParser` 以及 `CustomJsonInterceptor`。
-
-<code-example
-  path="http/src/app/http-interceptors/index.ts"
-  region="custom-json-interceptor"
-  header="app/http-interceptors/index.ts">
-</code-example>
-=======
-<code-example header="app/http-interceptors/custom-json-interceptor.ts" path="http/src/app/http-interceptors/custom-json-interceptor.ts" region="custom-json-parser"></code-example>
-
-You provide the `CustomParser` along with the `CustomJsonInterceptor`.
-
 <code-example header="app/http-interceptors/index.ts" path="http/src/app/http-interceptors/index.ts" region="custom-json-interceptor"></code-example>
->>>>>>> f25ac4ae
 
 <a id="caching"></a>
 
 ### Caching requests
 
-### 用拦截器实现缓存
-
 Interceptors can handle requests by themselves, without forwarding to `next.handle()`.
-
-拦截器还可以自行处理这些请求，而不用转发给 `next.handle()`。
 
 For example, you might decide to cache certain requests and responses to improve performance.
 You can delegate caching to an interceptor without disturbing your existing data services.
 
-比如，你可能会想缓存某些请求和响应，以便提升性能。
-你可以把这种缓存操作委托给某个拦截器，而不破坏你现有的各个数据服务。
-
 The `CachingInterceptor` in the following example demonstrates this approach.
 
-<<<<<<< HEAD
-下例中的 `CachingInterceptor` 演示了这种方法。
-
-<code-example
-  path="http/src/app/http-interceptors/caching-interceptor.ts"
-  region="v1"
-  header="app/http-interceptors/caching-interceptor.ts)">
-</code-example>
+<code-example header="app/http-interceptors/caching-interceptor.ts)" path="http/src/app/http-interceptors/caching-interceptor.ts" region="v1"></code-example>
 
 * The `isCacheable()` function determines if the request is cacheable.
   In this sample, only GET requests to the package search API are cacheable.
 
-  `isCacheable()` 函数用于决定该请求是否允许缓存。
-  在这个例子中，只有发到 npm 包搜索 API 的 GET 请求才是可以缓存的。
-
-* If the request is not cacheable, the interceptor forwards the request
-  to the next handler in the chain.
-
-  如果该请求是不可缓存的，该拦截器会把该请求转发给链表中的下一个处理器。
-
-* If a cacheable request is found in the cache, the interceptor returns an `of()` *observable* with
-  the cached response, by-passing the `next` handler (and all other interceptors downstream).
-
-  如果可缓存的请求在缓存中找到了，该拦截器就会通过 `of()` 函数返回一个已缓存的响应体的*可观察对象*，然后绕过 `next` 处理器（以及所有其它下游拦截器）。
-=======
-<code-example header="app/http-interceptors/caching-interceptor.ts)" path="http/src/app/http-interceptors/caching-interceptor.ts" region="v1"></code-example>
-
-* The `isCacheable()` function determines if the request is cacheable.
-  In this sample, only GET requests to the package search API are cacheable.
-
 * If the request is not cacheable, the interceptor forwards the request to the next handler in the chain
 
 * If a cacheable request is found in the cache, the interceptor returns an `of()` *observable* with the cached response, by-passing the `next` handler (and all other interceptors downstream)
->>>>>>> f25ac4ae
 
 * If a cacheable request is not in cache, the code calls `sendRequest()`.
   This function forwards the request to `next.handle()` which ultimately calls the server and returns the server's response.
 
-<<<<<<< HEAD
-  如果可缓存的请求不在缓存中，代码会调用 `sendRequest()`。这个函数会创建一个没有请求头的[请求克隆体](#immutability)，这是因为 npm API 禁止它们。然后，该函数把请求的克隆体转发给 `next.handle()`，它会最终调用服务器并返回来自服务器的响应对象。
-
-<a id="send-request"></a>
-<code-example
-  path="http/src/app/http-interceptors/caching-interceptor.ts"
-  region="send-request">
-</code-example>
-
-<a id="send-request"></a>
-
-Note how `sendRequest()` intercepts the response on its way back to the application.
-This method pipes the response through the `tap()` operator, whose callback adds the response to the cache.
-
-注意 `sendRequest()` 是如何在返回应用程序的过程中拦截响应的。该方法通过 `tap()` 操作符来管理响应对象，该操作符的回调函数会把该响应对象添加到缓存中。
-
-The original response continues untouched back up through the chain of interceptors
-to the application caller.
-
-然后，原始的响应会通过这些拦截器链，原封不动的回到服务器的调用者那里。
-
-Data services, such as `PackageSearchService`, are unaware that
-some of their `HttpClient` requests actually return cached responses.
-
-数据服务，比如 `PackageSearchService`，并不知道它们收到的某些 `HttpClient` 请求实际上是从缓存的请求中返回来的。
-
-<a id="cache-refresh"></a>
-
-=======
 <a id="send-request"></a>
 
 <code-example path="http/src/app/http-interceptors/caching-interceptor.ts" region="send-request"></code-example>
@@ -1746,237 +766,96 @@
 
 <a id="cache-refresh"></a>
 
->>>>>>> f25ac4ae
 ### Using interceptors to request multiple values
-
-### 用拦截器来请求多个值
 
 The `HttpClient.get()` method normally returns an observable that emits a single value, either the data or an error.
 An interceptor can change this to an observable that emits [multiple values](guide/observables).
 
-<<<<<<< HEAD
-`HttpClient.get()` 方法通常会返回一个可观察对象，它会发出一个值（数据或错误）。拦截器可以把它改成一个可以发出[多个值](guide/observables)的可观察对象。
-
-The following revised version of the `CachingInterceptor` optionally returns an observable that
-immediately emits the cached response, sends the request on to the package search API,
-and emits again later with the updated search results.
-
-修改后的 `CachingInterceptor` 版本可以返回一个立即发出所缓存响应的可观察对象，然后把请求发送到 NPM 的 Web API，然后把修改过的搜索结果重新发出一次。
-
-<code-example
-  path="http/src/app/http-interceptors/caching-interceptor.ts"
-  region="intercept-refresh">
-</code-example>
-=======
 The following revised version of the `CachingInterceptor` optionally returns an observable that immediately emits the cached response, sends the request on to the package search API, and emits again later with the updated search results.
 
 <code-example path="http/src/app/http-interceptors/caching-interceptor.ts" region="intercept-refresh"></code-example>
->>>>>>> f25ac4ae
 
 <div class="alert is-helpful">
 
 The *cache-then-refresh* option is triggered by the presence of a custom `x-refresh` header.
-<<<<<<< HEAD
-
-*cache-then-refresh* 选项是由一个自定义的 `x-refresh` 请求头触发的。
-=======
->>>>>>> f25ac4ae
 
 A checkbox on the `PackageSearchComponent` toggles a `withRefresh` flag, which is one of the arguments to `PackageSearchService.search()`.
 That `search()` method creates the custom `x-refresh` header and adds it to the request before calling `HttpClient.get()`.
 
-`PackageSearchComponent` 中的一个检查框会切换 `withRefresh` 标识，
-它是 `PackageSearchService.search()` 的参数之一。
-`search()` 方法创建了自定义的 `x-refresh` 头，并在调用 `HttpClient.get()` 前把它添加到请求里。
-
 </div>
 
 The revised `CachingInterceptor` sets up a server request whether there's a cached value or not, using the same `sendRequest()` method described [above](#send-request).
 The `results$` observable makes the request when subscribed.
-
-修改后的 `CachingInterceptor` 会发起一个服务器请求，而不管有没有缓存的值。
-就像 [前面](#send-request) 的 `sendRequest()` 方法一样进行订阅。
-在订阅 `results$` 可观察对象时，就会发起这个请求。
 
 * If there's no cached value, the interceptor returns `results$`.
 * If there is a cached value, the code *pipes* the cached response onto `results$`, producing a recomposed observable that emits twice, the cached response first (and immediately), followed later by the response from the server.
   Subscribers see a sequence of two responses.
 
-<<<<<<< HEAD
-  如果没有缓存值，拦截器直接返回 `results$`。
-
-* If there is a cached value, the code _pipes_ the cached response onto
-  `results$`, producing a recomposed observable that emits twice,
-  the cached response first (and immediately), followed later
-  by the response from the server.
-  Subscribers see a sequence of two responses.
-
-  如果有缓存的值，这些代码就会把缓存的响应加入到 `result$` 的*管道*中，使用重组后的可观察对象进行处理，并发出两次。
-  先立即发出一次缓存的响应体，然后发出来自服务器的响应。
-  订阅者将会看到一个包含这两个响应的序列。
-
-=======
->>>>>>> f25ac4ae
 <a id="report-progress"></a>
 
 ## Tracking and showing request progress
-
-## 跟踪和显示请求进度
 
 Sometimes applications transfer large amounts of data and those transfers can take a long time.
 File uploads are a typical example.
 You can give the users a better experience by providing feedback on the progress of such transfers.
 
-<<<<<<< HEAD
-应用程序有时会传输大量数据，而这些传输可能要花很长时间。文件上传就是典型的例子。你可以通过提供关于此类传输的进度反馈，为用户提供更好的体验。
-
-To make a request with progress events enabled, create an instance of `HttpRequest`
-with the `reportProgress` option set true to enable tracking of progress events.
-
-要想发出一个带有进度事件的请求，你可以创建一个 `HttpRequest` 实例，并把 `reportProgress` 选项设置为 true 来启用对进度事件的跟踪。
-
-<code-example
-  path="http/src/app/uploader/uploader.service.ts"
-  region="upload-request"
-  header="app/uploader/uploader.service.ts (upload request)">
-</code-example>
-=======
 To make a request with progress events enabled, create an instance of `HttpRequest` with the `reportProgress` option set true to enable tracking of progress events.
 
 <code-example header="app/uploader/uploader.service.ts (upload request)" path="http/src/app/uploader/uploader.service.ts" region="upload-request"></code-example>
->>>>>>> f25ac4ae
 
 <div class="alert is-important">
 
 **TIP**: <br />
 Every progress event triggers change detection, so only turn them on if you need to report progress in the UI.
 
-<<<<<<< HEAD
-**提示**：每个进度事件都会触发变更检测，所以只有当需要在 UI 上报告进度时，你才应该开启它们。
-
-When using [`HttpClient.request()`](api/common/http/HttpClient#request) with an HTTP method, configure the method with
-[`observe: 'events'`](api/common/http/HttpClient#request) to see all events, including the progress of transfers.
-=======
 When using [`HttpClient.request()`](api/common/http/HttpClient#request) with an HTTP method, configure the method with [`observe: 'events'`](api/common/http/HttpClient#request) to see all events, including the progress of transfers.
->>>>>>> f25ac4ae
-
-当 [`HttpClient.request()`](api/common/http/HttpClient#request) 和 HTTP 方法一起使用时，可以用 [`observe: 'events'`](api/common/http/HttpClient#request) 来查看所有事件，包括传输的进度。
 
 </div>
 
 Next, pass this request object to the `HttpClient.request()` method, which returns an `Observable` of `HttpEvents` (the same events processed by [interceptors](#interceptor-events)).
 
-<<<<<<< HEAD
-接下来，把这个请求对象传给 `HttpClient.request()` 方法，该方法返回一个 `HttpEvents` 的 `Observable`（与 [拦截器](#interceptor-events) 部分处理过的事件相同）。
-
-<code-example
-  path="http/src/app/uploader/uploader.service.ts"
-  region="upload-body"
-  header="app/uploader/uploader.service.ts (upload body)">
-</code-example>
+<code-example header="app/uploader/uploader.service.ts (upload body)" path="http/src/app/uploader/uploader.service.ts" region="upload-body"></code-example>
 
 The `getEventMessage` method interprets each type of `HttpEvent` in the event stream.
 
-`getEventMessage` 方法解释了事件流中每种类型的 `HttpEvent`。
-
-<code-example
-  path="http/src/app/uploader/uploader.service.ts"
-  region="getEventMessage"
-  header="app/uploader/uploader.service.ts (getEventMessage)">
-</code-example>
-=======
-<code-example header="app/uploader/uploader.service.ts (upload body)" path="http/src/app/uploader/uploader.service.ts" region="upload-body"></code-example>
-
-The `getEventMessage` method interprets each type of `HttpEvent` in the event stream.
-
 <code-example header="app/uploader/uploader.service.ts (getEventMessage)" path="http/src/app/uploader/uploader.service.ts" region="getEventMessage"></code-example>
->>>>>>> f25ac4ae
 
 <div class="alert is-helpful">
 
 The sample app for this guide doesn't have a server that accepts uploaded files.
 The `UploadInterceptor` in `app/http-interceptors/upload-interceptor.ts` intercepts and short-circuits upload requests by returning an observable of simulated events.
 
-本指南中的范例应用中没有用来接受上传文件的服务器。`app/http-interceptors/upload-interceptor.ts` 的 `UploadInterceptor` 通过返回一个模拟这些事件的可观察对象来拦截和短路上传请求。
-
 </div>
 
 ## Optimizing server interaction with debouncing
-
-## 通过防抖来优化与服务器的交互
 
 If you need to make an HTTP request in response to user input, it's not efficient to send a request for every keystroke.
 It's better to wait until the user stops typing and then send a request.
 This technique is known as debouncing.
 
-如果你需要发一个 HTTP 请求来响应用户的输入，那么每次按键就发送一个请求的效率显然不高。最好等用户停止输入后再发送请求。这种技术叫做防抖。
-
 Consider the following template, which lets a user enter a search term to find a package by name.
 When the user enters a name in a search-box, the `PackageSearchComponent` sends a search request for a package with that name to the package search API.
 
-<<<<<<< HEAD
-考虑下面这个模板，它让用户输入一个搜索词来按名字查找 npm 包。
-当用户在搜索框中输入名字时，`PackageSearchComponent` 就会把这个根据名字搜索包的请求发给 npm web API。
-
-<code-example
-  path="http/src/app/package-search/package-search.component.html"
-  region="search"
-  header="app/package-search/package-search.component.html (search)">
-</code-example>
-=======
 <code-example header="app/package-search/package-search.component.html (search)" path="http/src/app/package-search/package-search.component.html" region="search"></code-example>
->>>>>>> f25ac4ae
 
 Here, the `keyup` event binding sends every keystroke to the component's `search()` method.
-
-在这里，`keyup` 事件绑定会将每个按键都发送到组件的 `search()` 方法。
 
 <div class="alert is-helpful">
 
 The type of `$event.target` is only `EventTarget` in the template.
 In the `getValue()` method, the target is cast to an `HTMLInputElement` to let type-safe have access to its `value` property.
 
-`$event.target` 的类型在模板中只是 `EventTarget`，而在 `getValue()` 方法中，目标会转换成 `HTMLInputElement` 类型，以允许对它的 `value` 属性进行类型安全的访问。
-
 <code-example path="http/src/app/package-search/package-search.component.ts" region="getValue"></code-example>
 
 </div>
 
 The following snippet implements debouncing for this input using RxJS operators.
 
-<<<<<<< HEAD
-这里，`keyup` 事件绑定会把每次按键都发送给组件的 `search()` 方法。下面的代码片段使用 RxJS 的操作符为这个输入实现了防抖。
-
-<code-example
-  path="http/src/app/package-search/package-search.component.ts"
-  region="debounce"
-  header="app/package-search/package-search.component.ts (excerpt)">
-</code-example>
-=======
 <code-example header="app/package-search/package-search.component.ts (excerpt)" path="http/src/app/package-search/package-search.component.ts" region="debounce"></code-example>
->>>>>>> f25ac4ae
 
 The `searchText$` is the sequence of search-box values coming from the user.
 It's defined as an RxJS `Subject`, which means it is a multicasting `Observable` that can also emit values for itself by calling `next(value)`, as happens in the `search()` method.
 
-<<<<<<< HEAD
-`searchText$` 是来自用户的搜索框值的序列。它被定义为 RxJS `Subject` 类型，这意味着它是一个多播 `Observable`，它还可以通过调用 `next(value)` 来自行发出值，就像在 `search()` 方法中一样。
-
-Rather than forward every `searchText` value directly to the injected `PackageSearchService`,
-the code in `ngOnInit()` pipes search values through three operators, so that a search value reaches the service only if it's a new value and the user stopped typing.
-
-除了把每个 `searchText` 的值都直接转发给 `PackageSearchService` 之外，`ngOnInit()` 中的代码还通过下列三个操作符对这些搜索值进行*管道*处理，以便只有当它是一个新值并且用户已经停止输入时，要搜索的值才会抵达该服务。
-
-* `debounceTime(500)`⁠—Wait for the user to stop typing (1/2 second in this case).
-
-  `debounceTime(500)`⁠—等待用户停止输入（本例中为 1/2 秒）。
-
-* `distinctUntilChanged()`⁠—Wait until the search text changes.
-
-  `distinctUntilChanged()`⁠—等待搜索文本发生变化。
-
-* `switchMap()`⁠—Send the search request to the service.
-=======
 Rather than forward every `searchText` value directly to the injected `PackageSearchService`, the code in `ngOnInit()` pipes search values through three operators, so that a search value reaches the service only if it's a new value and the user stopped typing.
 
 | RxJS operators | Details |
@@ -1984,87 +863,51 @@
 | `debounceTime(500)`⁠ | Wait for the user to stop typing (1/2 second in this case). |
 | `distinctUntilChanged()` | Wait until the search text changes. |
 | `switchMap()`⁠ | Send the search request to the service. |
->>>>>>> f25ac4ae
-
-  `switchMap()`⁠—将搜索请求发送到服务。
 
 The code sets `packages$` to this re-composed `Observable` of search results.
 The template subscribes to `packages$` with the [AsyncPipe](api/common/AsyncPipe) and displays search results as they arrive.
 
-这些代码把 `packages$` 设置成了使用搜索结果组合出的 `Observable` 对象。
-模板中使用 [AsyncPipe](api/common/AsyncPipe) 订阅了 `packages$`，一旦搜索结果的值发回来了，就显示这些搜索结果。
-
 <div class="alert is-helpful">
 
 See [Using interceptors to request multiple values](#cache-refresh) for more about the `withRefresh` option.
 
-关于 `withRefresh` 选项的更多信息，请参阅[使用拦截器来请求多个值](#cache-refresh)。
-
 </div>
 
 ### Using the `switchMap()` operator
-
-### 使用 `switchMap()` 操作符
 
 The `switchMap()` operator takes a function argument that returns an `Observable`.
 In the example, `PackageSearchService.search` returns an `Observable`, as other data service methods do.
 If a previous search request is still in-flight (as when the network connection is poor), the operator cancels that request and sends a new one.
 
-<<<<<<< HEAD
-`switchMap()` 操作符接受一个返回 `Observable` 的函数型参数。在这个例子中，`PackageSearchService.search` 像其它数据服务方法那样返回一个 `Observable`。如果先前的搜索请求仍在*进行中* （如网络连接不良），它将取消该请求并发送新的请求。
-
-Note that `switchMap()` returns service responses in their original request order, even if the
-server returns them out of order.
-
-请注意，`switchMap()` 会按照原始的请求顺序返回这些服务的响应，而不用关心服务器实际上是以乱序返回的它们。
-=======
 <div class="alert is-helpful">
 
 **NOTE**: <br />
 `switchMap()` returns service responses in their original request order, even if the server returns them out of order.
 
 </div>
->>>>>>> f25ac4ae
 
 <div class="alert is-helpful">
 
 If you think you'll reuse this debouncing logic, consider moving it to a utility function or into the `PackageSearchService` itself.
 
-如果你觉得将来会复用这些防抖逻辑，
-可以把它移到单独的工具函数中，或者移到 `PackageSearchService` 中。
-
-<<<<<<< HEAD
-</div>
-
-=======
->>>>>>> f25ac4ae
+</div>
+
 ## Security: XSRF protection
-
-## 安全：XSRF 防护
 
 [Cross-Site Request Forgery (XSRF or CSRF)](https://en.wikipedia.org/wiki/Cross-site_request_forgery) is an attack technique by which the attacker can trick an authenticated user into unknowingly executing actions on your website.
 `HttpClient` supports a [common mechanism](https://en.wikipedia.org/wiki/Cross-site_request_forgery#Cookie-to-header_token) used to prevent XSRF attacks.
 When performing HTTP requests, an interceptor reads a token from a cookie, by default `XSRF-TOKEN`, and sets it as an HTTP header, `X-XSRF-TOKEN`.
 Because only code that runs on your domain could read the cookie, the backend can be certain that the HTTP request came from your client application and not an attacker.
 
-[跨站请求伪造 (XSRF 或 CSRF)](https://en.wikipedia.org/wiki/Cross-site_request_forgery)是一个攻击技术，它能让攻击者假冒一个已认证的用户在你的网站上执行未知的操作。`HttpClient` 支持一种[通用的机制](https://en.wikipedia.org/wiki/Cross-site_request_forgery#Cookie-to-header_token)来防范 XSRF 攻击。当执行 HTTP 请求时，一个拦截器会从 cookie 中读取 XSRF 令牌（默认名字为 `XSRF-TOKEN`），并且把它设置为一个 HTTP 头 `X-XSRF-TOKEN`，由于只有运行在你自己的域名下的代码才能读取这个 cookie，因此后端可以确认这个 HTTP 请求真的来自你的客户端应用，而不是攻击者。
-
 By default, an interceptor sends this header on all mutating requests (such as POST)
 to relative URLs, but not on GET/HEAD requests or on requests with an absolute URL.
-
-默认情况下，拦截器会在所有的修改型请求中（比如 POST 等）把这个请求头发送给使用相对 URL 的请求。但不会在 GET/HEAD 请求中发送，也不会发送给使用绝对 URL 的请求。
 
 To take advantage of this, your server needs to set a token in a JavaScript readable session cookie called `XSRF-TOKEN` on either the page load or the first GET request.
 On subsequent requests the server can verify that the cookie matches the `X-XSRF-TOKEN` HTTP header, and therefore be sure that only code running on your domain could have sent the request.
 The token must be unique for each user and must be verifiable by the server; this prevents the client from making up its own tokens.
 Set the token to a digest of your site's authentication cookie with a salt for added security.
 
-要获得这种优点，你的服务器需要在页面加载或首个 GET 请求中把一个名叫 `XSRF-TOKEN` 的令牌写入可被 JavaScript 读到的会话 cookie 中。
-而在后续的请求中，服务器可以验证这个 cookie 是否与 HTTP 头 `X-XSRF-TOKEN` 的值一致，以确保只有运行在你自己域名下的代码才能发起这个请求。这个令牌必须对每个用户都是唯一的，并且必须能被服务器验证，因此不能由客户端自己生成令牌。把这个令牌设置为你的站点认证信息并且加了盐（salt）的摘要，以提升安全性。
-
 To prevent collisions in environments where multiple Angular apps share the same domain or subdomain, give each application a unique cookie name.
-
-为了防止多个 Angular 应用共享同一个域名或子域时出现冲突，要给每个应用分配一个唯一的 cookie 名称。
 
 <div class="alert is-important">
 
@@ -2072,230 +915,82 @@
 Your backend service must be configured to set the cookie for your page, and to verify that the header is present on all eligible requests.
 Failing to do so renders Angular's default protection ineffective.
 
-*`HttpClient` 支持的只是 XSRF 防护方案的客户端这一半。* 你的后端服务必须配置为给页面设置 cookie，并且要验证请求头，以确保全都是合法的请求。如果不这么做，就会导致 Angular 的默认防护措施失效。
-
 </div>
 
 ### Configuring custom cookie/header names
 
-<<<<<<< HEAD
-### 配置自定义 cookie/header 名称
-
-If your backend service uses different names for the XSRF token cookie or header,
-use `HttpClientXsrfModule.withOptions()` to override the defaults.
-
-如果你的后端服务中对 XSRF 令牌的 cookie 或 头使用了不一样的名字，就要使用 `HttpClientXsrfModule.withConfig()` 来覆盖掉默认值。
-
-<code-example
-  path="http/src/app/app.module.ts"
-  region="xsrf">
-</code-example>
+If your backend service uses different names for the XSRF token cookie or header, use `HttpClientXsrfModule.withOptions()` to override the defaults.
+
+<code-example path="http/src/app/app.module.ts" region="xsrf"></code-example>
 
 <a id="testing-requests"></a>
 
-=======
-If your backend service uses different names for the XSRF token cookie or header, use `HttpClientXsrfModule.withOptions()` to override the defaults.
-
-<code-example path="http/src/app/app.module.ts" region="xsrf"></code-example>
-
-<a id="testing-requests"></a>
-
->>>>>>> f25ac4ae
 ## Testing HTTP requests
-
-## 测试 HTTP 请求
 
 As for any external dependency, you must mock the HTTP backend so your tests can simulate interaction with a remote server.
 The `@angular/common/http/testing` library makes it straightforward to set up such mocking.
 
-如同所有的外部依赖一样，你必须把 HTTP 后端也 Mock 掉，以便你的测试可以模拟这种与后端的互动。
-`@angular/common/http/testing` 库能让这种 Mock 工作变得直截了当。
-
 Angular's HTTP testing library is designed for a pattern of testing in which the app executes code and makes requests first.
 The test then expects that certain requests have or have not been made, performs assertions against those requests, and finally provides responses by "flushing" each expected request.
 
-Angular 的 HTTP 测试库是专为其中的测试模式而设计的。在这种模式下，会首先在应用中执行代码并发起请求。
-然后，这个测试会期待发起或未发起过某个请求，并针对这些请求进行断言，
-最终对每个所预期的请求进行刷新（flush）来对这些请求提供响应。
-
 At the end, tests can verify that the app made no unexpected requests.
 
-最终，测试可能会验证这个应用不曾发起过非预期的请求。
-
 <div class="alert is-helpful">
 
 You can run <live-example stackblitz="specs">these sample tests</live-example> in a live coding environment.
-
-你可以到在线编程环境中运行<live-example stackblitz="specs">这些范例测试</live-example>。
 
 The tests described in this guide are in `src/testing/http-client.spec.ts`.
 There are also tests of an application data service that call `HttpClient` in `src/app/heroes/heroes.service.spec.ts`.
 
-本章所讲的这些测试位于 `src/testing/http-client.spec.ts` 中。
-在 `src/app/heroes/heroes.service.spec.ts` 中还有一些测试，用于测试那些调用了 `HttpClient` 的数据服务。
-
 </div>
 
 ### Setup for testing
 
-<<<<<<< HEAD
-### 搭建测试环境
-
-To begin testing calls to `HttpClient`,
-import the `HttpClientTestingModule` and the mocking controller, `HttpTestingController`,
-along with the other symbols your tests require.
-
-要开始测试那些通过 `HttpClient` 发起的请求，就要导入 `HttpClientTestingModule` 模块，并把它加到你的 `TestBed` 设置里去，代码如下：
-
-<code-example
-  path="http/src/testing/http-client.spec.ts"
-  region="imports"
-  header="app/testing/http-client.spec.ts (imports)">
-</code-example>
-=======
 To begin testing calls to `HttpClient`, import the `HttpClientTestingModule` and the mocking controller, `HttpTestingController`, along with the other symbols your tests require.
 
 <code-example header="app/testing/http-client.spec.ts (imports)" path="http/src/testing/http-client.spec.ts" region="imports"></code-example>
->>>>>>> f25ac4ae
 
 Then add the `HttpClientTestingModule` to the `TestBed` and continue with the setup of the *service-under-test*.
 
-<<<<<<< HEAD
-然后把 `HTTPClientTestingModule` 添加到 `TestBed` 中，并继续设置*被测服务*。
-
-<code-example
-  path="http/src/testing/http-client.spec.ts"
-  region="setup"
-  header="app/testing/http-client.spec.ts(setup)">
-</code-example>
+<code-example header="app/testing/http-client.spec.ts(setup)" path="http/src/testing/http-client.spec.ts" region="setup"></code-example>
 
 Now requests made in the course of your tests hit the testing backend instead of the normal backend.
 
-现在，在测试中发起的这些请求会发给这些测试用的后端（testing backend），而不是标准的后端。
-
-This setup also calls `TestBed.inject()` to inject the `HttpClient` service and the mocking controller
-so they can be referenced during the tests.
-=======
-<code-example header="app/testing/http-client.spec.ts(setup)" path="http/src/testing/http-client.spec.ts" region="setup"></code-example>
-
-Now requests made in the course of your tests hit the testing backend instead of the normal backend.
-
 This setup also calls `TestBed.inject()` to inject the `HttpClient` service and the mocking controller so they can be referenced during the tests.
->>>>>>> f25ac4ae
-
-这种设置还会调用 `TestBed.inject()`，来获取注入的 `HttpClient` 服务和模拟对象的控制器 `HttpTestingController`，以便在测试期间引用它们。
 
 ### Expecting and answering requests
 
-### 期待并回复请求
-
 Now you can write a test that expects a GET Request to occur and provides a mock response.
 
-<<<<<<< HEAD
-现在，你就可以编写测试，等待 GET 请求并给出模拟响应。
-
-<code-example
-  path="http/src/testing/http-client.spec.ts"
-  region="get-test"
-  header="app/testing/http-client.spec.ts (HttpClient.get)">
-</code-example>
+<code-example header="app/testing/http-client.spec.ts (HttpClient.get)" path="http/src/testing/http-client.spec.ts" region="get-test"></code-example>
 
 The last step, verifying that no requests remain outstanding, is common enough for you to move it into an `afterEach()` step:
 
-最后一步，验证没有发起过预期之外的请求，足够通用，因此你可以把它移到 `afterEach()` 中：
-
-<code-example
-  path="http/src/testing/http-client.spec.ts"
-  region="afterEach">
-</code-example>
-=======
-<code-example header="app/testing/http-client.spec.ts (HttpClient.get)" path="http/src/testing/http-client.spec.ts" region="get-test"></code-example>
-
-The last step, verifying that no requests remain outstanding, is common enough for you to move it into an `afterEach()` step:
-
 <code-example path="http/src/testing/http-client.spec.ts" region="afterEach"></code-example>
->>>>>>> f25ac4ae
 
 #### Custom request expectations
-
-#### 自定义对请求的预期
 
 If matching by URL isn't sufficient, it's possible to implement your own matching function.
 For example, you could look for an outgoing request that has an authorization header:
 
-<<<<<<< HEAD
-如果仅根据 URL 匹配还不够，你还可以自行实现匹配函数。
-比如，你可以验证外发的请求是否带有某个认证头：
-
-<code-example
-  path="http/src/testing/http-client.spec.ts"
-  region="predicate">
-</code-example>
-=======
 <code-example path="http/src/testing/http-client.spec.ts" region="predicate"></code-example>
->>>>>>> f25ac4ae
 
 As with the previous `expectOne()`, the test fails if 0 or 2+ requests satisfy this predicate.
 
-像前面的 `expectOne()` 测试一样，如果零或两个以上的请求满足了这个断言，它就会抛出异常。
-
 #### Handling more than one request
-
-#### 处理一个以上的请求
 
 If you need to respond to duplicate requests in your test, use the `match()` API instead of `expectOne()`.
 It takes the same arguments but returns an array of matching requests.
 Once returned, these requests are removed from future matching and you are responsible for flushing and verifying them.
 
-<<<<<<< HEAD
-如果你需要在测试中对重复的请求进行响应，可以使用 `match()` API 来代替 `expectOne()`，它的参数不变，但会返回一个与这些请求相匹配的数组。一旦返回，这些请求就会从将来要匹配的列表中移除，你要自己验证和刷新（flush）它。
-
-<code-example
-  path="http/src/testing/http-client.spec.ts"
-  region="multi-request">
-</code-example>
-=======
 <code-example path="http/src/testing/http-client.spec.ts" region="multi-request"></code-example>
->>>>>>> f25ac4ae
 
 ### Testing for errors
 
-### 测试对错误的预期
-
 You should test the app's defenses against HTTP requests that fail.
 
-你还要测试应用对于 HTTP 请求失败时的防护。
-
 Call `request.flush()` with an error message, as seen in the following example.
 
-<<<<<<< HEAD
-调用 `request.flush()` 并传入一个错误信息，如下所示：
-
-<code-example
-  path="http/src/testing/http-client.spec.ts"
-  region="404">
-</code-example>
-
-Alternatively, call `request.error()` with an `ErrorEvent`.
-
-另外，还可以用 `ErrorEvent` 来调用 `request.error()`.
-
-<code-example
-  path="http/src/testing/http-client.spec.ts"
-  region="network-error">
-</code-example>
-
-## Passing metadata to interceptors
-
-## 将元数据传递给拦截器
-
-Many interceptors require or benefit from configuration. Consider an interceptor that retries failed requests.
-By default, the interceptor might retry a request three times, but you might want to override this retry count for particularly error-prone or sensitive requests.
-
-许多拦截器都需要进行配置或从配置中受益。考虑一个重试失败请求的拦截器。默认情况下，拦截器可能会重试请求三次，但是对于特别容易出错或敏感的请求，你可能要改写这个重试次数。
-
-`HttpClient` requests contain a _context_ that can carry metadata about the request.
-=======
 <code-example path="http/src/testing/http-client.spec.ts" region="404"></code-example>
 
 Alternatively, call `request.error()` with a `ProgressEvent`.
@@ -2309,33 +1004,14 @@
 By default, the interceptor might retry a request three times, but you might want to override this retry count for particularly error-prone or sensitive requests.
 
 `HttpClient` requests contain a *context* that can carry metadata about the request.
->>>>>>> f25ac4ae
 This context is available for interceptors to read or modify, though it is not transmitted to the backend server when the request is sent.
 This lets applications or other interceptors tag requests with configuration parameters, such as how many times to retry a request.
 
-`HttpClient` 请求包含一个*上下文*，该上下文可以携带有关请求的元数据。该上下文可供拦截器读取或修改，尽管发送请求时它并不会传输到后端服务器。这允许应用程序或其他拦截器使用配置参数来标记这些请求，例如重试请求的次数。
-
 ### Creating a context token
-
-### 创建上下文令牌
 
 Angular stores and retrieves a value in the context using an `HttpContextToken`.
 You can create a context token using the `new` operator, as in the following example:
 
-<<<<<<< HEAD
-`HttpContextToken` 用于在上下文中存储和检索值。你可以用 `new` 运算符创建上下文令牌，如以下例所示：
-
-<code-example path="http/src/app/http-interceptors/retry-interceptor.ts" region="context-token" header="creating a context token"></code-example>
-
-The lambda function `() => 3` passed during the creation of the `HttpContextToken` serves two purposes:
-
-`HttpContextToken` 创建期间传递的 lambda 函数 `() => 3` 有两个用途：
-
-1. It lets TypeScript infer the type of this token: `HttpContextToken<number>`.
-   The request context is type-safe—reading a token from a request's context returns a value of the appropriate type.
-
-    它允许 TypeScript 推断此令牌的类型： `HttpContextToken<number>`。这个请求上下文是类型安全的 —— 从请求上下文中读取令牌将返回适当类型的值。
-=======
 <code-example header="creating a context token" path="http/src/app/http-interceptors/retry-interceptor.ts" region="context-token"></code-example>
 
 The lambda function `() => 3` passed during the creation of the `HttpContextToken` serves two purposes:
@@ -2343,59 +1019,30 @@
 1. It lets TypeScript infer the type of this token:
    `HttpContextToken<number>`
    The request context is type-safe —reading a token from a request's context returns a value of the appropriate type.
->>>>>>> f25ac4ae
 
 1. It sets the default value for the token.
    This is the value that the request context returns if no other value was set for this token.
    Using a default value avoids the need to check if a particular value is set.
-<<<<<<< HEAD
-
-    它会设置令牌的默认值。如果尚未为此令牌设置其他值，那么这就是请求上下文返回的值。使用默认值可以避免检查是否已设置了特定值。
-=======
->>>>>>> f25ac4ae
 
 ### Setting context values when making a request
 
-### 在发起请求时设置上下文值
-
 When making a request, you can provide an `HttpContext` instance, in which you have already set the context values.
 
-<<<<<<< HEAD
-发出请求时，你可以提供一个 `HttpContext` 实例，在该实例中你已经设置了一些上下文值。
-
-<code-example path="http/src/app/http-interceptors/retry-interceptor.ts" region="set-context" header="setting context values"></code-example>
-=======
 <code-example header="setting context values" path="http/src/app/http-interceptors/retry-interceptor.ts" region="set-context"></code-example>
->>>>>>> f25ac4ae
 
 ### Reading context values in an interceptor
-
-### 在拦截器中读取上下文值
 
 Within an interceptor, you can read the value of a token in a given request's context with `HttpContext.get()`.
 If you have not explicitly set a value for the token, Angular returns the default value specified in the token.
 
-<<<<<<< HEAD
-`HttpContext.get()` 在给定请求的上下文中读取令牌的值。如果尚未显式设置令牌的值，则 Angular 将返回令牌中指定的默认值。
-
-<code-example path="http/src/app/http-interceptors/retry-interceptor.ts" region="reading-context" header="reading context values in an interceptor"></code-example>
-=======
 <code-example header="reading context values in an interceptor" path="http/src/app/http-interceptors/retry-interceptor.ts" region="reading-context"></code-example>
->>>>>>> f25ac4ae
 
 ### Contexts are mutable
-
-### 上下文是可变的（Mutable）
 
 Unlike most other aspects of `HttpRequest` instances, the request context is mutable and persists across other immutable transformations of the request.
 This lets interceptors coordinate operations through the context.
 For instance, the `RetryInterceptor` example could use a second context token to track how many errors occur during the execution of a given request:
 
-<<<<<<< HEAD
-与 `HttpRequest` 实例的大多数其他方面不同，请求上下文是可变的，并且在请求的其他不可变转换过程中仍然存在。这允许拦截器通过此上下文协调来操作。例如，`RetryInterceptor` 示例可以使用第二个上下文令牌来跟踪在执行给定请求期间发生过多少错误：
-
-<code-example path="http/src/app/http-interceptors/retry-interceptor.ts" region="mutable-context" header="coordinating operations through the context"></code-example>
-=======
 <code-example header="coordinating operations through the context" path="http/src/app/http-interceptors/retry-interceptor.ts" region="mutable-context"></code-example>
 
 <!-- links -->
@@ -2404,5 +1051,4 @@
 
 <!-- end links -->
 
-@reviewed 2022-02-28
->>>>>>> f25ac4ae
+@reviewed 2022-02-28