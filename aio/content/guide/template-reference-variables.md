# Template variables

# 模板变量

Template variables help you use data from one part of a template in another part of the template.
Use template variables to perform tasks such as respond to user input or finely tune your application's forms.

模板变量可以帮助你在模板的另一部分使用这个部分的数据。使用模板变量，你可以执行某些任务，比如响应用户输入或微调应用的表单。

A template variable can refer to the following:

模板变量可以引用这些东西：

* a DOM element within a template

  模板中的 DOM 元素

* a directive

  指令

* an element

  元素

* [TemplateRef](api/core/TemplateRef)
* a <a href="https://developer.mozilla.org/en-US/docs/Web/Web_Components" title="MDN: Web Components">web component</a>

  [Web 组件](https://developer.mozilla.org/en-US/docs/Web/Web_Components "MDN：Web Components")

<div class="alert is-helpful">

See the <live-example></live-example> for a working example containing the code snippets in this guide.

本章包含代码片段的工作实例参阅<live-example></live-example>。

</div>

## Syntax

## 语法

In the template, you use the hash symbol, `#`, to declare a template variable.
The following template variable, `#phone`, declares a `phone` variable on an `<input>` element.

在模板中，要使用井号 `#` 来声明一个模板变量。下列模板变量 `#phone` 语法在 `<input>` 元素上声明了一个名为 `phone` 的变量

<code-example path="template-reference-variables/src/app/app.component.html" region="ref-var" header="src/app/app.component.html"></code-example>

Refer to a template variable anywhere in the component's template.
Here, a `<button>` further down the template refers to the `phone` variable.

你可以在组件模板中的任何地方引用某个模板变量。这里的 `<button>` 就引用了 `phone` 变量。

<code-example path="template-reference-variables/src/app/app.component.html" region="ref-phone" header="src/app/app.component.html"></code-example>

## How Angular assigns values to template variables

## Angular 是如何为模板变量赋值的

Angular assigns a template variable a value based on where you declare the variable:

Angular 根据你所声明的变量的位置给模板变量赋值：

* If you declare the variable on a component, the variable refers to the component instance.

  如果在组件上声明变量，该变量就会引用该组件实例。

* If you declare the variable on a standard HTML tag, the variable refers to the element.

  如果在标准的 HTML 标记上声明变量，该变量就会引用该元素。

* If you declare the variable on an `<ng-template>` element, the variable refers to a `TemplateRef` instance, which represents the template.
  For more information on `<ng-template>`, see [How Angular uses the asterisk, `*`, syntax](guide/structural-directives#asterisk) in [Structural directives](guide/structural-directives).

  如果你在 `<ng-template>` 元素上声明变量，该变量就会引用一个 `TemplateRef` 实例来代表此模板。关于 `<ng-template>` 的更多信息，请参阅[结构型指令](guide/structural-directives#asterisk) 中的 [Angular 如何使用 `*` 语法](guide/structural-directives#asterisk)部分。

* If the variable specifies a name on the right-hand side, such as `#var="ngModel"`, the variable refers to the directive or component on the element with a matching `exportAs` name.

  如果该变量在右侧指定了一个名字，比如 `#var="ngModel"` ，那么该变量就会引用所在元素上具有这个 `exportAs` 名字的指令或组件。

<!-- What does the second half of this mean?^^ Can we explain this more fully? Could I see a working example? -kw -->

### Using `NgForm` with template variables

### 将 `NgForm` 与模板变量一起使用

In most cases, Angular sets the template variable's value to the element on which it occurs.
In the previous example, `phone` refers to the phone number `<input>`.
The button's click handler passes the `<input>` value to the component's `callPhone()` method.

在大多数情况下，Angular 会把模板变量的值设置为它所在的元素。在前面的例子中， `phone` 引用的是电话号码 `<input>` 。该按钮的 click 处理程序会把这个 `<input>` 的值传给该组件的 `callPhone()` 方法。

The `NgForm` directive demonstrates getting a reference to a different value by reference a directive's `exportAs` name.
In the following example, the template variable, `itemForm`, appears three times separated by HTML.

这里的 `NgForm` 指令演示了如何通过引用指令的的 `exportAs` 名字来引用不同的值。在下面的例子中，模板变量 `itemForm` 在 HTML 中分别出现了三次。

<code-example path="template-reference-variables/src/app/app.component.html" region="ngForm" header="src/app/hero-form.component.html"></code-example>

Without the `ngForm` attribute value, the reference value of `itemForm` would be
the [HTMLFormElement](https://developer.mozilla.org/en-US/docs/Web/API/HTMLFormElement), `<form>`.
There is, however, a difference between a `Component` and a `Directive` in that Angular references a `Component` without specifying the attribute value, and a `Directive` does not change the implicit reference, or the element.

如果没有 `ngForm` 这个属性值，`itemForm` 引用的值将是 [HTMLFormElement](https://developer.mozilla.org/en-US/docs/Web/API/HTMLFormElement) 也就是 `<form>` 元素。而 `Component` 和 `Directive` 之间的差异在于 Angular 在没有指定属性值的情况下，Angular 会引用 `Component`，而 `Directive` 不会改变这种隐式引用（即它的宿主元素）。

<!-- What is the train of thought from talking about a form element to the difference between a component and a directive? Why is the component directive conversation relevant here?  -kw -->

With `NgForm`, `itemForm` is a reference to the [NgForm](api/forms/NgForm "API: NgForm") directive with the ability to track the value and validity of every control in the form.

而使用了 `NgForm` 之后，`itemForm` 就是对 [NgForm](api/forms/NgForm "API：NgForm") 指令的引用，可以用它来跟踪表单中每一个控件的值和有效性。

Unlike the native `<form>` element, the `NgForm` directive has a `form` property.
The `NgForm` `form` property lets you disable the submit button if the `itemForm.form.valid` is invalid.

与原生的 `<form>` 元素不同， `NgForm` 指令有一个 `form` 属性。如果 `itemForm.form.valid` 无效，那么 `NgForm` 的 `form` 属性就会让你禁用提交按钮。

## Template variable scope

<<<<<<< HEAD
## 模板变量的作用域

You can refer to a template variable anywhere within its surrounding template.
=======
Refer to a template variable anywhere within its surrounding template.
>>>>>>> 08caeadd
[Structural directives](guide/built-in-directives), such as `*ngIf` and `*ngFor`, or `<ng-template>` act as a template boundary.
You cannot access template variables outside of these boundaries.

你可以在包含此模板变量的模板中的任何地方引用它。而 [结构型指令](guide/built-in-directives)（如 `*ngIf` 和 `*ngFor` 或 `<ng-template>` 同样充当了模板的边界。你不能在这些边界之外访问其中的模板变量。

<div class="alert is-helpful">

Define a variable only once in the template so the runtime value remains predictable.

同名变量在模板中只能定义一次，这样运行时它的值就是可预测的。

</div>

### Accessing in a nested template

### 在嵌套模板中访问

An inner template can access template variables that the outer template defines.

内部模板可以访问外模板定义的模板变量。

In the following example, changing the text in the `<input>` changes the value in the `<span>` because Angular immediately updates changes through the template variable, `ref1`.

在下面的例子中，修改 `<input>` 中的文本值也会改变 `<span>` 中的值，因为 Angular 会立即通过模板变量 `ref1` 来更新这种变化。

<code-example path="template-reference-variables/src/app/app.component.html" region="template-ref-vars-scope1" header="src/app/app.component.html"></code-example>

In this case, there is an implied `<ng-template>` around the `<span>` and the definition of the variable is outside of it.
Accessing a template variable from the parent template works because the child template inherits the context from the parent template.

<<<<<<< HEAD
在这种情况下，有一个包含这个 `<span>` 的隐式 `<ng-template>`，而该变量的定义在该隐式模板之外。访问父模板中的模板变量是可行的，因为子模板会从父模板继承上下文。

Rewriting the above code in a more verbose form explicitly shows the `<ng-template>`.
=======
Rewriting the preceding code in a more verbose form explicitly shows the `<ng-template>`.
>>>>>>> 08caeadd

我们用更啰嗦的形式重写上述的代码，可以明确地显示出 `<ng-template>`。

```html
<input #ref1 type="text" [(ngModel)]="firstExample" />

<!-- New template -->
<ng-template [ngIf]="true">
  <!-- Because the context is inherited, the value is available to the new template -->
  <span>Value: {{ ref1.value }}</span>
</ng-template>
```

However, accessing a template variable from outside the parent template doesn't work.

但是，从外部的父模板访问本模板中的变量是行不通的。

```html
  <input *ngIf="true" #ref2 type="text" [(ngModel)]="secondExample" />
  <span>Value: {{ ref2?.value }}</span> <!-- doesn't work -->
```

The verbose form shows that `ref2` is outside the parent template.

这个更啰嗦的形式表明 `ref2` 位于外部的父模板中。

```
<ng-template [ngIf]="true">
  <!-- The reference is defined within a template -->
  <input #ref2 type="text" [(ngModel)]="secondExample" />
</ng-template>
<!-- ref2 accessed from outside that template doesn't work -->
<span>Value: {{ ref2?.value }}</span>
```

Consider the following example that uses `*ngFor`.

考虑下面这个带 `*ngFor` 的使用范例。

```
<ng-container *ngFor="let i of [1,2]">
  <input #ref type="text" [value]="i" />
</ng-container>
{{ ref.value }}
```

Here, `ref.value` doesn't work.
The structural directive, `*ngFor` instantiates the template twice because `*ngFor` iterates over the two items in the array.
It is impossible to define what the `ref.value` reference signifies.

这里，`ref.value` 不起作用。结构型指令 `*ngFor` 将模板实例化了两次，因为 `*ngFor` 在对数组中的两个条目进行迭代。因此不可能定义出 `ref.value` 指向的是谁。

With structural directives, such as `*ngFor` or `*ngIf`, there is no way for Angular to know if a template is ever instantiated.

对于结构型指令，比如 `*ngFor` 或 `*ngIf` ，Angular 也无法知道模板是否曾被实例化过。

As a result, Angular isn't able to access the value and returns an error.

结果，Angular 无法访问该值并返回错误。

### Accessing a template variable within `<ng-template>`

### 访问 `<ng-template>` 的模板变量

When you declare the variable on an `<ng-template>`, the variable refers to a `TemplateRef` instance, which represents the template.

在 `<ng-template>` 上声明变量时，该变量会引用一个 `TemplateRef` 实例来表示该模板。

<code-example path="template-reference-variables/src/app/app.component.html" region="template-ref" header="src/app/app.component.html"></code-example>

In this example, clicking the button calls the `log()` function, which outputs the value of `#ref3` to the console.
Because the `#ref` variable is on an `<ng-template>`, the value is `TemplateRef`.

在这个例子中，单击该按钮会调用 `log()` 函数，它把 `#ref3` 的值输出到控制台。因为 `#ref` 变量在 `<ng-template>` 上，所以它的值是一个 `TemplateRef`。

The following is the expanded browser console output of the `TemplateRef()` function with the name of `TemplateRef`.

下面是一个名为 `TemplateRef` 的 `TemplateRef()` 函数在浏览器控制台中展开时的输出。

<code-example language="sh">

&#9660; ƒ TemplateRef()
name: "TemplateRef"
__proto__: Function

</code-example>

{@a template-input-variable}
{@a template-input-variables}
## Template input variable

<<<<<<< HEAD
## 模板输入变量

A _template input variable_ is a variable you can reference within a single instance of the template.
=======
A _template input variable_ is a variable to reference within a single instance of the template.
>>>>>>> 08caeadd
You declare a template input variable using the `let` keyword as in `let hero`.

*模板输入变量*是可以在模板的单个实例中引用的变量。你可以用 `let` 关键字声明模板输入变量，比如 `let hero`。

There are several such variables in this example: `hero`, `i`, and `odd`.

<<<<<<< HEAD
在这个例子中，有几个这样的变量：`hero`、`i` 和 `odd`。
=======
```html
<ng-template #hero let-hero let-i="index" let-odd="isOdd">
  <div [class]="{'odd-row': odd}">{{i}}:{{hero.name}}</div>
</ng-template>
```
>>>>>>> 08caeadd

The variable's scope is limited to a single instance of the repeated template.
Use the same variable name again in the definition of other structural directives.

此变量的范围仅限于可复写模板中的单个实例。你可以在其他结构型指令的定义中再次使用相同的变量名。

In contrast, you declare a template variable by prefixing the variable name with `#`, as in `#var`.
A template variable refers to its attached element, component, or directive.

相反，你可以通过在变量名称前加上 `#` 来声明模板变量，如 `#var`。模板变量引用其附加的元素、组件或指令。

Template input variables and template variables names have their own namespaces.
The template input variable `hero` in `let hero` is distinct from the template variable `hero` in `#hero`.

模板输入变量和模板变量名称具有各自的名称空间。`let hero` 中的模板输入变量 `hero` 和 `#hero` 中的模板变量 `hero` 是不同的。<|MERGE_RESOLUTION|>--- conflicted
+++ resolved
@@ -50,7 +50,7 @@
 Refer to a template variable anywhere in the component's template.
 Here, a `<button>` further down the template refers to the `phone` variable.
 
-你可以在组件模板中的任何地方引用某个模板变量。这里的 `<button>` 就引用了 `phone` 变量。
+可以在组件模板中的任何地方引用某个模板变量。这里的 `<button>` 就引用了 `phone` 变量。
 
 <code-example path="template-reference-variables/src/app/app.component.html" region="ref-phone" header="src/app/app.component.html"></code-example>
 
@@ -117,17 +117,13 @@
 
 ## Template variable scope
 
-<<<<<<< HEAD
 ## 模板变量的作用域
 
-You can refer to a template variable anywhere within its surrounding template.
-=======
 Refer to a template variable anywhere within its surrounding template.
->>>>>>> 08caeadd
 [Structural directives](guide/built-in-directives), such as `*ngIf` and `*ngFor`, or `<ng-template>` act as a template boundary.
 You cannot access template variables outside of these boundaries.
 
-你可以在包含此模板变量的模板中的任何地方引用它。而 [结构型指令](guide/built-in-directives)（如 `*ngIf` 和 `*ngFor` 或 `<ng-template>` 同样充当了模板的边界。你不能在这些边界之外访问其中的模板变量。
+可以在包含此模板变量的模板中的任何地方引用它。而 [结构型指令](guide/built-in-directives)（如 `*ngIf` 和 `*ngFor` 或 `<ng-template>` 同样充当了模板的边界。你不能在这些边界之外访问其中的模板变量。
 
 <div class="alert is-helpful">
 
@@ -154,13 +150,9 @@
 In this case, there is an implied `<ng-template>` around the `<span>` and the definition of the variable is outside of it.
 Accessing a template variable from the parent template works because the child template inherits the context from the parent template.
 
-<<<<<<< HEAD
 在这种情况下，有一个包含这个 `<span>` 的隐式 `<ng-template>`，而该变量的定义在该隐式模板之外。访问父模板中的模板变量是可行的，因为子模板会从父模板继承上下文。
 
-Rewriting the above code in a more verbose form explicitly shows the `<ng-template>`.
-=======
 Rewriting the preceding code in a more verbose form explicitly shows the `<ng-template>`.
->>>>>>> 08caeadd
 
 我们用更啰嗦的形式重写上述的代码，可以明确地显示出 `<ng-template>`。
 
@@ -252,33 +244,27 @@
 {@a template-input-variables}
 ## Template input variable
 
-<<<<<<< HEAD
 ## 模板输入变量
 
-A _template input variable_ is a variable you can reference within a single instance of the template.
-=======
 A _template input variable_ is a variable to reference within a single instance of the template.
->>>>>>> 08caeadd
 You declare a template input variable using the `let` keyword as in `let hero`.
 
 *模板输入变量*是可以在模板的单个实例中引用的变量。你可以用 `let` 关键字声明模板输入变量，比如 `let hero`。
 
 There are several such variables in this example: `hero`, `i`, and `odd`.
 
-<<<<<<< HEAD
 在这个例子中，有几个这样的变量：`hero`、`i` 和 `odd`。
-=======
+
 ```html
 <ng-template #hero let-hero let-i="index" let-odd="isOdd">
   <div [class]="{'odd-row': odd}">{{i}}:{{hero.name}}</div>
 </ng-template>
 ```
->>>>>>> 08caeadd
 
 The variable's scope is limited to a single instance of the repeated template.
 Use the same variable name again in the definition of other structural directives.
 
-此变量的范围仅限于可复写模板中的单个实例。你可以在其他结构型指令的定义中再次使用相同的变量名。
+此变量的范围仅限于可复写模板中的单个实例。可以在其他结构型指令的定义中再次使用相同的变量名。
 
 In contrast, you declare a template variable by prefixing the variable name with `#`, as in `#var`.
 A template variable refers to its attached element, component, or directive.
