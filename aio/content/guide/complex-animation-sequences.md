--- conflicted
+++ resolved
@@ -1,61 +1,18 @@
 # Complex animation sequences
 
-<<<<<<< HEAD
-# 复杂动画序列
-
-#### Prerequisites
-=======
 ## Prerequisites
->>>>>>> f25ac4ae
-
-#### 前提条件
 
 A basic understanding of the following concepts:
 
-对下列概念有基本的理解：
-
 * [Introduction to Angular animations](guide/animations)
-
-  [Angular 动画简介](guide/animations)
-
 * [Transition and triggers](guide/transition-and-triggers)
 
-<<<<<<< HEAD
-  [转场与触发器](guide/transition-and-triggers)
-
-<hr>
-
-So far, we've learned simple animations of single HTML elements. Angular also lets you animate coordinated sequences, such as an entire grid or list of elements as they enter and leave a page. You can choose to run multiple animations in parallel, or run discrete animations sequentially, one following another.
-=======
 So far, we've learned simple animations of single HTML elements.
 Angular also lets you animate coordinated sequences, such as an entire grid or list of elements as they enter and leave a page.
 You can choose to run multiple animations in parallel, or run discrete animations sequentially, one following another.
->>>>>>> f25ac4ae
-
-到目前为止，我们已经学过了单个 HTML 元素的简单动画。Angular 还允许你在进入和离开页面时播放 "动画协调序列"，比如当整个网格或元素列表进入或离开页面时，多个条目的动画之间需要彼此协调时间。你可以选择并行执行多个动画，或者按顺序逐个运行离散动画。
 
 The functions that control complex animation sequences are:
 
-<<<<<<< HEAD
-用来控制复杂动画序列的函数如下：
-
-* `query()` finds one or more inner HTML elements.
-
-  `query()` 用于查找一个或多个内部 HTML 元素。
-
-* `stagger()` applies a cascading delay to animations for multiple elements.
-
-  `stagger()` 用于为多元素动画应用级联延迟。
-
-* <code>[group](api/animations/group)()</code> runs multiple animation steps in parallel.
-
-  [`group()`](api/animations/group) 用于并行执行多个动画步骤。
-
-* `sequence()` runs animation steps one after another.
-
-  `sequence()` 用于逐个顺序执行多个动画步骤。
-
-=======
 | Functions | Details |
 | :-------- | :------ |
 | `query()` | Finds one or more inner HTML elements. |
@@ -63,7 +20,6 @@
 | [`group()`](api/animations/group) | Runs multiple animation steps in parallel. |
 | `sequence()` | Runs animation steps one after another. |
 
->>>>>>> f25ac4ae
 <a id="complex-sequence"></a>
 
 ## The query() function
@@ -86,15 +42,6 @@
 
 <div class="callout is-helpful">
 
-<<<<<<< HEAD
-## 使用 `query()` 和 `stagger()`（交错）函数执行多元素动画
-
-The `query()` function lets you find inner elements within the element that is being animated. This function targets specific HTML elements within a parent component and applies animations to each element individually. Angular intelligently handles setup, teardown, and cleanup as it coordinates the elements across the page.
-
-`query()` 函数允许你查找正在播放动画的元素内部的元素。此函数会针对父组件中的特定 HTML 元素，并把动画单独应用于其中的每个元素。Angular 会智能地处理初始化、收尾和清理工作，因为它负责协调页面中的这些元素。
-
-The `stagger()` function lets you define a timing gap between each queried item that is animated and thus animates elements with a delay between them.
-=======
 <header>Entering and Leaving Elements</header>
 
 Not all child elements are actually considered as entering/leaving; this can, at times, be counterintuitive and confusing. Please see the [query api docs](api/animations/query#entering-and-leaving-elements) for more information.
@@ -106,39 +53,9 @@
 ## Animate multiple elements using query() and stagger() functions
 
 After having queried child elements via `query()`, the `stagger()` function lets you define a timing gap between each queried item that is animated and thus animates elements with a delay between them.
->>>>>>> f25ac4ae
-
-`stagger()` 函数允许你定义每个查询出的动画条目之间的时间间隔，从而让这些条目动画彼此错开一定的延迟。
 
 The following example demonstrates how to use the `query()` and `stagger()` functions to animate a list (of heroes) adding each in sequence, with a slight delay, from top to bottom.
 
-<<<<<<< HEAD
-下面的例子演示了如何使用 `query()` 和 `stagger()` 函数对依次添加的英雄列表从上到下播放动画（有少许延迟）。
-
-* Use `query()` to look for an element entering the page that meets certain criteria.
-
-  用 `query()` 查阅正在进入或离开页面的任意元素。该查询会找出那些符合某种匹配 CSS 选择器的元素。
-
-* For each of these elements, use `style()` to set the same initial style for the element. Make it transparent and use `transform` to move it out of position so that it can slide into place.
-
-  对每个元素，使用 `style()` 为其设置初始样式。使其变得透明，并使用 `transform` 将其移出位置，以便它能滑入后就位。
-
-* Use `stagger()` to delay each animation by 30 milliseconds.
-
-  使用 `stagger()` 来在每个动画之间延迟 30 毫秒。
-
-* Animate each element on screen for 0.5 seconds using a custom-defined easing curve, simultaneously fading it in and un-transforming it.
-
-  对屏幕上的每个元素，根据一条自定义缓动曲线播放 0.5 秒的动画，同时将其淡入，而且逐步取消以前的位移效果。
-
-<code-example path="animations/src/app/hero-list-page.component.ts" header="src/app/hero-list-page.component.ts" region="page-animations" language="typescript"></code-example>
-
-## Parallel animation using group() function
-
-## 使用 `group()` 函数播放并行动画
-
-You've seen how to add a delay between each successive animation. But you might also want to configure animations that happen in parallel. For example, you might want to animate two CSS properties of the same element but use a different `easing` function for each one. For this, you can use the animation <code>[group](api/animations/group)()</code> function.
-=======
 * Use `query()` to look for an element entering the page that meets certain criteria
 
 * For each of these elements, use `style()` to set the same initial style for the element.
@@ -156,40 +73,16 @@
 But you might also want to configure animations that happen in parallel.
 For example, you might want to animate two CSS properties of the same element but use a different `easing` function for each one.
 For this, you can use the animation [`group()`](api/animations/group) function.
->>>>>>> f25ac4ae
-
-你已经了解了如何在两个连续的动画之间添加延迟。不过你可能还想配置一些并行的动画。比如，你可能希望为同一个元素的两个 CSS 属性设置动画，但要为每个属性使用不同的 `easing` 函数。这时，你可以使用动画函数 [`group()`](api/animations/group)。
 
 <div class="alert is-helpful">
 
-<<<<<<< HEAD
-**Note:** The <code>[group](api/animations/group)()</code> function is used to group animation *steps*, rather than animated elements.
-
-**注意：** [`group()`](api/animations/group) 函数用于对动画*步骤*进行分组，而不是针对动画元素。
-=======
 **NOTE**: <br />
 The [`group()`](api/animations/group) function is used to group animation *steps*, rather than animated elements.
->>>>>>> f25ac4ae
 
 </div>
 
 The following example uses [`group()`](api/animations/group)s on both `:enter` and `:leave` for two different timing configurations, thus applying two independent animations to the same element in parallel.
 
-<<<<<<< HEAD
-在下面的例子中，对 `:enter` 和 `:leave` 使用分组，可以配置两种不同的时序。它们会同时作用于同一个元素，但彼此独立运行。
-
-<code-example path="animations/src/app/hero-list-groups.component.ts" region="animationdef" header="src/app/hero-list-groups.component.ts (excerpt)" language="typescript"></code-example>
-
-## Sequential vs. parallel animations
-
-## 顺序动画与平行动画
-
-Complex animations can have many things happening at once. But what if you want to create an animation involving several animations happening one after the other? Earlier you used <code>[group](api/animations/group)()</code> to run multiple animations all at the same time, in parallel.
-
-复杂动画中可以同时发生很多事情。但是当你要创建一个需要让几个子动画逐个执行的动画时，该怎么办呢？以前我们使用 [`group()`](api/animations/group) 来同时并行运行多个动画。
-
-A second function called `sequence()` lets you run those same animations one after the other. Within `sequence()`, the animation steps consist of either `style()` or `animate()` function calls.
-=======
 <code-example header="src/app/hero-list-groups.component.ts (excerpt)" path="animations/src/app/hero-list-groups.component.ts" region="animationdef"></code-example>
 
 ## Sequential vs. parallel animations
@@ -199,62 +92,21 @@
 
 A second function called `sequence()` lets you run those same animations one after the other.
 Within `sequence()`, the animation steps consist of either `style()` or `animate()` function calls.
->>>>>>> f25ac4ae
-
-第二个名叫 `sequence()` 的函数会让你一个接一个地运行这些动画。在 `sequence()` 中，这些动画步骤由 `style()` 或 `animate()` 的函数调用组成。
 
 * Use `style()` to apply the provided styling data immediately.
-
-  `style()` 用来立即应用所指定的样式数据。
-
 * Use `animate()` to apply styling data over a given time interval.
-
-  `animate()` 用来在一定的时间间隔内应用样式数据。
 
 ## Filter animation example
 
-<<<<<<< HEAD
-## 过滤器动画范例
-
-Take a look at another animation on the live example page. Under the Filter/Stagger tab, enter some text into the **Search Heroes** text box, such as `Magnet` or `tornado`.
-
-来看看范例应用中的另一个动画。在 Filter/Stagger 页，往 **Search Heroes** 文本框中输入一些文本，比如 `Magnet` 或 `tornado`。
-
-The filter works in real time as you type. Elements leave the page as you type each new letter and the filter gets progressively stricter. The heroes list gradually re-enters the page as you delete each letter in the filter box.
-=======
 Take a look at another animation on the live example page.
 Under the Filter/Stagger tab, enter some text into the **Search Heroes** text box, such as `Magnet` or `tornado`.
 
 The filter works in real time as you type.
 Elements leave the page as you type each new letter and the filter gets progressively stricter.
 The heroes list gradually re-enters the page as you delete each letter in the filter box.
->>>>>>> f25ac4ae
-
-过滤器会在你输入时实时工作。每当你键入一个新字母时，就会有一些元素离开页面，并且过滤条件也会逐渐变得更加严格。相反，当你删除过滤器中的每个字母时，英雄列表也会逐渐重新进入页面中。
 
 The HTML template contains a trigger called `filterAnimation`.
 
-<<<<<<< HEAD
-HTML 模板中包含一个名叫 `filterAnimation` 的触发器。
-
-<code-example path="animations/src/app/hero-list-page.component.html" header="src/app/hero-list-page.component.html" region="filter-animations"></code-example>
-
-The `filterAnimation` in the component's decorator contains three transitions.
-
-该组件装饰器中的 `filterAnimation` 包含三个转场。
-
-<code-example path="animations/src/app/hero-list-page.component.ts" header="src/app/hero-list-page.component.ts" region="filter-animations" language="typescript"></code-example>
-
-The code in this example performs the following tasks:
-
-这个例子中的代码包含下列任务：
-
-* Skips animations when the user first opens or navigates to this page (the filter animation narrows what is already there, so it only works on elements that already exist in the DOM).
-
-  当用户首次打开或导航到此页面时，跳过所有动画（该动画会压扁已经存在的内容，因此它只会作用于那些已经存在于 DOM 中的元素）。
-
-* Filters heroes based on the search input's value.
-=======
 <code-example header="src/app/hero-list-page.component.html" path="animations/src/app/hero-list-page.component.html" region="filter-animations"></code-example>
 
 The `filterAnimation` in the component's decorator contains three transitions.
@@ -265,25 +117,9 @@
 
 * Skips animations when the user first opens or navigates to this page (the filter animation narrows what is already there, so it only works on elements that already exist in the DOM)
 * Filters heroes based on the search input's value
->>>>>>> f25ac4ae
-
-  根据搜索框中的值过滤英雄。
 
 For each change:
 
-<<<<<<< HEAD
-对于每次匹配：
-
-* Hides an element leaving the DOM by setting its opacity and width to 0.
-
-  通过将元素的不透明度和宽度设置为 0 来隐藏正在离开 DOM 的元素。
-
-* Animates an element entering the DOM over 300 milliseconds. During the animation, the element assumes its default width and opacity.
-
-  对正在进入 DOM 的元素，播放一个 300 毫秒的动画。在动画期间，该元素采用其默认宽度和不透明度。
-
-* If there are multiple elements entering or leaving the DOM, staggers each animation starting at the top of the page, with a 50-millisecond delay between each element.
-=======
 * Hides an element leaving the DOM by setting its opacity and width to 0
 
 * Animates an element entering the DOM over 300 milliseconds.
@@ -304,48 +140,19 @@
 If you need to animate the items of an `*ngFor` list and there is a possibility that the order of such items will change during runtime, always use a `TrackByFunction`.
 
 </div>
->>>>>>> f25ac4ae
-
-  如果有多个匹配的元素正在进入或离开 DOM，则从页面顶部的元素开始对每个元素进行交错（stagger），每个元素之间的延迟为 50 毫秒。
 
 ## Animation sequence summary
 
-<<<<<<< HEAD
-## 动画序列总结
-
-Angular functions for animating multiple elements start with `query()` to find inner elements, for example gathering all images within a `<div>`. The remaining functions, `stagger()`, <code>[group](api/animations/group)()</code>, and `sequence()`, apply cascades or lets you control how multiple animation steps are applied.
-=======
 Angular functions for animating multiple elements start with `query()` to find inner elements; for example, gathering all images within a `<div>`.
 The remaining functions, `stagger()`, [`group()`](api/animations/group), and `sequence()`, apply cascades or let you control how multiple animation steps are applied.
->>>>>>> f25ac4ae
-
-Angular 中这些用于多元素动画的函数，都要从 `query()` 开始，查找出内部元素，比如找出某个 `<div>` 中的所有图片。其余函数 `stagger()`、[`group()`](api/animations/group) 和 `sequence()` 会以级联方式或你的自定义逻辑来控制要如何应用多个动画步骤。
 
 ## More on Angular animations
 
-## 关于 Angular 动画的更多知识
-
 You might also be interested in the following:
 
-你可能还对下列内容感兴趣：
-
 * [Introduction to Angular animations](guide/animations)
-
-  [Angular 动画简介](guide/animations)
-
 * [Transition and triggers](guide/transition-and-triggers)
-
-  [转场与触发器](guide/transition-and-triggers)
-
 * [Reusable animations](guide/reusable-animations)
-<<<<<<< HEAD
-
-  [可复用动画](guide/reusable-animations)
-
-* [Route transition animations](guide/route-animations)
-
-  [路由转场动画](guide/route-animations)
-=======
 * [Route transition animations](guide/route-animations)
 
 <!-- links -->
@@ -354,5 +161,4 @@
 
 <!-- end links -->
 
-@reviewed 2022-02-28
->>>>>>> f25ac4ae
+@reviewed 2022-02-28