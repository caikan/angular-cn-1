# Upgrading for performance

# 更关注性能的升级方式

<div class="alert is-helpful">

*Angular* is the name for the Angular of today and tomorrow.

<<<<<<< HEAD
  *Angular* 是当前以及未来的 Angular 名称。<br />
  *AngularJS* 特指 Angular 的所有 1.x 版本。

</div>

This guide describes some of the built-in tools for efficiently migrating AngularJS projects over to
the Angular platform, one piece at a time. It is very similar to
[Upgrading from AngularJS](guide/upgrade) with the exception that this one uses the {@link
downgradeModule downgradeModule()} helper function instead of the {@link UpgradeModule
UpgradeModule} class. This affects how the application is bootstrapped and how change detection is
propagated between the two frameworks. It allows you to upgrade incrementally while improving the
speed of your hybrid applications and leveraging the latest of Angular in AngularJS applications early in the
process of upgrading.

本指南介绍了一些用来将 AngularJS 项目高效地逐块迁移到 Angular 平台上的工具。
本章和[从 AngularJS 升级](guide/upgrade)很像，但是这里会用辅助函数 {@link downgradeModule downgradeModule()} 取代 {@link UpgradeModule UpgradeModule}。这会影响到应用如何启动，以及变更检测事件如何在两个框架之间传播。
它能让你逐步升级，并提高混合式应用的运行速度，并让你能在升级过程中尽早用上 Angular 中的最新特性。

## Preparation

## 准备工作

Before discussing how you can use `downgradeModule()` to create hybrid apps, there are things that
you can do to ease the upgrade process even before you begin upgrading. Because the steps are the
same regardless of how you upgrade, refer to the [Preparation](guide/upgrade#preparation) section of
[Upgrading from AngularJS](guide/upgrade).

在讨论你应该如何用 `downgradeModule()` 来创建混合式应用之前，你可以先采取一些措施来简化升级过程，甚至在开始升级之前就可以做。
无论你用哪种方式升级，这些步骤都是一样的，请参考[从 AngularJS 升级](guide/upgrade)的[准备工作](guide/upgrade#preparation)部分。

## Upgrading with `ngUpgrade`

## 使用 `ngUpgrade` 升级

With the `ngUpgrade` library in Angular you can upgrade an existing AngularJS application incrementally by
building a hybrid app where you can run both frameworks side-by-side. In these hybrid applications you can
mix and match AngularJS and Angular components and services and have them interoperate seamlessly.
That means you don't have to do the upgrade work all at once as there is a natural coexistence
between the two frameworks during the transition period.

使用 Angular 中的 `ngUpgrade` 库，你可以通过构建混合式应用来逐步升级现有的 AngularJS 应用。在这些混合式应用中，你可以混用 AngularJS 和 Angular 的组件与服务，并让它们天衣无缝地进行互操作。
这意味着你不用一次性完成迁移工作，因为在过渡阶段两个框架可以自然共存。

### How `ngUpgrade` Works

### `ngUpgrade` 的工作原理

Regardless of whether you choose `downgradeModule()` or `UpgradeModule`, the basic principles of
upgrading, the mental model behind hybrid apps, and how you use the {@link upgrade/static
upgrade/static} utilities remain the same. For more information, see the
[How `ngUpgrade` Works](guide/upgrade#how-ngupgrade-works) section of
[Upgrading from AngularJS](guide/upgrade).
=======
*AngularJS* is the name for all 1.x versions of Angular.

</div>

This guide describes some of the built-in tools for efficiently migrating AngularJS projects over to the Angular platform, one piece at a time.
It is very similar to [Upgrading from AngularJS](guide/upgrade) with the exception that this one uses the [downgradeModule()](api/upgrade/static/downgradeModule) helper function instead of the [UpgradeModule](api/upgrade/static/UpgradeModule) class.
This affects how the application is bootstrapped and how change detection is propagated between the two frameworks.
It allows you to upgrade incrementally while improving the speed of your hybrid applications and leveraging the latest of Angular in AngularJS applications early in the process of upgrading.

## Preparation

Before discussing how you can use `downgradeModule()` to create hybrid apps, there are things that you can do to ease the upgrade process even before you begin upgrading.
Because the steps are the same regardless of how you upgrade, refer to the [Preparation](guide/upgrade#preparation) section of [Upgrading from AngularJS](guide/upgrade).

## Upgrading with `ngUpgrade`

With the `ngUpgrade` library in Angular you can upgrade an existing AngularJS application incrementally by building a hybrid app where you can run both frameworks side-by-side.
In these hybrid applications you can mix and match AngularJS and Angular components and services and have them interoperate seamlessly.
That means you don't have to do the upgrade work all at once as there is a natural coexistence between the two frameworks during the transition period.

### How `ngUpgrade` Works

Regardless of whether you choose `downgradeModule()` or `UpgradeModule`, the basic principles of upgrading, the mental model behind hybrid apps, and how you use the [upgrade/static](api/upgrade/static) utilities remain the same.
For more information, see the [How `ngUpgrade` Works](guide/upgrade#how-ngupgrade-works) section of [Upgrading from AngularJS](guide/upgrade).
>>>>>>> f25ac4ae

无论选择 `downgradeModule()` 还是 `UpgradeModule`，升级的基本原则都是一样的：无论是混合式应用背后的心智模型，还是 {@link upgrade/static upgrade/static} 的用法。
要了解更多，参阅[从 AngularJS 升级](guide/upgrade)的 [`ngUpgrade` 工作原理](guide/upgrade#how-ngupgrade-works)部分。

<div class="alert is-helpful">

The [Change Detection](guide/upgrade#change-detection) section of [Upgrading from AngularJS](guide/upgrade) only applies to applications that use `UpgradeModule`.
Though you handle change detection differently with `downgradeModule()`, which is the focus of this guide, reading the [Change Detection](guide/upgrade#change-detection) section provides helpful context for what follows.

  [从 AngularJS 升级](guide/upgrade)中的[变更检测](guide/upgrade#change-detection)部分仅仅适用于使用 `UpgradeModule` 的应用。
  虽然你处理变更检测的方式和 `downgradeModule()`（本章的重点）不同，不过读一下[变更检测](guide/upgrade#change-detection)部分还是能为后续内容提供一些有用的上下文知识。

<<<<<<< HEAD
</div>

#### Change Detection with `downgradeModule()`

#### 使用 `downgradeModule()` 进行变更检测

As mentioned before, one of the key differences between `downgradeModule()` and `UpgradeModule` has
to do with change detection and how it is propagated between the two frameworks.

如前所述，`downgradeModule()` 和 `UpgradeModule` 之间的一个关键区别，就是如何进行变更检测，以及检测结果如何在两个框架之间传播。

With `UpgradeModule`, the two change detection systems are tied together more tightly. Whenever
something happens in the AngularJS part of the app, change detection is automatically triggered on
the Angular part and vice versa. This is convenient as it ensures that neither framework misses an
important change. Most of the time, though, these extra change detection runs are unnecessary.

使用 `UpgradeModule`，两套变更检测系统绑得更紧密一些。
一旦应用中的 AngularJS 部分发生了某些变化，变更检测就会自动在 Angular 部分触发它，反之亦然。
这很方便，因为它保证了任何一个框架都不会丢失重要的变更。不过，其实大多数情况下并不需要运行这些额外的变更检测。

`downgradeModule()`, on the other side, avoids explicitly triggering change detection unless it
knows the other part of the application is interested in the changes. For example, if a downgraded component
defines an `@Input()`, chances are that the application needs to be aware when that value changes. Thus,
`downgradeComponent()` automatically triggers change detection on that component.

而 `downgradeModule()` 会避免显式触发变更检测，除非它确信应用的其它部分对此感兴趣。
比如，如果被降级的组件定义了 `@Input()`，当那个值发生变化时，应用就可能需要知道。
因此，`downgradeComponent()` 就会自动在该组件上触发变更检测。

In most cases, though, the changes made locally in a particular component are of no interest to the
rest of the application. For example, if the user clicks a button that submits a form, the component usually
handles the result of this action. That being said, there _are_ cases where you want to propagate
changes to some other part of the application that may be controlled by the other framework. In such cases,
you are responsible for notifying the interested parties by manually triggering change detection.

但是，大多数情况下，应用的其它地方并不会关心某个组件中进行的局部更改。
比如，如果用户点击了某个表单的提交按钮，通常会由组件自行处理这个操作的结果。
话虽如此，但在某些情况下，你可能希望把这些变化传播到应用中由另一个框架控制的部分。
这时候，你就有责任通过手动触发变更检测来通知相关方。

If you want a particular piece of code to trigger change detection in the AngularJS part of the app,
you need to wrap it in
[scope.$apply()](https://docs.angularjs.org/api/ng/type/$rootScope.Scope#$apply). Similarly, for
triggering change detection in Angular you would use {@link NgZone#run ngZone.run()}.

如果你希望某些代码片段在应用的 AngularJS 部分触发变更检测，就要把它包在 [scope.$apply()](https://docs.angularjs.org/api/ng/type/$rootScope.Scope#$apply) 中。
同样，要想在 Angular 中触发变更检测，就要调用 {@link NgZone#run ngZone.run()}。

In many cases, a few extra change detection runs may not matter much. However, on larger or
change-detection-heavy applications they can have a noticeable impact. By giving you more fine-grained
control over the change detection propagation, `downgradeModule()` allows you to achieve better
performance for your hybrid applications.

很多情况下，是否运行额外的变更检测可能并不重要。不过，在较大或变更检测较多的应用中，它们可能会产生显著地影响。
通过让你更精细的控制变更检测的传播方式，`downgradeModule()` 可以让你的混合式应用达到更好地性能。

## Using `downgradeModule()`

## 使用 `downgradeModule()`

Both AngularJS and Angular have their own concept of modules to help organize an application into cohesive
blocks of functionality.

AngularJS 和 Angular 都有自己的模块概念，来帮你把应用按功能组织成内聚的代码块。

Their details are quite different in architecture and implementation. In AngularJS, you create a
module by specifying its name and dependencies with
[angular.module()](https://docs.angularjs.org/api/ng/function/angular.module). Then you can add
assets using its various methods. In Angular, you create a class adorned with an {@link NgModule
NgModule} decorator that describes assets in metadata.

它们在架构和实现方面的细节有很大不同。在 AngularJS 中，你可以用 [angular.module()](https://docs.angularjs.org/api/ng/function/angular.module) 指定名字和依赖，以创建一个模块。
然后，你可以使用它的各种方法添加资产。在 Angular 中，你要创建一个带有 {@link NgModule NgModule} 装饰器的类，靠这个装饰器的元数据来描述这些资产。

In a hybrid application you run both frameworks at the same time. This means that you need at least one
module each from both AngularJS and Angular.

在混合式应用中，你同时运行着两个框架。这意味着你至少需要一个来自 AngularJS 的模块和一个来自 Angular 的模块。

For the most part, you specify the modules in the same way you would for a regular application. Then, you
use the `upgrade/static` helpers to let the two frameworks know about assets they can use from each
other. This is known as "upgrading" and "downgrading".
=======
#### Change Detection with `downgradeModule()`

As mentioned before, one of the key differences between `downgradeModule()` and `UpgradeModule` has to do with change detection and how it is propagated between the two frameworks.

With `UpgradeModule`, the two change detection systems are tied together more tightly.
Whenever something happens in the AngularJS part of the app, change detection is automatically triggered on the Angular part and vice versa.
This is convenient as it ensures that neither framework misses an important change.
Most of the time, though, these extra change detection runs are unnecessary.

`downgradeModule()`, on the other side, avoids explicitly triggering change detection unless it knows the other part of the application is interested in the changes.
For example, if a downgraded component defines an `@Input()`, chances are that the application needs to be aware when that value changes.
Thus, `downgradeComponent()` automatically triggers change detection on that component.

In most cases, though, the changes made locally in a particular component are of no interest to the rest of the application.
For example, if the user clicks a button that submits a form, the component usually handles the result of this action.
That being said, there *are* cases where you want to propagate changes to some other part of the application that may be controlled by the other framework.
In such cases, you are responsible for notifying the interested parties by manually triggering change detection.

If you want a particular piece of code to trigger change detection in the AngularJS part of the app, you need to wrap it in [scope.$apply()](https://docs.angularjs.org/api/ng/type/$rootScope.Scope#$apply).
Similarly, for triggering change detection in Angular you would use [ngZone.run()](api/core/NgZone#run).

In many cases, a few extra change detection runs may not matter much.
However, on larger or change-detection-heavy applications they can have a noticeable impact.
By giving you more fine-grained control over the change detection propagation, `downgradeModule()` allows you to achieve better performance for your hybrid applications.

## Using `downgradeModule()`

Both AngularJS and Angular have their own concept of modules to help organize an application into cohesive blocks of functionality.

Their details are quite different in architecture and implementation.
In AngularJS, you create a module by specifying its name and dependencies with [angular.module()](https://docs.angularjs.org/api/ng/function/angular.module).
Then you can add assets using its various methods.
In Angular, you create a class adorned with an [NgModule](api/core/NgModule) decorator that describes assets in metadata.

In a hybrid application you run both frameworks at the same time.
This means that you need at least one module each from both AngularJS and Angular.

For the most part, you specify the modules in the same way you would for a regular application.
Then, you use the `upgrade/static` helpers to let the two frameworks know about assets they can use from each other.
This is known as "upgrading" and "downgrading".
>>>>>>> f25ac4ae

大多数情况下，你可以使用与常规应用程序相同的方式来指定模块。然后，使用 `upgrade/static` 辅助函数来让两个框架了解对方使用的资产。这叫做"升级（upgrading）"和"降级（downgrading）"。

<div class="alert is-helpful">

<header>Definitions:</header>

* *Upgrading*:
  The act of making an AngularJS asset, such as a component or service, available to the Angular part of the application.

<<<<<<< HEAD
  <b>定义：</b>

- _Upgrading_: The act of making an AngularJS asset, such as a component or service, available to
  the Angular part of the application.

  *升级*：让 AngularJS 中的资产，比如组件或服务，可用于应用中的 Angular 部分。
- _Downgrading_: The act of making an Angular asset, such as a component or service, available to
  the AngularJS part of the application.

  *降级*：让 Angular 中的资产，比如组件或服务，可用于应用中的 AngularJS 部分

</div>

An important part of inter-linking dependencies is linking the two main modules together. This is
where `downgradeModule()` comes in. Use it to create an AngularJS module—one that you can use
as a dependency in your main AngularJS module—that will bootstrap your main Angular module and
kick off the Angular part of the hybrid application. In a sense, it "downgrades" an Angular module to an
AngularJS module.

依赖互联中最重要的部分之一是把两个主模块联结在一起。这就是 `downgradeModule()` 的用武之地。使用它来创建 AngularJS 模块（你可以在 AngularJS 主模块中把这个模块用作依赖项），该模块将引导你的 Angular 主模块，并启动混合式应用中的 Angular 部分。从某种意义上说，它把 NgModule "降级"成了 AngularJS 模块。

There are a few things to note, though:

有几点需要注意：

1. You don't pass the Angular module directly to `downgradeModule()`. All `downgradeModule()` needs
   is a "recipe", for example, a factory function, to create an instance for your module.

   你不必把 Angular 模块直接传给 `downgradeModule()`。`downgradeModule()` 所需要的只是一个用来创建模块实例 "配方"（比如工厂函数）。

2. The Angular module is not instantiated until the application actually needs it.
=======
* *Downgrading*:
  The act of making an Angular asset, such as a component or service, available to the AngularJS part of the application.

</div>

An important part of inter-linking dependencies is linking the two main modules together.
This is where `downgradeModule()` comes in.
Use it to create an AngularJS module —one that you can use as a dependency in your main AngularJS module— that will bootstrap your main Angular module and kick off the Angular part of the hybrid application.
In a sense, it "downgrades" an Angular module to an AngularJS module.

There are a few things to remember, though:

* You don't pass the Angular module directly to `downgradeModule()`.
  All `downgradeModule()` needs is a "recipe", for example, a factory function, to create an instance for your module.

* The Angular module is not instantiated until the application actually needs it.
>>>>>>> f25ac4ae

   除非应用实际用到了，否则不会初始化这个 Angular 模块。

The following is an example of how you can use `downgradeModule()` to link the two modules.

<<<<<<< HEAD
下面是如何使用 `downgradeModule()` 来联结两个模块的例子。

```ts
=======
<code-example format="typescript" language="typescript">

>>>>>>> f25ac4ae
// Import `downgradeModule()`.
import { downgradeModule } from '&commat;angular/upgrade/static';

// Use it to downgrade the Angular module to an AngularJS module.
const downgradedModule = downgradeModule(MainAngularModuleFactory);

// Use the downgraded module as a dependency to the main AngularJS module.
angular.module('mainAngularJsModule', [
  downgradedModule
]);

<<<<<<< HEAD
#### Specifying a factory for the Angular module

#### 为 Angular 模块指定一个工厂

As mentioned earlier, `downgradeModule()` needs to know how to instantiate the Angular module. It
needs a recipe. You define that recipe by providing a factory function that can create an instance
of the Angular module. `downgradeModule()` accepts two types of factory functions:

如前所述，`downgradeModule()` 需要知道如何实例化 Angular 模块。你可以通过提供可以创建 Angular 模块实例的工厂函数来定义该配方。
`downgradeModule()` 接受两种类型的工厂函数：

1. `NgModuleFactory`
2. `(extraProviders: StaticProvider[]) => Promise<NgModuleRef>`
=======
</code-example>

#### Specifying a factory for the Angular module

As mentioned earlier, `downgradeModule()` needs to know how to instantiate the Angular module.
It needs a recipe.
You define that recipe by providing a factory function that can create an instance of the Angular module.
`downgradeModule()` accepts two types of factory functions:

* `NgModuleFactory`
* `(extraProviders: StaticProvider[]) => Promise<NgModuleRef>`

When you pass an `NgModuleFactory`, `downgradeModule()` uses it to instantiate the module using [platformBrowser](api/platform-browser/platformBrowser)'s [bootstrapModuleFactory()](api/core/PlatformRef#bootstrapModuleFactory), which is compatible with ahead-of-time (AOT) compilation.
AOT compilation helps make your applications load faster
For more about AOT and how to create an `NgModuleFactory`, see the [Ahead-of-Time Compilation](guide/aot-compiler) guide.
>>>>>>> f25ac4ae

Alternatively, you can pass a plain function, which is expected to return a promise resolving to an [NgModuleRef](api/core/NgModuleRef) (that is, an instance of your Angular module).
The function is called with an array of extra [Providers](api/core/StaticProvider) that are expected to be available on the returned `NgModuleRef`'s [Injector](api/core/Injector).
For example, if you are using [platformBrowser](api/platform-browser/platformBrowser) or [platformBrowserDynamic](api/platform-browser-dynamic/platformBrowserDynamic), you can pass the `extraProviders` array to them:

<<<<<<< HEAD
当传入 `NgModuleFactory` 时，`downgradeModule()` 会把它传给 {@link platformBrowser platformBrowser} 的 {@link PlatformRef#bootstrapModuleFactory bootstrapModuleFactory()} 来实例化模块。它与预先（AOT）编译模式兼容。
预先编译能让你的应用加载更快。要了解预先编译的更多知识，以及如何创建 `NgModuleFactory`，参阅 [预先编译](guide/aot-compiler) 章。

Alternatively, you can pass a plain function, which is expected to return a promise resolving to an
{@link NgModuleRef NgModuleRef} (that is, an instance of your Angular module). The function is called
with an array of extra {@link StaticProvider Providers} that are expected to be available on the
returned `NgModuleRef`'s {@link Injector Injector}. For example, if you are using {@link
platformBrowser platformBrowser} or {@link platformBrowserDynamic platformBrowserDynamic}, you can
pass the `extraProviders` array to them:

另外，你还可以传入一个普通函数，它要返回一个解析为 {@link NgModuleRef NgModuleRef}（比如你的 Angular 模块） 的 Promise。该函数接收一个额外 {@link StaticProvider Providers} 的数组，这个数组可以在所返回 `NgModuleRef` 的 {@link Injector Injector} 中可用。
例如，如果你在使用 {@link platformBrowser platformBrowser} 或 {@link platformBrowserDynamic platformBrowserDynamic}，就可以把 `extraProviders` 数组传给它们：

```ts
const bootstrapFn = (extraProviders: StaticProvider[]) => {
=======
<code-example format="typescript" language="typescript">

const bootstrapFn = (extraProviders: StaticProvider[]) =&gt; {
>>>>>>> f25ac4ae
  const platformRef = platformBrowserDynamic(extraProviders);
  return platformRef.bootstrapModule(MainAngularModule);
};
// or
const bootstrapFn = (extraProviders: StaticProvider[]) =&gt; {
  const platformRef = platformBrowser(extraProviders);
  return platformRef.bootstrapModuleFactory(MainAngularModuleFactory);
};

</code-example>

<<<<<<< HEAD
使用 `NgModuleFactory` 需要更少的样板代码，并且是一个很好的默认选项，因为它支持 AOT 开箱即用。
使用自定义函数需要稍多的代码，但是给你提供了更大的灵活性。

#### Instantiating the Angular module on-demand

#### 按需实例化 Angular 模块

Another key difference between `downgradeModule()` and `UpgradeModule` is that the latter requires
you to instantiate both the AngularJS and Angular modules up-front. This means that you have to pay
the cost of instantiating the Angular part of the app, even if you don't use any Angular assets
until later. `downgradeModule()` is again less aggressive. It will only instantiate the Angular part
when it is required for the first time; that is, as soon as it needs to create a downgraded
component.

`downgradeModule()` 和 `UpgradeModule` 之间的另一个关键区别，就是后者要求你预先实例化 AngularJS 和 Angular 的模块。
这意味着你必须为实例化应用中的 Angular 而付出代价 —— 即使你以后不会用到任何 Angular 资产。
`downgradeModule()` 则不那么激进。它只会在第一次用到时才实例化 Angular 部分，也就是说，当它需要实例化一个降级后的组件时。

You could go a step further and not even download the code for the Angular part of the application to the
user's browser until it is needed. This is especially useful when you use Angular on parts of the
hybrid application that are not necessary for the initial rendering or that the user doesn't reach.

你还可以更进一步，甚至不必将应用程序中 Angular 部分的代码下载到用户的浏览器中 —— 直到需要它的那一刻。
当不需要初始渲染或用户尚未访问到混合式应用中的 Angular 部分时，这特别有用。

A few examples are:

举一些例子：

- You use Angular on specific routes only and you don't need it until/if a user visits such a route.

  你只想在特定的路由上使用 Angular，除非用户访问此路由，否则你不需要它。

- You use Angular for features that are only visible to specific types of users; for example,
  logged-in users, administrators, or VIP members. You don't need to load Angular until a user is
  authenticated.

  你可以将 Angular 用于仅对特定类型的用户可见的特性，比如：登录用户、管理员或 VIP 成员。这样在用户通过了身份验证之前，你都无需加载 Angular。

- You use Angular for a feature that is not critical for the initial rendering of the application and you
  can afford a small delay in favor of better initial load performance.

  你可以把 Angular 用于应用中那些在初始渲染时不太重要的特性，并且愿意为了更好地初始加载性能，而忍受加载该特性时的一点延迟。

### Bootstrapping with `downgradeModule()`

### 通过 `downgradeModule()` 启动

As you might have guessed, you don't need to change anything in the way you bootstrap your existing
AngularJS application. Unlike `UpgradeModule`—which requires some extra steps—
`downgradeModule()` is able to take care of bootstrapping the Angular module, as long as you provide
the recipe.

你可能已经猜到了，你不需要修改引导现有 AngularJS 应用的方式。`UpgradeModule` 需要一些额外的步骤，但 `downgradeModule()` 能自行引导 Angular 模块，你只要为它提供配方即可。

In order to start using any `upgrade/static` APIs, you still need to load the Angular framework as
you would in a normal Angular application. You can see how this can be done with SystemJS by following the
instructions in the [Upgrade Setup](guide/upgrade-setup "Setup for Upgrading from AngularJS") guide, selectively copying code from the
[QuickStart github repository](https://github.com/angular/quickstart).

要开始使用任何 `upgrade/static` API，你仍然要像在普通 Angular 应用中一样加载 Angular 框架。要想用 SystemJS 做到这一点，你可以遵循[升级的准备工作](guide/upgrade-setup "Setup for Upgrading from AngularJS")中的指导，有选择的从[快速上手项目的 Github 仓库](https://github.com/angular/quickstart)中复制代码。

You also need to install the `@angular/upgrade` package using `npm install @angular/upgrade --save`
and add a mapping for the `@angular/upgrade/static` package:

你还需要用 `npm install @angular/upgrade --save` 安装 `@angular/upgrade` 包，并添加一个指向 `@angular/upgrade/static` 包的映射：

<code-example path="upgrade-module/src/systemjs.config.1.js" region="upgrade-static-package" header="systemjs.config.js (map)">
</code-example>
=======
Using an `NgModuleFactory` requires less boilerplate and is a good default option as it supports AOT out-of-the-box.
Using a custom function requires slightly more code, but gives you greater flexibility.

#### Instantiating the Angular module on-demand

Another key difference between `downgradeModule()` and `UpgradeModule` is that the latter requires you to instantiate both the AngularJS and Angular modules up-front.
This means that you have to pay the cost of instantiating the Angular part of the app, even if you don't use any Angular assets until later.
`downgradeModule()` is again less aggressive.
It will only instantiate the Angular part when it is required for the first time; that is, as soon as it needs to create a downgraded component.

You could go a step further and not even download the code for the Angular part of the application to the user's browser until it is needed.
This is especially useful when you use Angular on parts of the hybrid application that are not necessary for the initial rendering or that the user doesn't reach.

A few examples are:

* You use Angular on specific routes only and you don't need it until/if a user visits such a route.

* You use Angular for features that are only visible to specific types of users; for example, logged-in users, administrators, or VIP members.
  You don't need to load Angular until a user is authenticated.

* You use Angular for a feature that is not critical for the initial rendering of the application and you can afford a small delay in favor of better initial load performance.

### Bootstrapping with `downgradeModule()`

As you might have guessed, you don't need to change anything in the way you bootstrap your existing AngularJS application.
Unlike `UpgradeModule`—which requires some extra steps— `downgradeModule()` is able to take care of bootstrapping the Angular module, as long as you provide the recipe.

In order to start using any `upgrade/static` APIs, you still need to load the Angular framework as you would in a normal Angular application.
You can see how this can be done with SystemJS by following the instructions in the [Upgrade Setup](guide/upgrade-setup "Setup for Upgrading from AngularJS") guide, selectively copying code from the [QuickStart github repository](https://github.com/angular/quickstart).

You also need to install the `@angular/upgrade` package using `npm install @angular/upgrade --save` and add a mapping for the `@angular/upgrade/static` package:

<code-example header="systemjs.config.js (map)" path="upgrade-module/src/systemjs.config.1.js" region="upgrade-static-package"></code-example>
>>>>>>> f25ac4ae

Next, create an `app.module.ts` file and add the following `NgModule` class:

接下来，创建一个 `app.module.ts` 文件，并添加如下 `NgModule` 类：

<code-example header="app.module.ts">

import { NgModule } from '&commat;angular/core';
import { BrowserModule } from '&commat;angular/platform-browser';

&commat;NgModule({
  imports: [
    BrowserModule
  ]
})
export class MainAngularModule {
  // Empty placeholder method to satisfy the `Compiler`.
  ngDoBootstrap() {}
}

</code-example>

This bare minimum `NgModule` imports `BrowserModule`, the module every Angular browser-based app must have.
It also defines an empty `ngDoBootstrap()` method, to prevent the [Compiler](api/core/Compiler) from returning errors.
This is necessary because the module will not have a `bootstrap` declaration on its `NgModule` decorator.

这个最小的 `NgModule` 导入了 `BrowserModule`，Angular 每个基于浏览器的应用都会导入该模块。
它还定义了一个空的 `ngDoBootstrap()` 方法，来防止 {@link Compiler Compiler} 返回错误。
在这里它是必要的，因为 `NgModule` 装饰器上还没有声明 `bootstrap`。

<div class="alert is-important">

You do not add a `bootstrap` declaration to the `NgModule` decorator since AngularJS owns the root template of the application and `ngUpgrade` bootstraps the necessary components.

  你不用把 `bootstrap` 声明加到 `NgModule` 装饰器上，因为 AngularJS 拥有应用的根组件，并且 `ngUpgrade` 会负责启动必要的组件。

</div>

You can now link the AngularJS and Angular modules together using `downgradeModule()`.

现在你可以用 `downgradeModule()` 把 AngularJS 和 Angular 的模块联结在一起。

<code-example header="app.module.ts">

import { platformBrowserDynamic } from '&commat;angular/platform-browser-dynamic';
import { downgradeModule } from '&commat;angular/upgrade/static';

const bootstrapFn = (extraProviders: StaticProvider[]) =&gt; {
  const platformRef = platformBrowserDynamic(extraProviders);
  return platformRef.bootstrapModule(MainAngularModule);
};
const downgradedModule = downgradeModule(bootstrapFn);

angular.module('mainAngularJsModule', [
  downgradedModule
]);

</code-example>

<<<<<<< HEAD
现有的 AngularJS 代码仍然在和以前一样正常工作，但你已经可以开始添加新的 Angular 代码了。

### Using Components and Injectables

### 使用组件与可注入对象

The differences between `downgradeModule()` and `UpgradeModule` end here. The rest of the
`upgrade/static` APIs and concepts work in the exact same way for both types of hybrid applications.
See [Upgrading from AngularJS](guide/upgrade) to learn about:

`downgradeModule()` 和 `UpgradeModule` 之间的区别就是这些。
其余的 `upgrade/static` API 和概念的工作方式在不同的混合式应用中都完全一样了。
欲知详情，参阅[从 AngularJS 升级](guide/upgrade)。

- [Using Angular Components from AngularJS Code](guide/upgrade#using-angular-components-from-angularjs-code).<br />
  _NOTE: If you are downgrading multiple modules, you need to specify the name of the downgraded
  module each component belongs to, when calling `downgradeComponent()`._

  [从 AngularJS 代码中使用 Angular 组件](guide/upgrade#using-angular-components-from-angularjs-code)。<br />
  *注意：如果你要降级多个模块，就要在调用 `downgradeComponent()` 时为每个组件所属的降级后模块指定一个模块名。*

- [Using AngularJS Component Directives from Angular Code](guide/upgrade#using-angularjs-component-directives-from-angular-code).

  [如何从 Angular 代码中使用 AngularJS 组件和指令](guide/upgrade#using-angularjs-component-directives-from-angular-code)

- [Projecting AngularJS Content into Angular Components](guide/upgrade#projecting-angularjs-content-into-angular-components).

  [把 AngularJS 的内容投影进 Angular 组件中](guide/upgrade#projecting-angularjs-content-into-angular-components)。

- [Transcluding Angular Content into AngularJS Component Directives](guide/upgrade#transcluding-angular-content-into-angularjs-component-directives).

  [把 Angular 的内容透传进 AngularJS 组件和指令中](guide/upgrade#transcluding-angular-content-into-angularjs-component-directives)。

- [Making AngularJS Dependencies Injectable to Angular](guide/upgrade#making-angularjs-dependencies-injectable-to-angular).

  [让 AngularJS 的依赖可注入到 Angular 中](guide/upgrade#making-angularjs-dependencies-injectable-to-angular)。

- [Making Angular Dependencies Injectable to AngularJS](guide/upgrade#making-angular-dependencies-injectable-to-angularjs).<br />
  _NOTE: If you are downgrading multiple modules, you need to specify the name of the downgraded
  module each injectable belongs to, when calling `downgradeInjectable()`._
=======
The existing AngularJS code works as before *and* you are ready to start adding Angular code.

### Using Components and Injectables

The differences between `downgradeModule()` and `UpgradeModule` end here.
The rest of the `upgrade/static` APIs and concepts work in the exact same way for both types of hybrid applications.
See [Upgrading from AngularJS](guide/upgrade) to learn about:

* [Using Angular Components from AngularJS Code](guide/upgrade#using-angular-components-from-angularjs-code).

  <div class="callout is-important">

  **NOTE**: <br />
  If you are downgrading multiple modules, you need to specify the name of the downgraded module each component belongs to, when calling `downgradeComponent()`.

  </div>

* [Using AngularJS Component Directives from Angular Code](guide/upgrade#using-angularjs-component-directives-from-angular-code).

* [Projecting AngularJS Content into Angular Components](guide/upgrade#projecting-angularjs-content-into-angular-components).

* [Transcluding Angular Content into AngularJS Component Directives](guide/upgrade#transcluding-angular-content-into-angularjs-component-directives).

* [Making AngularJS Dependencies Injectable to Angular](guide/upgrade#making-angularjs-dependencies-injectable-to-angular).

* [Making Angular Dependencies Injectable to AngularJS](guide/upgrade#making-angular-dependencies-injectable-to-angularjs).

  <div class="callout is-important">

  **NOTE**: <br />
  If you are downgrading multiple modules, you need to specify the name of the downgraded module each injectable belongs to, when calling `downgradeInjectable()`.

  </div>
>>>>>>> f25ac4ae

  [让 Angular 的依赖可注入到 AngularJS 中](guide/upgrade#making-angular-dependencies-injectable-to-angularjs)。
  *注意：如果你正在降级多个模块，就要在调用 `downgradeInjectable()` 时为每个包含可注入对象的模块指定降级后的模块名。*

<div class="alert is-important">

While it is possible to downgrade injectables, downgraded injectables will not be available until the Angular module that provides them is instantiated.
In order to be safe, you need to ensure that the downgraded injectables are not used anywhere *outside* the part of the application where it is guaranteed that their module has been instantiated.

<<<<<<< HEAD
  虽然可以降级可注入对象，但在实例化 Angular 模块之前，无法使用降级后的可注入对象。
  安全起见，你需要确保降级后的可注入对象不会用于应用中*不受* Angular 控制的任何地方。

  For example, it is _OK_ to use a downgraded service in an upgraded component that is only used
  from a downgraded Angular component provided by the same Angular module as the injectable, but it
  is _not OK_ to use it in an AngularJS component that may be used independently of Angular or use
  it in a downgraded Angular component from a different module.
=======
For example, it is *OK* to use a downgraded service in an upgraded component that is only used from a downgraded Angular component provided by the same Angular module as the injectable, but it is *not OK* to use it in an AngularJS component that may be used independently of Angular or use it in a downgraded Angular component from a different module.
>>>>>>> f25ac4ae

  比如，在只使用 Angular 组件的已升级组件中*可以*使用降级后的服务，但是，*不能*在那些不依赖 Angular 的 AngularJS 组件中使用它，也不能从其它模块中使用降级过的 Angular 组件。

<<<<<<< HEAD
</div>

## Using ahead-of-time compilation with hybrid apps

## 使用混合式应用进行预先编译

You can take advantage of ahead-of-time (AOT) compilation in hybrid applications just like in any other
Angular application. The setup for a hybrid application is mostly the same as described in the
[Ahead-of-Time Compilation](guide/aot-compiler) guide save for differences in `index.html` and
`main-aot.ts`.
=======
## Using ahead-of-time compilation with hybrid apps

You can take advantage of ahead-of-time (AOT) compilation in hybrid applications just like in any other Angular application.
The setup for a hybrid application is mostly the same as described in the [Ahead-of-Time Compilation](guide/aot-compiler) guide save for differences in `index.html` and `main-aot.ts`.
>>>>>>> f25ac4ae

你可以像在任何其它 Angular 应用中一样，利用混合式应用的预先（AOT）编译功能。
混合式应用的设置与[预先（AOT）编译](guide/aot-compiler)一章所讲的大致相同，但 `index.html` 和 `main-aot.ts` 略有差异。

AOT needs to load any AngularJS files that are in the `<script>` tags in the AngularJS `index.html`.
An easy way to copy them is to add each to the `copy-dist-files.js` file.

<<<<<<< HEAD
AOT 需要在 AngularJS 的 `index.html` 中的 `<script>` 标签中加载所有 AngularJS 文件。

You also need to pass the generated `MainAngularModuleFactory` to `downgradeModule()` instead of the
custom bootstrap function:
=======
You also need to pass the generated `MainAngularModuleFactory` to `downgradeModule()` instead of the custom bootstrap function:
>>>>>>> f25ac4ae

你还要将所生成的 `MainAngularModuleFactory` 传给 `downgradeModule()` 函数，而不是自定义引导函数。

<code-example header="app/main-aot.ts">

import { downgradeModule } from '&commat;angular/upgrade/static';
import { MainAngularModuleNgFactory } from '../aot/app/app.module.ngfactory';

const downgradedModule = downgradeModule(MainAngularModuleNgFactory);

angular.module('mainAngularJsModule', [
  downgradedModule
]);

</code-example>

And that is all you need to do to get the full benefit of AOT for hybrid Angular applications.

<<<<<<< HEAD
这就是当你想让混合式应用受益于 AOT 时所要做的一切。

## Conclusion

## 总结

This page covered how to use the {@link upgrade/static upgrade/static} package to incrementally
upgrade existing AngularJS applications at your own pace and without impeding further development of the app
for the duration of the upgrade process.

该页面介绍了如何借助 {@link upgrade/static upgrade/static} 包，来按照你自己的节奏逐步升级现有的 AngularJS 应用。并且升级过程中不会方案此应用的进一步开发。

Specifically, this guide showed how you can achieve better performance and greater flexibility in
your hybrid applications by using {@link downgradeModule downgradeModule()} instead of {@link UpgradeModule
UpgradeModule}.
=======
## Conclusion

This page covered how to use the [upgrade/static](api/upgrade/static) package to incrementally upgrade existing AngularJS applications at your own pace and without impeding further development of the app for the duration of the upgrade process.

Specifically, this guide showed how you can achieve better performance and greater flexibility in your hybrid applications by using [downgradeModule()](api/upgrade/static/downgradeModule) instead of [UpgradeModule](api/upgrade/static/UpgradeModule).
>>>>>>> f25ac4ae

具体来说，本章介绍了如何使用 {@link downgradeModule downgradeModule()} 来代替 {@link UpgradeModule UpgradeModule}，为混合式应用提供更好的性能和更大的灵活性。

To summarize, the key differentiating factors of `downgradeModule()` are:

<<<<<<< HEAD
总结，`downgradeModule()` 中的关键差异性因素是：

1. It allows instantiating or even loading the Angular part lazily, which improves the initial
   loading time. In some cases this may waive the cost of running a second framework altogether.

   它允许实例化甚至惰性加载 Angular 部分，这能改善初始加载时间。某些情况下，这可能会完全免除启动第二个框架的成本。

2. It improves performance by avoiding unnecessary change detection runs while giving the developer
   greater ability to customize.

   通过避免运行不必要的变更检测，它提高了性能，给开发人员提供了更大的自定义能力。

3. It does not require you to change how you bootstrap your AngularJS application.

   它不需要你更改引导 AngularJS 应用的方式。

Using `downgradeModule()` is a good option for hybrid applications when you want to keep the AngularJS and
Angular parts less coupled. You can still mix and match components and services from both
frameworks, but you might need to manually propagate change detection. In return,
`downgradeModule()` offers more control and better performance.

当你希望混合式应用的 AngularJS 部分和 Angular 部分保持松耦合时，使用 `downgradeModule()` 是个很好的选择。
你仍然可以混用并匹配两个框架中的组件和服务。作为回报，`downgradeModule()` 为你提供了更大的控制权和更好的性能。
=======
1. It allows instantiating or even loading the Angular part lazily, which improves the initial loading time.
   In some cases this may waive the cost of running a second framework altogether.

1. It improves performance by avoiding unnecessary change detection runs while giving the developer greater ability to customize.

1. It does not require you to change how you bootstrap your AngularJS application.

Using `downgradeModule()` is a good option for hybrid applications when you want to keep the AngularJS and Angular parts less coupled.
You can still mix and match components and services from both frameworks, but you might need to manually propagate change detection.
In return, `downgradeModule()` offers more control and better performance.

<!-- links -->

<!-- external links -->

<!-- end links -->

@reviewed 2022-02-28
>>>>>>> f25ac4ae
<|MERGE_RESOLUTION|>--- conflicted
+++ resolved
@@ -1,65 +1,9 @@
 # Upgrading for performance
 
-# 更关注性能的升级方式
-
 <div class="alert is-helpful">
 
 *Angular* is the name for the Angular of today and tomorrow.
 
-<<<<<<< HEAD
-  *Angular* 是当前以及未来的 Angular 名称。<br />
-  *AngularJS* 特指 Angular 的所有 1.x 版本。
-
-</div>
-
-This guide describes some of the built-in tools for efficiently migrating AngularJS projects over to
-the Angular platform, one piece at a time. It is very similar to
-[Upgrading from AngularJS](guide/upgrade) with the exception that this one uses the {@link
-downgradeModule downgradeModule()} helper function instead of the {@link UpgradeModule
-UpgradeModule} class. This affects how the application is bootstrapped and how change detection is
-propagated between the two frameworks. It allows you to upgrade incrementally while improving the
-speed of your hybrid applications and leveraging the latest of Angular in AngularJS applications early in the
-process of upgrading.
-
-本指南介绍了一些用来将 AngularJS 项目高效地逐块迁移到 Angular 平台上的工具。
-本章和[从 AngularJS 升级](guide/upgrade)很像，但是这里会用辅助函数 {@link downgradeModule downgradeModule()} 取代 {@link UpgradeModule UpgradeModule}。这会影响到应用如何启动，以及变更检测事件如何在两个框架之间传播。
-它能让你逐步升级，并提高混合式应用的运行速度，并让你能在升级过程中尽早用上 Angular 中的最新特性。
-
-## Preparation
-
-## 准备工作
-
-Before discussing how you can use `downgradeModule()` to create hybrid apps, there are things that
-you can do to ease the upgrade process even before you begin upgrading. Because the steps are the
-same regardless of how you upgrade, refer to the [Preparation](guide/upgrade#preparation) section of
-[Upgrading from AngularJS](guide/upgrade).
-
-在讨论你应该如何用 `downgradeModule()` 来创建混合式应用之前，你可以先采取一些措施来简化升级过程，甚至在开始升级之前就可以做。
-无论你用哪种方式升级，这些步骤都是一样的，请参考[从 AngularJS 升级](guide/upgrade)的[准备工作](guide/upgrade#preparation)部分。
-
-## Upgrading with `ngUpgrade`
-
-## 使用 `ngUpgrade` 升级
-
-With the `ngUpgrade` library in Angular you can upgrade an existing AngularJS application incrementally by
-building a hybrid app where you can run both frameworks side-by-side. In these hybrid applications you can
-mix and match AngularJS and Angular components and services and have them interoperate seamlessly.
-That means you don't have to do the upgrade work all at once as there is a natural coexistence
-between the two frameworks during the transition period.
-
-使用 Angular 中的 `ngUpgrade` 库，你可以通过构建混合式应用来逐步升级现有的 AngularJS 应用。在这些混合式应用中，你可以混用 AngularJS 和 Angular 的组件与服务，并让它们天衣无缝地进行互操作。
-这意味着你不用一次性完成迁移工作，因为在过渡阶段两个框架可以自然共存。
-
-### How `ngUpgrade` Works
-
-### `ngUpgrade` 的工作原理
-
-Regardless of whether you choose `downgradeModule()` or `UpgradeModule`, the basic principles of
-upgrading, the mental model behind hybrid apps, and how you use the {@link upgrade/static
-upgrade/static} utilities remain the same. For more information, see the
-[How `ngUpgrade` Works](guide/upgrade#how-ngupgrade-works) section of
-[Upgrading from AngularJS](guide/upgrade).
-=======
 *AngularJS* is the name for all 1.x versions of Angular.
 
 </div>
@@ -84,103 +28,14 @@
 
 Regardless of whether you choose `downgradeModule()` or `UpgradeModule`, the basic principles of upgrading, the mental model behind hybrid apps, and how you use the [upgrade/static](api/upgrade/static) utilities remain the same.
 For more information, see the [How `ngUpgrade` Works](guide/upgrade#how-ngupgrade-works) section of [Upgrading from AngularJS](guide/upgrade).
->>>>>>> f25ac4ae
-
-无论选择 `downgradeModule()` 还是 `UpgradeModule`，升级的基本原则都是一样的：无论是混合式应用背后的心智模型，还是 {@link upgrade/static upgrade/static} 的用法。
-要了解更多，参阅[从 AngularJS 升级](guide/upgrade)的 [`ngUpgrade` 工作原理](guide/upgrade#how-ngupgrade-works)部分。
 
 <div class="alert is-helpful">
 
 The [Change Detection](guide/upgrade#change-detection) section of [Upgrading from AngularJS](guide/upgrade) only applies to applications that use `UpgradeModule`.
 Though you handle change detection differently with `downgradeModule()`, which is the focus of this guide, reading the [Change Detection](guide/upgrade#change-detection) section provides helpful context for what follows.
 
-  [从 AngularJS 升级](guide/upgrade)中的[变更检测](guide/upgrade#change-detection)部分仅仅适用于使用 `UpgradeModule` 的应用。
-  虽然你处理变更检测的方式和 `downgradeModule()`（本章的重点）不同，不过读一下[变更检测](guide/upgrade#change-detection)部分还是能为后续内容提供一些有用的上下文知识。
-
-<<<<<<< HEAD
-</div>
-
-#### Change Detection with `downgradeModule()`
-
-#### 使用 `downgradeModule()` 进行变更检测
-
-As mentioned before, one of the key differences between `downgradeModule()` and `UpgradeModule` has
-to do with change detection and how it is propagated between the two frameworks.
-
-如前所述，`downgradeModule()` 和 `UpgradeModule` 之间的一个关键区别，就是如何进行变更检测，以及检测结果如何在两个框架之间传播。
-
-With `UpgradeModule`, the two change detection systems are tied together more tightly. Whenever
-something happens in the AngularJS part of the app, change detection is automatically triggered on
-the Angular part and vice versa. This is convenient as it ensures that neither framework misses an
-important change. Most of the time, though, these extra change detection runs are unnecessary.
-
-使用 `UpgradeModule`，两套变更检测系统绑得更紧密一些。
-一旦应用中的 AngularJS 部分发生了某些变化，变更检测就会自动在 Angular 部分触发它，反之亦然。
-这很方便，因为它保证了任何一个框架都不会丢失重要的变更。不过，其实大多数情况下并不需要运行这些额外的变更检测。
-
-`downgradeModule()`, on the other side, avoids explicitly triggering change detection unless it
-knows the other part of the application is interested in the changes. For example, if a downgraded component
-defines an `@Input()`, chances are that the application needs to be aware when that value changes. Thus,
-`downgradeComponent()` automatically triggers change detection on that component.
-
-而 `downgradeModule()` 会避免显式触发变更检测，除非它确信应用的其它部分对此感兴趣。
-比如，如果被降级的组件定义了 `@Input()`，当那个值发生变化时，应用就可能需要知道。
-因此，`downgradeComponent()` 就会自动在该组件上触发变更检测。
-
-In most cases, though, the changes made locally in a particular component are of no interest to the
-rest of the application. For example, if the user clicks a button that submits a form, the component usually
-handles the result of this action. That being said, there _are_ cases where you want to propagate
-changes to some other part of the application that may be controlled by the other framework. In such cases,
-you are responsible for notifying the interested parties by manually triggering change detection.
-
-但是，大多数情况下，应用的其它地方并不会关心某个组件中进行的局部更改。
-比如，如果用户点击了某个表单的提交按钮，通常会由组件自行处理这个操作的结果。
-话虽如此，但在某些情况下，你可能希望把这些变化传播到应用中由另一个框架控制的部分。
-这时候，你就有责任通过手动触发变更检测来通知相关方。
-
-If you want a particular piece of code to trigger change detection in the AngularJS part of the app,
-you need to wrap it in
-[scope.$apply()](https://docs.angularjs.org/api/ng/type/$rootScope.Scope#$apply). Similarly, for
-triggering change detection in Angular you would use {@link NgZone#run ngZone.run()}.
-
-如果你希望某些代码片段在应用的 AngularJS 部分触发变更检测，就要把它包在 [scope.$apply()](https://docs.angularjs.org/api/ng/type/$rootScope.Scope#$apply) 中。
-同样，要想在 Angular 中触发变更检测，就要调用 {@link NgZone#run ngZone.run()}。
-
-In many cases, a few extra change detection runs may not matter much. However, on larger or
-change-detection-heavy applications they can have a noticeable impact. By giving you more fine-grained
-control over the change detection propagation, `downgradeModule()` allows you to achieve better
-performance for your hybrid applications.
-
-很多情况下，是否运行额外的变更检测可能并不重要。不过，在较大或变更检测较多的应用中，它们可能会产生显著地影响。
-通过让你更精细的控制变更检测的传播方式，`downgradeModule()` 可以让你的混合式应用达到更好地性能。
-
-## Using `downgradeModule()`
-
-## 使用 `downgradeModule()`
-
-Both AngularJS and Angular have their own concept of modules to help organize an application into cohesive
-blocks of functionality.
-
-AngularJS 和 Angular 都有自己的模块概念，来帮你把应用按功能组织成内聚的代码块。
-
-Their details are quite different in architecture and implementation. In AngularJS, you create a
-module by specifying its name and dependencies with
-[angular.module()](https://docs.angularjs.org/api/ng/function/angular.module). Then you can add
-assets using its various methods. In Angular, you create a class adorned with an {@link NgModule
-NgModule} decorator that describes assets in metadata.
-
-它们在架构和实现方面的细节有很大不同。在 AngularJS 中，你可以用 [angular.module()](https://docs.angularjs.org/api/ng/function/angular.module) 指定名字和依赖，以创建一个模块。
-然后，你可以使用它的各种方法添加资产。在 Angular 中，你要创建一个带有 {@link NgModule NgModule} 装饰器的类，靠这个装饰器的元数据来描述这些资产。
-
-In a hybrid application you run both frameworks at the same time. This means that you need at least one
-module each from both AngularJS and Angular.
-
-在混合式应用中，你同时运行着两个框架。这意味着你至少需要一个来自 AngularJS 的模块和一个来自 Angular 的模块。
-
-For the most part, you specify the modules in the same way you would for a regular application. Then, you
-use the `upgrade/static` helpers to let the two frameworks know about assets they can use from each
-other. This is known as "upgrading" and "downgrading".
-=======
+</div>
+
 #### Change Detection with `downgradeModule()`
 
 As mentioned before, one of the key differences between `downgradeModule()` and `UpgradeModule` has to do with change detection and how it is propagated between the two frameworks.
@@ -221,9 +76,6 @@
 For the most part, you specify the modules in the same way you would for a regular application.
 Then, you use the `upgrade/static` helpers to let the two frameworks know about assets they can use from each other.
 This is known as "upgrading" and "downgrading".
->>>>>>> f25ac4ae
-
-大多数情况下，你可以使用与常规应用程序相同的方式来指定模块。然后，使用 `upgrade/static` 辅助函数来让两个框架了解对方使用的资产。这叫做"升级（upgrading）"和"降级（downgrading）"。
 
 <div class="alert is-helpful">
 
@@ -232,39 +84,6 @@
 * *Upgrading*:
   The act of making an AngularJS asset, such as a component or service, available to the Angular part of the application.
 
-<<<<<<< HEAD
-  <b>定义：</b>
-
-- _Upgrading_: The act of making an AngularJS asset, such as a component or service, available to
-  the Angular part of the application.
-
-  *升级*：让 AngularJS 中的资产，比如组件或服务，可用于应用中的 Angular 部分。
-- _Downgrading_: The act of making an Angular asset, such as a component or service, available to
-  the AngularJS part of the application.
-
-  *降级*：让 Angular 中的资产，比如组件或服务，可用于应用中的 AngularJS 部分
-
-</div>
-
-An important part of inter-linking dependencies is linking the two main modules together. This is
-where `downgradeModule()` comes in. Use it to create an AngularJS module—one that you can use
-as a dependency in your main AngularJS module—that will bootstrap your main Angular module and
-kick off the Angular part of the hybrid application. In a sense, it "downgrades" an Angular module to an
-AngularJS module.
-
-依赖互联中最重要的部分之一是把两个主模块联结在一起。这就是 `downgradeModule()` 的用武之地。使用它来创建 AngularJS 模块（你可以在 AngularJS 主模块中把这个模块用作依赖项），该模块将引导你的 Angular 主模块，并启动混合式应用中的 Angular 部分。从某种意义上说，它把 NgModule "降级"成了 AngularJS 模块。
-
-There are a few things to note, though:
-
-有几点需要注意：
-
-1. You don't pass the Angular module directly to `downgradeModule()`. All `downgradeModule()` needs
-   is a "recipe", for example, a factory function, to create an instance for your module.
-
-   你不必把 Angular 模块直接传给 `downgradeModule()`。`downgradeModule()` 所需要的只是一个用来创建模块实例 "配方"（比如工厂函数）。
-
-2. The Angular module is not instantiated until the application actually needs it.
-=======
 * *Downgrading*:
   The act of making an Angular asset, such as a component or service, available to the AngularJS part of the application.
 
@@ -281,20 +100,11 @@
   All `downgradeModule()` needs is a "recipe", for example, a factory function, to create an instance for your module.
 
 * The Angular module is not instantiated until the application actually needs it.
->>>>>>> f25ac4ae
-
-   除非应用实际用到了，否则不会初始化这个 Angular 模块。
 
 The following is an example of how you can use `downgradeModule()` to link the two modules.
 
-<<<<<<< HEAD
-下面是如何使用 `downgradeModule()` 来联结两个模块的例子。
-
-```ts
-=======
 <code-example format="typescript" language="typescript">
 
->>>>>>> f25ac4ae
 // Import `downgradeModule()`.
 import { downgradeModule } from '&commat;angular/upgrade/static';
 
@@ -306,21 +116,6 @@
   downgradedModule
 ]);
 
-<<<<<<< HEAD
-#### Specifying a factory for the Angular module
-
-#### 为 Angular 模块指定一个工厂
-
-As mentioned earlier, `downgradeModule()` needs to know how to instantiate the Angular module. It
-needs a recipe. You define that recipe by providing a factory function that can create an instance
-of the Angular module. `downgradeModule()` accepts two types of factory functions:
-
-如前所述，`downgradeModule()` 需要知道如何实例化 Angular 模块。你可以通过提供可以创建 Angular 模块实例的工厂函数来定义该配方。
-`downgradeModule()` 接受两种类型的工厂函数：
-
-1. `NgModuleFactory`
-2. `(extraProviders: StaticProvider[]) => Promise<NgModuleRef>`
-=======
 </code-example>
 
 #### Specifying a factory for the Angular module
@@ -336,33 +131,14 @@
 When you pass an `NgModuleFactory`, `downgradeModule()` uses it to instantiate the module using [platformBrowser](api/platform-browser/platformBrowser)'s [bootstrapModuleFactory()](api/core/PlatformRef#bootstrapModuleFactory), which is compatible with ahead-of-time (AOT) compilation.
 AOT compilation helps make your applications load faster
 For more about AOT and how to create an `NgModuleFactory`, see the [Ahead-of-Time Compilation](guide/aot-compiler) guide.
->>>>>>> f25ac4ae
 
 Alternatively, you can pass a plain function, which is expected to return a promise resolving to an [NgModuleRef](api/core/NgModuleRef) (that is, an instance of your Angular module).
 The function is called with an array of extra [Providers](api/core/StaticProvider) that are expected to be available on the returned `NgModuleRef`'s [Injector](api/core/Injector).
 For example, if you are using [platformBrowser](api/platform-browser/platformBrowser) or [platformBrowserDynamic](api/platform-browser-dynamic/platformBrowserDynamic), you can pass the `extraProviders` array to them:
 
-<<<<<<< HEAD
-当传入 `NgModuleFactory` 时，`downgradeModule()` 会把它传给 {@link platformBrowser platformBrowser} 的 {@link PlatformRef#bootstrapModuleFactory bootstrapModuleFactory()} 来实例化模块。它与预先（AOT）编译模式兼容。
-预先编译能让你的应用加载更快。要了解预先编译的更多知识，以及如何创建 `NgModuleFactory`，参阅 [预先编译](guide/aot-compiler) 章。
-
-Alternatively, you can pass a plain function, which is expected to return a promise resolving to an
-{@link NgModuleRef NgModuleRef} (that is, an instance of your Angular module). The function is called
-with an array of extra {@link StaticProvider Providers} that are expected to be available on the
-returned `NgModuleRef`'s {@link Injector Injector}. For example, if you are using {@link
-platformBrowser platformBrowser} or {@link platformBrowserDynamic platformBrowserDynamic}, you can
-pass the `extraProviders` array to them:
-
-另外，你还可以传入一个普通函数，它要返回一个解析为 {@link NgModuleRef NgModuleRef}（比如你的 Angular 模块） 的 Promise。该函数接收一个额外 {@link StaticProvider Providers} 的数组，这个数组可以在所返回 `NgModuleRef` 的 {@link Injector Injector} 中可用。
-例如，如果你在使用 {@link platformBrowser platformBrowser} 或 {@link platformBrowserDynamic platformBrowserDynamic}，就可以把 `extraProviders` 数组传给它们：
-
-```ts
-const bootstrapFn = (extraProviders: StaticProvider[]) => {
-=======
 <code-example format="typescript" language="typescript">
 
 const bootstrapFn = (extraProviders: StaticProvider[]) =&gt; {
->>>>>>> f25ac4ae
   const platformRef = platformBrowserDynamic(extraProviders);
   return platformRef.bootstrapModule(MainAngularModule);
 };
@@ -374,77 +150,6 @@
 
 </code-example>
 
-<<<<<<< HEAD
-使用 `NgModuleFactory` 需要更少的样板代码，并且是一个很好的默认选项，因为它支持 AOT 开箱即用。
-使用自定义函数需要稍多的代码，但是给你提供了更大的灵活性。
-
-#### Instantiating the Angular module on-demand
-
-#### 按需实例化 Angular 模块
-
-Another key difference between `downgradeModule()` and `UpgradeModule` is that the latter requires
-you to instantiate both the AngularJS and Angular modules up-front. This means that you have to pay
-the cost of instantiating the Angular part of the app, even if you don't use any Angular assets
-until later. `downgradeModule()` is again less aggressive. It will only instantiate the Angular part
-when it is required for the first time; that is, as soon as it needs to create a downgraded
-component.
-
-`downgradeModule()` 和 `UpgradeModule` 之间的另一个关键区别，就是后者要求你预先实例化 AngularJS 和 Angular 的模块。
-这意味着你必须为实例化应用中的 Angular 而付出代价 —— 即使你以后不会用到任何 Angular 资产。
-`downgradeModule()` 则不那么激进。它只会在第一次用到时才实例化 Angular 部分，也就是说，当它需要实例化一个降级后的组件时。
-
-You could go a step further and not even download the code for the Angular part of the application to the
-user's browser until it is needed. This is especially useful when you use Angular on parts of the
-hybrid application that are not necessary for the initial rendering or that the user doesn't reach.
-
-你还可以更进一步，甚至不必将应用程序中 Angular 部分的代码下载到用户的浏览器中 —— 直到需要它的那一刻。
-当不需要初始渲染或用户尚未访问到混合式应用中的 Angular 部分时，这特别有用。
-
-A few examples are:
-
-举一些例子：
-
-- You use Angular on specific routes only and you don't need it until/if a user visits such a route.
-
-  你只想在特定的路由上使用 Angular，除非用户访问此路由，否则你不需要它。
-
-- You use Angular for features that are only visible to specific types of users; for example,
-  logged-in users, administrators, or VIP members. You don't need to load Angular until a user is
-  authenticated.
-
-  你可以将 Angular 用于仅对特定类型的用户可见的特性，比如：登录用户、管理员或 VIP 成员。这样在用户通过了身份验证之前，你都无需加载 Angular。
-
-- You use Angular for a feature that is not critical for the initial rendering of the application and you
-  can afford a small delay in favor of better initial load performance.
-
-  你可以把 Angular 用于应用中那些在初始渲染时不太重要的特性，并且愿意为了更好地初始加载性能，而忍受加载该特性时的一点延迟。
-
-### Bootstrapping with `downgradeModule()`
-
-### 通过 `downgradeModule()` 启动
-
-As you might have guessed, you don't need to change anything in the way you bootstrap your existing
-AngularJS application. Unlike `UpgradeModule`—which requires some extra steps—
-`downgradeModule()` is able to take care of bootstrapping the Angular module, as long as you provide
-the recipe.
-
-你可能已经猜到了，你不需要修改引导现有 AngularJS 应用的方式。`UpgradeModule` 需要一些额外的步骤，但 `downgradeModule()` 能自行引导 Angular 模块，你只要为它提供配方即可。
-
-In order to start using any `upgrade/static` APIs, you still need to load the Angular framework as
-you would in a normal Angular application. You can see how this can be done with SystemJS by following the
-instructions in the [Upgrade Setup](guide/upgrade-setup "Setup for Upgrading from AngularJS") guide, selectively copying code from the
-[QuickStart github repository](https://github.com/angular/quickstart).
-
-要开始使用任何 `upgrade/static` API，你仍然要像在普通 Angular 应用中一样加载 Angular 框架。要想用 SystemJS 做到这一点，你可以遵循[升级的准备工作](guide/upgrade-setup "Setup for Upgrading from AngularJS")中的指导，有选择的从[快速上手项目的 Github 仓库](https://github.com/angular/quickstart)中复制代码。
-
-You also need to install the `@angular/upgrade` package using `npm install @angular/upgrade --save`
-and add a mapping for the `@angular/upgrade/static` package:
-
-你还需要用 `npm install @angular/upgrade --save` 安装 `@angular/upgrade` 包，并添加一个指向 `@angular/upgrade/static` 包的映射：
-
-<code-example path="upgrade-module/src/systemjs.config.1.js" region="upgrade-static-package" header="systemjs.config.js (map)">
-</code-example>
-=======
 Using an `NgModuleFactory` requires less boilerplate and is a good default option as it supports AOT out-of-the-box.
 Using a custom function requires slightly more code, but gives you greater flexibility.
 
@@ -478,11 +183,8 @@
 You also need to install the `@angular/upgrade` package using `npm install @angular/upgrade --save` and add a mapping for the `@angular/upgrade/static` package:
 
 <code-example header="systemjs.config.js (map)" path="upgrade-module/src/systemjs.config.1.js" region="upgrade-static-package"></code-example>
->>>>>>> f25ac4ae
 
 Next, create an `app.module.ts` file and add the following `NgModule` class:
-
-接下来，创建一个 `app.module.ts` 文件，并添加如下 `NgModule` 类：
 
 <code-example header="app.module.ts">
 
@@ -505,21 +207,13 @@
 It also defines an empty `ngDoBootstrap()` method, to prevent the [Compiler](api/core/Compiler) from returning errors.
 This is necessary because the module will not have a `bootstrap` declaration on its `NgModule` decorator.
 
-这个最小的 `NgModule` 导入了 `BrowserModule`，Angular 每个基于浏览器的应用都会导入该模块。
-它还定义了一个空的 `ngDoBootstrap()` 方法，来防止 {@link Compiler Compiler} 返回错误。
-在这里它是必要的，因为 `NgModule` 装饰器上还没有声明 `bootstrap`。
-
 <div class="alert is-important">
 
 You do not add a `bootstrap` declaration to the `NgModule` decorator since AngularJS owns the root template of the application and `ngUpgrade` bootstraps the necessary components.
 
-  你不用把 `bootstrap` 声明加到 `NgModule` 装饰器上，因为 AngularJS 拥有应用的根组件，并且 `ngUpgrade` 会负责启动必要的组件。
-
 </div>
 
 You can now link the AngularJS and Angular modules together using `downgradeModule()`.
-
-现在你可以用 `downgradeModule()` 把 AngularJS 和 Angular 的模块联结在一起。
 
 <code-example header="app.module.ts">
 
@@ -538,48 +232,6 @@
 
 </code-example>
 
-<<<<<<< HEAD
-现有的 AngularJS 代码仍然在和以前一样正常工作，但你已经可以开始添加新的 Angular 代码了。
-
-### Using Components and Injectables
-
-### 使用组件与可注入对象
-
-The differences between `downgradeModule()` and `UpgradeModule` end here. The rest of the
-`upgrade/static` APIs and concepts work in the exact same way for both types of hybrid applications.
-See [Upgrading from AngularJS](guide/upgrade) to learn about:
-
-`downgradeModule()` 和 `UpgradeModule` 之间的区别就是这些。
-其余的 `upgrade/static` API 和概念的工作方式在不同的混合式应用中都完全一样了。
-欲知详情，参阅[从 AngularJS 升级](guide/upgrade)。
-
-- [Using Angular Components from AngularJS Code](guide/upgrade#using-angular-components-from-angularjs-code).<br />
-  _NOTE: If you are downgrading multiple modules, you need to specify the name of the downgraded
-  module each component belongs to, when calling `downgradeComponent()`._
-
-  [从 AngularJS 代码中使用 Angular 组件](guide/upgrade#using-angular-components-from-angularjs-code)。<br />
-  *注意：如果你要降级多个模块，就要在调用 `downgradeComponent()` 时为每个组件所属的降级后模块指定一个模块名。*
-
-- [Using AngularJS Component Directives from Angular Code](guide/upgrade#using-angularjs-component-directives-from-angular-code).
-
-  [如何从 Angular 代码中使用 AngularJS 组件和指令](guide/upgrade#using-angularjs-component-directives-from-angular-code)
-
-- [Projecting AngularJS Content into Angular Components](guide/upgrade#projecting-angularjs-content-into-angular-components).
-
-  [把 AngularJS 的内容投影进 Angular 组件中](guide/upgrade#projecting-angularjs-content-into-angular-components)。
-
-- [Transcluding Angular Content into AngularJS Component Directives](guide/upgrade#transcluding-angular-content-into-angularjs-component-directives).
-
-  [把 Angular 的内容透传进 AngularJS 组件和指令中](guide/upgrade#transcluding-angular-content-into-angularjs-component-directives)。
-
-- [Making AngularJS Dependencies Injectable to Angular](guide/upgrade#making-angularjs-dependencies-injectable-to-angular).
-
-  [让 AngularJS 的依赖可注入到 Angular 中](guide/upgrade#making-angularjs-dependencies-injectable-to-angular)。
-
-- [Making Angular Dependencies Injectable to AngularJS](guide/upgrade#making-angular-dependencies-injectable-to-angularjs).<br />
-  _NOTE: If you are downgrading multiple modules, you need to specify the name of the downgraded
-  module each injectable belongs to, when calling `downgradeInjectable()`._
-=======
 The existing AngularJS code works as before *and* you are ready to start adding Angular code.
 
 ### Using Components and Injectables
@@ -613,64 +265,25 @@
   If you are downgrading multiple modules, you need to specify the name of the downgraded module each injectable belongs to, when calling `downgradeInjectable()`.
 
   </div>
->>>>>>> f25ac4ae
-
-  [让 Angular 的依赖可注入到 AngularJS 中](guide/upgrade#making-angular-dependencies-injectable-to-angularjs)。
-  *注意：如果你正在降级多个模块，就要在调用 `downgradeInjectable()` 时为每个包含可注入对象的模块指定降级后的模块名。*
 
 <div class="alert is-important">
 
 While it is possible to downgrade injectables, downgraded injectables will not be available until the Angular module that provides them is instantiated.
 In order to be safe, you need to ensure that the downgraded injectables are not used anywhere *outside* the part of the application where it is guaranteed that their module has been instantiated.
 
-<<<<<<< HEAD
-  虽然可以降级可注入对象，但在实例化 Angular 模块之前，无法使用降级后的可注入对象。
-  安全起见，你需要确保降级后的可注入对象不会用于应用中*不受* Angular 控制的任何地方。
-
-  For example, it is _OK_ to use a downgraded service in an upgraded component that is only used
-  from a downgraded Angular component provided by the same Angular module as the injectable, but it
-  is _not OK_ to use it in an AngularJS component that may be used independently of Angular or use
-  it in a downgraded Angular component from a different module.
-=======
 For example, it is *OK* to use a downgraded service in an upgraded component that is only used from a downgraded Angular component provided by the same Angular module as the injectable, but it is *not OK* to use it in an AngularJS component that may be used independently of Angular or use it in a downgraded Angular component from a different module.
->>>>>>> f25ac4ae
-
-  比如，在只使用 Angular 组件的已升级组件中*可以*使用降级后的服务，但是，*不能*在那些不依赖 Angular 的 AngularJS 组件中使用它，也不能从其它模块中使用降级过的 Angular 组件。
-
-<<<<<<< HEAD
-</div>
-
-## Using ahead-of-time compilation with hybrid apps
-
-## 使用混合式应用进行预先编译
-
-You can take advantage of ahead-of-time (AOT) compilation in hybrid applications just like in any other
-Angular application. The setup for a hybrid application is mostly the same as described in the
-[Ahead-of-Time Compilation](guide/aot-compiler) guide save for differences in `index.html` and
-`main-aot.ts`.
-=======
+
+</div>
+
 ## Using ahead-of-time compilation with hybrid apps
 
 You can take advantage of ahead-of-time (AOT) compilation in hybrid applications just like in any other Angular application.
 The setup for a hybrid application is mostly the same as described in the [Ahead-of-Time Compilation](guide/aot-compiler) guide save for differences in `index.html` and `main-aot.ts`.
->>>>>>> f25ac4ae
-
-你可以像在任何其它 Angular 应用中一样，利用混合式应用的预先（AOT）编译功能。
-混合式应用的设置与[预先（AOT）编译](guide/aot-compiler)一章所讲的大致相同，但 `index.html` 和 `main-aot.ts` 略有差异。
 
 AOT needs to load any AngularJS files that are in the `<script>` tags in the AngularJS `index.html`.
 An easy way to copy them is to add each to the `copy-dist-files.js` file.
 
-<<<<<<< HEAD
-AOT 需要在 AngularJS 的 `index.html` 中的 `<script>` 标签中加载所有 AngularJS 文件。
-
-You also need to pass the generated `MainAngularModuleFactory` to `downgradeModule()` instead of the
-custom bootstrap function:
-=======
 You also need to pass the generated `MainAngularModuleFactory` to `downgradeModule()` instead of the custom bootstrap function:
->>>>>>> f25ac4ae
-
-你还要将所生成的 `MainAngularModuleFactory` 传给 `downgradeModule()` 函数，而不是自定义引导函数。
 
 <code-example header="app/main-aot.ts">
 
@@ -687,59 +300,14 @@
 
 And that is all you need to do to get the full benefit of AOT for hybrid Angular applications.
 
-<<<<<<< HEAD
-这就是当你想让混合式应用受益于 AOT 时所要做的一切。
-
 ## Conclusion
 
-## 总结
-
-This page covered how to use the {@link upgrade/static upgrade/static} package to incrementally
-upgrade existing AngularJS applications at your own pace and without impeding further development of the app
-for the duration of the upgrade process.
-
-该页面介绍了如何借助 {@link upgrade/static upgrade/static} 包，来按照你自己的节奏逐步升级现有的 AngularJS 应用。并且升级过程中不会方案此应用的进一步开发。
-
-Specifically, this guide showed how you can achieve better performance and greater flexibility in
-your hybrid applications by using {@link downgradeModule downgradeModule()} instead of {@link UpgradeModule
-UpgradeModule}.
-=======
-## Conclusion
-
 This page covered how to use the [upgrade/static](api/upgrade/static) package to incrementally upgrade existing AngularJS applications at your own pace and without impeding further development of the app for the duration of the upgrade process.
 
 Specifically, this guide showed how you can achieve better performance and greater flexibility in your hybrid applications by using [downgradeModule()](api/upgrade/static/downgradeModule) instead of [UpgradeModule](api/upgrade/static/UpgradeModule).
->>>>>>> f25ac4ae
-
-具体来说，本章介绍了如何使用 {@link downgradeModule downgradeModule()} 来代替 {@link UpgradeModule UpgradeModule}，为混合式应用提供更好的性能和更大的灵活性。
 
 To summarize, the key differentiating factors of `downgradeModule()` are:
 
-<<<<<<< HEAD
-总结，`downgradeModule()` 中的关键差异性因素是：
-
-1. It allows instantiating or even loading the Angular part lazily, which improves the initial
-   loading time. In some cases this may waive the cost of running a second framework altogether.
-
-   它允许实例化甚至惰性加载 Angular 部分，这能改善初始加载时间。某些情况下，这可能会完全免除启动第二个框架的成本。
-
-2. It improves performance by avoiding unnecessary change detection runs while giving the developer
-   greater ability to customize.
-
-   通过避免运行不必要的变更检测，它提高了性能，给开发人员提供了更大的自定义能力。
-
-3. It does not require you to change how you bootstrap your AngularJS application.
-
-   它不需要你更改引导 AngularJS 应用的方式。
-
-Using `downgradeModule()` is a good option for hybrid applications when you want to keep the AngularJS and
-Angular parts less coupled. You can still mix and match components and services from both
-frameworks, but you might need to manually propagate change detection. In return,
-`downgradeModule()` offers more control and better performance.
-
-当你希望混合式应用的 AngularJS 部分和 Angular 部分保持松耦合时，使用 `downgradeModule()` 是个很好的选择。
-你仍然可以混用并匹配两个框架中的组件和服务。作为回报，`downgradeModule()` 为你提供了更大的控制权和更好的性能。
-=======
 1. It allows instantiating or even loading the Angular part lazily, which improves the initial loading time.
    In some cases this may waive the cost of running a second framework altogether.
 
@@ -757,5 +325,4 @@
 
 <!-- end links -->
 
-@reviewed 2022-02-28
->>>>>>> f25ac4ae
+@reviewed 2022-02-28