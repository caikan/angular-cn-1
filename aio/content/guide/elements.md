--- conflicted
+++ resolved
@@ -1,12 +1,8 @@
 # Angular Elements Overview
 
-<<<<<<< HEAD
 # Angular 元素（Elements）概览
 
-Angular Elements are Angular components packaged as custom elements, a web standard for defining new html elements in a framework-agnostic way.
-=======
 _Angular elements_ are Angular components packaged as _custom elements_, a web standard for defining new HTML elements in a framework-agnostic way.
->>>>>>> 601064e4
 
 Angular 元素就是打包成自定义元素的 Angular 组件。所谓自定义元素就是一套与具体框架无关的用于定义新 HTML 元素的 Web 标准。
 
@@ -20,11 +16,8 @@
 
 The `@angular/elements` package exports a `createCustomElement()` API that provides a bridge from Angular's component interface and change detection functionality to the built-in DOM API. 
 
-<<<<<<< HEAD
 `@angular/elements` 包导出了一个 `createCustomElement()` API，它在 Angular 组件接口与变更检测功能和内置 DOM API 之间建立了一个桥梁。
 
-Transforming a component to a custom element makes all of the required Angular infrastructure available to the browser. Creating a custom element is simple and straightforward, and automatically connects your component-defined view with change detection and data binding, mapping Angular functionality to the corresponding native HTML equivalents. 
-=======
 Transforming a component to a custom element makes all of the required Angular infrastructure available to the browser. 
 Creating a custom element is simple and straightforward, and automatically connects your component-defined view with change detection and data binding, mapping Angular functionality to the corresponding native HTML equivalents. 
 
@@ -35,7 +28,6 @@
     For more about the direction of development, check out this [video presentation](https://www.youtube.com/watch?v=Z1gLFPLVJjY&t=4s).
 
 </div>
->>>>>>> 601064e4
 
 把组件转换成自定义元素会让所需的 Angular 基础设施也可用在浏览器中。创建自定义元素非常简单直接，它会自动把你的组件视图对接到变更检测和数据绑定机制，会把 Angular 的功能映射到原生 HTML 中的等价物。
 
@@ -93,21 +85,6 @@
 
 <hr class="clear">
 
-<<<<<<< HEAD
-<div class="l-sub-section">
-
-    We are working on custom elements that can be used by web apps built on other frameworks. 
-    A minimal, self-contained version of the Angular framework will be injected as a service to support the component's change-detection and data-binding functionality. 
-    For more about the direction of development, check out this [video presentation](https://www.youtube.com/watch?v=vHI5C-9vH-E).
-
-    我们正在使用的这些自定义元素也可以被用在使用其它框架构建的 Web 应用中。
-    Angular 框架的一个最小化的、自包含的版本，会注入成一个服务，以支持变更检测和数据绑定功能。
-    要了解更多，参见这个[视频演讲](https://www.youtube.com/watch?v=vHI5C-9vH-E)。
-
-</div>
-
-=======
->>>>>>> 601064e4
 ## Transforming components to custom elements
 
 ## 把组件转换成自定义元素
