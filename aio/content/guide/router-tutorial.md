--- conflicted
+++ resolved
@@ -1,77 +1,31 @@
 # Using Angular routes in a single-page application
 
-# 在单页面应用中使用 Angular 路由
-
 This tutorial describes how to build a single-page application, SPA that uses multiple Angular routes.
 
-<<<<<<< HEAD
-本教程将介绍如何构建一个使用多个 Angular 路由的单页面应用 SPA。
-
-=======
->>>>>>> f25ac4ae
 In a Single Page Application (SPA), all of your application's functions exist in a single HTML page.
 As users access your application's features, the browser needs to render only the parts that matter to the user, instead of loading a new page.
 This pattern can significantly improve your application's user experience.
 
-<<<<<<< HEAD
-在 SPA（Single Page Application 单页面应用）中，所有应用的所有功能都存在于同一个 HTML 页面中。当用户访问应用的各种特性时，浏览器只需渲染那些用户需要关心的部分，而不用重新加载页面。这种模式可以显著改善应用的用户体验。
-
-To define how users navigate through your application, you use routes. Add routes to define how users navigate from one part of your application to another.
-=======
 To define how users navigate through your application, you use routes.
 Add routes to define how users navigate from one part of your application to another.
->>>>>>> f25ac4ae
 You can also configure routes to guard against unexpected or unauthorized behavior.
 
-为了定义用户如何在应用中导航，你可以使用路由。可以添加一些路由来定义用户如何从应用的某个部分导航到另一部分。也可以配置一些路由来防范意外或未经授权的行为。
-
 To explore a sample application featuring the contents of this tutorial, see the <live-example></live-example>.
 
-要探索本教程的范例应用，请参阅<live-example></live-example>。
-
 ## Objectives
 
-## 目标
-
 * Organize a sample application's features into modules.
-
-  将范例应用的各个特性组织到一些模块中。
-
 * Define how to navigate to a component.
-
-  定义如何导航到组件。
-
 * Pass information to a component using a parameter.
-
-  使用参数把信息传给组件。
-
 * Structure routes by nesting several routes.
-
-  通过嵌套多个路由来构造路由体系。
-
 * Check whether users can access a route.
-
-  检查用户是否可以访问路由。
-
 * Control whether the application can discard unsaved changes.
-
-  控制该应用是否可以放弃未保存的更改。
-
 * Improve performance by pre-fetching route data and lazy loading feature modules.
-
-  通过预先获取路由数据和惰性加载特性模块来提高性能。
-
 * Require specific criteria to load components.
 
-  需要特定的条件来加载组件。
-
 ## Prerequisites
 
-## 先决条件
-
 To complete this tutorial, you should have a basic understanding of the following concepts:
-
-要完成本教程，你应该对这些概念有一个基本的了解：
 
 * JavaScript
 * HTML
@@ -80,23 +34,8 @@
 
 You might find the [Tour of Heroes tutorial](tutorial) helpful, but it is not required.
 
-你可能会发现[英雄之旅教程](/tutorial)很有帮助，但它并不是必须的。
-
 ## Create a sample application
 
-<<<<<<< HEAD
-## 创建一个范例应用
-
-Using the Angular CLI, create a new application, _angular-router-sample_. This application will have two components: _crisis-list_ and _heroes-list_.
-
-使用 Angular CLI，创建一个新的应用*angular-router-sample*。这个应用程序有两个组件： *crisis-list*和*heroes-list*。
-
-1. Create a new Angular project, _angular-router-sample_.
-
-   创建一个新的 Angular 项目 *angular-router-sample*。
-
-   <code-example language="sh">
-=======
 Using the Angular CLI, create a new application, *angular-router-sample*.
 This application will have two components: *crisis-list* and *heroes-list*.
 
@@ -104,170 +43,84 @@
 
    <code-example format="shell" language="shell">
 
->>>>>>> f25ac4ae
    ng new angular-router-sample
 
    </code-example>
 
    When prompted with `Would you like to add Angular routing?`, select `N`.
 
-   当系统提示 `Would you like to add Angular routing?` 时，选择 `N`
-
    When prompted with `Which stylesheet format would you like to use?`, select `CSS`.
 
-   当系统提示 `Which stylesheet format would you like to use?` 时，选择 `CSS`。
-
    After a few moments, a new project, `angular-router-sample`, is ready.
 
-   一段时间后，一个新项目 `angular-router-sample` 就准备就绪了。
-
 1. From your terminal, navigate to the `angular-router-sample` directory.
 
-<<<<<<< HEAD
-   在终端上，导航到 `angular-router-sample` 目录。
-
-1. Create a component, _crisis-list_.
-
-    创建一个组件  _crisis-list_。
-
-   <code-example language="sh">
-    ng generate component crisis-list
-   </code-example>
-=======
 1. Create a component, *crisis-list*.
 
    <code-example format="shell" language="shell">
 
    ng generate component crisis-list
->>>>>>> f25ac4ae
 
    </code-example>
 
 1. In your code editor, locate the file, `crisis-list.component.html` and replace the placeholder content with the following HTML.
 
-   在你的代码编辑器中，找到文件 `crisis-list.component.html` 并用如下 HTML 替换占位符内容。
-
    <code-example header="src/app/crisis-list/crisis-list.component.html" path="router-tutorial/src/app/crisis-list/crisis-list.component.html"></code-example>
 
 1. Create a second component, *heroes-list*.
 
    <code-example format="shell" language="shell">
 
-<<<<<<< HEAD
-    创建第二个组件 `heroes-list`。
-
-   <code-example language="sh">
-    ng generate component heroes-list
-=======
    ng generate component heroes-list
 
->>>>>>> f25ac4ae
    </code-example>
 
 1. In your code editor, locate the file, `heroes-list.component.html` and replace the placeholder content with the following HTML.
 
-   在你的代码编辑器中，找到 `heroes-list.component.html` 文件，并用如下 HTML 替换占位符内容。
-
    <code-example header="src/app/heroes-list/heroes-list.component.html" path="router-tutorial/src/app/heroes-list/heroes-list.component.html"></code-example>
 
 1. In your code editor, open the file, `app.component.html` and replace its contents with the following HTML.
 
-   在你的代码编辑器中，打开文件 `app.component.html` 并用如下 HTML 替换其内容。
-
    <code-example header="src/app/app.component.html" path="router-tutorial/src/app/app.component.html" region="setup"></code-example>
 
 1. Verify that your new application runs as expected by running the `ng serve` command.
 
-<<<<<<< HEAD
-    运行 `ng serve` 来验证新应用是否正常运行。
-
-   <code-example language="sh">
-    ng serve
-=======
    <code-example format="shell" language="shell">
 
    ng serve
 
->>>>>>> f25ac4ae
    </code-example>
 
 1. Open a browser to `http://localhost:4200`.
 
-   打开浏览器访问 `http://localhost:4200`。
-
    You should see a single web page, consisting of a title and the HTML of your two components.
 
-   你会看到一个网页，它由一个标题和两个组件的 HTML 组成。
-
 ## Import `RouterModule` from `@angular/router`
-
-## 从 `@angular/router` 导入 `RouterModule`
 
 Routing lets you display specific views of your application depending on the URL path.
 To add this functionality to your sample application, you need to update the `app.module.ts` file to use the module, `RouterModule`.
 You import this module from `@angular/router`.
 
-路由允许你根据 URL 路径显示应用的特定视图。要把这个功能添加到你的范例应用中，你需要更新 `app.module.ts` 文件以使用模块 `RouterModule`。你可以从 `@angular/router` 导入该模块。
-
 1. From your code editor, open the `app.module.ts` file.
-<<<<<<< HEAD
-
-   在代码编辑器中，打开 `app.module.ts` 文件。
-
 1. Add the following `import` statement.
 
-    添加如下 `import` 语句。
-
-=======
-1. Add the following `import` statement.
-
->>>>>>> f25ac4ae
    <code-example header="src/app/app.module.ts" path="router-tutorial/src/app/app.module.ts" region="router-import"></code-example>
 
 ## Define your routes
 
-## 定义你的各个路由
-
 In this section, you'll define two routes:
 
-在本节中，你将定义两个路由：
-
 * The route `/crisis-center` opens the `crisis-center` component.
-
-  路由 `/crisis-center` 用来打开 `crisis-center` 组件。
-
 * The route `/heroes-list` opens the `heroes-list` component.
 
-<<<<<<< HEAD
-  路由 `/heroes-list` 用来打开 `heroes-list` 组件。
-
-A route definition is a JavaScript object. Each route typically has two properties. The first property, `path`, is a string
-that specifies the URL path for the route. The second property, `component`, is a string that specifies
-what component your application should display for that path.
-=======
 A route definition is a JavaScript object.
 Each route typically has two properties.
 The first property, `path`, is a string that specifies the URL path for the route.
 The second property, `component`, is a string that specifies what component your application should display for that path.
->>>>>>> f25ac4ae
-
-路由定义是一个 JavaScript 对象。每个路由通常都有两个属性。第一个属性 `path` 是一个字符串，它指定路由的 URL 路径。第二个属性 `component` 是组件类，它指定应用要为该路由显示哪个组件。
 
 1. From your code editor, open the `app.module.ts` file.
-<<<<<<< HEAD
-
-   在代码编辑器中，打开 `app.module.ts` 文件。
-
 1. Locate the `@NgModule()` section.
-
-   找到 `@NgModule()` 部分。
-
-=======
-1. Locate the `@NgModule()` section.
->>>>>>> f25ac4ae
 1. Replace the `imports` array in that section with the following.
-
-   用如下代码替换这部分的 `imports` 数组。
 
    <code-example header="src/app/app.module.ts" path="router-tutorial/src/app/app.module.ts" region="import-basic"></code-example>
 
@@ -277,41 +130,21 @@
 The `forRoot()` method ensures that your application only instantiates one `RouterModule`.
 For more information, see [Singleton Services](guide/singleton-services#forroot-and-the-router).
 
-这段代码把 `RouterModule` 添加到了 `imports` 数组中。接下来，该代码使用 `RouterModule` 的 `forRoot()` 方法来定义你的两个路由。该方法接受一个 JavaScript 对象数组，每个对象定义一个路由的属性。`forRoot()` 方法确保你的应用只会实例化一个 `RouterModule`。欲知详情，请参阅[单例服务](/guide/singleton-services#forroot-and-the-router)。
-
 ## Update your component with `router-outlet`
 
-<<<<<<< HEAD
-## 更新你的组件以添加 `router-outlet`
-
-At this point, you have defined two routes for your application. However, your application
-still has both the `crisis-list` and `heroes-list` components hard-coded in your `app.component.html` template. For your routes to
-work, you need to update your template to dynamically load a component based on the URL path.
-=======
 At this point, you have defined two routes for your application.
 However, your application still has both the `crisis-list` and `heroes-list` components hard-coded in your `app.component.html` template.
 For your routes to work, you need to update your template to dynamically load a component based on the URL path.
->>>>>>> f25ac4ae
-
-此刻，你已经为应用定义了两个路由。但是，你的应用仍然在你的 `app.component.html` 模板中硬编码着 `crisis-list` 和 `heroes-list` 组件。为了让你的路由正常工作，需要更新模板，以便根据 URL 路径动态加载一个组件。
 
 To implement this functionality, you add the `router-outlet` directive to your template file.
 
-要实现这个功能，你就可以把 `router-outlet` 指令添加到模板文件中。
-
 1. From your code editor, open the `app.component.html` file.
 
-   在代码编辑器中，打开 `app.component.html` 文件。
-
 1. Delete the following lines.
 
-   删除下面这几行。
-
    <code-example header="src/app/app.component.html" path="router-tutorial/src/app/app.component.html" region="components"></code-example>
 
 1. Add the `router-outlet` directive.
-
-   添加 `router-outlet` 指令。
 
    <code-example header="src/app/app.component.html" path="router-tutorial/src/app/app.component.html" region="router-outlet"></code-example>
 
@@ -322,12 +155,6 @@
 
 <code-example format="https" language="https">
 
-<<<<<<< HEAD
-在浏览器中查看更新后的应用。你应该只看到应用标题。要查看 `crisis-list` 组件，就要把 `crisis-list` 添加到浏览器地址栏的路径末尾。例如：
-
-<code-example language="none">
-=======
->>>>>>> f25ac4ae
 http://localhost:4200/crisis-list
 
 </code-example>
@@ -338,90 +165,40 @@
 
 <code-example format="https" language="https">
 
-<<<<<<< HEAD
-注意，`crisis-list` 组件会显示出来。Angular 正在使用你定义的路由来动态加载组件。你可以用同样的方法加载 `heroes-list` 组件：
-
-<code-example language="none">
-=======
->>>>>>> f25ac4ae
 http://localhost:4200/heroes-list
 
 </code-example>
 
 ## Control navigation with UI elements
 
-<<<<<<< HEAD
-## 用 UI 元素控制导航
-
-Currently, your application supports two routes. However, the only way to use those routes
-is for the user to manually type the path in the browser's address bar. In this section, you'll
-add two links that users can click to navigate between the `heroes-list` and `crisis-list`
-components. You'll also add some CSS styles. While these styles are not required, they make
-it easier to identify the link for the currently-displayed component. You'll add that functionality
-in the next section.
-=======
 Currently, your application supports two routes.
 However, the only way to use those routes is for the user to manually type the path in the browser's address bar.
 In this section, you'll add two links that users can click to navigate between the `heroes-list` and `crisis-list` components.
 You'll also add some CSS styles.
 While these styles are not required, they make it easier to identify the link for the currently-displayed component.
 You'll add that functionality in the next section.
->>>>>>> f25ac4ae
-
-目前，你的应用支持两种路由。但是目前使用这些路由的唯一方法是让用户在浏览器的地址栏中手动输入路径。在本节中，你要添加两个链接，用户可以单击它们在 `heroes-list` 和 `crisis-list` 组件之间导航。你还会添加一些 CSS 样式。虽然这些样式不是必需的，但它们可以让你更容易的识别出当前显示的组件的链接。你将在下一节中添加此功能。
 
 1. Open the `app.component.html` file and add the following HTML below the title.
-
-   打开 `app.component.html` 文件，在标题下方添加以下 HTML。
 
    <code-example header="src/app/app.component.html" path="router-tutorial/src/app/app.component.html" region="nav"></code-example>
 
    This HTML uses an Angular directive, `routerLink`.
    This directive connects the routes you defined to your template files.
 
-   这个 HTML 使用了 Angular 指令 `routerLink`。该指令将你定义的路由连接到模板文件中。
-
 1. Open the `app.component.css` file and add the following styles.
 
-   打开 `app.component.css` 文件并添加如下样式。
-
-<<<<<<< HEAD
    <code-example header="src/app/app.component.css" path="router-tutorial/src/app/app.component.css"></code-example>
 
-If you view your application in the browser, you should see these two links. When you click
-on a link, the corresponding component appears.
-=======
 If you view your application in the browser, you should see these two links.
 When you click on a link, the corresponding component appears.
->>>>>>> f25ac4ae
-
-如果你在浏览器中查看应用，你会看到这两个链接。单击某个链接时，会出现相应的组件。
 
 ## Identify the active route
 
-<<<<<<< HEAD
-## 标出活动路由
-
-While users can navigate your application using the links you added in the previous section,
-they don't have a straightforward way to identify what the active route is. Add this functionality
-using Angular's `routerLinkActive` directive.
-=======
 While users can navigate your application using the links you added in the previous section, they don't have a straightforward way to identify what the active route is.
 Add this functionality using Angular's `routerLinkActive` directive.
->>>>>>> f25ac4ae
-
-虽然用户可以使用上一节中添加的链接来浏览你的应用，但他们并没有简单的方法来确定活动路由是什么。可以用 Angular 的 `routerLinkActive` 指令添加这个功能。
 
 1. From your code editor, open the `app.component.html` file.
-<<<<<<< HEAD
-
-   在代码编辑器中，打开 `app.component.html` 文件。
-
-=======
->>>>>>> f25ac4ae
 1. Update the anchor tags to include the `routerLinkActive` directive.
-
-   更新 a 标签以包含 `routerLinkActive` 指令。
 
    <code-example header="src/app/app.component.html" path="router-tutorial/src/app/app.component.html" region="routeractivelink"></code-example>
 
@@ -432,97 +209,45 @@
 
 Note that we are also specifying a value for the `routerLinkActive`'s `ariaCurrentWhenActive`. This makes sure that visually impaired users (which may not perceive the different styling being applied) can also identify the active button. For more information see the Accessibility Best Practices [Active links identification section](/guide/accessibility#active-links-identification).
 
-再次查看你的申请表。单击其中一个按钮时，该按钮的样式会自动更新，并为该用户标出该活动组件。通过添加 `routerLinkActive` 指令，可以通知你的应用把一个特定的 CSS 类应用到当前的活动路由中。在本教程中，这个 CSS 类是 `activebutton`，但你可以使用任何想要的类。
-
 ## Adding a redirect
 
-## 添加一个重定向
-
 In this step of the tutorial, you add a route that redirects the user to display the `/heroes-list` component.
 
-在本教程的这一步中，你将添加一个重定向路由来把用户导向 `/heroes-list` 组件。
-
 1. From your code editor, open the `app.module.ts` file.
-<<<<<<< HEAD
-
-   在代码编辑器中，打开 `app.module.ts` 文件。
-
-=======
->>>>>>> f25ac4ae
 1. In the `imports` array, update the `RouterModule` section as follows.
-
-   在 `imports` 数组中，按如下所示更新 `RouterModule` 部分。
 
    <code-example header="src/app/app.module.ts" path="router-tutorial/src/app/app.module.ts" region="import-redirect"></code-example>
 
    Notice that this new route uses an empty string as its path.
    In addition, it replaces the `component` property with two new ones:
 
-<<<<<<< HEAD
-   注意这个新路由使用一个空字符串作为它的路径。另外，它还把 `component` 属性替换成了这两个新属性：
-
-   * `redirectTo`. This property instructs Angular to redirect from an empty path to the
-     `heroes-list` path.
-
-     `redirectTo`。这个属性指示 Angular 从空路径重定向到 `heroes-list` 路径。
-
-   * `pathMatch`. This property instructs Angular on how much of the URL to match. For this
-      tutorial, you should set this property to `full`. This strategy is recommended when
-      you have an empty string for a path. For more information about this property,
-      see the [Route API documentation](/api/router/Route).
-=======
    | Properties | Details |
    | :--------- | :------ |
    | `redirectTo` | This property instructs Angular to redirect from an empty path to the `heroes-list` path. |
    | `pathMatch` | This property instructs Angular on how much of the URL to match. For this tutorial, you should set this property to `full`. This strategy is recommended when you have an empty string for a path. For more information about this property, see the [Route API documentation](api/router/Route). |
->>>>>>> f25ac4ae
-
-     `pathMatch`。这个属性指示 Angular 要如何匹配 URL。对于本教程，你应该把这个属性设置为 `full`。当路径为空字符串时，建议使用此策略。关于此属性的更多信息，请参阅 [Route API 文档](/api/router/Route)。
 
 Now when you open your application, it displays the `heroes-list` component by default.
 
-现在，当你打开应用时，它会默认显示 `heroes-list` 组件。
-
 ## Adding a 404 page
 
-<<<<<<< HEAD
-## 添加 404 页面
-
-It is possible for a user to try to access a route that you have not defined. To account for
-this behavior, the best practice is to display a 404 page. In this section, you'll create a 404 page and
-update your route configuration to show that page for any unspecified routes.
-=======
 It is possible for a user to try to access a route that you have not defined.
 To account for this behavior, the best practice is to display a 404 page.
 In this section, you'll create a 404 page and update your route configuration to show that page for any unspecified routes.
->>>>>>> f25ac4ae
-
-用户可以尝试访问你尚未定义的路由。为了解决这个问题，最佳做法是显示一个 404 页面。在本节中，你将创建一个 404 页面，并更新路由配置，以便为任何未指定的路由显示该页面。
 
 1. From the terminal, create a new component, `PageNotFound`.
 
-<<<<<<< HEAD
-   在终端上，创建一个新的组件 `PageNotFound`。
-
-   <code-example language="sh">
-=======
-   <code-example format="shell" language="shell">
-
->>>>>>> f25ac4ae
+   <code-example format="shell" language="shell">
+
    ng generate component page-not-found
 
    </code-example>
 
 1. From your code editor, open the `page-not-found.component.html` file and replace its contents with the following HTML.
-
-   在代码编辑器中，打开 `page-not-found.component.html` 文件并用下面的 HTML 替换它的内容。
 
    <code-example header="src/app/page-not-found/page-not-found.component.html" path="router-tutorial/src/app/page-not-found/page-not-found.component.html"></code-example>
 
 1. Open the `app.module.ts` file.
    In the `imports` array, update the `RouterModule` section as follows.
-
-   打开 `app.module.ts` 文件。在其 `imports` 数组中，按如下所示更新 `RouterModule` 部分的内容。
 
    <code-example header="src/app/app.module.ts" path="router-tutorial/src/app/app.module.ts" region="import-wildcard"></code-example>
 
@@ -530,19 +255,10 @@
    This path is how Angular identifies a wildcard route.
    Any route that does not match an existing route in your configuration will use this route.
 
-   新路由使用路径 `**`。这个路径是 Angular 表示通配符路由的方式。任何与你配置中的路由都不匹配的路由都会使用这个路由。
-
    <div class="alert is-important">
 
-<<<<<<< HEAD
-    Notice that the wildcard route is placed at the end of the array. The order of your
-    routes is important, as Angular applies routes in order and uses the first match it finds.
-
-    请注意，通配符路由要放在数组的末尾。路由的顺序很重要，因为 Angular 会按顺序应用路由并使用所找到的第一个匹配项。
-=======
    Notice that the wildcard route is placed at the end of the array.
    The order of your routes is important, as Angular applies routes in order and uses the first match it finds.
->>>>>>> f25ac4ae
 
    </div>
 
@@ -550,36 +266,13 @@
 This route doesn't match anything defined in your `app.module.ts` file.
 However, because you defined a wildcard route, the application automatically displays your `PageNotFound` component.
 
-尝试导航到应用中不存在的路由，比如 `http://localhost:4200/powers`。此路由与 `app.module.ts` 文件中定义的所有内容都不匹配。但是，由于你定义了一个通配符路由，该应用会自动显示你的 `PageNotFound` 组件。
-
 ## Next steps
 
-<<<<<<< HEAD
-## 下一步
-
-At this point, you have a basic application that uses Angular's routing feature to change
-what components the user can see based on the URL address. You have extended these features
-to include a redirect, as well as a wildcard route to display a custom 404 page.
-=======
 At this point, you have a basic application that uses Angular's routing feature to change what components the user can see based on the URL address.
 You have extended these features to include a redirect, as well as a wildcard route to display a custom 404 page.
->>>>>>> f25ac4ae
-
-你已经有了一个基本的应用程序，它使用 Angular 的路由功能来根据 URL 地址改变用户可以看到的组件。你还扩展了这些特性，以包含一个重定向，以及一个用来显示自定义 404 页面的通配符路由。
 
 For more information about routing, see the following topics:
 
-<<<<<<< HEAD
-关于路由的更多信息，请参阅以下主题：
-
-* [In-app Routing and Navigation](/guide/router)
-
-  [应用内路由和导航](/guide/router)
-
-* [Router API](/api/router)
-
-  [路由器 API](/api/router)
-=======
 * [In-app Routing and Navigation](guide/router)
 * [Router API](api/router)
 
@@ -589,5 +282,4 @@
 
 <!-- end links -->
 
-@reviewed 2022-02-28
->>>>>>> f25ac4ae
+@reviewed 2022-02-28