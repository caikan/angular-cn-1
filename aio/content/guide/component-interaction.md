--- conflicted
+++ resolved
@@ -149,15 +149,11 @@
 
 ## 通过*ngOnChanges()*来截听输入属性值的变化
 
-<<<<<<< HEAD
 Detect and act upon changes to input property values with the `ngOnChanges()` method of the `OnChanges` lifecycle hook interface.
-=======
+
+使用 `OnChanges` 生命周期钩子接口的 `ngOnChanges()` 方法来监测输入属性值的变化并做出回应。
+
 <div class="alert is-helpful">
->>>>>>> 601064e4
-
-使用 `OnChanges` 生命周期钩子接口的 `ngOnChanges()` 方法来监测输入属性值的变化并做出回应。
-
-<div class="l-sub-section">
 
 You may prefer this approach to the property setter when watching multiple, interacting input properties.
 
@@ -372,15 +368,10 @@
 Neither its appearance nor its behavior will change.
 The child [CountdownTimerComponent](guide/component-interaction#countdown-timer-example) is the same as well.
 
-<<<<<<< HEAD
 下面的例子用与[倒计时](guide/component-interaction#countdown-timer-example)相同的范例来解释这种技术。
 它的外观或行为没有变化。子组件[CountdownTimerComponent](guide/component-interaction#countdown-timer-example)也和原来一样。
-=======
+
 <div class="alert is-helpful">
-
->>>>>>> 601064e4
-
-<div class="l-sub-section">
 
 The switch from the *local variable* to the *ViewChild* technique
 is solely for the purpose of demonstration.
@@ -492,13 +483,7 @@
 
 </code-example>
 
-<<<<<<< HEAD
-<div class="l-sub-section">
-=======
-
-
 <div class="alert is-helpful">
->>>>>>> 601064e4
 
 Notice that this example captures the `subscription` and `unsubscribe()` when the `AstronautComponent` is destroyed.
 This is a memory-leak guard step. There is no actual risk in this app because the
