--- conflicted
+++ resolved
@@ -58,6 +58,7 @@
 | ---- | -------------- | ----------------- |
 | 区域 | API 或特性 | 可能会在什么时候移除 |
 | `@angular/common` | [`ReflectiveInjector`](#reflectiveinjector) | <!--v8--> v10 |
+| `@angular/common`             | [`CurrencyPipe` - `DEFAULT_CURRENCY_CODE`](api/common/CurrencyPipe#currency-code-deprecation) | <!--v9--> v11 |
 | `@angular/core` | [`CollectionChangeRecord`](#core) | <!--v7--> v10 |
 | `@angular/core` | [`DefaultIterableDiffer`](#core) | <!--v7--> v10 |
 | `@angular/core` | [`ReflectiveKey`](#core) | <!--v8--> v10 |
@@ -92,39 +93,7 @@
 | template syntax | [`/deep/`, `>>>`, and `::ng-deep`](#deep-component-style-selector) | <!--v7--> unspecified |
 | 模板语法 | [`/deep/`，`>>>` 和 `::ng-deep`](#deep-component-style-selector) | <!--v7-->未定 |
 
-<<<<<<< HEAD
 ## Deprecated APIs
-=======
-| Area                          | API or Feature                                                                | May be removed in |
-| ----------------------------- | ---------------------------------------------------------------------------   | ----------------- |
-| `@angular/common`             | [`ReflectiveInjector`](#reflectiveinjector)                                   | <!--v8--> v10 |
-| `@angular/common`             | [`CurrencyPipe` - `DEFAULT_CURRENCY_CODE`](api/common/CurrencyPipe#currency-code-deprecation) | <!--v9--> v11 |
-| `@angular/core`               | [`CollectionChangeRecord`](#core)                                             | <!--v7--> v10 |
-| `@angular/core`               | [`DefaultIterableDiffer`](#core)                                              | <!--v7--> v10 |
-| `@angular/core`               | [`ReflectiveKey`](#core)                                                      | <!--v8--> v10 |
-| `@angular/core`               | [`RenderComponentType`](#core)                                                | <!--v7--> v10 |
-| `@angular/core`               | [`ViewEncapsulation.Native`](#core)                                           | <!--v6--> v10 |
-| `@angular/core`               | [`ModuleWithProviders` without a generic](#moduleWithProviders)               | <!--v9--> v10 |
-| `@angular/core`               | [Undecorated base classes that use Angular features](#undecorated-base-classes) | <!--v9--> v10 |
-| `@angular/forms`              | [`ngModel` with reactive forms](#ngmodel-reactive)                            | <!--v6--> v10 |
-| `@angular/router`             | [`preserveQueryParams`](#router)                                              | <!--v7--> v10 |
-| `@angular/upgrade`            | [`@angular/upgrade`](#upgrade)                                                | <!--v8--> v10 |
-| `@angular/upgrade`            | [`getAngularLib`](#upgrade-static)                                            | <!--v8--> v10 |
-| `@angular/upgrade`            | [`setAngularLib`](#upgrade-static)                                            | <!--v8--> v10 |
-| `@angular/platform-webworker` | [All entry points](api/platform-webworker)                                    | <!--v8--> v10 |
-| template syntax               | [`<template`>](#template-tag)                                                 | <!--v7--> v10 |
-| polyfills                     | [reflect-metadata](#reflect-metadata)                                         | <!--v8--> v10 |
-| npm package format            | [`esm5` and `fesm5` entry-points in @angular/* npm packages](guide/deprecations#esm5-fesm5) | <!-- v9 --> v10 |
-| `@angular/core`               | [`defineInjectable`](#core)                                                   | <!--v8--> v11 |
-| `@angular/core`               | [`entryComponents`](api/core/NgModule#entryComponents)                        | <!--v9--> v11 |
-| `@angular/core`               | [`ANALYZE_FOR_ENTRY_COMPONENTS`](api/core/ANALYZE_FOR_ENTRY_COMPONENTS)       | <!--v9--> v11 |
-| `@angular/router`             | [`loadChildren` string syntax](#loadChildren)                                 | <!--v9--> v11 |
-| `@angular/core/testing`       | [`TestBed.get`](#testing)                                                     | <!--v9--> v12 |
-| `@angular/router`             | [`ActivatedRoute` params and `queryParams` properties](#activatedroute-props) | unspecified |
-| template syntax               | [`/deep/`, `>>>`, and `::ng-deep`](#deep-component-style-selector)            | <!--v7--> unspecified |
-
-
->>>>>>> c35671c0
 
 ## 已弃用的 API
 
@@ -149,6 +118,7 @@
 | API                                                                                           | Replacement                                         | Deprecation announced | Notes |
 | --------------------------------------------------------------------------------------------- | --------------------------------------------------- | --------------------- | ----- |
 | [`CurrencyPipe` - `DEFAULT_CURRENCY_CODE`](api/common/CurrencyPipe#currency-code-deprecation) | `{provide: DEFAULT_CURRENCY_CODE, useValue: 'USD'}` | v9                    | From v11 the default code will be extracted from the locale data given by `LOCAL_ID`, rather than `USD`. |
+| [`CurrencyPipe` - `DEFAULT_CURRENCY_CODE`](api/common/CurrencyPipe#currency-code-deprecation) | `{provide: DEFAULT_CURRENCY_CODE, useValue: 'USD'}` | v9                    |  从 v11 开始，默认代码将从由 `LOCAL_ID` 提供的语言环境数据中提取，而不再是固定值 `USD`。 |
 
 
 {@a core}
