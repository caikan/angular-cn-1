<a id="code-coverage"></a>

# Find out how much code you're testing

# 找出你要测试多少代码

The CLI can run unit tests and create code coverage reports.
Code coverage reports show you any parts of your code base that might not be properly tested by your unit tests.

CLI 可以运行单元测试并创建代码覆盖率报告。代码覆盖率报告会向你展示代码库中可能无法通过单元测试进行正确测试的任意部位。

<div class="alert is-helpful">

If you'd like to experiment with the application that this guide describes, <live-example name="testing" noDownload>run it in your browser</live-example> or <live-example name="testing" downloadOnly>download and run it locally</live-example>.

  如果你要试验本指南中所讲的应用，请<live-example name="testing" noDownload>在浏览器中运行它</live-example>或<live-example name="testing" downloadOnly>下载并在本地运行它</live-example>。

<<<<<<< HEAD
</div>

To generate a coverage report run the following command in the root of your project.

要生成覆盖率报告，请在项目的根目录下运行以下命令。

<code-example language="sh">
  ng test --no-watch --code-coverage
=======
To generate a coverage report run the following command in the root of your project.

<code-example format="shell" language="shell">

ng test --no-watch --code-coverage

>>>>>>> f25ac4ae
</code-example>

When the tests are complete, the command creates a new `/coverage` folder in the project.
Open the `index.html` file to see a report with your source code and code coverage values.

测试完成后，该命令会在项目中创建一个 `/coverage` 目录。打开 `index.html` 文件，可以查看带有源代码和代码覆盖率值的报表。

If you want to create code-coverage reports every time you test, set the following option in the CLI configuration file, `angular.json`:

<<<<<<< HEAD
如果要在每次测试时都创建代码覆盖率报告，可以在 CLI 配置文件 `angular.json` 中设置以下选项：

```
  "test": {
    "options": {
      "codeCoverage": true
    }
=======
<code-example format="json" language="json">

"test": {
  "options": {
    "codeCoverage": true
>>>>>>> f25ac4ae
  }
}

</code-example>

## Code coverage enforcement

## 代码覆盖的实施

The code coverage percentages let you estimate how much of your code is tested.
If your team decides on a set minimum amount to be unit tested, enforce this minimum with the Angular CLI.

代码覆盖率可以让你估算出你的代码测试了多少。如果你的团队确定要设置单元测试的最小覆盖率，可以使用 Angular CLI 来强制实施这个最低要求。

For example, suppose you want the code base to have a minimum of 80% code coverage.
To enable this, open the [Karma](https://karma-runner.github.io) test platform configuration file, `karma.conf.js`, and add the `check` property in the `coverageReporter:` key.

<<<<<<< HEAD
例如，假设你希望代码库的代码覆盖率至少达到 80％。要启用此功能，请打开 [Karma](https://karma-runner.github.io) 测试平台的配置文件 `karma.conf.js`，并在 `coverageReporter:` 键下添加 `check` 属性。

```js
=======
<code-example format="javascript" language="javascript">

>>>>>>> f25ac4ae
coverageReporter: {
  dir: require('path').join(__dirname, './coverage/&lt;project-name&gt;'),
  subdir: '.',
  reporters: [
    { type: 'html' },
    { type: 'text-summary' }
  ],
  check: {
    global: {
      statements: 80,
      branches: 80,
      functions: 80,
      lines: 80
    }
  }
}

</code-example>

The `check` property causes the tool to enforce a minimum of 80% code coverage when the unit tests are run in the project.

<<<<<<< HEAD
`check` 属性会让该工具在项目中运行单元测试时强制要求至少 80％的代码覆盖率。

Find more information about the different coverage configuration options [here](https://github.com/karma-runner/karma-coverage/blob/master/docs/configuration.md).

可以在[此处](https://github.com/karma-runner/karma-coverage/blob/master/docs/configuration.md)找到关于其它覆盖率配置项的更多信息。
=======
Find more information about the different coverage configuration options [here](https://github.com/karma-runner/karma-coverage/blob/master/docs/configuration.md).

<!-- links -->

<!-- external links -->

<!-- end links -->

@reviewed 2022-02-28
>>>>>>> f25ac4ae
<|MERGE_RESOLUTION|>--- conflicted
+++ resolved
@@ -2,60 +2,33 @@
 
 # Find out how much code you're testing
 
-# 找出你要测试多少代码
-
 The CLI can run unit tests and create code coverage reports.
 Code coverage reports show you any parts of your code base that might not be properly tested by your unit tests.
-
-CLI 可以运行单元测试并创建代码覆盖率报告。代码覆盖率报告会向你展示代码库中可能无法通过单元测试进行正确测试的任意部位。
 
 <div class="alert is-helpful">
 
 If you'd like to experiment with the application that this guide describes, <live-example name="testing" noDownload>run it in your browser</live-example> or <live-example name="testing" downloadOnly>download and run it locally</live-example>.
 
-  如果你要试验本指南中所讲的应用，请<live-example name="testing" noDownload>在浏览器中运行它</live-example>或<live-example name="testing" downloadOnly>下载并在本地运行它</live-example>。
-
-<<<<<<< HEAD
 </div>
 
-To generate a coverage report run the following command in the root of your project.
-
-要生成覆盖率报告，请在项目的根目录下运行以下命令。
-
-<code-example language="sh">
-  ng test --no-watch --code-coverage
-=======
 To generate a coverage report run the following command in the root of your project.
 
 <code-example format="shell" language="shell">
 
 ng test --no-watch --code-coverage
 
->>>>>>> f25ac4ae
 </code-example>
 
 When the tests are complete, the command creates a new `/coverage` folder in the project.
 Open the `index.html` file to see a report with your source code and code coverage values.
 
-测试完成后，该命令会在项目中创建一个 `/coverage` 目录。打开 `index.html` 文件，可以查看带有源代码和代码覆盖率值的报表。
-
 If you want to create code-coverage reports every time you test, set the following option in the CLI configuration file, `angular.json`:
 
-<<<<<<< HEAD
-如果要在每次测试时都创建代码覆盖率报告，可以在 CLI 配置文件 `angular.json` 中设置以下选项：
-
-```
-  "test": {
-    "options": {
-      "codeCoverage": true
-    }
-=======
 <code-example format="json" language="json">
 
 "test": {
   "options": {
     "codeCoverage": true
->>>>>>> f25ac4ae
   }
 }
 
@@ -63,24 +36,14 @@
 
 ## Code coverage enforcement
 
-## 代码覆盖的实施
-
 The code coverage percentages let you estimate how much of your code is tested.
 If your team decides on a set minimum amount to be unit tested, enforce this minimum with the Angular CLI.
-
-代码覆盖率可以让你估算出你的代码测试了多少。如果你的团队确定要设置单元测试的最小覆盖率，可以使用 Angular CLI 来强制实施这个最低要求。
 
 For example, suppose you want the code base to have a minimum of 80% code coverage.
 To enable this, open the [Karma](https://karma-runner.github.io) test platform configuration file, `karma.conf.js`, and add the `check` property in the `coverageReporter:` key.
 
-<<<<<<< HEAD
-例如，假设你希望代码库的代码覆盖率至少达到 80％。要启用此功能，请打开 [Karma](https://karma-runner.github.io) 测试平台的配置文件 `karma.conf.js`，并在 `coverageReporter:` 键下添加 `check` 属性。
-
-```js
-=======
 <code-example format="javascript" language="javascript">
 
->>>>>>> f25ac4ae
 coverageReporter: {
   dir: require('path').join(__dirname, './coverage/&lt;project-name&gt;'),
   subdir: '.',
@@ -102,13 +65,6 @@
 
 The `check` property causes the tool to enforce a minimum of 80% code coverage when the unit tests are run in the project.
 
-<<<<<<< HEAD
-`check` 属性会让该工具在项目中运行单元测试时强制要求至少 80％的代码覆盖率。
-
-Find more information about the different coverage configuration options [here](https://github.com/karma-runner/karma-coverage/blob/master/docs/configuration.md).
-
-可以在[此处](https://github.com/karma-runner/karma-coverage/blob/master/docs/configuration.md)找到关于其它覆盖率配置项的更多信息。
-=======
 Find more information about the different coverage configuration options [here](https://github.com/karma-runner/karma-coverage/blob/master/docs/configuration.md).
 
 <!-- links -->
@@ -117,5 +73,4 @@
 
 <!-- end links -->
 
-@reviewed 2022-02-28
->>>>>>> f25ac4ae
+@reviewed 2022-02-28