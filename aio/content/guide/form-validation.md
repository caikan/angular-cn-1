--- conflicted
+++ resolved
@@ -10,13 +10,9 @@
 using both reactive and template-driven forms. It assumes some basic knowledge of the two 
 forms modules.
 
-<<<<<<< HEAD
 本文展示了如何在界面中如何验证用户输入，并显示有用的验证信息，先使用模板驱动表单方式，再使用响应式表单方式。
 
-<div class="l-sub-section">
-=======
 <div class="alert is-helpful">
->>>>>>> 601064e4
 
 If you're new to forms, start by reviewing the [Forms](guide/forms) and 
 [Reactive Forms](guide/reactive-forms) guides.
@@ -74,16 +70,10 @@
 
 * Each nested `<div>` can present a custom message for one of the possible validation errors.
 There are messages for `required`, `minlength`, and `forbiddenName`.
-<<<<<<< HEAD
-=======
- 
+
+   每个嵌套的 `<div>` 为其中一个可能出现的验证错误显示一条自定义消息。比如 `required`、`minlength` 和 `forbiddenName`。
 
 <div class="alert is-helpful">
->>>>>>> 601064e4
-
-   每个嵌套的 `<div>` 为其中一个可能出现的验证错误显示一条自定义消息。比如 `required`、`minlength` 和 `forbiddenName`。
-
-<div class="l-sub-section">
 
 #### Why check _dirty_ and _touched_?
 
@@ -245,13 +235,9 @@
 In reactive forms, custom validators are fairly simple to add. All you have to do is pass the function directly 
 to the `FormControl`.
 
-<<<<<<< HEAD
 在响应式表单组件中，添加自定义验证器相当简单。你所要做的一切就是直接把这个函数传给 `FormControl` 。
 
-<code-example path="form-validation/src/app/reactive/hero-form-reactive.component.ts" region="custom-validator" title="reactive/hero-form-reactive.component.ts (validator functions)" linenums="false">
-=======
 <code-example path="form-validation/src/app/reactive/hero-form-reactive.component.1.ts" region="custom-validator" title="reactive/hero-form-reactive.component.ts (validator functions)" linenums="false">
->>>>>>> 601064e4
 </code-example>
 
 ### Adding to template-driven forms
@@ -292,12 +278,7 @@
 
 </code-example>
 
-<<<<<<< HEAD
-<div class="l-sub-section">
-=======
-
 <div class="alert is-helpful">
->>>>>>> 601064e4
 
 You may have noticed that the custom validation directive is instantiated with `useExisting`
 rather than `useClass`. The registered validator must be _this instance_ of
@@ -341,10 +322,10 @@
 
 </code-example>
 
-<<<<<<< HEAD
-**You can run the <live-example></live-example> to see the complete reactive and template-driven example code.**
-=======
 ## Cross field validation 
+
+## 跨字段交叉验证
+
 This section shows how to perform cross field validation. It assumes some basic knowledge of creating custom validators.
 
 <div class="alert is-helpful">
@@ -419,6 +400,7 @@
 This completes the cross validation example. We managed to:
 - validate the form based on the values of two sibling controls, 
 - show a descriptive error message after the user interacted with the form and the validation failed.
->>>>>>> 601064e4
+
+**You can run the <live-example></live-example> to see the complete reactive and template-driven example code.**
 
 **你可以运行<live-example></live-example>来查看完整的响应式和模板驱动表单的代码。**