# Setting up the local environment and workspace

# 搭建本地开发环境和工作空间

This guide explains how to set up your environment for Angular development using the [Angular CLI tool](cli "CLI command reference").
It includes information about prerequisites, installing the CLI, creating an initial workspace and starter app, and running that app locally to verify your setup.

本指南讲解了如何使用 [Angular CLI 工具](cli "CLI 命令参考：")搭建你的 Angular 开发环境。包括：前提条件、安装 CLI、创建初始工作空间和入门应用，以及在本地运行这个应用来验证你的搭建成果。

<div class="callout is-helpful">
<<<<<<< HEAD

<header>Learning Angular</header>

<header>学习 Angular</header>

If you are new to Angular, see [Getting Started](start). Getting Started helps you quickly learn the essentials of Angular, in the context of building a basic online store app. It leverages the [StackBlitz](https://stackblitz.com/) online development environment, so you don't need to set up your local environment until you're ready.

如果你不熟悉 Angular，请参阅[快速上手](start)。在构建基本版在线商店应用的过程中，快速上手可以帮助你快速学习 Angular 的基本知识。它充分利用了 [StackBlitz](https://stackblitz.com/) 在线开发环境，因此在你准备就绪之前，都不需要建立本地环境。
=======
<header>Try Angular without local setup</header>

If you are new to Angular, you might want to start with [Try it now!](start), which introduces the essentials of Angular in the context of a ready-made basic online store app that you can examine and modify. This standalone tutorial takes advantage of the interactive [StackBlitz](https://stackblitz.com/) environment for online development. You don't need to set up your local environment until you're ready.
>>>>>>> 4f3ac1d9

</div>

{@a devenv}
{@a prerequisites}
## Prerequisites

<<<<<<< HEAD
## 前提条件

Before you begin, make sure your development environment includes `Node.js®` and an npm package manager.
=======
To use the Angular framework, you should be familiar with the following:

* [JavaScript](https://developer.mozilla.org/en-US/docs/Web/JavaScript/A_re-introduction_to_JavaScript)
* [HTML](https://developer.mozilla.org/docs/Learn/HTML/Introduction_to_HTML)
* [CSS](https://developer.mozilla.org/docs/Learn/CSS/First_steps)

Knowledge of [TypeScript](https://www.typescriptlang.org/) is helpful, but not required.
>>>>>>> 4f3ac1d9

在开始之前，请确保你的开发环境中包括 `Node.js®` 和 npm 包管理器。

{@a nodejs}
### Node.js

Make sure your development environment includes `Node.js®` and an npm package manager.

Angular requires a [current, active LTS, or maintenance LTS](https://nodejs.org/about/releases/) version of `Node.js`. See the `engines` key for the specific version requirements in our [package.json](https://unpkg.com/@angular/cli/package.json).

Angular 需要 `Node.js` 版本 10.9.0 或更高版本。

* To check your version, run `node -v` in a terminal/console window.

  要检查你的版本，请在终端/控制台窗口中运行 `node -v` 。

* To get `Node.js`, go to [nodejs.org](https://nodejs.org "Nodejs.org").

  要获取 `Node.js`，请转到 [nodejs.org](https://nodejs.org "Nodejs.org")。

{@a npm}
### npm package manager

### npm 包管理器

Angular, the Angular CLI, and Angular apps depend on features and functionality provided by libraries that are available as [npm packages](https://docs.npmjs.com/getting-started/what-is-npm). To download and install npm packages, you must have an npm package manager.

Angular、Angular CLI 和 Angular 应用都依赖于 [npm 包](https://docs.npmjs.com/getting-started/what-is-npm)中提供的特性和功能。要想下载并安装 npm 包，你必须拥有一个 npm 包管理器。

This setup guide uses the [npm client](https://docs.npmjs.com/cli/install) command line interface, which is installed with `Node.js` by default.

本搭建指南使用 [npm 客户端](https://docs.npmjs.com/cli/install)命令行界面，`Node.js` 已经默认安装了它。

To check that you have the npm client installed, run `npm -v` in a terminal/console window.

要检查你是否安装了 npm 客户端，请在终端/控制台窗口中运行 `npm -v` 。

{@a install-cli}

## Step 1: Install the Angular CLI

## 第 1 步：安装 Angular CLI

You use the Angular CLI
to create projects, generate application and library code, and perform a variety of ongoing development tasks such as testing, bundling, and deployment.

你可以使用 Angular CLI 来创建项目、生成应用和库代码，以及执行各种持续开发任务，比如测试、打包和部署。

Install the Angular CLI globally.

全局安装 Angular CLI。

To install the CLI using `npm`, open a terminal/console window and enter the following command:

要使用 `npm` 命令安装 CLI，请打开终端/控制台窗口，输入如下命令：

<code-example language="sh" class="code-shell">
  npm install -g @angular/cli

</code-example>

{@a create-proj}

## Step 2: Create a workspace and initial application

## 第 2 步：创建工作空间和初始应用

You develop apps in the context of an Angular [**workspace**](guide/glossary#workspace).

你要在 Angular [**工作区**](guide/glossary#workspace)的上下文中开发应用。

To create a new workspace and initial starter app:

要创建一个新的工作空间和初始入门应用：

1. Run the CLI command `ng new` and provide the name `my-app`, as shown here:

   运行 CLI 命令 `ng new` 并提供 `my-app` 名称作为参数，如下所示：

    <code-example language="sh" class="code-shell">
      ng new my-app

    </code-example>

2. The `ng new` command prompts you for information about features to include in the initial app. Accept the defaults by pressing the Enter or Return key.

   `ng new` 命令会提示你提供要把哪些特性包含在初始应用中。按 Enter 或 Return 键可以接受默认值。

The Angular CLI installs the necessary Angular npm packages and other dependencies. This can take a few minutes.

Angular CLI 会安装必要的 Angular npm 包和其他依赖包。这可能要花几分钟的时间。

The CLI creates a new workspace and a simple Welcome app, ready to run.

CLI 会创建一个新的工作区和一个简单的欢迎应用，随时可以运行它。

{@a serve}

## Step 3: Run the application

## 第 3 步：运行应用

The Angular CLI includes a server, so that you can easily build and serve your app locally.

Angular CLI 中包含一个服务器，方便你在本地构建和提供应用。

1. Go to the workspace folder (`my-app`).

   转到 workspace 文件夹（`my-app`）。

1. Launch the server by using the CLI command `ng serve`, with the `--open` option.

   使用 CLI 命令 `ng serve` 和 `--open` 选项来启动服务器。

<code-example language="sh" class="code-shell">
  cd my-app
  ng serve --open
</code-example>

The `ng serve` command launches the server, watches your files,
and rebuilds the app as you make changes to those files.

`ng serve` 命令会启动开发服务器、监视文件，并在这些文件发生更改时重建应用。

The `--open` (or just `-o`) option automatically opens your browser
to `http://localhost:4200/`.

`--open`（或者只用 `-o` 缩写）选项会自动打开你的浏览器，并访问 `http://localhost:4200/`。

You will see:

你会看到：

<div class="lightbox">
  <img src='generated/images/guide/setup-local/app-works.png' alt="Welcome to my-app!">
</div>

## Next steps

<<<<<<< HEAD
## 下一步

* If you are new to Angular, see the [Getting Started](start) tutorial. Getting Started helps you quickly learn the essentials of Angular, in the context of building a basic online store app.

  如果你不熟悉 Angular，请参阅[快速上手](start)教程。在构建基本的在线商店应用的过程中，快速上手可以帮助你快速学习 Angular 的基本知识。

<div class="alert is-helpful">

  Getting Started assumes the [StackBlitz](https://stackblitz.com/) online development environment.
  To learn how to export an app from StackBlitz to your local environment, skip ahead to the [Deployment](start/deployment "Getting Started: Deployment") section.

  “快速上手”假设以 [StackBlitz](https://stackblitz.com/) 作为在线开发环境 。要了解如何将应用从 StackBlitz 导出到本地环境，请跳到[部署](start/deployment "入门：部署")部分。

</div>

* To learn more about using the Angular CLI, see the [CLI Overview](cli "CLI Overview"). In addition to creating the initial workspace and app scaffolding, you can use the CLI to generate Angular code such as components and services. The CLI supports the full development cycle, including building, testing, bundling, and deployment.

  要了解关于使用 Angular CLI 的更多信息，请参阅 [CLI 概述](cli "CLI 概述") 。除了创建初始工作空间和应用搭建之外，你还可以使用 CLI 来生成 Angular 代码，比如组件和服务。 CLI 支持完整的开发周期，包括构建、测试、打包和部署。

* For more information about the Angular files generated by `ng new`, see [Workspace and Project File Structure](guide/file-structure).

  要了解更多关于 `ng new` 生成的 Angular 文件的信息，请参阅[工作区和项目文件结构](guide/file-structure) 。
=======
* For a more thorough introduction to the fundamental concepts and terminology of Angular single-page app architecture and design principles, read the [Angular Concepts](guide/architecture) section.

* Work through the [Tour of Heroes Tutorial](tutorial), a complete hands-on exercise that introduces you to the app development process using the Angular CLI and walks through important subsystems.

* To learn more about using the Angular CLI, see the [CLI Overview](cli "CLI Overview"). In addition to creating the initial workspace and app scaffolding, you can use the CLI to generate Angular code such as components and services. The CLI supports the full development cycle, including building, testing, bundling, and deployment.

* For more information about the Angular files generated by `ng new`, see [Workspace and Project File Structure](guide/file-structure).
>>>>>>> 4f3ac1d9
<|MERGE_RESOLUTION|>--- conflicted
+++ resolved
@@ -8,20 +8,14 @@
 本指南讲解了如何使用 [Angular CLI 工具](cli "CLI 命令参考：")搭建你的 Angular 开发环境。包括：前提条件、安装 CLI、创建初始工作空间和入门应用，以及在本地运行这个应用来验证你的搭建成果。
 
 <div class="callout is-helpful">
-<<<<<<< HEAD
 
-<header>Learning Angular</header>
+<header>Try Angular without local setup</header>
 
 <header>学习 Angular</header>
 
-If you are new to Angular, see [Getting Started](start). Getting Started helps you quickly learn the essentials of Angular, in the context of building a basic online store app. It leverages the [StackBlitz](https://stackblitz.com/) online development environment, so you don't need to set up your local environment until you're ready.
+If you are new to Angular, you might want to start with [Try it now!](start), which introduces the essentials of Angular in the context of a ready-made basic online store app that you can examine and modify. This standalone tutorial takes advantage of the interactive [StackBlitz](https://stackblitz.com/) environment for online development. You don't need to set up your local environment until you're ready.
 
 如果你不熟悉 Angular，请参阅[快速上手](start)。在构建基本版在线商店应用的过程中，快速上手可以帮助你快速学习 Angular 的基本知识。它充分利用了 [StackBlitz](https://stackblitz.com/) 在线开发环境，因此在你准备就绪之前，都不需要建立本地环境。
-=======
-<header>Try Angular without local setup</header>
-
-If you are new to Angular, you might want to start with [Try it now!](start), which introduces the essentials of Angular in the context of a ready-made basic online store app that you can examine and modify. This standalone tutorial takes advantage of the interactive [StackBlitz](https://stackblitz.com/) environment for online development. You don't need to set up your local environment until you're ready.
->>>>>>> 4f3ac1d9
 
 </div>
 
@@ -29,26 +23,26 @@
 {@a prerequisites}
 ## Prerequisites
 
-<<<<<<< HEAD
 ## 前提条件
 
-Before you begin, make sure your development environment includes `Node.js®` and an npm package manager.
-=======
 To use the Angular framework, you should be familiar with the following:
+
+要想使用 Angular 框架，你要先熟悉下列技术：
 
 * [JavaScript](https://developer.mozilla.org/en-US/docs/Web/JavaScript/A_re-introduction_to_JavaScript)
 * [HTML](https://developer.mozilla.org/docs/Learn/HTML/Introduction_to_HTML)
 * [CSS](https://developer.mozilla.org/docs/Learn/CSS/First_steps)
 
 Knowledge of [TypeScript](https://www.typescriptlang.org/) is helpful, but not required.
->>>>>>> 4f3ac1d9
 
-在开始之前，请确保你的开发环境中包括 `Node.js®` 和 npm 包管理器。
+关于 [TypeScript](https://www.typescriptlang.org/) 的知识会很有用，但不是必须的。
 
 {@a nodejs}
 ### Node.js
 
 Make sure your development environment includes `Node.js®` and an npm package manager.
+
+确保你的开发环境中包括 `Node.js®` 和一个包管理器。
 
 Angular requires a [current, active LTS, or maintenance LTS](https://nodejs.org/about/releases/) version of `Node.js`. See the `engines` key for the specific version requirements in our [package.json](https://unpkg.com/@angular/cli/package.json).
 
@@ -56,7 +50,7 @@
 
 * To check your version, run `node -v` in a terminal/console window.
 
-  要检查你的版本，请在终端/控制台窗口中运行 `node -v` 。
+  要检查你的版本，请在终端/控制台窗口中运行 `node -v`。
 
 * To get `Node.js`, go to [nodejs.org](https://nodejs.org "Nodejs.org").
 
@@ -77,7 +71,7 @@
 
 To check that you have the npm client installed, run `npm -v` in a terminal/console window.
 
-要检查你是否安装了 npm 客户端，请在终端/控制台窗口中运行 `npm -v` 。
+要检查你是否安装了 npm 客户端，请在终端/控制台窗口中运行 `npm -v`。
 
 {@a install-cli}
 
@@ -132,7 +126,7 @@
 
 The Angular CLI installs the necessary Angular npm packages and other dependencies. This can take a few minutes.
 
-Angular CLI 会安装必要的 Angular npm 包和其他依赖包。这可能要花几分钟的时间。
+Angular CLI 会安装必要的 Angular npm 包和其它依赖包。这可能要花几分钟的时间。
 
 The CLI creates a new workspace and a simple Welcome app, ready to run.
 
@@ -181,35 +175,20 @@
 
 ## Next steps
 
-<<<<<<< HEAD
 ## 下一步
 
-* If you are new to Angular, see the [Getting Started](start) tutorial. Getting Started helps you quickly learn the essentials of Angular, in the context of building a basic online store app.
+* For a more thorough introduction to the fundamental concepts and terminology of Angular single-page app architecture and design principles, read the [Angular Concepts](guide/architecture) section.
 
-  如果你不熟悉 Angular，请参阅[快速上手](start)教程。在构建基本的在线商店应用的过程中，快速上手可以帮助你快速学习 Angular 的基本知识。
+  关于 Angular 单页应用程序架构和设计原理的基本概念和术语的详尽介绍，参见 [Angular 的基本概念](guide/architecture)部分。
 
-<div class="alert is-helpful">
+* Work through the [Tour of Heroes Tutorial](tutorial), a complete hands-on exercise that introduces you to the app development process using the Angular CLI and walks through important subsystems.
 
-  Getting Started assumes the [StackBlitz](https://stackblitz.com/) online development environment.
-  To learn how to export an app from StackBlitz to your local environment, skip ahead to the [Deployment](start/deployment "Getting Started: Deployment") section.
-
-  “快速上手”假设以 [StackBlitz](https://stackblitz.com/) 作为在线开发环境 。要了解如何将应用从 StackBlitz 导出到本地环境，请跳到[部署](start/deployment "入门：部署")部分。
-
-</div>
+  走一遍[英雄指南教程](tutorial)，这是一个完整的动手练习题，它将教你使用 Angular CLI 进行应用开发的过程，并逐步介绍重要的子系统。
 
 * To learn more about using the Angular CLI, see the [CLI Overview](cli "CLI Overview"). In addition to creating the initial workspace and app scaffolding, you can use the CLI to generate Angular code such as components and services. The CLI supports the full development cycle, including building, testing, bundling, and deployment.
 
-  要了解关于使用 Angular CLI 的更多信息，请参阅 [CLI 概述](cli "CLI 概述") 。除了创建初始工作空间和应用搭建之外，你还可以使用 CLI 来生成 Angular 代码，比如组件和服务。 CLI 支持完整的开发周期，包括构建、测试、打包和部署。
+  要了解关于使用 Angular CLI 的更多信息，请参阅 [CLI 概述](cli "CLI 概述")。除了创建初始工作空间和应用搭建之外，你还可以使用 CLI 来生成 Angular 代码，比如组件和服务。CLI 支持完整的开发周期，包括构建、测试、打包和部署。
 
 * For more information about the Angular files generated by `ng new`, see [Workspace and Project File Structure](guide/file-structure).
 
-  要了解更多关于 `ng new` 生成的 Angular 文件的信息，请参阅[工作区和项目文件结构](guide/file-structure) 。
-=======
-* For a more thorough introduction to the fundamental concepts and terminology of Angular single-page app architecture and design principles, read the [Angular Concepts](guide/architecture) section.
-
-* Work through the [Tour of Heroes Tutorial](tutorial), a complete hands-on exercise that introduces you to the app development process using the Angular CLI and walks through important subsystems.
-
-* To learn more about using the Angular CLI, see the [CLI Overview](cli "CLI Overview"). In addition to creating the initial workspace and app scaffolding, you can use the CLI to generate Angular code such as components and services. The CLI supports the full development cycle, including building, testing, bundling, and deployment.
-
-* For more information about the Angular files generated by `ng new`, see [Workspace and Project File Structure](guide/file-structure).
->>>>>>> 4f3ac1d9
+  要了解更多关于 `ng new` 生成的 Angular 文件的信息，请参阅[工作区和项目文件结构](guide/file-structure)。
