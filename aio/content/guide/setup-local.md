--- conflicted
+++ resolved
@@ -15,7 +15,7 @@
 
 If you are new to Angular, you might want to start with [Try it now!](start), which introduces the essentials of Angular in the context of a ready-made basic online store app that you can examine and modify. This standalone tutorial takes advantage of the interactive [StackBlitz](https://stackblitz.com/) environment for online development. You don't need to set up your local environment until you're ready.
 
-如果你不熟悉Angular，可能要从[立即尝试！](start)开始，它可以在查看和修改一个现成的基础版在线商店的上下文中介绍 Angular 的要点。这个独立的教程利用交互式的 [StackBlitz](https://stackblitz.com/) 环境进行在线开发。在你准备好这些之前，无需设置本地环境。
+如果你不熟悉 Angular，可能要从[立即尝试！](start)开始，它可以在查看和修改一个现成的基础版在线商店的上下文中介绍 Angular 的要点。这个独立的教程利用交互式的 [StackBlitz](https://stackblitz.com/) 环境进行在线开发。在你准备好这些之前，无需设置本地环境。
 
 </div>
 
@@ -35,11 +35,11 @@
 
 Knowledge of [TypeScript](https://www.typescriptlang.org/) is helpful, but not required.
 
-<<<<<<< HEAD
 关于 [TypeScript](https://www.typescriptlang.org/) 的知识会很有用，但不是必须的。
-=======
+
 To install Angular on your local system, you need the following:
->>>>>>> eee2fd22
+
+要想在你的本地系统中安装 Angular，需要如下步骤：
 
 {@a nodejs}
 
@@ -47,81 +47,48 @@
   
   Angular requires a [current, active LTS, or maintenance LTS](https://nodejs.org/about/releases) version of Node.js.
 
-<<<<<<< HEAD
-确保你的开发环境中包括 `Node.js®` 和一个包管理器。
-
-Angular requires a [current, active LTS, or maintenance LTS](https://nodejs.org/about/releases/) version of `Node.js`. See the `engines` key for the specific version requirements in our [package.json](https://unpkg.com/@angular/cli/package.json).
-
-Angular 需要 `Node.js` 版本 10.9.0 或更高版本。
-
-* To check your version, run `node -v` in a terminal/console window.
-
-  要检查你的版本，请在终端/控制台窗口中运行 `node -v`。
-
-* To get `Node.js`, go to [nodejs.org](https://nodejs.org "Nodejs.org").
-
-  要获取 `Node.js`，请转到 [nodejs.org](https://nodejs.org "Nodejs.org")。
-
-{@a npm}
-### npm package manager
-
-### npm 包管理器
-
-Angular, the Angular CLI, and Angular apps depend on features and functionality provided by libraries that are available as [npm packages](https://docs.npmjs.com/getting-started/what-is-npm). To download and install npm packages, you must have an npm package manager.
-
-Angular、Angular CLI 和 Angular 应用都依赖于 [npm 包](https://docs.npmjs.com/getting-started/what-is-npm)中提供的特性和功能。要想下载并安装 npm 包，你必须拥有一个 npm 包管理器。
-
-This setup guide uses the [npm client](https://docs.npmjs.com/cli/install) command line interface, which is installed with `Node.js` by default.
-
-本搭建指南使用 [npm 客户端](https://docs.npmjs.com/cli/install)命令行界面，`Node.js` 已经默认安装了它。
-
-To check that you have the npm client installed, run `npm -v` in a terminal/console window.
-=======
+  Angular 需要 Node.js 的[当前版、活跃 LTS 版或维护期 LTS版](https://nodejs.org/about/releases)。
+
   <div class="alert is-helpful">
 
   For information about specific version requirements, see the `engines` key in the [package.json](https://unpkg.com/@angular/cli/package.json) file.
+
+  关于具体版本需求，参见 [package.json](https://unpkg.com/@angular/cli/package.json) 文件中的 `engines`。
 
   </div>
 
   For more information on installing Node.js, see [nodejs.org](http://nodejs.org "Nodejs.org").
   If you are unsure what version of Node.js runs on your system, run `node -v` in a terminal window.
 
+  要了解如何安装 Node.js，参见 [nodejs.org](http://nodejs.org "Nodejs.org")。
+  如果你不确定系统中正在运行的 Node.js 版本是什么，请在终端窗口中运行 `node -v`。
+
 {@a npm}
 
 * **npm package manager**
+
+  **npm 包管理器**
 
   Angular, the Angular CLI, and Angular applications depend on [npm packages](https://docs.npmjs.com/getting-started/what-is-npm) for many features and functions.
   To download and install npm packages, you need an npm package manager.
   This guide uses the [npm client](https://docs.npmjs.com/cli/install) command line interface, which is installed with `Node.js` by default.
   To check that you have the npm client installed, run `npm -v` in a terminal window.
->>>>>>> eee2fd22
-
-要检查你是否安装了 npm 客户端，请在终端/控制台窗口中运行 `npm -v`。
+
+Angular、Angular CLI 以及 Angular 应用都要依赖 [npm 包](https://docs.npmjs.com/getting-started/what-is-npm)来实现很多特性和功能。要下载并安装 npm 包，你需要一个 npm 包管理器。本指南使用 [npm 客户端](https://docs.npmjs.com/cli/install)命令行界面，该界面默认安装在 `Node.js`。要检查你是否安装了 npm 客户端，请在终端窗口中运行 `npm -v` 。
 
 {@a install-cli}
 
 ## Install the Angular CLI
 
-<<<<<<< HEAD
-## 第 1 步：安装 Angular CLI
-
-You use the Angular CLI
-to create projects, generate application and library code, and perform a variety of ongoing development tasks such as testing, bundling, and deployment.
-
-你可以使用 Angular CLI 来创建项目、生成应用和库代码，以及执行各种持续开发任务，比如测试、打包和部署。
-
-Install the Angular CLI globally.
-
-全局安装 Angular CLI。
-
-To install the CLI using `npm`, open a terminal/console window and enter the following command:
+## 安装 Angular CLI
+
+You use the Angular CLI to create projects, generate application and library code, and perform a variety of ongoing development tasks such as testing, bundling, and deployment.
+
+你可以使用 Angular CLI 来创建项目，生成应用和库代码，以及执行各种持续开发任务，比如测试、打包和部署。
+
+To install the Angular CLI, open a terminal window and run the following command:
 
 要使用 `npm` 命令安装 CLI，请打开终端/控制台窗口，输入如下命令：
-=======
-You use the Angular CLI to create projects, generate application and library code, and perform a variety of ongoing development tasks such as testing, bundling, and deployment.
-
-To install the Angular CLI, open a terminal window and run the following command:
->>>>>>> eee2fd22
 
 <code-example language="sh" class="code-shell">
   npm install -g @angular/cli
@@ -131,7 +98,7 @@
 
 ## Create a workspace and initial application
 
-## 第 2 步：创建工作空间和初始应用
+## 创建工作空间和初始应用
 
 You develop apps in the context of an Angular [**workspace**](guide/glossary#workspace).
 
@@ -160,42 +127,35 @@
 
 The CLI creates a new workspace and a simple Welcome app, ready to run.
 
-<<<<<<< HEAD
 CLI 会创建一个新的工作区和一个简单的欢迎应用，随时可以运行它。
-=======
+
 <div class="alert is-helpful">
 
 You also have the option to use Angular's strict mode, which can help you write better, more maintainable code.
 For more information, see [Strict mode](/guide/strict-mode).
 
+你还可以使用 Angular 的严格模式，他可以帮助你编写更好、更容易维护的代码。
+欲知详情，参见[严格模式](/guide/strict-mode)。
+
 </div>
->>>>>>> eee2fd22
 
 {@a serve}
 
 ## Run the application
 
-<<<<<<< HEAD
-## 第 3 步：运行应用
-
-The Angular CLI includes a server, so that you can easily build and serve your app locally.
+## 运行应用
+
+The Angular CLI includes a server, so that you can build and serve your app locally.
 
 Angular CLI 中包含一个服务器，方便你在本地构建和提供应用。
 
-1. Go to the workspace folder (`my-app`).
-
-   转到 workspace 文件夹（`my-app`）。
-
-1. Launch the server by using the CLI command `ng serve`, with the `--open` option.
-=======
-The Angular CLI includes a server, so that you can build and serve your app locally.
-
 1. Navigate to the workspace folder, such as `my-app`.
 
+   导航到 workspace 文件夹，比如 `my-app`。
+
 1. Run the following command:
->>>>>>> eee2fd22
-
-   使用 CLI 命令 `ng serve` 和 `--open` 选项来启动服务器。
+
+   运行下列命令：
 
 <code-example language="sh" class="code-shell">
   cd my-app
@@ -210,15 +170,11 @@
 The `--open` (or just `-o`) option automatically opens your browser
 to `http://localhost:4200/`.
 
-<<<<<<< HEAD
 `--open`（或者只用 `-o` 缩写）选项会自动打开你的浏览器，并访问 `http://localhost:4200/`。
 
-You will see:
-=======
 If your installation and setup was successful, you should see a page similar to the following.
->>>>>>> eee2fd22
-
-你会看到：
+
+如果你的安装和环境搭建成功了，就会看到如下页面：
 
 <div class="lightbox">
   <img src='generated/images/guide/setup-local/app-works.png' alt="Welcome to my-app!">
