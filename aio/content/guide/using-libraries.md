# Usage of Angular libraries published to npm

<<<<<<< HEAD
# 使用已发布的库

When building Angular applications you can take advantage of sophisticated first-party libraries, such as [Angular Material](https://material.angular.io/), as well as rich ecosystem of third-party libraries.
See the [Angular Resources](resources) page for links to the most popular ones.

当构建 Angular 应用时，你可以从精致的第一方库，比如 [Angular Material](https://material.angular.cn/)，以及丰富的第三方库生态系统中获益。参阅 [Angular 资源集](/resources)页面，了解最常用的库链接。

## Installing libraries

## 安装库

Libraries are published as [npm packages](guide/npm-packages), usually together with schematics that integrate them with the Angular CLI.
To integrate reusable library code into an application, you need to install the package and import the provided functionality where you will use it. For most published Angular libraries, use the Angular CLI `ng add <lib_name>` command.

这些库都是作为 [npm 包](guide/npm-packages)发布的，它们通常都带有一些与 Angular CLI 集成好的 schematic。要把可复用的库代码集成到应用中，你需要安装该软件包并在使用时导入它提供的功能。对于大多数已发布的 Angular 库，你可以使用 Angular CLI 的 `ng add <lib_name>` 命令。

The `ng add` command uses a package manager such as [npm](https://www.npmjs.com/) or [yarn](https://yarnpkg.com/) to install the library package, and invokes schematics that are included in the package to other scaffolding within the project code, such as adding import statements, fonts, and themes.

`ng add` 命令使用 npm 包管理器或 [yarn](https://yarnpkg.com/) 来安装库包，并调用该包中的 schematic 在项目代码中的添加脚手架，比如添加 import 语句、添加 fonts，添加 themes 等。

A published library typically provides a README or other documentation on how to add that lib to your application.
For an example, see the [Angular Material](https://material.angular.io/) documentation.
=======
When you build your Angular application, take advantage of sophisticated first-party libraries, as well as rich ecosystem of third-party libraries.
[Angular Material][AngularMaterialMain] is an example of a sophisticated first-party library.
For links to the most popular libraries, see [Angular Resources][AioResources].

## Install libraries

Libraries are published as [npm packages][AioGuideNpmPackages], usually together with schematics that integrate them with the Angular CLI.
To integrate reusable library code into an application, you need to install the package and import the provided functionality in the location you use it.
For most published Angular libraries, use the `ng add <lib_name>` Angular CLI command.

The `ng add` Angular CLI command uses a package manager to install the library package and invokes schematics that are included in the package to other scaffolding within the project code.
Examples of package managers include [npm][NpmjsMain] or [yarn][YarnpkgMain].
Additional scaffolding within the project code includes import statements, fonts, and themes.

A published library typically provides a `README` file or other documentation on how to add that library to your application.
For an example, see the [Angular Material][AngularMaterialMain] documentation.
>>>>>>> 8ebc946c

已发布的库通常会提供 README 或者其它文档来介绍如何把该库添加到你的应用中。例子可参阅 [Angular Material](https://material.angular.cn/) 文档。

### Library typings

<<<<<<< HEAD
### 库的类型

Library packages often include typings in `.d.ts` files; see examples in `node_modules/@angular/material`. If your library's package does not include typings and your IDE complains, you might need to install the library's associated `@types/<lib_name>` package.
=======
Typicaly, library packages include typings in `.d.ts` files; see examples in `node_modules/@angular/material`.
If the package of your library does not include typings and your IDE complains, you might need to install the `@types/<lib_name>` package with the library.
>>>>>>> 8ebc946c

库包中通常会在 `.d.ts` 文件中包含类型信息。参阅 `node_modules/@angular/material` 中的例子。如果你的库包中没有包含类型信息并且你的 IDE 报错，你可能需要安装与这个库关联的 `@types/<lib_name>` 包。

For example, suppose you have a library named `d3`:

<<<<<<< HEAD
比如，假设你有一个名为 `d3` 的库：

<code-example language="bash">
=======
<code-example format="shell" language="shell">

>>>>>>> 8ebc946c
npm install d3 --save
npm install @types/d3 --save-dev

</code-example>

Types defined in a `@types/` package for a library installed into the workspace are automatically added to the TypeScript configuration for the project that uses that library.
TypeScript looks for types in the `node_modules/@types` directory by default, so you do not have to add each type package individually.

<<<<<<< HEAD
已安装到工作区中的 `@types/` 包中所定义的类型，会自动添加到使用该库的项目的 TypeScript 配置文件中。TypeScript 默认就会在 `node_modules/@types` 文件夹中查找类型，所以你不必单独添加每一个类型包。

If a library doesn't have typings available at `@types/`, you can still use it by manually adding typings for it.
To do this:

如果某个库没有 `@types/` 类型信息，你仍然可以手动为它添加一些类型信息。为此你要：

1. Create a `typings.d.ts` file in your `src/` folder. This file is automatically included as global type definition.

    在 `src/` 文件夹中创建一个 `typings.d.ts` 文件。该文件会自动包含在全局类型定义中。

2. Add the following code in `src/typings.d.ts`:

    在 `src/typings.d.ts` 中添加如下代码。

```
declare module 'host' {
  export interface Host {
    protocol?: string;
    hostname?: string;
    pathname?: string;
  }
  export function parse(url: string, queryString?: string): Host;
}
```
=======
If a library does not have typings available at `@types/`, you may use it by manually adding typings for it.
To do this:

1.  Create a `typings.d.ts` file in your `src/` directory.
    This file is automatically included as global type definition.

1.  Add the following code in `src/typings.d.ts`:

    <code-example format="typescript" language="typescript">

    declare module 'host' {
      export interface Host {
        protocol?: string;
        hostname?: string;
        pathname?: string;
      }
      export function parse(url: string, queryString?: string): Host;
    }

    </code-example>

1.  In the component or file that uses the library, add the following code:
>>>>>>> 8ebc946c

    <code-example format="typescript" language="typescript">

<<<<<<< HEAD
    在使用该库的组件或文件中，添加如下代码。

```
import * as host from 'host';
const parsedUrl = host.parse('https://angular.io');
console.log(parsedUrl.hostname);
```
=======
    import * as host from 'host';
    const parsedUrl = host.parse('https://angular.io');
    console.log(parsedUrl.hostname);
>>>>>>> 8ebc946c

    </code-example>

Define more typings as needed.

你可以按需定义更多类型。

## Updating libraries

<<<<<<< HEAD
## 更新这些库

Libraries can be updated by their publishers, and also have their own dependencies which need to be kept current.
To check for updates to your installed libraries, use the [`ng update` command](cli/update).

库的发布者可以对这些库进行更新，而这些库也有自己的依赖，所有依赖都需要保持最新。要检查已安装库的更新，请使用 [`ng update` 命令](cli/update)。

Use `ng update <lib_name>` to update individual library versions. The Angular CLI checks the latest published release of the library, and if the latest version is newer than your installed version, downloads it and updates your `package.json` to match the latest version.

使用 `ng update <lib_name>` 来单独更新某个库的版本。Angular CLI 会检查库中最新发布的版本，如果最新版本比你已安装的版本新，就会下载它并更新你的 `package.json` 以匹配最新版本。

When you update Angular to a new version, you need to make sure that any libraries you are using are current. If libraries have interdependencies, you might have to update them in a particular order.
See the [Angular Update Guide](https://update.angular.io/) for help.
=======
A library is able to be updated by the publisher, and also has individual dependencies which need to be kept current.
To check for updates to your installed libraries, use the [`ng update`][AioCliUpdate] Angular CLI command.

Use `ng update <lib_name>` Angular CLI command to update individual library versions.
The Angular CLI checks the latest published release of the library, and if the latest version is newer than your installed version, downloads it and updates your `package.json` to match the latest version.

When you update Angular to a new version, you need to make sure that any libraries you are using are current.
If libraries have interdependencies, you might have to update them in a particular order.
See the [Angular Update Guide][AngularUpdateMain] for help.
>>>>>>> 8ebc946c

当把 Angular 更新到新版本时，你需要确保所用的库都是最新的。如果库之间相互依赖，你可能还要按特定的顺序更新它们。请参阅 [Angular 升级指南](https://update.angular.io/)以获取帮助。

## Adding a library to the runtime global scope

<<<<<<< HEAD
## 把某个库添加到运行时的全局范围中

Legacy JavaScript libraries that are not imported into an application can be added to the runtime global scope and loaded as if they were in a script tag.
Configure the CLI to do this at build time using the "scripts" and "styles" options of the build target in the [CLI configuration file](guide/workspace-config), `angular.json`.

那些没有导入到应用中的旧版 JavaScript 库可以添加到运行时的全局作用域中，并像在 script 标签中一样加载。可以在 [CLI 配置文件](guide/workspace-config) `angular.json` 中的构建目标（build target）的 "scripts" 和 "styles" 选项中配置 CLI，以便在构建期间添加这些文件。

For example, to use the [Bootstrap 4](https://getbootstrap.com/docs/4.0/getting-started/introduction/) library, first install the library and its dependencies using the npm package manager:

例如，要使用 [Bootstrap 4](https://getbootstrap.com/docs/4.0/getting-started/introduction/)，首先就要使用 npm 包管理器来安装该库及其依赖：

<code-example language="bash">
npm install jquery --save
npm install popper.js --save
npm install bootstrap --save
</code-example>
=======
If a legacy JavaScript library is not imported into an application, you may add it to the runtime global scope and load it as if it was added in a script tag.
Configure the Angular CLI to do this at build time using the `scripts` and `styles` options of the build target in the [`angular.json`][AioGuideWorkspaceConfig] workspace build configuration file.

For example, to use the [Bootstrap 4][GetbootstrapDocs40GettingStartedIntroduction] library

1.  Install the library and the associated dependencies using the npm package manager:

    <code-example format="shell" language="shell">

    npm install jquery --save
    npm install popper.js --save
    npm install bootstrap --save

    </code-example>

1.  In the `angular.json` configuration file, add the associated script files to the `scripts` array:
>>>>>>> 8ebc946c

    <code-example format="json" language="json">

<<<<<<< HEAD
在 `angular.json` 配置文件中，把关联的脚本文件添加到 "scripts" 数组中：

```
"scripts": [
  "node_modules/jquery/dist/jquery.slim.js",
  "node_modules/popper.js/dist/umd/popper.js",
  "node_modules/bootstrap/dist/js/bootstrap.js"
],
```
=======
    "scripts": [
      "node_modules/jquery/dist/jquery.slim.js",
      "node_modules/popper.js/dist/umd/popper.js",
      "node_modules/bootstrap/dist/js/bootstrap.js"
    ],
>>>>>>> 8ebc946c

    </code-example>

<<<<<<< HEAD
把 Bootstrap 的 CSS 文件添加到 "styles" 数组中：

```
"styles": [
  "node_modules/bootstrap/dist/css/bootstrap.css",
  "src/styles.css"
],
```
=======
1.  Add the `bootstrap.css` CSS file to the `styles` array:
>>>>>>> 8ebc946c

    <code-example format="css" language="css">

    "styles": [
      "node_modules/bootstrap/dist/css/bootstrap.css",
      "src/styles.css"
    ],

    </code-example>

1.  Run or restart the `ng serve` Angular CLI command to see Bootstrap 4 work in your application.

运行或重启 `ng serve`，看看你的应用是否正在使用 Bootstrap 4。

### Using runtime-global libraries inside your app

<<<<<<< HEAD
### 在你的应用中使用运行时全局库

Once you import a library using the "scripts" array, you should **not** import it using an import statement in your TypeScript code (such as `import * as $ from 'jquery';`).
If you do, you'll end up with two different copies of the library: one imported as a global library, and one imported as a module.
This is especially bad for libraries with plugins, like JQuery, because each copy will have different plugins.

当你用 "scripts" 数组导入一个库后，就**不应该**在你的 TypeScript 代码中再用 import 语句来导入它了（比如：`import * as $ from 'jquery';`）。如果你这样做，就会得到该库两个不同的副本：一个作为全局库导入，另一个作为模块导入。这对于那些带有插件的库来说特别糟糕，比如 JQuery，因为每个副本都会有不同的插件。

Instead, download typings for your library (`npm install @types/jquery`) and follow the library installation steps. This gives you access to the global variables exposed by that library.
=======
After you import a library using the "scripts" array, do **not** import it using an import statement in your TypeScript code.
The following code snippet is an example import statement.

<code-example format="typscript" language="typescript">

import * as $ from 'jquery';

</code-example>

If you inport it using import statements, you have two different copies of the library: one imported as a global library, and one imported as a module.
This is especially bad for libraries with plugins, like JQuery, because each copy includes different plugins.

Instead, run the `npm install @types/jquery` Angular CLI command to download typings for your library and then follow the library installation steps.
This gives you access to the global variables exposed by that library.
>>>>>>> 8ebc946c

相反，为你的库下载类型信息（`npm install @types/jquery`），并按照库的安装步骤进行操作。这让你可以访问该库暴露出来的全局变量。

### Defining typings for runtime-global libraries

<<<<<<< HEAD
### 定义运行时全局库的类型信息

If the global library you need to use does not have global typings, you can declare them manually as `any` in `src/typings.d.ts`. For example:

如果你要用的全局库没有全局类型信息，就可以在 `src/typings.d.ts` 中手动声明它们。例如：

```
=======
If the global library you need to use does not have global typings, you can declare them manually as `any` in `src/typings.d.ts`.

For example:

<code-example format="typescript" language="typescript">

>>>>>>> 8ebc946c
declare var libraryName: any;

</code-example>

Some scripts extend other libraries; for instance with JQuery plugins:

<<<<<<< HEAD
有些脚本扩展了其它库，例如 JQuery 插件：

```
=======
<code-example format="typescript" language="typescript">

>>>>>>> 8ebc946c
$('.test').myPlugin();

</code-example>

In this case, the installed `@types/jquery` does not include `myPlugin`, so you need to add an interface in `src/typings.d.ts`.
For example:

<code-example format="typescript" language="typescript">

<<<<<<< HEAD
在这种情况下，所安装的 `@types/jquery` 就不包含 `myPlugin`，所以你需要在 `src/typings.d.ts` 中添加一个接口。例如：

```
=======
>>>>>>> 8ebc946c
interface JQuery {
  myPlugin(options?: any): any;
}

</code-example>

If you do not add the interface for the script-defined extension, your IDE shows an error:

<code-example format="none" language="none">

<<<<<<< HEAD
如果不为这个由脚本定义的扩展添加接口，IDE 就会显示错误：

```
=======
>>>>>>> 8ebc946c
[TS][Error] Property 'myPlugin' does not exist on type 'JQuery'

</code-example>

<!-- links -->

[AioCliUpdate]: cli/update "ng update | CLI |Angular"

[AioGuideNpmPackages]: guide/npm-packages "Workspace npm dependencies | Angular"
[AioGuideWorkspaceConfig]: guide/workspace-config "Angular workspace configuration | Angular"

[AioResources]: resources "Explore Angular Resources | Angular"

<!-- external links -->

[AngularMaterialMain]: https://material.angular.io "Angular Material | Angular"

[AngularUpdateMain]: https://update.angular.io "Angular Update Guide | Angular"

[GetbootstrapDocs40GettingStartedIntroduction]: https://getbootstrap.com/docs/4.0/getting-started/introduction "Introduction | Bootstrap"

[NpmjsMain]: https://www.npmjs.com "npm"

[YarnpkgMain]: https://yarnpkg.com " Yarn"

<!-- end links -->

@reviewed 2021-11-01<|MERGE_RESOLUTION|>--- conflicted
+++ resolved
@@ -1,72 +1,48 @@
 # Usage of Angular libraries published to npm
 
-<<<<<<< HEAD
-# 使用已发布的库
-
-When building Angular applications you can take advantage of sophisticated first-party libraries, such as [Angular Material](https://material.angular.io/), as well as rich ecosystem of third-party libraries.
-See the [Angular Resources](resources) page for links to the most popular ones.
-
-当构建 Angular 应用时，你可以从精致的第一方库，比如 [Angular Material](https://material.angular.cn/)，以及丰富的第三方库生态系统中获益。参阅 [Angular 资源集](/resources)页面，了解最常用的库链接。
-
-## Installing libraries
-
-## 安装库
-
-Libraries are published as [npm packages](guide/npm-packages), usually together with schematics that integrate them with the Angular CLI.
-To integrate reusable library code into an application, you need to install the package and import the provided functionality where you will use it. For most published Angular libraries, use the Angular CLI `ng add <lib_name>` command.
-
-这些库都是作为 [npm 包](guide/npm-packages)发布的，它们通常都带有一些与 Angular CLI 集成好的 schematic。要把可复用的库代码集成到应用中，你需要安装该软件包并在使用时导入它提供的功能。对于大多数已发布的 Angular 库，你可以使用 Angular CLI 的 `ng add <lib_name>` 命令。
-
-The `ng add` command uses a package manager such as [npm](https://www.npmjs.com/) or [yarn](https://yarnpkg.com/) to install the library package, and invokes schematics that are included in the package to other scaffolding within the project code, such as adding import statements, fonts, and themes.
-
-`ng add` 命令使用 npm 包管理器或 [yarn](https://yarnpkg.com/) 来安装库包，并调用该包中的 schematic 在项目代码中的添加脚手架，比如添加 import 语句、添加 fonts，添加 themes 等。
-
-A published library typically provides a README or other documentation on how to add that lib to your application.
-For an example, see the [Angular Material](https://material.angular.io/) documentation.
-=======
+# 使用已发布到 npm 的 Angular 库
+
 When you build your Angular application, take advantage of sophisticated first-party libraries, as well as rich ecosystem of third-party libraries.
 [Angular Material][AngularMaterialMain] is an example of a sophisticated first-party library.
 For links to the most popular libraries, see [Angular Resources][AioResources].
 
+当构建 Angular 应用时，你可以从精品第一方库，比如 [Angular Material][AngularMaterialMain]，以及丰富的第三方库生态系统中获益。参阅 [Angular 资源集][AioResources]页面，了解最常用的库链接。
+
 ## Install libraries
+
+## 安装库
 
 Libraries are published as [npm packages][AioGuideNpmPackages], usually together with schematics that integrate them with the Angular CLI.
 To integrate reusable library code into an application, you need to install the package and import the provided functionality in the location you use it.
 For most published Angular libraries, use the `ng add <lib_name>` Angular CLI command.
 
+这些库都是作为 [npm 包][AioGuideNpmPackages]发布的，它们通常都带有一些与 Angular CLI 集成好的 schematic。要把可复用的库代码集成到应用中，你需要安装该软件包并在使用时导入它提供的功能。对于大多数已发布的 Angular 库，你可以使用 Angular CLI 的 `ng add <lib_name>` 命令。
+
 The `ng add` Angular CLI command uses a package manager to install the library package and invokes schematics that are included in the package to other scaffolding within the project code.
 Examples of package managers include [npm][NpmjsMain] or [yarn][YarnpkgMain].
 Additional scaffolding within the project code includes import statements, fonts, and themes.
 
+Angular CLI 的 `ng add` 命令使用包管理器来安装库包，并调用该包中的 schematic 在项目代码中的添加脚手架。这些包管理器包括 [npm][NpmjsMain] 或 [yarn][YarnpkgMain]。项目代码中的额外脚手架包括 import 语句、fonts 和 themes。
+
 A published library typically provides a `README` file or other documentation on how to add that library to your application.
 For an example, see the [Angular Material][AngularMaterialMain] documentation.
->>>>>>> 8ebc946c
-
-已发布的库通常会提供 README 或者其它文档来介绍如何把该库添加到你的应用中。例子可参阅 [Angular Material](https://material.angular.cn/) 文档。
+
+已发布的库通常会提供一个 `README` 文件或其它文档来介绍如何把该库添加到你的应用中。例子可参阅 [Angular Material][AngularMaterialMain] 文档。
 
 ### Library typings
 
-<<<<<<< HEAD
-### 库的类型
-
-Library packages often include typings in `.d.ts` files; see examples in `node_modules/@angular/material`. If your library's package does not include typings and your IDE complains, you might need to install the library's associated `@types/<lib_name>` package.
-=======
+### 库的类型信息
+
 Typicaly, library packages include typings in `.d.ts` files; see examples in `node_modules/@angular/material`.
 If the package of your library does not include typings and your IDE complains, you might need to install the `@types/<lib_name>` package with the library.
->>>>>>> 8ebc946c
-
-库包中通常会在 `.d.ts` 文件中包含类型信息。参阅 `node_modules/@angular/material` 中的例子。如果你的库包中没有包含类型信息并且你的 IDE 报错，你可能需要安装与这个库关联的 `@types/<lib_name>` 包。
+
+通常，库包中会在 `.d.ts` 文件中包含类型信息。参阅 `node_modules/@angular/material` 中的例子。如果库包中没有包含类型信息并且你的 IDE 报错，你可能需要安装与该库关联的 `@types/<lib_name>` 包。
 
 For example, suppose you have a library named `d3`:
 
-<<<<<<< HEAD
 比如，假设你有一个名为 `d3` 的库：
 
-<code-example language="bash">
-=======
 <code-example format="shell" language="shell">
-
->>>>>>> 8ebc946c
 npm install d3 --save
 npm install @types/d3 --save-dev
 
@@ -75,40 +51,21 @@
 Types defined in a `@types/` package for a library installed into the workspace are automatically added to the TypeScript configuration for the project that uses that library.
 TypeScript looks for types in the `node_modules/@types` directory by default, so you do not have to add each type package individually.
 
-<<<<<<< HEAD
 已安装到工作区中的 `@types/` 包中所定义的类型，会自动添加到使用该库的项目的 TypeScript 配置文件中。TypeScript 默认就会在 `node_modules/@types` 文件夹中查找类型，所以你不必单独添加每一个类型包。
 
-If a library doesn't have typings available at `@types/`, you can still use it by manually adding typings for it.
-To do this:
-
-如果某个库没有 `@types/` 类型信息，你仍然可以手动为它添加一些类型信息。为此你要：
-
-1. Create a `typings.d.ts` file in your `src/` folder. This file is automatically included as global type definition.
-
-    在 `src/` 文件夹中创建一个 `typings.d.ts` 文件。该文件会自动包含在全局类型定义中。
-
-2. Add the following code in `src/typings.d.ts`:
-
-    在 `src/typings.d.ts` 中添加如下代码。
-
-```
-declare module 'host' {
-  export interface Host {
-    protocol?: string;
-    hostname?: string;
-    pathname?: string;
-  }
-  export function parse(url: string, queryString?: string): Host;
-}
-```
-=======
 If a library does not have typings available at `@types/`, you may use it by manually adding typings for it.
 To do this:
 
-1.  Create a `typings.d.ts` file in your `src/` directory.
+如果某个库没有 `@types/` 类型信息，你仍然可以手动为它添加一些类型信息。为此你要：
+
+1. Create a `typings.d.ts` file in your `src/` directory.
     This file is automatically included as global type definition.
 
-1.  Add the following code in `src/typings.d.ts`:
+    在 `src/` 文件夹中创建一个 `typings.d.ts` 文件。该文件会自动包含在全局类型定义中。
+
+2. Add the following code in `src/typings.d.ts`:
+
+   在 `src/typings.d.ts` 中添加如下代码。
 
     <code-example format="typescript" language="typescript">
 
@@ -123,89 +80,61 @@
 
     </code-example>
 
-1.  In the component or file that uses the library, add the following code:
->>>>>>> 8ebc946c
+1. In the component or file that uses the library, add the following code:
+
+    在使用该库的组件或文件中，添加如下代码。
 
     <code-example format="typescript" language="typescript">
 
-<<<<<<< HEAD
-    在使用该库的组件或文件中，添加如下代码。
-
-```
-import * as host from 'host';
-const parsedUrl = host.parse('https://angular.io');
-console.log(parsedUrl.hostname);
-```
-=======
     import * as host from 'host';
     const parsedUrl = host.parse('https://angular.io');
     console.log(parsedUrl.hostname);
->>>>>>> 8ebc946c
 
     </code-example>
 
 Define more typings as needed.
 
-你可以按需定义更多类型。
+按需定义更多类型。
 
 ## Updating libraries
 
-<<<<<<< HEAD
 ## 更新这些库
 
-Libraries can be updated by their publishers, and also have their own dependencies which need to be kept current.
-To check for updates to your installed libraries, use the [`ng update` command](cli/update).
-
-库的发布者可以对这些库进行更新，而这些库也有自己的依赖，所有依赖都需要保持最新。要检查已安装库的更新，请使用 [`ng update` 命令](cli/update)。
-
-Use `ng update <lib_name>` to update individual library versions. The Angular CLI checks the latest published release of the library, and if the latest version is newer than your installed version, downloads it and updates your `package.json` to match the latest version.
-
-使用 `ng update <lib_name>` 来单独更新某个库的版本。Angular CLI 会检查库中最新发布的版本，如果最新版本比你已安装的版本新，就会下载它并更新你的 `package.json` 以匹配最新版本。
-
-When you update Angular to a new version, you need to make sure that any libraries you are using are current. If libraries have interdependencies, you might have to update them in a particular order.
-See the [Angular Update Guide](https://update.angular.io/) for help.
-=======
 A library is able to be updated by the publisher, and also has individual dependencies which need to be kept current.
 To check for updates to your installed libraries, use the [`ng update`][AioCliUpdate] Angular CLI command.
 
+库的发布者可以对这些库进行更新，而这些库也有自己的依赖，所有依赖都需要保持最新。要检查已安装库的更新，请使用 [`ng update` 命令][AioCliUpdate]。
+
 Use `ng update <lib_name>` Angular CLI command to update individual library versions.
 The Angular CLI checks the latest published release of the library, and if the latest version is newer than your installed version, downloads it and updates your `package.json` to match the latest version.
+
+使用 `ng update <lib_name>` 命令来单独更新某个库的版本。Angular CLI 会检查库中最新发布的版本，如果最新版本比你已安装的版本新，就会下载它并更新你的 `package.json` 以匹配最新版本。
 
 When you update Angular to a new version, you need to make sure that any libraries you are using are current.
 If libraries have interdependencies, you might have to update them in a particular order.
 See the [Angular Update Guide][AngularUpdateMain] for help.
->>>>>>> 8ebc946c
-
-当把 Angular 更新到新版本时，你需要确保所用的库都是最新的。如果库之间相互依赖，你可能还要按特定的顺序更新它们。请参阅 [Angular 升级指南](https://update.angular.io/)以获取帮助。
+
+如果要把 Angular 更新到新版本，你需要确保所用的库都是最新的。如果库之间相互依赖，你可能还要按特定的顺序更新它们。请参阅 [Angular 升级指南][AngularUpdateMain]以获取帮助。
 
 ## Adding a library to the runtime global scope
 
-<<<<<<< HEAD
 ## 把某个库添加到运行时的全局范围中
 
-Legacy JavaScript libraries that are not imported into an application can be added to the runtime global scope and loaded as if they were in a script tag.
-Configure the CLI to do this at build time using the "scripts" and "styles" options of the build target in the [CLI configuration file](guide/workspace-config), `angular.json`.
-
-那些没有导入到应用中的旧版 JavaScript 库可以添加到运行时的全局作用域中，并像在 script 标签中一样加载。可以在 [CLI 配置文件](guide/workspace-config) `angular.json` 中的构建目标（build target）的 "scripts" 和 "styles" 选项中配置 CLI，以便在构建期间添加这些文件。
-
-For example, to use the [Bootstrap 4](https://getbootstrap.com/docs/4.0/getting-started/introduction/) library, first install the library and its dependencies using the npm package manager:
-
-例如，要使用 [Bootstrap 4](https://getbootstrap.com/docs/4.0/getting-started/introduction/)，首先就要使用 npm 包管理器来安装该库及其依赖：
-
-<code-example language="bash">
-npm install jquery --save
-npm install popper.js --save
-npm install bootstrap --save
-</code-example>
-=======
 If a legacy JavaScript library is not imported into an application, you may add it to the runtime global scope and load it as if it was added in a script tag.
 Configure the Angular CLI to do this at build time using the `scripts` and `styles` options of the build target in the [`angular.json`][AioGuideWorkspaceConfig] workspace build configuration file.
 
+如果未将老式 JavaScript 库导入应用程序，你可以将其添加到运行时全局范围并加载它，就像将其添加到 script 标记中一样。使用工作区构建配置文件 [`angular.json`][AioGuideWorkspaceConfig] 中此构建目标的 `scripts` 和 `styles` 选项，配置 Angular CLI 以便在构建时执行此操作。
+
 For example, to use the [Bootstrap 4][GetbootstrapDocs40GettingStartedIntroduction] library
 
+例如，要使用 [Bootstrap 4][GetbootstrapDocs40GettingStartedIntroduction] 库
+
 1.  Install the library and the associated dependencies using the npm package manager:
 
-    <code-example format="shell" language="shell">
+   使用 npm 包管理器安装库和相关的依赖项：
+
+
+<code-example format="shell" language="shell">
 
     npm install jquery --save
     npm install popper.js --save
@@ -214,42 +143,22 @@
     </code-example>
 
 1.  In the `angular.json` configuration file, add the associated script files to the `scripts` array:
->>>>>>> 8ebc946c
+
+    在 `angular.json` 配置文件中，把关联的脚本文件添加到 "scripts" 数组中：
 
     <code-example format="json" language="json">
 
-<<<<<<< HEAD
-在 `angular.json` 配置文件中，把关联的脚本文件添加到 "scripts" 数组中：
-
-```
-"scripts": [
-  "node_modules/jquery/dist/jquery.slim.js",
-  "node_modules/popper.js/dist/umd/popper.js",
-  "node_modules/bootstrap/dist/js/bootstrap.js"
-],
-```
-=======
     "scripts": [
       "node_modules/jquery/dist/jquery.slim.js",
       "node_modules/popper.js/dist/umd/popper.js",
       "node_modules/bootstrap/dist/js/bootstrap.js"
     ],
->>>>>>> 8ebc946c
-
-    </code-example>
-
-<<<<<<< HEAD
-把 Bootstrap 的 CSS 文件添加到 "styles" 数组中：
-
-```
-"styles": [
-  "node_modules/bootstrap/dist/css/bootstrap.css",
-  "src/styles.css"
-],
-```
-=======
+
+    </code-example>
+
 1.  Add the `bootstrap.css` CSS file to the `styles` array:
->>>>>>> 8ebc946c
+
+    把 `bootstrap.css` 文件添加到 "styles" 数组中：
 
     <code-example format="css" language="css">
 
@@ -262,24 +171,17 @@
 
 1.  Run or restart the `ng serve` Angular CLI command to see Bootstrap 4 work in your application.
 
-运行或重启 `ng serve`，看看你的应用是否正在使用 Bootstrap 4。
+    运行或重启 `ng serve`，看看你的应用是否正在使用 Bootstrap 4。
 
 ### Using runtime-global libraries inside your app
 
-<<<<<<< HEAD
 ### 在你的应用中使用运行时全局库
 
-Once you import a library using the "scripts" array, you should **not** import it using an import statement in your TypeScript code (such as `import * as $ from 'jquery';`).
-If you do, you'll end up with two different copies of the library: one imported as a global library, and one imported as a module.
-This is especially bad for libraries with plugins, like JQuery, because each copy will have different plugins.
-
-当你用 "scripts" 数组导入一个库后，就**不应该**在你的 TypeScript 代码中再用 import 语句来导入它了（比如：`import * as $ from 'jquery';`）。如果你这样做，就会得到该库两个不同的副本：一个作为全局库导入，另一个作为模块导入。这对于那些带有插件的库来说特别糟糕，比如 JQuery，因为每个副本都会有不同的插件。
-
-Instead, download typings for your library (`npm install @types/jquery`) and follow the library installation steps. This gives you access to the global variables exposed by that library.
-=======
 After you import a library using the "scripts" array, do **not** import it using an import statement in your TypeScript code.
 The following code snippet is an example import statement.
 
+通过 “scripts” 数组导入某个库之后，**不要**在 TypeScript 代码中再次使用 import 语句导入它。以下代码片段是一个示例导入语句。
+
 <code-example format="typscript" language="typescript">
 
 import * as $ from 'jquery';
@@ -289,44 +191,37 @@
 If you inport it using import statements, you have two different copies of the library: one imported as a global library, and one imported as a module.
 This is especially bad for libraries with plugins, like JQuery, because each copy includes different plugins.
 
+如果你使用 import 语句导入它，你将拥有该库的两个不同副本：一个作为全局库导入，另一个作为模块导入。这对于带有插件的库来说尤其糟糕，比如 JQuery，因为每个副本都包含不同的插件。
+
 Instead, run the `npm install @types/jquery` Angular CLI command to download typings for your library and then follow the library installation steps.
 This gives you access to the global variables exposed by that library.
->>>>>>> 8ebc946c
-
-相反，为你的库下载类型信息（`npm install @types/jquery`），并按照库的安装步骤进行操作。这让你可以访问该库暴露出来的全局变量。
+
+相反，运行 `npm install @types/jquery` Angular CLI 命令为你的库下载类型信息，然后按照库的安装步骤进行操作。这样你就可以访问该库公开的全局变量了。
 
 ### Defining typings for runtime-global libraries
 
-<<<<<<< HEAD
 ### 定义运行时全局库的类型信息
 
-If the global library you need to use does not have global typings, you can declare them manually as `any` in `src/typings.d.ts`. For example:
-
-如果你要用的全局库没有全局类型信息，就可以在 `src/typings.d.ts` 中手动声明它们。例如：
-
-```
-=======
 If the global library you need to use does not have global typings, you can declare them manually as `any` in `src/typings.d.ts`.
 
+如果你要用的全局库没有全局类型信息，就可以在 `src/typings.d.ts` 中手动声明它们。
+
 For example:
 
+例如：
+
 <code-example format="typescript" language="typescript">
 
->>>>>>> 8ebc946c
 declare var libraryName: any;
 
 </code-example>
 
 Some scripts extend other libraries; for instance with JQuery plugins:
 
-<<<<<<< HEAD
 有些脚本扩展了其它库，例如 JQuery 插件：
 
-```
-=======
 <code-example format="typescript" language="typescript">
 
->>>>>>> 8ebc946c
 $('.test').myPlugin();
 
 </code-example>
@@ -334,14 +229,10 @@
 In this case, the installed `@types/jquery` does not include `myPlugin`, so you need to add an interface in `src/typings.d.ts`.
 For example:
 
+在这种情况下，所安装的 `@types/jquery` 就不包含 `myPlugin`，所以你需要在 `src/typings.d.ts` 中添加一个接口。例如：
+
 <code-example format="typescript" language="typescript">
 
-<<<<<<< HEAD
-在这种情况下，所安装的 `@types/jquery` 就不包含 `myPlugin`，所以你需要在 `src/typings.d.ts` 中添加一个接口。例如：
-
-```
-=======
->>>>>>> 8ebc946c
 interface JQuery {
   myPlugin(options?: any): any;
 }
@@ -350,14 +241,10 @@
 
 If you do not add the interface for the script-defined extension, your IDE shows an error:
 
+如果不为这个由脚本定义的扩展添加接口，IDE 就会显示错误：
+
 <code-example format="none" language="none">
 
-<<<<<<< HEAD
-如果不为这个由脚本定义的扩展添加接口，IDE 就会显示错误：
-
-```
-=======
->>>>>>> 8ebc946c
 [TS][Error] Property 'myPlugin' does not exist on type 'JQuery'
 
 </code-example>
