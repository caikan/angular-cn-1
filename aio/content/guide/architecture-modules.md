--- conflicted
+++ resolved
@@ -49,13 +49,9 @@
 
 Here's a simple root NgModule definition.
 
-<<<<<<< HEAD
 下面是一个简单的根 NgModule 定义：
 
-<code-example path="architecture/src/app/mini-app.ts" region="module" header="src/app/app.module.ts" linenums="false"></code-example>
-=======
 <code-example path="architecture/src/app/mini-app.ts" region="module" header="src/app/app.module.ts"></code-example>
->>>>>>> 6d28a209
 
 <div class="alert is-helpful">
 
@@ -72,40 +68,24 @@
 
 NgModules provide a *compilation context* for their components. A root NgModule always has a root component that is created during bootstrap, but any NgModule can include any number of additional components, which can be loaded through the router or created through the template. The components that belong to an NgModule share a compilation context.
 
-<<<<<<< HEAD
 NgModule 为其中的组件提供了一个*编译上下文环境*。根模块总会有一个根组件，并在引导期间创建它。
 但是，任何模块都能包含任意数量的其它组件，这些组件可以通过路由器加载，也可以通过模板创建。那些属于这个 NgModule 的组件会共享同一个编译上下文环境。
 
-<figure>
-
-<img src="generated/images/guide/architecture/compilation-context.png" alt="Component compilation context" class="left">
-
-</figure>
-=======
 <div class="lightbox">
   <img src="generated/images/guide/architecture/compilation-context.png" alt="Component compilation context" class="left">
 </div>
->>>>>>> 6d28a209
 
 <br class="clear">
 
 A component and its template together define a *view*. A component can contain a *view hierarchy*, which allows you to define arbitrarily complex areas of the screen that can be created, modified, and destroyed as a unit. A view hierarchy can mix views defined in components that belong to different NgModules. This is often the case, especially for UI libraries.
 
-<<<<<<< HEAD
 组件及其模板共同定义*视图*。组件还可以包含*视图层次结构*，它能让你定义任意复杂的屏幕区域，可以将其作为一个整体进行创建、修改和销毁。
 一个视图层次结构中可以混合使用由不同 NgModule 中的组件定义的视图。
 这种情况很常见，特别是对一些 UI 库来说。
 
-<figure>
-
-<img src="generated/images/guide/architecture/view-hierarchy.png" alt="View hierarchy" class="left">
-
-</figure>
-=======
 <div class="lightbox">
   <img src="generated/images/guide/architecture/view-hierarchy.png" alt="View hierarchy" class="left">
 </div>
->>>>>>> 6d28a209
 
 <br class="clear">
 
@@ -137,15 +117,11 @@
 The module declares some objects to be public by marking them with the `export` key word.
 Other JavaScript modules use *import statements* to access public objects from other modules.
 
-<<<<<<< HEAD
 JavaScript 中，每个*文件*是一个模块，文件中定义的所有对象都从属于那个模块。
 通过 `export` 关键字，模块可以把它的某些对象声明为公共的。
 其它 JavaScript 模块可以使用*import 语句*来访问这些公共对象。
 
-<code-example path="architecture/src/app/app.module.ts" region="imports" linenums="false"></code-example>
-=======
 <code-example path="architecture/src/app/app.module.ts" region="imports"></code-example>
->>>>>>> 6d28a209
 
 <code-example path="architecture/src/app/app.module.ts" region="export"></code-example>
 
@@ -172,36 +148,24 @@
 
 For example, import Angular's `Component` decorator from the `@angular/core` library like this.
 
-<<<<<<< HEAD
 例如，像下面这样，从 `@angular/core` 库中导入 Angular 的 `Component` 装饰器：
 
-<code-example path="architecture/src/app/app.component.ts" region="import" linenums="false"></code-example>
-=======
 <code-example path="architecture/src/app/app.component.ts" region="import"></code-example>
->>>>>>> 6d28a209
 
 You also import NgModules from Angular *libraries* using JavaScript import statements.
 For example, the following code imports the `BrowserModule` NgModule from the `platform-browser` library.
 
-<<<<<<< HEAD
 还可以使用 JavaScript 的导入语句从 Angular *库*中导入 Angular *模块*。
 比如，下列代码从 `platform-browser` 库中导入了 `BrowserModule` 这个 NgModule。
 
-<code-example path="architecture/src/app/mini-app.ts" region="import-browser-module" linenums="false"></code-example>
-=======
 <code-example path="architecture/src/app/mini-app.ts" region="import-browser-module"></code-example>
->>>>>>> 6d28a209
 
 In the example of the simple root module above, the application module needs material from within
 `BrowserModule`. To access that material, add it to the `@NgModule` metadata `imports` like this.
 
-<<<<<<< HEAD
 在上面这个简单的根模块范例中，应用的根模块需要来自 `BrowserModule` 中的素材。要访问这些素材，就要把它加入 `@NgModule` 元数据的 `imports` 中，代码如下：
 
-<code-example path="architecture/src/app/mini-app.ts" region="ngmodule-imports" linenums="false"></code-example>
-=======
 <code-example path="architecture/src/app/mini-app.ts" region="ngmodule-imports"></code-example>
->>>>>>> 6d28a209
 
 In this way you're using the Angular and JavaScript module systems *together*. Although it's easy to confuse the two systems, which share the common vocabulary of "imports" and "exports", you will become familiar with the different contexts in which they are used.
 
