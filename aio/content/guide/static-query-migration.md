--- conflicted
+++ resolved
@@ -69,16 +69,12 @@
 
 ### How do I choose which `static` flag value to use: `true` or `false`?
 
-<<<<<<< HEAD
 ### 如何选择 `static` 标志：`true` 还是 `false`？
 
-In the official API docs, we have always recommended retrieving query results in [`ngAfterViewInit` for view queries](https://angular.io/api/core/ViewChild#description) and [`ngAfterContentInit` for content queries](https://angular.io/api/core/ContentChild#description).
-=======
 In the official API docs, we have always recommended retrieving query results in [`ngAfterViewInit` for view queries](api/core/ViewChild#description) and [`ngAfterContentInit` for content queries](api/core/ContentChild#description).
->>>>>>> eee2fd22
 This is because by the time those lifecycle hooks run, change detection has completed for the relevant nodes and we can guarantee that we have collected all the possible query results.
 
-在官方 API 文档中，我们建议对于[视图查询](https://angular.cn/api/core/ViewChild#description) 总是在 `ngAfterViewInit` 中获取查询结果，对于[内容查询](https://angular.io/api/core/ContentChild#description) 总是在 `ngAfterContentInit` 中获取查询结果。
+在官方 API 文档中，我们建议对于[视图查询](api/core/ViewChild#description) 总是在 `ngAfterViewInit` 中获取查询结果，对于[内容查询](https://angular.io/api/core/ContentChild#description) 总是在 `ngAfterContentInit` 中获取查询结果。
 这是因为当这些生命周期钩子运行时，相关节点的变更检测已完成，我们可以确信收集到了所有可能的查询结果。
 
 Most applications will want to use `{static: false}` for the same reason. This setting will ensure query matches that are dependent on binding resolution (e.g. results inside `*ngIf`s or `*ngFor`s) will be found by the query.
@@ -262,8 +258,16 @@
 {@a update-library-to-use-static-flag}
 ###  Can I update my library to version 8 by adding the `static` flag to view queries, while still being compatible with Angular version 7 apps?
 
+### 我可以通过为视图查询添加 `static` 标志来把我的库更新到版本 8，那它还能同时和 Angular 7 应用兼容吗？
+
 Yes, the Angular team's recommendation for libraries is to update to version 8 and add the `static` flag. Angular version 7 apps will continue to work with libraries that have this flag.
 
+是的，Angular 团队对库的建议是更新到版本 8 并添加 `static` 标志。Angular 7 的应用可以继续使用那些带有此标志的库。
+
 However, if you update your library to Angular version 8 and want to take advantage of the new version 8 APIs, or you want more recent dependencies (such as Typescript or RxJS) your library will become incompatible with Angular version 7 apps. If your goal is to make your library compatible with Angular versions 7 and 8, you should not update your lib at all—except for `peerDependencies` in `package.json`.
 
-In general, the most efficient plan is for libraries to adopt a 6 month major version schedule and bump the major version after each Angular update. That way, libraries stay in the same release cadence as Angular.+但是，如果你把你的库更新到 Angular 8，并希望利用新的第 8 版 API，或者你想要新版依赖项（例如 Typescript 或 RxJS），你的库就会变得与 Angular 7 的应用不兼容。如果你的目标是同时与 Angular 7 和 8 兼容，那你就不应该更新你的库，只有 `package.json` 中的 `peerDependencies` 除外。
+
+In general, the most efficient plan is for libraries to adopt a 6 month major version schedule and bump the major version after each Angular update. That way, libraries stay in the same release cadence as Angular.
+
+一般来说，最有效的计划是让库采用 6 个月的主版本计划，并在每次 Angular 升级之后适配主版本。这样，库就可以和 Angular 保持同样的发布节奏了。