# Creating libraries

# 创建库

This page provides a conceptual overview of how to create and publish new libraries to extend Angular functionality.

对于如何创建和发布新库，以扩展 Angular 的功能，本页面提供了一个概念性的总览

If you find that you need to solve the same problem in more than one application (or want to share your solution with other developers), you have a candidate for a library.
A simple example might be a button that sends users to your company website, that would be included in all applications that your company builds.

如果你发现自己要在多个应用中解决同样的问题（或者要把你的解决方案分享给其它开发者），你就有了一个潜在的库。简单的例子就是一个用来把用户带到你公司网站上的按钮，该按钮会包含在你公司构建的所有应用中。

## Getting started

## 快速上手

Use the Angular CLI to generate a new library skeleton in a new workspace with the following commands.

使用 Angular CLI，用以下命令在新的工作区中生成一个新库的骨架：

<code-example format="shell" language="shell">

ng new my-workspace --no-create-application
cd my-workspace
ng generate library my-lib

</code-example>

<div class="callout is-important">

<header>Naming your library</header>

<header>命名你的库</header>

You should be very careful when choosing the name of your library if you want to publish it later in a public package registry such as npm.
See [Publishing your library](guide/creating-libraries#publishing-your-library).

如果你想稍后在公共包注册表（比如 npm）中发布它，则在选择库名称时应该非常小心。参阅[发布你的库](guide/creating-libraries#publishing-your-library)。

Avoid using a name that is prefixed with `ng-`, such as `ng-library`.
The `ng-` prefix is a reserved keyword used from the Angular framework and its libraries.
The `ngx-` prefix is preferred as a convention used to denote that the library is suitable for use with Angular.
It is also an excellent indication to consumers of the registry to differentiate between libraries of different JavaScript frameworks.

避免使用以 `ng-` 为前缀的名称，比如 `ng-library`。`ng-` 前缀是 Angular 框架及其库中使用的保留关键字。首选 `ngx-` 前缀作为用于表示该库适合与 Angular 一起使用的约定。这也是注册表的使用者区分不同 JavaScript 框架库的优秀指示器。

</div>

The `ng generate` command creates the `projects/my-lib` folder in your workspace, which contains a component and a service inside an NgModule.

`ng generate` 命令会在你的工作区中创建 `projects/my-lib` 文件夹，其中包含带有一个组件和一个服务的 NgModule。

<div class="alert is-helpful">

For more details on how a library project is structured, refer to the [Library project files](guide/file-structure#library-project-files) section of the [Project File Structure guide](guide/file-structure).

要了解关于库项目的目录结构的详细信息，参阅[项目文件结构](guide/file-structure)中的[库项目文件](guide/file-structure#library-project-files)部分。

Use the monorepo model to use the same workspace for multiple projects.
See [Setting up for a multi-project workspace](guide/file-structure#multiple-projects).

可以使用单一仓库（monorepo）模式将同一个工作区用于多个项目。参阅[建立多项目型工作区](guide/file-structure#multiple-projects)。

</div>

When you generate a new library, the workspace configuration file, `angular.json`, is updated with a project of type `library`.

当你生成一个新库时，该工作区的配置文件 `angular.json` 中也增加了一个 'library' 类型的项目。

<code-example format="json">

"projects": {
  &hellip;
  "my-lib": {
    "root": "projects/my-lib",
    "sourceRoot": "projects/my-lib/src",
    "projectType": "library",
    "prefix": "lib",
    "architect": {
      "build": {
        "builder": "&commat;angular-devkit/build-angular:ng-packagr",
        &hellip;

</code-example>

Build, test, and lint the project with CLI commands:

可以使用 CLI 命令来构建、测试和 lint 这个项目：

<code-example format="shell" language="shell">

ng build my-lib --configuration development
ng test my-lib
ng lint my-lib

</code-example>

Notice that the configured builder for the project is different from the default builder for application projects.
This builder, among other things, ensures that the library is always built with the [AOT compiler](guide/aot-compiler).

注意，该项目配置的构建器与应用类项目的默认构建器不同。此构建器可以确保库永远使用 [AoT 编译器](guide/aot-compiler)构建。

To make library code reusable you must define a public API for it.
This "user layer" defines what is available to consumers of your library.
A user of your library should be able to access public functionality (such as NgModules, service providers and general utility functions) through a single import path.

要让库代码可以复用，你必须为它定义一个公共的 API。这个“用户层”定义了库中消费者的可用内容。该库的用户应该可以通过单个的导入路径来访问公共功能（如 NgModules、服务提供者和工具函数）。

The public API for your library is maintained in the `public-api.ts` file in your library folder.
Anything exported from this file is made public when your library is imported into an application.
Use an NgModule to expose services and components.

库的公共 API 是在库文件夹下的 `public-api.ts` 文件中维护的。当你的库被导入应用时，从该文件导出的所有内容都会公开。请使用 NgModule 来暴露这些服务和组件。

Your library should supply documentation (typically a README file) for installation and maintenance.

你的库里应该提供一些文档（通常是 README 文件）来指导别人安装和维护。

## Refactoring parts of an application into a library

## 把应用中的部分内容重构成一个库

To make your solution reusable, you need to adjust it so that it does not depend on application-specific code.
Here are some things to consider in migrating application functionality to a library.

为了让你的解决方案可供复用，你需要对它进行调整，以免它依赖应用特有的代码。在将应用的功能迁移到库中时，需要注意以下几点。

* Declarations such as components and pipes should be designed as stateless, meaning they don't rely on or alter external variables.
  If you do rely on state, you need to evaluate every case and decide whether it is application state or state that the library would manage.

  组件和管道之类的可声明对象应该设计成无状态的，这意味着它们不依赖或修改外部变量。如果确实依赖于状态，就需要对每种情况进行评估，以决定它是应用的状态还是库要管理的状态。

* Any observables that the components subscribe to internally should be cleaned up and disposed of during the lifecycle of those components

  组件内部订阅的所有可观察对象都应该在这些组件的生命周期内进行清理和释放

* Components should expose their interactions through inputs for providing context, and outputs for communicating events to other components

  组件对外暴露交互方式时，应该通过输入参数来提供上下文，通过输出参数来将事件传给其它组件

* Check all internal dependencies.

  检查所有内部依赖。

  * For custom classes or interfaces used in components or service, check whether they depend on additional classes or interfaces that also need to be migrated

    对于在组件或服务中使用的自定义类或接口，检查它们是否依赖于其它类或接口，它们也需要一起迁移

  * Similarly, if your library code depends on a service, that service needs to be migrated

    同样，如果你的库代码依赖于某个服务，则需要迁移该服务

  * If your library code or its templates depend on other libraries (such as Angular Material, for instance), you must configure your library with those dependencies

    如果你的库代码或其模板依赖于其它库（比如 Angular Material），你就必须把它们配置为该库的依赖

* Consider how you provide services to client applications.

  考虑如何为客户端应用提供服务。

  * Services should declare their own providers, rather than declaring providers in the NgModule or a component.
    Declaring a provider makes that service *tree-shakable*.
    This practice lets the compiler leave the service out of the bundle if it never gets injected into the application that imports the library.
    For more about this, see [Tree-shakable providers](guide/architecture-services#providing-services).

    服务应该自己声明提供者（而不是在 NgModule 或组件中声明提供者），以便它们是*可摇树优化的*。这样，如果服务器从未被注入到导入该库的应用中，编译器就会把该服务从该 bundle 中删除。关于这方面的更多信息，参阅[Tree-shakable 提供者](guide/architecture-services#providing-services)。

  * If you register global service providers or share providers across multiple NgModules, use the [`forRoot()` and `forChild()` design patterns](guide/singleton-services) provided by the [RouterModule](api/router/RouterModule)

    如果你在多个 NgModules 注册全局服务提供者或提供者共享，使用[`forRoot()` 和 `forChild()` 设计模式](guide/singleton-services)由提供[RouterModule](api/router/RouterModule)

  * If your library provides optional services that might not be used by all client applications, support proper tree-shaking for that case by using the [lightweight token design pattern](guide/lightweight-injection-tokens)

    如果你的库中提供的可选服务可能并没有被所有的客户端应用所使用，那么就可以通过[轻量级令牌设计模式](guide/lightweight-injection-tokens)为这种情况支持正确的树状[结构了](guide/lightweight-injection-tokens)

<a id="integrating-with-the-cli"></a>

## Integrating with the CLI using code-generation schematics

## 使用代码生成原理图与 CLI 集成

A library typically includes *reusable code* that defines components, services, and other Angular artifacts (pipes, directives) that you import into a project.
A library is packaged into an npm package for publishing and sharing.
This package can also include [schematics](guide/glossary#schematic) that provide instructions for generating or transforming code directly in your project, in the same way that the CLI creates a generic new component with `ng generate component`.
A schematic that is packaged with a library can, for example, provide the Angular CLI with the information it needs to generate a component that configures and uses a particular feature, or set of features, defined in that library.
One example of this is [Angular Material's navigation schematic](https://material.angular.io/guide/schematics#navigation-schematic) which configures the CDK's [BreakpointObserver](https://material.angular.io/cdk/layout/overview#breakpointobserver) and uses it with Material's [MatSideNav](https://material.angular.io/components/sidenav/overview) and [MatToolbar](https://material.angular.io/components/toolbar/overview) components.

一个库通常都包含*可复用的代码*，用于定义组件，服务，以及你刚才导入到项目中的其他 Angular 工件（管道，指令等等）。库被打包成一个 npm 包，用于发布和共享。这个包还可以包含一些[原理图](guide/glossary#schematic)，它提供直接在项目中生成或转换代码的指令，就像 CLI 用 `ng generate component` 创建一个通用的新 `ng generate component`。比如，用库打包的原理图可以为 Angular CLI 提供生成组件所需的信息，该组件用于配置和使用该库中定义的特定特性或一组特性。这方面的一个例子是 [Angular Material 的导航原理图](https://material.angular.cn/guide/schematics#navigation-schematic)，它用来配置 CDK 的 [`BreakpointObserver`](https://material.angular.cn/cdk/layout/overview#breakpointobserver) 并把它与 Material 的 [MatSideNav](https://material.angular.cn/components/sidenav/overview) 和 [MatToolbar](https://material.angular.cn/components/toolbar/overview) 组件一起使用。

Create and include the following kinds of schematics:

创建并包含以下几种原理图。

* Include an installation schematic so that `ng add` can add your library to a project

  包含一个安装原理图，以便 `ng add` 可以把你的库添加到项目中。

* Include generation schematics in your library so that `ng generate` can scaffold your defined artifacts (components, services, tests) in a project

  在库中包含了生成原理图，以便 `ng generate` 可以为项目中的已定义工件（组件，服务，测试等）提供支持。

* Include an update schematic so that `ng update` can update your library's dependencies and provide migrations for breaking changes in new releases

  包含一个更新的原理图，以便 `ng update` 可以更新你的库的依赖，并提供一些迁移来破坏新版本中的更改。

What you include in your library depends on your task.
For example, you could define a schematic to create a dropdown that is pre-populated with canned data to show how to add it to an application.
If you want a dropdown that would contain different passed-in values each time, your library could define a schematic to create it with a given configuration.
Developers could then use `ng generate` to configure an instance for their own application.

你的库中所包含的内容取决于你的任务。比如，你可以定义一个原理图来创建一个预先填充了固定数据的下拉列表，以展示如何把它添加到一个应用中。如果你想要一个每次包含不同传入值的下拉列表，那么你的库可以定义一个原理图来用指定的配置创建它。然后，开发人员可以使用 `ng generate` 为自己的应用配置一个实例。

Suppose you want to read a configuration file and then generate a form based on that configuration.
If that form needs additional customization by the developer who is using your library, it might work best as a schematic.
However, if the form will always be the same and not need much customization by developers, then you could create a dynamic component that takes the configuration and generates the form.
In general, the more complex the customization, the more useful the schematic approach.

假设你要读取配置文件，然后根据该配置生成表单。如果该表单需要库的用户进行额外的自定义，它可能最适合用作 schematic。但是，如果这些表单总是一样的，开发人员不需要做太多自定义工作，那么你就可以创建一个动态的组件来获取配置并生成表单。通常，自定义越复杂，schematic 方式就越有用。

For more information, see [Schematics Overview](guide/schematics) and [Schematics for Libraries](guide/schematics-for-libraries).

欲知详情，参阅 [原理图概览](guide/schematics) 和 [供库使用的原理图](guide/schematics-for-libraries)。

## Publishing your library

## 发布你的库

Use the Angular CLI and the npm package manager to build and publish your library as an npm package.

使用 Angular CLI 和 npm 包管理器来构建你的库并发布为 npm 包。

Angular CLI uses a tool called [ng-packagr](https://github.com/ng-packagr/ng-packagr/blob/master/README.md) to create packages from your compiled code that can be published to npm.
See [Building libraries with Ivy](guide/creating-libraries#ivy-libraries) for information on the distribution formats supported by `ng-packagr` and guidance on how
to choose the right format for your library.

Angular CLI 使用一个名为 [ng-packagr](https://github.com/ng-packagr/ng-packagr/blob/master/README.md) 的工具从已编译的代码中创建可以发布到 npm 的软件包。`ng-packagr` 支持的发行格式的信息以及有关如何为库选择正确格式的指南，参阅[使用 Ivy 构建库](guide/creating-libraries#ivy-libraries)。

You should always build libraries for distribution using the `production` configuration.
This ensures that generated output uses the appropriate optimizations and the correct package format for npm.

你应该总是使用 `production` 配置来构建用于分发的库。这样可以确保所生成的输出对 npm 使用了适当的优化和正确的软件包格式。

<code-example format="shell" language="shell">

ng build my-lib
cd dist/my-lib
npm publish

</code-example>

<a id="lib-assets"></a>

## Managing assets in a library

## 管理库中的资产（assets）

In your Angular library, the distributable can include additional assets like theming files, Sass mixins, or documentation (like a changelog).
For more information [copy assets into your library as part of the build](https://github.com/ng-packagr/ng-packagr/blob/master/docs/copy-assets.md) and [embed assets in component styles](https://github.com/ng-packagr/ng-packagr/blob/master/docs/embed-assets-css.md).

对于 Angular 库，可分发文件中可包含一些额外的资产，如主题文件、Sass mixins 或文档（如变更日志）。欲知详情，请参见[在构建时将资产复制到库中](https://github.com/ng-packagr/ng-packagr/blob/master/docs/copy-assets.md)和[将资产嵌入到组件样式中](https://github.com/ng-packagr/ng-packagr/blob/master/docs/embed-assets-css.md)。

<div class="alert is-important">

When including additional assets like Sass mixins or pre-compiled CSS.
You need to add these manually to the conditional ["exports"](guide/angular-package-format/#exports) in the `package.json` of the primary entrypoint.

当包含额外的资产（如 Sass mixins 或预编译的 CSS）时，你需要将这些手动添加到主入口点的 `package.json` 中的条件化 [“exports”](guide/angular-package-format/#exports) 部分。

`ng-packagr` will merge handwritten `"exports"` with the auto-generated ones, allowing for library authors to configure additional export subpaths, or custom conditions.

`ng-packagr` 会将手写的 `"exports"` 与自动生成的 `"exports"` 合并，以便让库作者配置额外的导出子路径或自定义条件。

<code-example language="json">

"exports": {
  ".": {
    "sass": "./_index.scss",
  },
  "./theming": {
    "sass": "./_theming.scss"
  },
  "./prebuilt-themes/indigo-pink.css": {
    "style": "./prebuilt-themes/indigo-pink.css"
  }
}

</code-example>

The above is an extract from the [@angular/material](https://unpkg.com/browse/@angular/material/package.json) distributable.

以上是 [@angular/material](https://unpkg.com/browse/@angular/material/package.json) 可分发文件的摘录。

</div>

## Peer dependencies

## 同级依赖

Angular libraries should list any `@angular/*` dependencies the library depends on as peer dependencies.
This ensures that when modules ask for Angular, they all get the exact same module.
If a library lists `@angular/core` in `dependencies` instead of `peerDependencies`, it might get a different Angular module instead, which would cause your application to break.

各种 Angular 库应该把自己依赖的所有 `@angular/*` 都列为同级依赖。这确保了当各个模块请求 Angular 时，都会得到完全相同的模块。如果某个库在 `dependencies` 列出 `@angular/core` 而不是用 `peerDependencies`，它可能会得到一个不同的 Angular 模块，这会破坏你的应用。

## Using your own library in applications

<<<<<<< HEAD
## 在应用中使用你自己的库

You don't have to publish your library to the npm package manager to use it the same workspace, but you do have to build it first.
=======
You don't have to publish your library to the npm package manager to use it in the same workspace, but you do have to build it first.
>>>>>>> cfd87027

如果要在同一个工作空间中使用某个库，你不必把它发布到 npm 包管理器，但你还是得先构建它。

To use your own library in an application:

要想在应用中使用你自己的库：

* Build the library.
  You cannot use a library before it is built.

  构建该库。在构建之前，无法使用库。

  <code-example format="shell" language="shell">

  ng build my-lib

  </code-example>

* In your applications, import from the library by name:

  在你的应用中，按名字从库中导入：

  <code-example format="typescript" language="typescript">

  import { myExport } from 'my-lib';

  </code-example>

### Building and rebuilding your library

### 构建和重建你的库

The build step is important if you haven't published your library as an npm package and then installed the package back into your application from npm.
For instance, if you clone your git repository and run `npm install`, your editor shows the `my-lib` imports as missing if you haven't yet built your library.

如果你没有把库发布为 npm 包，然后把它从 npm 安装到你的应用中，那么构建步骤就是必要的。比如，如果你克隆了 git 仓库并运行了 `npm install`，编辑器就会把 `my-lib` 的导入显示为缺失状态（如果你还没有构建过该库）。

<div class="alert is-helpful">

When you import something from a library in an Angular application, Angular looks for a mapping between the library name and a location on disk.
When you install a library package, the mapping is in the `node_modules` folder.
When you build your own library, it has to find the mapping in your `tsconfig` paths.

当你在 Angular 应用中从某个库导入一些东西时，Angular 就会寻找库名和磁盘上某个位置之间的映射关系。当你用 npm 包安装该库时，它就映射到 `node_modules` 目录下。当你自己构建库时，它就会在 `tsconfig` 路径中查找这个映射。

Generating a library with the Angular CLI automatically adds its path to the `tsconfig` file.
The Angular CLI uses the `tsconfig` paths to tell the build system where to find the library.

用 Angular CLI 生成库时，会自动把它的路径添加到 `tsconfig` 文件中。Angular CLI 使用 `tsconfig` 路径告诉构建系统在哪里寻找这个库。

For more information, see [Path mapping overview](https://www.typescriptlang.org/docs/handbook/module-resolution.html#path-mapping).

欲知详情，参见[路径映射概览](https://www.typescriptlang.org/docs/handbook/module-resolution.html#path-mapping)。

</div>

If you find that changes to your library are not reflected in your application, your application is probably using an old build of the library.

如果你发现库中的更改没有反映到应用中，那么你的应用很可能正在使用这个库的旧版本。

You can rebuild your library whenever you make changes to it, but this extra step takes time.
*Incremental builds* functionality improves the library-development experience.
Every time a file is changed a partial build is performed that emits the amended files.

每当你对它进行修改时，都可以重建你的库，但这个额外的步骤需要时间。*增量构建*功能可以改善库的开发体验。每当文件发生变化时，都会执行局部构建，并修补一些文件。

Incremental builds can be run as a background process in your development environment.
To take advantage of this feature add the `--watch` flag to the build command:

增量构建可以作为开发环境中的后台进程运行。要启用这个特性，可以在构建命令中加入 `--watch` 标志：

<code-example format="shell" language="shell">

ng build my-lib --watch

</code-example>

<div class="alert is-important">

The CLI `build` command uses a different builder and invokes a different build tool for libraries than it does for applications.

CLI 的 `build` 命令为库使用与应用不同的构建器，并调用不同的构建工具。

* The build system for applications, `@angular-devkit/build-angular`, is based on `webpack`, and is included in all new Angular CLI projects

  应用的构建体系（`@angular-devkit/build-angular`）基于 `webpack`，并被包含在所有新的 Angular CLI 项目中。

* The build system for libraries is based on `ng-packagr`.
  It is only added to your dependencies when you add a library using `ng generate library my-lib`.

  库的构建体系基于 `ng-packagr`。只有在使用 `ng generate library my-lib` 添加库时，它才会添加到依赖项中。

The two build systems support different things, and even where they support the same things, they do those things differently.
This means that the TypeScript source can result in different JavaScript code in a built library than it would in a built application.

这两种构建体系支持不同的东西，即使它们支持相同的东西，它们的执行方式也不同。这意味着同一套 TypeScript 源码在生成库时生成的 JavaScript 代码可能与生成应用时生成的 JavaScript 代码也不同。

For this reason, an application that depends on a library should only use TypeScript path mappings that point to the *built library*.
TypeScript path mappings should *not* point to the library source `.ts` files.

因此，依赖于库的应用应该只使用指向*内置库*的 TypeScript 路径映射。TypeScript 的路径映射*不应该*指向库的 `.ts` 源文件。

</div>

<a id="ivy-libraries"></a>

## Publishing libraries

## 发布库

There are two distribution formats to use when publishing a library:

发布库时可以使用两种分发格式：

| Distribution formats | Details |
| :------------------- | :------ |
| 分发格式 | 详情 |
| Partial-Ivy (recommended) | Contains portable code that can be consumed by Ivy applications built with any version of Angular from v12 onwards. |
| 部分 Ivy（推荐） | 包含可移植代码，从 v12 开始，使用任何版本的 Angular 构建的 Ivy 应用都可以使用这些可移植代码。 |
| Full-Ivy | Contains private Angular Ivy instructions, which are not guaranteed to work across different versions of Angular. This format requires that the library and application are built with the *exact* same version of Angular. This format is useful for environments where all library and application code is built directly from source. |
| 完全 Ivy | 包含专用的 Angular Ivy 指令，不能保证它们可在 Angular 的不同版本中使用。这种格式要求库和应用使用*完全相同*的 Angular 版本构建。这种格式对于直接从源代码构建所有库和应用代码的环境很有用。 |

For publishing to npm use the partial-Ivy format as it is stable between patch versions of Angular.

对于发布到 npm 的库，请使用 partial-Ivy 格式，因为它在 Angular 的各个补丁版本之间是稳定的。

Avoid compiling libraries with full-Ivy code if you are publishing to npm because the generated Ivy instructions are not part of Angular's public API, and so might change between patch versions.

如果要发布到 npm，请避免使用完全 Ivy 的方式编译库，因为生成的 Ivy 指令不属于 Angular 公共 API 的一部分，因此在补丁版本之间可能会有所不同。

## Ensuring library version compatibility

## 确保库版本兼容性

The Angular version used to build an application should always be the same or greater than the Angular versions used to build any of its dependent libraries.
For example, if you had a library using Angular version 13, the application that depends on that library should use Angular version 13 or later.
Angular does not support using an earlier version for the application.

用于构建应用的 Angular 版本应始终与用于构建其任何依赖库的 Angular 版本相同或更大。比如，如果你有一个使用 Angular 13 版的库，则依赖于该库的应用应该使用 Angular 13 版或更高版本。Angular 不支持为该应用使用早期版本。

If you intend to publish your library to npm, compile with partial-Ivy code by setting `"compilationMode": "partial"` in `tsconfig.prod.json`.
This partial format is stable between different versions of Angular, so is safe to publish to npm.
Code with this format is processed during the application build using the same version of the Angular compiler, ensuring that the application and all of its libraries use a single version of Angular.

如果打算将库发布到 npm，请通过在 `tsconfig.prod.json` 的 `"compilationMode": "partial"` 来使用部分 Ivy 代码进行编译。这种部分格式在不同版本的 Angular 之间是稳定的，因此可以安全地发布到 npm。这种格式的代码在应用程序构建期间会使用相同版本的 Angular 编译器进行处理，以确保应用程序及其所有库使用的是同一个版本的 Angular。

Avoid compiling libraries with full-Ivy code if you are publishing to npm because the generated Ivy instructions are not part of Angular's public API, and so might change between patch versions.

如果要发布到 npm，请避免使用完全 Ivy 代码来编译库，因为生成的 Ivy 指令不属于 Angular 公共 API 的一部分，因此在补丁版本之间可能会有所不同。

If you've never published a package in npm before, you must create a user account.
Read more in [Publishing npm Packages](https://docs.npmjs.com/getting-started/publishing-npm-packages).

如果你以前从未在 npm 中发布过软件包，则必须创建一个用户帐户。在[发布 npm 程序包](https://docs.npmjs.com/getting-started/publishing-npm-packages)中了解更多信息。

## Consuming partial-Ivy code outside the Angular CLI

## 在 Angular CLI 之外使用部分 Ivy 代码

An application installs many Angular libraries from npm into its `node_modules` directory.
However, the code in these libraries cannot be bundled directly along with the built application as it is not fully compiled.
To finish compilation, use the Angular linker.

应用将 npm 中的许多 Angular 库安装到其 `node_modules` 目录中。但是，这些库中的代码不能与已编译的应用直接捆绑在一起，因为它尚未完全编译。要完成编译，可以使用 Angular 链接器。

For applications that don't use the Angular CLI, the linker is available as a [Babel](https://babeljs.io) plugin.
The plugin is to be imported from `@angular/compiler-cli/linker/babel`.

对于不使用 Angular CLI 的应用程序，此链接器可用作 [Babel](https://babeljs.io) 插件。该插件要从 `@angular/compiler-cli/linker/babel` 导入。

The Angular linker Babel plugin supports build caching, meaning that libraries only need to be processed by the linker a single time, regardless of other npm operations.

Angular 链接器的 Babel 插件支持构建缓存，这意味着链接器只需一次处理库，而与其他 npm 操作无关。

Example of integrating the plugin into a custom [Webpack](https://webpack.js.org) build by registering the linker as a [Babel](https://babeljs.io) plugin using [babel-loader](https://webpack.js.org/loaders/babel-loader/#options).

下面的例子借助 [babel-loader](https://webpack.js.org/loaders/babel-loader/#options) 把此链接器注册为 [Babel](https://babeljs.io) 插件，从而将此插件集成到自定义 [Webpack](https://webpack.js.org) 构建中。

<code-example header="webpack.config.mjs" path="angular-linker-plugin/webpack.config.mjs" region="webpack-config"></code-example>

<div class="alert is-helpful">

The Angular CLI integrates the linker plugin automatically, so if consumers of your library are using the CLI, they can install Ivy-native libraries from npm without any additional configuration.

Angular CLI 自动集成了链接器插件，因此，如果你这个库的使用方也在使用 CLI，则他们可以从 npm 安装 Ivy 原生库，而无需任何其他配置。

</div>

<!-- links -->

<!-- external links -->

<!-- end links -->

@reviewed 2022-02-28<|MERGE_RESOLUTION|>--- conflicted
+++ resolved
@@ -305,13 +305,9 @@
 
 ## Using your own library in applications
 
-<<<<<<< HEAD
 ## 在应用中使用你自己的库
 
-You don't have to publish your library to the npm package manager to use it the same workspace, but you do have to build it first.
-=======
 You don't have to publish your library to the npm package manager to use it in the same workspace, but you do have to build it first.
->>>>>>> cfd87027
 
 如果要在同一个工作空间中使用某个库，你不必把它发布到 npm 包管理器，但你还是得先构建它。
 
