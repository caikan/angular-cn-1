--- conflicted
+++ resolved
@@ -1,15 +1,13 @@
 # Entry components
 
-<<<<<<< HEAD
 # 入口组件
-=======
+
 <div class="alert is-helpful">
 
 Entry components have been deprecated with the [Ivy rendering engine](https://angular.io/guide/ivy). 
 For more information, see [entryComponents deprecation](https://angular.io/guide/deprecations#entrycomponents-and-analyze_for_entry_components-no-longer-required) in the [Deprecated APIs and features](https://angular.io/guide/deprecations).
 
 </div>
->>>>>>> a371646a
 
 An entry component is any component that Angular loads imperatively, (which means you’re not referencing it in the template), by type. You specify an entry component by bootstrapping it in an NgModule, or including it in a routing definition.
 
