# Entry components

# 入口组件

<div class="alert is-helpful">

Entry components have been deprecated with the [Ivy rendering engine](guide/ivy).
For more information, see [entryComponents deprecation](guide/deprecations#entrycomponents-and-analyze_for_entry_components-no-longer-required) in the [Deprecated APIs and features](guide/deprecations).

[Ivy 渲染引擎](https://angular.cn/guide/ivy)已弃用入口组件。有关更多信息，请参见[“弃用的 API 和功能”](https://angular.cn/guide/deprecations)中的 [entryComponents 已弃用](https://angular.io/guide/deprecations#entrycomponents-and-analyze_for_entry_components-no-longer-required)。

</div>

An entry component is any component that Angular loads imperatively, (which means you’re not referencing it in the template), by type. You specify an entry component by bootstrapping it in an NgModule, or including it in a routing definition.

从分类上说，入口组件是 Angular 命令式加载的任意组件（也就是说你没有在模板中引用过它），
你可以在 NgModule 中引导它，或把它包含在路由定义中来指定入口组件。

<div class="alert is-helpful">

    To contrast the two types of components, there are components which are included in the template, which are declarative. Additionally, there are components which you load imperatively; that is, entry components.

    对比一下这两种组件类型：有一类组件被包含在模板中，它们是声明式加载的；另一类组件你会命令式加载它，这就是入口组件。

</div>

There are two main kinds of entry components:

入口组件有两种主要的类型：

* The bootstrapped root component.

   引导用的根组件。

* A component you specify in a route definition.

   在路由定义中指定的组件。

## A bootstrapped entry component

## 引导用的入口组件

The following is an example of specifying a bootstrapped component,
`AppComponent`, in a basic `app.module.ts`:

下面这个例子中指定了一个引导用组件 `AppComponent`，位于基本的 `app.module.ts` 中：

```typescript
@NgModule({
  declarations: [
    AppComponent
  ],
  imports: [
    BrowserModule,
    FormsModule,
    HttpClientModule,
    AppRoutingModule
  ],
  providers: [],
  bootstrap: [AppComponent] // bootstrapped entry component
})
```

A bootstrapped component is an entry component
that Angular loads into the DOM during the bootstrap process (application launch).
Other entry components are loaded dynamically by other means, such as with the router.

可引导组件是一个入口组件，Angular 会在引导过程中把它加载到 DOM 中。
其它入口组件是在其它时机动态加载的，比如用路由器。

Angular loads a root `AppComponent` dynamically because it's listed by type in `@NgModule.bootstrap`.

Angular 会动态加载根组件 `AppComponent`，是因为它的类型作为参数传给了 `@NgModule.bootstrap` 函数。

<div class="alert is-helpful">

A component can also be bootstrapped imperatively in the module's `ngDoBootstrap()` method.
The `@NgModule.bootstrap` property tells the compiler that this is an entry component and
it should generate code to bootstrap the application with this component.

组件也可以在该模块的 `ngDoBootstrap()` 方法中进行命令式引导。
`@NgModule.bootstrap` 属性告诉编译器，这里是一个入口组件，它应该生成代码，来使用这个组件引导该应用。

</div>

A bootstrapped component is necessarily an entry component because bootstrapping is an imperative process, thus it needs to have an entry component.

引导用的组件必须是入口组件，因为引导过程是命令式的，所以它需要一个入口组件。

## A routed entry component

## 路由到的入口组件

The second kind of entry component occurs in a route definition like
this:

入口组件的第二种类型出现在路由定义中，就像这样：

```typescript

const routes: Routes = [
  {
    path: '',
    component: CustomerListComponent
  }
];

```

A route definition refers to a component by its type with `component: CustomerListComponent`.

路由定义使用组件类型引用了一个组件：`component: CustomerListComponent`。

All router components must be entry components. Because this would require you to add the component in two places (router and `entryComponents`) the Compiler is smart enough to recognize that this is a router definition and automatically add the router component into `entryComponents`.

所有路由组件都必须是入口组件。这需要你把同一个组件添加到两个地方（路由中和 `entryComponents` 中），但编译器足够聪明，可以识别出这里是一个路由定义，因此它会自动把这些路由组件添加到 `entryComponents` 中。

## The `entryComponents` array

## `entryComponents` 数组

<div class="alert is-helpful">

   Since 9.0.0 with Ivy, the `entryComponents` property is no longer necessary. See [deprecations guide](guide/deprecations#entryComponents).

   从支持 Ivy 的 9.0.0 开始，`entryComponents` 属性就不再需要了，参见[弃用指南](guide/deprecations#entryComponents)。

</div>

Though the `@NgModule` decorator has an `entryComponents` array, most of the time
you won't have to explicitly set any entry components because Angular adds components listed in `@NgModule.bootstrap` and those in route definitions to entry components automatically. Though these two mechanisms account for most entry components, if your application happens to bootstrap or dynamically load a component by type imperatively,
you must add it to `entryComponents` explicitly.

虽然 `@NgModule` 装饰器具有一个 `entryComponents` 数组，但大多数情况下你不用显式设置入口组件，因为 Angular 会自动把 `@NgModule.bootstrap` 中的组件以及路由定义中的组件添加到入口组件中。
虽然这两种机制足够自动添加大多数入口组件，但如果你要用其它方式根据类型来命令式的引导或动态加载某个组件，你就必须把它们显式添加到 `entryComponents` 中了。

### `entryComponents` and the compiler

<<<<<<< HEAD
### `entryComponents` 和编译器

For production apps you want to load the smallest code possible.
=======
For production applications you want to load the smallest code possible.
>>>>>>> 08caeadd
The code should contain only the classes that you actually need and
exclude components that are never used. For this reason, the Angular compiler only generates code for components which are reachable from the `entryComponents`; This means that adding more references to `@NgModule.declarations` does not imply that they will necessarily be included in the final bundle.

对于生产环境的应用，你总是希望加载尽可能小的代码。
这些代码应该只包含你实际使用到的类，并且排除那些从未用到的组件。因此，Angular 编译器只会为那些可以从 `entryComponents` 中直接或间接访问到的组件生成代码。
这意味着，仅仅往 `@NgModule.declarations` 中添加更多引用，并不能表达出它们在最终的代码包中是必要的。

In fact, many libraries declare and export components you'll never use.
For example, a material design library will export all components because it doesn’t know which ones you will use. However, it is unlikely that you will use them all.
For the ones you don't reference, the tree shaker drops these components from the final code package.

实际上，很多库声明和导出的组件都是你从未用过的。
比如，Material Design 库会导出其中的所有组件，因为它不知道你会用哪一个。然而，显然你也不打算全都用上。
对于那些你没有引用过的，摇树优化工具就会把这些组件从最终的代码包中摘出去。

If a component isn't an _entry component_ and isn't found in a template,
the tree shaker will throw it away. So, it's best to add only the components that are truly entry components to help keep your app
as trim as possible.

如果一个组件既不是*入口组件*也没有在模板中使用过，摇树优化工具就会把它扔出去。
所以，最好只添加那些真正的入口组件，以便让应用尽可能保持精简。

## More on Angular modules

## 关于 Angular 模块的更多知识

You may also be interested in the following:

你可能还对下列内容感兴趣：

* [Types of NgModules](guide/module-types)

   [NgModule 的分类](guide/module-types).

* [Lazy Loading Modules with the Angular Router](guide/lazy-loading-ngmodules).

   [使用 Angular 路由器惰性加载模块](guide/lazy-loading-ngmodules)。

* [Providers](guide/providers).

   [服务提供者](guide/providers)。

* [NgModules FAQ](guide/ngmodule-faq).

   [NgModule 常见问题](guide/ngmodule-faq).<|MERGE_RESOLUTION|>--- conflicted
+++ resolved
@@ -136,13 +136,9 @@
 
 ### `entryComponents` and the compiler
 
-<<<<<<< HEAD
 ### `entryComponents` 和编译器
 
-For production apps you want to load the smallest code possible.
-=======
 For production applications you want to load the smallest code possible.
->>>>>>> 08caeadd
 The code should contain only the classes that you actually need and
 exclude components that are never used. For this reason, the Angular compiler only generates code for components which are reachable from the `entryComponents`; This means that adding more references to `@NgModule.declarations` does not imply that they will necessarily be included in the final bundle.
 
