# TypeScript configuration

# TypeScript 配置

TypeScript is a primary language for Angular application development.
It is a superset of JavaScript with design-time support for type safety and tooling.

TypeScript 是 Angular 应用开发中使用的主语言。它是 JavaScript 的“方言”之一，为类型安全和工具化而做了设计期支持。

Browsers can't execute TypeScript directly.
Typescript must be "transpiled" into JavaScript using the *tsc* compiler, which requires some configuration.

浏览器不能直接执行 TypeScript。它得先用 *tsc* 编译器转译(transpile)成 JavaScript，而且编译器需要进行一些配置。

This page covers some aspects of TypeScript configuration and the TypeScript environment
that are important to Angular developers, including details about the following files:

本页面会涵盖 TypeScript 配置与环境的某些方面，这些对 Angular 开发者是很重要的。具体来说包括下列文件：

| Files | Details |
| :---- | :------ |
| 文件 | 详情 |
| [tsconfig.json](guide/typescript-configuration#tsconfig) | TypeScript compiler configuration. |
| [tsconfig.json](guide/typescript-configuration#tsconfig) | TypeScript 编译器配置。 |
| [typings](guide/typescript-configuration#typings) | TypesScript declaration files. |
| [typings](guide/typescript-configuration#typings) | TypesScript 类型声明文件。 |

<a id="tsconfig"></a>

## Configuration files

## 配置文件

A given Angular workspace contains several TypeScript configuration files.
At the root `tsconfig.json` file specifies the base TypeScript and Angular compiler options that all projects in the workspace inherit.

一个 Angular 工作区中包含多个 TypeScript 配置文件。在根一级，有两个主要的 TypeScript 配置文件：`tsconfig.json` 文件和 `tsconfig.base.json` 文件。

<div class="alert is-helpful">

See the [Angular compiler options](guide/angular-compiler-options) guide for information about what Angular specific options are available.

请参阅 [Angular 编译器选项](guide/angular-compiler-options)一章，以了解可以使用哪些 Angular 特有的选项。

</div>

The TypeScript and Angular have a wide range of options which can be used to configure type-checking features and generated output.
For more information, see the [Configuration inheritance with extends](https://www.typescriptlang.org/docs/handbook/tsconfig-json.html#configuration-inheritance-with-extends) section of the TypeScript documentation.

TypeScript 和 Angular 提供了很多选项，可以用来配置类型检查功能和要生成的输出。更多信息，请参阅 TypeScript 文档中的[使用 extends 进行配置继承](https://www.typescriptlang.org/docs/handbook/tsconfig-json.html#configuration-inheritance-with-extends)部分。

<div class="alert is-helpful">

For more information TypeScript configuration files, see the official [TypeScript handbook](https://www.typescriptlang.org/docs/handbook/tsconfig-json.html).
For details about configuration inheritance, see the [Configuration inheritance with extends](https://www.typescriptlang.org/docs/handbook/tsconfig-json.html#configuration-inheritance-with-extends) section.

要了解 TypeScript 配置文件的详情，请参阅官方提供的 [TypeScript wiki](http://www.typescriptlang.org/docs/handbook/tsconfig-json.html)。要了解配置继承的详情，参阅[使用 extends 进行配置继承](https://www.typescriptlang.org/docs/handbook/tsconfig-json.html#configuration-inheritance-with-extends)部分。

</div>

The initial `tsconfig.json` for an Angular workspace typically looks like the following example.

<<<<<<< HEAD
Angular 工作区的初始 `tsconfig.json` 通常是这样的。

<code-example lang="json" header="tsconfig.json" linenums="false">
{
  "compileOnSave": false,
  "compilerOptions": {
    "baseUrl": "./",
    "outDir": "./dist/out-tsc",
    "sourceMap": true,
    "declaration": false,
    "downlevelIteration": true,
    "experimentalDecorators": true,
    "moduleResolution": "node",
    "importHelpers": true,
    "target": "es2015",
    "module": "es2020",
    "lib": [
      "es2018",
      "dom"
    ]
  }
}
</code-example>
=======
<code-example header="tsconfig.json" path="getting-started/tsconfig.0.json"></code-example>
>>>>>>> cfd87027

<a id="noImplicitAny"></a>

### `noImplicitAny` and `suppressImplicitAnyIndexErrors`

### `noImplicitAny` 与 `suppressImplicitAnyIndexErrors`

TypeScript developers disagree about whether the `noImplicitAny` flag should be `true` or `false`.
There is no correct answer and you can change the flag later.
But your choice now can make a difference in larger projects, so it merits discussion.

TypeScript 开发者们在 `noImplicitAny` 标志应该是 `true` 还是 `false` 上存在分歧。这没有标准答案，你以后还可以修改这个标志。但是你的选择会在大项目中产生显著差异，所以它值得讨论一番。

When the `noImplicitAny` flag is `false` (the default), and if the compiler cannot infer the variable type based on how it's used, the compiler silently defaults the type to `any`.
That's what is meant by *implicit `any`*.

当 `noImplicitAny` 标志是 `false`(默认值)时，如果编译器无法根据变量的用途推断出变量的类型，它就会悄悄的把变量类型默认为 `any`。这就是*隐式 `any`*的含义。

When the `noImplicitAny` flag is `true` and the TypeScript compiler cannot infer the type, it still generates the JavaScript files, but it also **reports an error**.
Many seasoned developers prefer this stricter setting because type checking catches more unintentional errors at compile time.

当 `noImplicitAny` 标志是 `true` 并且 TypeScript 编译器无法推断出类型时，它仍然会生成 JavaScript 文件。但是它也会**报告一个错误**。很多饱经沧桑的程序员更喜欢这种严格的设置，因为类型检查能在编译期间捕获更多意外错误。

You can set a variable's type to `any` even when the `noImplicitAny` flag is `true`.

即使 `noImplicitAny` 标志被设置成了 `true`，你也可以把变量的类型设置为 `any`。

When the `noImplicitAny` flag is `true`, you may get *implicit index errors* as well.
Most developers feel that *this particular error* is more annoying than helpful.
You can suppress them with the following additional flag:

如果把 `noImplicitAny` 标志设置为了 `true`，你可能会得到*隐式索引错*。大多数程序员可能觉得*这种错误*是个烦恼而不是助力。你可以使用另一个标志来禁止它们。

<code-example>

"suppressImplicitAnyIndexErrors": true

</code-example>

<div class="alert is-helpful">

For more information about how the TypeScript configuration affects compilation, see [Angular Compiler Options](guide/angular-compiler-options) and [Template Type Checking](guide/template-typecheck).

要了解 TypeScript 配置如何影响编译的更多信息，请参阅 [Angular 编译器选项](guide/angular-compiler-options)和[模板类型检查](guide/template-typecheck) 两章。

</div>

<a id="typings"></a>

## TypeScript typings

## TypeScript 类型定义(typings)

Many JavaScript libraries, such as jQuery, the Jasmine testing library, and Angular, extend the JavaScript environment with features and syntax that the TypeScript compiler doesn't recognize natively.
When the compiler doesn't recognize something, it reports an error.

很多 JavaScript 库，比如 jQuery、Jasmine 测试库和 Angular，会通过新的特性和语法来扩展 JavaScript 环境。而 TypeScript 编译器并不能原生的识别它们。当编译器不能识别时，它就会抛出一个错误。

Use [TypeScript type definition files](https://www.typescriptlang.org/docs/handbook/writing-declaration-files.html) —`d.ts files`— to tell the compiler about the libraries you load.

可以使用[TypeScript 类型定义文件](https://www.typescriptlang.org/docs/handbook/writing-declaration-files.html) —— `.d.ts` 文件 —— 来告诉编译器你要加载的库的类型定义。

TypeScript-aware editors leverage these same definition files to display type information about library features.

TypeScript 敏感的编辑器借助这些定义文件来显示这些库中各个特性的类型定义。

Many libraries include definition files in their npm packages where both the TypeScript compiler and editors
can find them.
Angular is one such library.
The `node_modules/@angular/core/` folder of any Angular application contains several `d.ts` files that describe parts of Angular.

很多库在自己的 npm 包中都包含了它们的类型定义文件，TypeScript 编译器和编辑器都能找到它们。Angular 库也是这样的。任何 Angular 应用程序的 `node_modules/@angular/core/` 目录下，都包含几个 `d.ts` 文件，它们描述了 Angular 的各个部分。

<div class="alert is-helpful">

You don't need to do anything to get *typings* files for library packages that include `d.ts` files.
Angular packages include them already.

你不需要为那些包含了 `d.ts` 文件的库获取*类型定义*文件 —— Angular 的所有包都是如此。

</div>

<<<<<<< HEAD
### `lib.d.ts`

TypeScript includes a special declaration file called `lib.d.ts`.
This file contains the ambient declarations for various common JavaScript constructs present in JavaScript runtimes and the DOM.

TypeScript 带有一个特殊的声明文件，名为 `lib.d.ts`。该文件包含了 JavaScript 运行库和 DOM 的各种常用 JavaScript 环境声明。

Based on the `--target`, TypeScript adds *additional* ambient declarations like `Promise` if the target is `es6`.

基于 `--target`，TypeScript 添加*额外*的环境声明，比如如果目标为 `es6` 时将添加 `Promise`。

By default, the target is `es2015`.
If you are targeting `es5`, you still have newer type declarations due to the list of declaration files included:

默认情况下，目标是 `es2015`。如果你把目标改为 `es5`，那么由于包含了声明文件列表，你仍然拥有较新的类型声明：

<code-example header="tsconfig.json (lib excerpt)" path="getting-started/tsconfig.0.json" region="lib"></code-example>
=======
### `lib`

TypeScript includes a default set of declaration files.
These files contain the ambient declarations for various common JavaScript constructs present in JavaScript runtimes and the DOM.

For more information, see [lib](https://www.typescriptlang.org/tsconfig#lib) in the TypeScript guide.
>>>>>>> cfd87027

### Installable typings files

### 安装类型定义文件

Many libraries —jQuery, Jasmine, and Lodash among them— do *not* include `d.ts` files in their npm packages.
Fortunately, either their authors or community contributors have created separate `d.ts` files for these libraries and published them in well-known locations.

遗憾的是，很多库 —— jQuery、Jasmine 和 Lodash 等库 —— 都*没有*在它们自己的 npm 包中包含 `d.ts` 文件。幸运的是，它们的作者或社区中的贡献者已经为这些库创建了独立的 `d.ts` 文件，并且把它们发布到了一个众所周知的位置。

You can install these typings with `npm` using the [`@types/*` scoped package](https://www.typescriptlang.org/docs/handbook/declaration-files/consumption.html).

你可以通过 `npm` 来使用 [`@types/*` 范围化包](https://www.typescriptlang.org/docs/handbook/declaration-files/consumption.html)来安装这些类型。

Which ambient declaration files in `@types/*` are automatically included is determined by the [`types` TypeScript compiler option](https://www.typescriptlang.org/tsconfig#types).
The Angular CLI generates a `tsconfig.app.json` file which is used to build an application, in which the `types` compiler option is set to `[]` to disable automatic inclusion of declarations from `@types/*`.
Similarly, the `tsconfig.spec.json` file is used for testing and sets `"types": ["jasmine"]` to allow using Jasmine's ambient declarations in tests.

`@types/*` 中自动包含哪些环境声明文件由 [TypeScript 编译器选项 `types`](https://www.typescriptlang.org/tsconfig#types)决定。Angular CLI 会生成一个 `tsconfig.app.json` 文件，用于构建应用程序，其中 `types` 编译器选项设置为 `[]` 以禁止自动包含来自 `@types/*` 的声明。同时，`tsconfig.spec.json` 文件用于测试并设置 `"types": ["jasmine"]` 以允许在测试中使用 Jasmine 的环境声明。

After installing `@types/*` declarations, you have to update the `tsconfig.app.json` and `tsconfig.spec.json` files to add the newly installed declarations to the list of `types`.
If the declarations are only meant for testing, then only the `tsconfig.spec.json` file should be updated.

在安装了 `@types/*` 声明之后，你还要修改 `tsconfig.app.json` 和 `tsconfig.spec.json` 文件，以便把新安装的声明文件添加到它们的 `types` 列表中。如果这些声明文件只是供测试用的，那么只要修改 `tsconfig.spec.json` 文件就可以了。

For instance, to install typings for `chai` you run `npm install @types/chai --save-dev` and then update `tsconfig.spec.json` to add `"chai"` to the list of `types`.

比如，要安装 `chai` 的类型信息，你可以执行 `npm install @types/chai --save-dev`，然后修改 `tsconfig.spec.json` 来把 `"chai"` 添加到 `types` 列表中。

<a id="target"></a>

### `target`

By default, the target is `ES2022`. To control ECMA syntax use the [Browserslist](https://github.com/browserslist/browserslist) configuration file.
For more information, see the [configuring browser compatibility](/guide/build#configuring-browser-compatibility) guide.

默认情况下，编译目标是 `es2017`，只有现代浏览器才支持它。

<!-- links -->

<!-- external links -->

<!-- end links -->

@reviewed 2022-10-24<|MERGE_RESOLUTION|>--- conflicted
+++ resolved
@@ -60,33 +60,9 @@
 
 The initial `tsconfig.json` for an Angular workspace typically looks like the following example.
 
-<<<<<<< HEAD
 Angular 工作区的初始 `tsconfig.json` 通常是这样的。
 
-<code-example lang="json" header="tsconfig.json" linenums="false">
-{
-  "compileOnSave": false,
-  "compilerOptions": {
-    "baseUrl": "./",
-    "outDir": "./dist/out-tsc",
-    "sourceMap": true,
-    "declaration": false,
-    "downlevelIteration": true,
-    "experimentalDecorators": true,
-    "moduleResolution": "node",
-    "importHelpers": true,
-    "target": "es2015",
-    "module": "es2020",
-    "lib": [
-      "es2018",
-      "dom"
-    ]
-  }
-}
-</code-example>
-=======
 <code-example header="tsconfig.json" path="getting-started/tsconfig.0.json"></code-example>
->>>>>>> cfd87027
 
 <a id="noImplicitAny"></a>
 
@@ -169,32 +145,12 @@
 
 </div>
 
-<<<<<<< HEAD
-### `lib.d.ts`
-
-TypeScript includes a special declaration file called `lib.d.ts`.
-This file contains the ambient declarations for various common JavaScript constructs present in JavaScript runtimes and the DOM.
-
-TypeScript 带有一个特殊的声明文件，名为 `lib.d.ts`。该文件包含了 JavaScript 运行库和 DOM 的各种常用 JavaScript 环境声明。
-
-Based on the `--target`, TypeScript adds *additional* ambient declarations like `Promise` if the target is `es6`.
-
-基于 `--target`，TypeScript 添加*额外*的环境声明，比如如果目标为 `es6` 时将添加 `Promise`。
-
-By default, the target is `es2015`.
-If you are targeting `es5`, you still have newer type declarations due to the list of declaration files included:
-
-默认情况下，目标是 `es2015`。如果你把目标改为 `es5`，那么由于包含了声明文件列表，你仍然拥有较新的类型声明：
-
-<code-example header="tsconfig.json (lib excerpt)" path="getting-started/tsconfig.0.json" region="lib"></code-example>
-=======
 ### `lib`
 
 TypeScript includes a default set of declaration files.
 These files contain the ambient declarations for various common JavaScript constructs present in JavaScript runtimes and the DOM.
 
 For more information, see [lib](https://www.typescriptlang.org/tsconfig#lib) in the TypeScript guide.
->>>>>>> cfd87027
 
 ### Installable typings files
 
