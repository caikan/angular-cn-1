# Common Internationalization tasks

# 常见的国际化任务

Use the following Angular tasks to internationalize your project.

<<<<<<< HEAD
使用以下 Angular 任务来国际化你的项目。

* Use built-in pipes to display dates, numbers, percentages, and currencies in a local format.

  使用内置管道以本地格式显示日期、数字、百分比和货币。

* Mark text in component templates for translation.

  在组件模板中标记文本以进行翻译。

* Mark plural forms of expressions for translation.

  标记出要翻译的表达式的复数形式。

* Mark alternate text for translation.

  标记替代文本进行翻译。
=======
* Use built-in pipes to display dates, numbers, percentages, and currencies in a local format.
* Mark text in component templates for translation.
* Mark plural forms of expressions for translation.
* Mark alternate text for translation.
>>>>>>> f25ac4ae

After you prepare your project for an international audience, use the [Angular CLI][AioCliMain] to localize your project.
Complete the following tasks to localize your project.

<<<<<<< HEAD
在为国际受众准备好项目之后，可以使用 [Angular CLI][AioCliMain] 来本地化你的项目。完成以下任务以本地化你的项目。

* Use the CLI to extract marked text to a *source language* file.

  使用 CLI 将标记的文本提取到*源语言*文件中。

* Make a copy of the *source language* file for each language, and send all of *translation* files to a translator or service.

  为每种语言制作一份*源语言*文件的副本，并将所有*翻译*文件发送给翻译人员或翻译服务。

* Use the CLI to merge the finished translation files when you build your project for one or more locales.

  在为一种或多种语言环境构建项目时，使用 CLI 合并已完成的翻译文件。
=======
* Use the CLI to extract marked text to a *source language* file.
* Make a copy of the *source language* file for each language, and send all of *translation* files to a translator or service.
* Use the CLI to merge the finished translation files when you build your project for one or more locales.
>>>>>>> f25ac4ae

<div class="alert is-helpful">

Create an adaptable user interface for all of your target locales that takes into consideration the differences in spacing for different languages.
For more details, see [How to approach internationalization][ThinkwithgoogleMarketfinderIntlEnUsGuideHowToApproachI18nOverview].

为所有目标语言环境创建一个强适应性的用户界面，将不同语言的间距等差异考虑在内。有关更多详细信息，请参阅[如何进行国际化][ThinkwithgoogleMarketfinderIntlEnUsGuideHowToApproachI18nOverview]。

</div>

## Prerequisites

## 先决条件

To prepare your project for translations, you should have a basic understanding of the following subjects.

<<<<<<< HEAD
要准备翻译项目，你应该对以下主题有基本的了解。

* [Templates][AioGuideGlossaryTemplate]

  [模板][AioGuideGlossaryTemplate]

* [Components][AioGuideGlossaryComponent]

  [组件][AioGuideGlossaryComponent]

* [Angular CLI][AioCliMain] [command-line][AioGuideGlossaryCommandLineInterfaceCli] tool for managing the Angular development cycle

  [Angular CLI][AioCliMain] [命令行][AioGuideGlossaryCommandLineInterfaceCli]，管理 Angular 开发周期的工具

* [Extensible Markup Language (XML)][W3Xml] used for translation files

  [Extensible Markup Language (XML)][W3Xml] 用于翻译文件
=======
* [Templates][AioGuideGlossaryTemplate]
* [Components][AioGuideGlossaryComponent]
* [Angular CLI][AioCliMain] [command-line][AioGuideGlossaryCommandLineInterfaceCli] tool for managing the Angular development cycle
* [Extensible Markup Language (XML)][W3Xml] used for translation files
>>>>>>> f25ac4ae

## Learn about common Angular internationalization tasks

## 了解常见的 Angular 国际化任务

<div class="card-container">
    <a href="guide/i18n-common-add-package" class="docs-card" title="Add the localize package">
        <section>Add the localize package</section>
        <section>添加 localize 包</section>
        <p>Learn how to add the Angular Localize package to your project</p>
        <p>学习如何往项目中添加 Angular 的 localize 包</p>
        <p class="card-footer">Add the localize package</p>
        <p class="card-footer">添加 localize 包</p>
    </a>
    <a href="guide/i18n-common-locale-id" class="docs-card" title="Refer to locales by ID">
        <section>Refer to locales by ID</section>
        <section>通过 ID 引用语言环境</section>
        <p>Learn how to identify and specify a locale identifier for your project</p>
        <p>学习如何标识语言环境标识符，并将其添加到项目</p>
        <p class="card-footer">Refer to locales by ID</p>
        <p class="card-footer">通过 ID 引用语言环境</p>
    </a>
    <a href="guide/i18n-common-format-data-locale" class="docs-card" title="Format data based on locale">
        <section>Format data based on locale</section>
        <section>基于语言环境格式化数据</section>
        <p>Learn how to implement localized data pipes and override the locale for your project</p>
        <p>学习如何实现本地化数据管道，以及为项目改写默认语言环境</p>
        <p class="card-footer">Format data based on locale</p>
        <p class="card-footer">基于语言环境格式化数据</p>
    </a>
    <a href="guide/i18n-common-prepare" class="docs-card" title="Prepare component for translation">
        <section>Prepare component for translation</section>
        <section>准备翻译组件</section>
        <p>Learn how to specify source text for translation</p>
        <p>学习如何指定要翻译的源文本</p>
        <p class="card-footer">Prepare component for translation</p>
        <p class="card-footer">为翻译准备组件</p>
    </a>
    <a href="guide/i18n-common-translation-files" class="docs-card" title="Work with translation files">
        <section>Work with translation files</section>
        <section>使用翻译文件</section>
        <p>Learn how to review and process translation text</p>
        <p>学习如何检查和处理翻译文件</p>
        <p class="card-footer">Work with translation files</p>
        <p class="card-footer">使用翻译文件</p>
    </a>
    <a href="guide/i18n-common-merge" class="docs-card" title="Merge translations into the application">
        <section>Merge translations into the application</section>
        <section>把翻译结果合并回应用</section>
        <p>Learn how to merge translations and build your translated application</p>
        <p>学习如何合并翻译结果，并构建翻译完的应用</p>
        <p class="card-footer">Merge translations into the application</p>
        <p class="card-footer">把翻译结果合并回应用</p>
    </a>
    <a href="guide/i18n-common-deploy" class="docs-card" title="Deploy multiple locales">
        <section>Deploy multiple locales</section>
        <section>部署多个语言环境</section>
        <p>Learn how to deploy multiple locales for your application</p>
        <p>学习如何为应用部署多个语言环境</p>
        <p class="card-footer">Deploy multiple locales</p>
        <p class="card-footer">部署多个语言环境</p>
    </a>
</div>

<!-- links -->

[AioCliMain]: cli "CLI Overview and Command Reference | Angular"

[AioGuideGlossaryCommandLineInterfaceCli]: guide/glossary#command-line-interface-cli "command-line interface (CLI) - Glossary | Angular"

[AioGuideGlossaryComponent]: guide/glossary#component "component - Glossary | Angular"

[AioGuideGlossaryTemplate]: guide/glossary#template "template - Glossary | Angular"

<!-- external links -->

[ThinkwithgoogleMarketfinderIntlEnUsGuideHowToApproachI18nOverview]: https://marketfinder.thinkwithgoogle.com/intl/en_us/guide/how-to-approach-i18n#overview "Overview - How to approach internationalization | Market Finder | Think with Google"

[W3Xml]: https://www.w3.org/XML "Extensible Markup Language (XML) | W3C"

<!-- end links -->

@reviewed 2021-10-07<|MERGE_RESOLUTION|>--- conflicted
+++ resolved
@@ -1,157 +1,72 @@
 # Common Internationalization tasks
-
-# 常见的国际化任务
 
 Use the following Angular tasks to internationalize your project.
 
-<<<<<<< HEAD
-使用以下 Angular 任务来国际化你的项目。
-
-* Use built-in pipes to display dates, numbers, percentages, and currencies in a local format.
-
-  使用内置管道以本地格式显示日期、数字、百分比和货币。
-
-* Mark text in component templates for translation.
-
-  在组件模板中标记文本以进行翻译。
-
-* Mark plural forms of expressions for translation.
-
-  标记出要翻译的表达式的复数形式。
-
-* Mark alternate text for translation.
-
-  标记替代文本进行翻译。
-=======
 * Use built-in pipes to display dates, numbers, percentages, and currencies in a local format.
 * Mark text in component templates for translation.
 * Mark plural forms of expressions for translation.
 * Mark alternate text for translation.
->>>>>>> f25ac4ae
 
 After you prepare your project for an international audience, use the [Angular CLI][AioCliMain] to localize your project.
 Complete the following tasks to localize your project.
 
-<<<<<<< HEAD
-在为国际受众准备好项目之后，可以使用 [Angular CLI][AioCliMain] 来本地化你的项目。完成以下任务以本地化你的项目。
-
-* Use the CLI to extract marked text to a *source language* file.
-
-  使用 CLI 将标记的文本提取到*源语言*文件中。
-
-* Make a copy of the *source language* file for each language, and send all of *translation* files to a translator or service.
-
-  为每种语言制作一份*源语言*文件的副本，并将所有*翻译*文件发送给翻译人员或翻译服务。
-
-* Use the CLI to merge the finished translation files when you build your project for one or more locales.
-
-  在为一种或多种语言环境构建项目时，使用 CLI 合并已完成的翻译文件。
-=======
 * Use the CLI to extract marked text to a *source language* file.
 * Make a copy of the *source language* file for each language, and send all of *translation* files to a translator or service.
 * Use the CLI to merge the finished translation files when you build your project for one or more locales.
->>>>>>> f25ac4ae
 
 <div class="alert is-helpful">
 
 Create an adaptable user interface for all of your target locales that takes into consideration the differences in spacing for different languages.
 For more details, see [How to approach internationalization][ThinkwithgoogleMarketfinderIntlEnUsGuideHowToApproachI18nOverview].
 
-为所有目标语言环境创建一个强适应性的用户界面，将不同语言的间距等差异考虑在内。有关更多详细信息，请参阅[如何进行国际化][ThinkwithgoogleMarketfinderIntlEnUsGuideHowToApproachI18nOverview]。
-
 </div>
 
 ## Prerequisites
 
-## 先决条件
-
 To prepare your project for translations, you should have a basic understanding of the following subjects.
 
-<<<<<<< HEAD
-要准备翻译项目，你应该对以下主题有基本的了解。
-
-* [Templates][AioGuideGlossaryTemplate]
-
-  [模板][AioGuideGlossaryTemplate]
-
-* [Components][AioGuideGlossaryComponent]
-
-  [组件][AioGuideGlossaryComponent]
-
-* [Angular CLI][AioCliMain] [command-line][AioGuideGlossaryCommandLineInterfaceCli] tool for managing the Angular development cycle
-
-  [Angular CLI][AioCliMain] [命令行][AioGuideGlossaryCommandLineInterfaceCli]，管理 Angular 开发周期的工具
-
-* [Extensible Markup Language (XML)][W3Xml] used for translation files
-
-  [Extensible Markup Language (XML)][W3Xml] 用于翻译文件
-=======
 * [Templates][AioGuideGlossaryTemplate]
 * [Components][AioGuideGlossaryComponent]
 * [Angular CLI][AioCliMain] [command-line][AioGuideGlossaryCommandLineInterfaceCli] tool for managing the Angular development cycle
 * [Extensible Markup Language (XML)][W3Xml] used for translation files
->>>>>>> f25ac4ae
 
 ## Learn about common Angular internationalization tasks
-
-## 了解常见的 Angular 国际化任务
 
 <div class="card-container">
     <a href="guide/i18n-common-add-package" class="docs-card" title="Add the localize package">
         <section>Add the localize package</section>
-        <section>添加 localize 包</section>
         <p>Learn how to add the Angular Localize package to your project</p>
-        <p>学习如何往项目中添加 Angular 的 localize 包</p>
         <p class="card-footer">Add the localize package</p>
-        <p class="card-footer">添加 localize 包</p>
     </a>
     <a href="guide/i18n-common-locale-id" class="docs-card" title="Refer to locales by ID">
         <section>Refer to locales by ID</section>
-        <section>通过 ID 引用语言环境</section>
         <p>Learn how to identify and specify a locale identifier for your project</p>
-        <p>学习如何标识语言环境标识符，并将其添加到项目</p>
         <p class="card-footer">Refer to locales by ID</p>
-        <p class="card-footer">通过 ID 引用语言环境</p>
     </a>
     <a href="guide/i18n-common-format-data-locale" class="docs-card" title="Format data based on locale">
         <section>Format data based on locale</section>
-        <section>基于语言环境格式化数据</section>
         <p>Learn how to implement localized data pipes and override the locale for your project</p>
-        <p>学习如何实现本地化数据管道，以及为项目改写默认语言环境</p>
         <p class="card-footer">Format data based on locale</p>
-        <p class="card-footer">基于语言环境格式化数据</p>
     </a>
     <a href="guide/i18n-common-prepare" class="docs-card" title="Prepare component for translation">
         <section>Prepare component for translation</section>
-        <section>准备翻译组件</section>
         <p>Learn how to specify source text for translation</p>
-        <p>学习如何指定要翻译的源文本</p>
         <p class="card-footer">Prepare component for translation</p>
-        <p class="card-footer">为翻译准备组件</p>
     </a>
     <a href="guide/i18n-common-translation-files" class="docs-card" title="Work with translation files">
         <section>Work with translation files</section>
-        <section>使用翻译文件</section>
         <p>Learn how to review and process translation text</p>
-        <p>学习如何检查和处理翻译文件</p>
         <p class="card-footer">Work with translation files</p>
-        <p class="card-footer">使用翻译文件</p>
     </a>
     <a href="guide/i18n-common-merge" class="docs-card" title="Merge translations into the application">
         <section>Merge translations into the application</section>
-        <section>把翻译结果合并回应用</section>
         <p>Learn how to merge translations and build your translated application</p>
-        <p>学习如何合并翻译结果，并构建翻译完的应用</p>
         <p class="card-footer">Merge translations into the application</p>
-        <p class="card-footer">把翻译结果合并回应用</p>
     </a>
     <a href="guide/i18n-common-deploy" class="docs-card" title="Deploy multiple locales">
         <section>Deploy multiple locales</section>
-        <section>部署多个语言环境</section>
         <p>Learn how to deploy multiple locales for your application</p>
-        <p>学习如何为应用部署多个语言环境</p>
         <p class="card-footer">Deploy multiple locales</p>
-        <p class="card-footer">部署多个语言环境</p>
     </a>
 </div>
 
