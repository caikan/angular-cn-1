--- conflicted
+++ resolved
@@ -10,7 +10,7 @@
 Angular currently has three modes of doing this, depending on the value of the `fullTemplateTypeCheck` and `strictTemplates` flags in the [TypeScript configuration file](guide/typescript-configuration).
 
 正如 TypeScript 在代码中捕获类型错误一样，Angular 也会检查应用程序模板中的表达式和绑定，并可以报告所发现的任何类型错误。
-Angular 当前有三种执行此操作的模式，具体取决于 [TypeScript 配置文件](guide/typescript-configuration) `tsconfig.json` 中的 `fullTemplateTypeCheck` 和 `strictTemplates` 标志的值。
+Angular 当前有三种执行此操作的模式，具体取决于 [TypeScript 配置文件](guide/typescript-configuration) 中的 `fullTemplateTypeCheck` 和 `strictTemplates` 标志的值。
 
 ### Basic mode
 
@@ -206,17 +206,12 @@
 如果发生此类误报，则有以下几种选择：
 
 * Use the [`$any()` type-cast function](guide/template-syntax#any-type-cast-function) in certain contexts to opt out of type-checking for a part of the expression.
-<<<<<<< HEAD
 
   在某些情况下，使用 [`$any()` 类型转换函数](guide/template-syntax#any-type-cast-function)可以选择不对部分表达式进行类型检查。
 
-* You can disable strict checks entirely by setting `strictTemplates: false` in the application's TypeScript configuration file, `tsconfig.json`.
+* You can disable strict checks entirely by setting `strictTemplates: false` in the application's TypeScript configuration file.
 
   你可以通过在应用程序的 TypeScript 配置文件 `tsconfig.json` 中设置 `strictTemplates: false` 来完全禁用严格检查。
-
-=======
-* You can disable strict checks entirely by setting `strictTemplates: false` in the application's TypeScript configuration file.
->>>>>>> eee2fd22
 * You can disable certain type-checking operations individually, while maintaining strictness in other aspects, by setting a _strictness flag_ to `false`.
 
   通过将*严格性标志*设置为 `false`，可以在保持其它方面的严格性的同时，单独禁用某些特定的类型检查操作。
