# Service worker configuration

# Service Worker 配置

#### Prerequisites

#### 前提条件

A basic understanding of the following:

对下列知识有基本的了解：

* [Service Worker in Production](guide/service-worker-devops).

   [生产环境下的 Service Worker](guide/service-worker-devops)。

<hr />

The `src/ngsw-config.json` configuration file specifies which files and data URLs the Angular
service worker should cache and how it should update the cached files and data. The
[Angular CLI](cli) processes the configuration file during `ng build --prod`. Manually, you can process
it with the `ngsw-config` tool:

配置文件 `src/ngsw-config.json` 指定了 Angular Service Worker 应该缓存哪些文件和数据的 URL，以及如何更新缓存的文件和数据。
[Angular CLI](cli) 会在 `ng build --prod` 期间处理配置文件。
如果想手动处理，你可以使用 `ngsw-config` 工具：

```sh

ngsw-config dist src/ngsw-config.json /base/href

```

The configuration file uses the JSON format. All file paths must begin with `/`, which is the deployment directory&mdash;usually `dist` in CLI projects.

该配置文件使用 JSON 格式。
所有文件路径都必须以 `/` 开头，也就是部署目录 —— 在 CLI 项目中的它通常是 `dist`。

{@a glob-patterns}

Unless otherwise noted, patterns use a limited glob format:

如无特别说明，这些模式都使用受限的 glob 格式：

* `**` matches 0 or more path segments.

   `**` 匹配 0 到多段路径。

* `*` matches 0 or more characters excluding `/`.

  `*` 匹配 0 个或更多个除 `/` 之外的字符。

* `?` matches exactly one character excluding `/`.

  `?` 匹配除 `/` 之外的一个字符。

* The `!` prefix marks the pattern as being negative, meaning that only files that don't match the pattern will be included.

   `!` 前缀表示该模式是反的，也就是说只包含与该模式不匹配的文件。

Example patterns:

范例模式：

* `/**/*.html` specifies all HTML files.

   `/**/*.html` 指定所有 HTML 文件。

* `/*.html` specifies only HTML files in the root.

   `/*.html` 仅指定根目录下的 HTML 文件。

* `!/**/*.map` exclude all sourcemaps.

   `!/**/*.map` 排除了所有源码映射文件。

Each section of the configuration file is described below.

下面讲讲配置文件中的每一节。

## `appData`

This section enables you to pass any data you want that describes this particular version of the app.
The `SwUpdate` service includes that data in the update notifications. Many apps use this section to provide additional information for the display of UI popups, notifying users of the available update.

本节允许你传递用来描述这个特定应用版本的任何数据。
`SwUpdate` 服务会在更新通知中包含这些数据。
许多应用会使用本节来提供 UI 弹窗时要显示的附加信息，以通知用户有可用的更新。

{@a index-file}

## `index`

Specifies the file that serves as the index page to satisfy navigation requests. Usually this is `/index.html`.

指定用来充当索引页的文件以满足导航请求。通常是`/index.html`。

## `assetGroups`

*Assets* are resources that are part of the app version that update along with the app. They can include resources loaded from the page's origin as well as third-party resources loaded from CDNs and other external URLs. As not all such external URLs may be known at build time, URL patterns can be matched.

*资产（Assets）*是与应用一起更新的应用版本的一部分。
它们可以包含从页面的同源地址加载的资源以及从 CDN 和其它外部 URL 加载的第三方资源。
由于在构建时可能没法提前知道所有这些外部 URL，因此也可以指定 URL 的模式。

This field contains an array of asset groups, each of which defines a set of asset resources and the policy by which they are cached.

该字段包含一个资产组的数组，每个资产组中会定义一组资产资源和它们的缓存策略。

```json

{
  "assetGroups": [{
    ...
  }, {
    ...
  }]
}

```

Each asset group specifies both a group of resources and a policy that governs them. This policy determines when the resources are fetched and what happens when changes are detected.

每个资产组都会指定一组资源和一个管理它们的策略。
此策略用来决定何时获取资源以及当检测到更改时该怎么做。

Asset groups follow the Typescript interface shown here:

这些资产组会遵循下面的 Typescript 接口：

```typescript

interface AssetGroup {
  name: string;
  installMode?: 'prefetch' | 'lazy';
  updateMode?: 'prefetch' | 'lazy';
  resources: {
    files?: string[];
    /** @deprecated As of v6 `versionedFiles` and `files` options have the same behavior. Use `files` instead. */
    versionedFiles?: string[];
    urls?: string[];
  };
}

```

### `name`

A `name` is mandatory. It identifies this particular group of assets between versions of the configuration.

`name` 是强制性的。它用来标识该配置文件版本中这个特定的资产组。

### `installMode`

The `installMode` determines how these resources are initially cached. The `installMode` can be either of two values:

`installMode` 决定了这些资源最初的缓存方式。`installMode` 可以取如下两个值之一：

* `prefetch` tells the Angular service worker to fetch every single listed resource while it's caching the current version of the app. This is bandwidth-intensive but ensures resources are available whenever they're requested, even if the browser is currently offline.

   `prefetch` 告诉 Angular Service Worker 在缓存当前版本的应用时要获取每一个列出的资源。
  这是个带宽密集型的模式，但可以确保这些资源在请求时可用，即使浏览器正处于离线状态。

* `lazy` does not cache any of the resources up front. Instead, the Angular service worker only caches resources for which it receives requests. This is an on-demand caching mode. Resources that are never requested will not be cached. This is useful for things like images at different resolutions, so the service worker only caches the correct assets for the particular screen and orientation.

<<<<<<< HEAD
   `lazy` 不会预先缓存任何资源。相反，Angular Service Worker 只会缓存它收到请求的资源。
  这是一种按需缓存模式。永远不会请求的资源也永远不会被缓存。
  这对于像为不同分辨率提供的图片之类的资源很有用，那样 Service Worker 就只会为特定的屏幕和设备方向缓存正确的资源。
=======
Defaults to `prefetch`.
>>>>>>> 6fcf2863

### `updateMode`

For resources already in the cache, the `updateMode` determines the caching behavior when a new version of the app is discovered. Any resources in the group that have changed since the previous version are updated in accordance with `updateMode`.

对于已经存在于缓存中的资源，`updateMode` 会决定在发现了新版本应用后的缓存行为。
自上一版本以来更改过的所有组中资源都会根据 `updateMode` 进行更新。

* `prefetch` tells the service worker to download and cache the changed resources immediately.

   `prefetch` 会告诉 Service Worker 立即下载并缓存更新过的资源。

* `lazy` tells the service worker to not cache those resources. Instead, it treats them as unrequested and waits until they're requested again before updating them. An `updateMode` of `lazy` is only valid if the `installMode` is also `lazy`.

<<<<<<< HEAD
   `lazy` 告诉 Service Worker 不要缓存这些资源，而是先把它们看作未被请求的，等到它们再次被请求时才进行更新。
  `lazy` 这个 `updateMode` 只有在 `installMode` 也同样是 `lazy` 时才有效。
=======
Defaults to the value `installMode` is set to.
>>>>>>> 6fcf2863

### `resources`

This section describes the resources to cache, broken up into three groups.

本节描述要缓存的资源，分为三组。

* `files` lists patterns that match files in the distribution directory. These can be single files or glob-like patterns that match a number of files.

   `files` 列出了与 `dist` 目录中的文件相匹配的模式。它们可以是单个文件也可以是能匹配多个文件的类似 glob 的模式。

* `versionedFiles` has been deprecated. As of v6 `versionedFiles` and `files` options have the same behavior. Use `files` instead.

   `versionedFiles` 已经废弃，因为 v6 版本的 `versionedFiles` 和 `files` 选项具有相同的行为。请改用 `files`。

* `urls` includes both URLs and URL patterns that will be matched at runtime. These resources are not fetched directly and do not have content hashes, but they will be cached according to their HTTP headers. This is most useful for CDNs such as the Google Fonts service.<br>
  _(Negative glob patterns are not supported and `?` will be matched literally; i.e. it will not match any character other than `?`.)_

   `urls` 包括要在运行时进行匹配的 URL 和 URL 模式。
  这些资源不是直接获取的，也没有内容散列，但它们会根据 HTTP 标头进行缓存。
  这对于像 Google Fonts 服务这样的 CDN 非常有用。<br>
  **（不支持 glob 的逆模式，`?` 将会按字面匹配；也就是说它不会匹配除了 `?` 之外的任何字符。）**

## `dataGroups`

Unlike asset resources, data requests are not versioned along with the app. They're cached according to manually-configured policies that are more useful for situations such as API requests and other data dependencies.

与这些资产性（asset）资源不同，数据请求不会随应用一起版本化。
它们会根据手动配置的策略进行缓存，这些策略对 API 请求和所依赖的其它数据等情况会更有用。

Data groups follow this Typescript interface:

数据组遵循下列 TypeScript 接口：

```typescript

export interface DataGroup {
  name: string;
  urls: string[];
  version?: number;
  cacheConfig: {
    maxSize: number;
    maxAge: string;
    timeout?: string;
    strategy?: 'freshness' | 'performance';
  };
}

```

### `name`

Similar to `assetGroups`, every data group has a `name` which uniquely identifies it.

和 `assetGroups` 下类似，每个数据组也都有一个 `name` ，用作它的唯一标识。

### `urls`

A list of URL patterns. URLs that match these patterns will be cached according to this data group's policy.<br>
  _(Negative glob patterns are not supported and `?` will be matched literally; i.e. it will not match any character other than `?`.)_

一个 URL 模式的列表。匹配这些模式的 URL 将会根据该数据组的策略进行缓存。<br>
  **（不支持 glob 中的逆模式）**

### `version`

Occasionally APIs change formats in a way that is not backward-compatible. A new version of the app may not be compatible with the old API format and thus may not be compatible with existing cached resources from that API.

API 有时可能会以不向后兼容的方式更改格式。
新版本的应用可能与旧的 API 格式不兼容，因此也就与该 API 中目前已缓存的资源不兼容。

`version` provides a mechanism to indicate that the resources being cached have been updated in a backwards-incompatible way, and that the old cache entries&mdash;those from previous versions&mdash;should be discarded.

<<<<<<< HEAD
`version` 提供了一种机制，用于指出这些被缓存的资源已经通过不向后兼容的方式进行了更新，并且旧的缓存条目（即来自以前版本的缓存条目）应该被丢弃。

`version` is an integer field and defaults to `0`.
=======
`version` is an integer field and defaults to `1`.
>>>>>>> 6fcf2863

`version` 是个整型字段，默认为 `0`。

### `cacheConfig`

This section defines the policy by which matching requests will be cached.

本节定义了对匹配上的请求进行缓存时的策略。

#### `maxSize`

(required) The maximum number of entries, or responses, in the cache. Open-ended caches can grow in unbounded ways and eventually exceed storage quotas, calling for eviction.

（必需）缓存的最大条目数或响应数。开放式缓存可以无限增长，并最终超过存储配额，建议适时清理。

#### `maxAge`

(required) The `maxAge` parameter indicates how long responses are allowed to remain in the cache before being considered invalid and evicted. `maxAge` is a duration string, using the following unit suffixes:

（必需）`maxAge` 参数表示在响应因失效而要清除之前允许在缓存中留存的时间。`maxAge` 是一个表示持续时间的字符串，可使用以下单位作为后缀：

* `d`: days

   `d`：天数

* `h`: hours

   `h`：小时数

* `m`: minutes

   `m`：分钟数

* `s`: seconds

   `s`：秒数

* `u`: milliseconds

   `u`：微秒数

For example, the string `3d12h` will cache content for up to three and a half days.

比如，字符串 `3d12h` 规定此内容最多缓存三天半。

#### `timeout`

This duration string specifies the network timeout. The network timeout is how long the Angular service worker will wait for the network to respond before using a cached response, if configured to do so. `timeout` is a duration string, using the following unit suffixes:

这个表示持续时间的字符串用于指定网络超时时间。
如果配置了它，Angular Service Worker 在开始使用缓存之前就会先等待网络给出响应，这个等待时间就是网络超时时间。

`timeout` 是一个表示持续时间的字符串，使用下列后缀单位：

* `d`: days

  `d`：天

* `h`: hours

  `h`：小时

* `m`: minutes

  `m`：分钟

* `s`: seconds

  `s`：秒

* `u`: milliseconds

  `u`：毫秒

For example, the string `5s30u` will translate to five seconds and 30 milliseconds of network timeout.

比如，字符串 `5s30u` 将会被翻译成 5 秒零 30 毫秒的网络超时。

#### `strategy`

The Angular service worker can use either of two caching strategies for data resources.

Angular Service Worker 可以使用两种缓存策略之一来获取数据资源。

* `performance`, the default, optimizes for responses that are as fast as possible. If a resource exists in the cache, the cached version is used. This allows for some staleness, depending on the `maxAge`, in exchange for better performance. This is suitable for resources that don't change often; for example, user avatar images.

   `performance`，默认值，为尽快给出响应而优化。如果缓存中存在某个资源，则使用这个缓存版本。
  它允许资源有一定的陈旧性（取决于 `maxAge`）以换取更好的性能。适用于那些不经常改变的资源，例如用户头像。

* `freshness` optimizes for currency of data, preferentially fetching requested data from the network. Only if the network times out, according to `timeout`, does the request fall back to the cache. This is useful for resources that change frequently; for example, account balances.

   `freshness` 为数据的即时性而优化，优先从网络获取请求的数据。只有当网络超时时，请求才会根据 `timeout` 的设置回退到缓存中。这对于那些频繁变化的资源很有用，例如账户余额。

## `navigationUrls`

This optional section enables you to specify a custom list of URLs that will be redirected to the index file.

这个可选节让你可以指定一个自定义的 URL 列表，它们都会被重定向到索引文件。

### Handling navigation requests

### 处理导航请求

The ServiceWorker will redirect navigation requests that don't match any `asset` or `data` group to the specified [index file](#index-file). A request is considered to be a navigation request if:

对于没有匹配上任何 `asset` 或 `data` 组的导航请求，ServiceWorker 会把它们重定向到指定的[索引文件](#index-file)。下列请求将会视为导航请求：

1. Its [mode](https://developer.mozilla.org/en-US/docs/Web/API/Request/mode) is `navigation`.

   它的[模式](https://developer.mozilla.org/en-US/docs/Web/API/Request/mode)是 `navigation`。

2. It accepts a `text/html` response (as determined by the value of the `Accept` header).

   它接受 `text/html` 响应（根据 `Accept` 头的值决定）。

3. Its URL matches certain criteria (see below).

   它的 URL 符合特定的条件（稍后讲）。

By default, these criteria are:

默认情况下，这些条件是：

1. The URL must not contain a file extension (i.e. a `.`) in the last path segment.

   URL 的最后一段路径中不能包含文件扩展名（比如 `.`）。

2. The URL must not contain `__`.

   URL 中不能包含 `__`。

### Matching navigation request URLs

### 匹配导航请求的 URL

While these default criteria are fine in most cases, it is sometimes desirable to configure different rules. For example, you may want to ignore specific routes (that are not part of the Angular app) and pass them through to the server.

虽然这些默认条件在大多数情况下都挺好用，不过有时还是要配置一些不同的规则。比如，你可能希望忽略一些特定的路由（它们可能不是 Angular 应用的一部分），而是把它们透传给服务器。

This field contains an array of URLs and [glob-like](#glob-patterns) URL patterns that will be matched at runtime. It can contain both negative patterns (i.e. patterns starting with `!`) and non-negative patterns and URLs.

该字段包含一个将要在运行期间匹配的 URL 和 [类似 glob 的](#glob-patterns) URL模式。
它既可以包含正向模式也可以包含反向模式（比如用 `!` 开头的模式）。

Only requests whose URLs match _any_ of the non-negative URLs/patterns and _none_ of the negative ones will be considered navigation requests. The URL query will be ignored when matching.

只有那些能匹配**任意**正向 URL 或 URL 模式并且**不匹配任何一个**反向模式的 URL 才会视为导航请求。当匹配时，这些 URL 查询将会被忽略。

If the field is omitted, it defaults to:

如果省略了该字段，它的默认值是：

```ts

[
  '/**',           // Include all URLs.
  '!/**/*.*',      // Exclude URLs to files.
  '!/**/*__*',     // Exclude URLs containing `__` in the last segment.
  '!/**/*__*/**',  // Exclude URLs containing `__` in any other segment.
]

```<|MERGE_RESOLUTION|>--- conflicted
+++ resolved
@@ -163,13 +163,13 @@
 
 * `lazy` does not cache any of the resources up front. Instead, the Angular service worker only caches resources for which it receives requests. This is an on-demand caching mode. Resources that are never requested will not be cached. This is useful for things like images at different resolutions, so the service worker only caches the correct assets for the particular screen and orientation.
 
-<<<<<<< HEAD
    `lazy` 不会预先缓存任何资源。相反，Angular Service Worker 只会缓存它收到请求的资源。
   这是一种按需缓存模式。永远不会请求的资源也永远不会被缓存。
   这对于像为不同分辨率提供的图片之类的资源很有用，那样 Service Worker 就只会为特定的屏幕和设备方向缓存正确的资源。
-=======
+
 Defaults to `prefetch`.
->>>>>>> 6fcf2863
+
+默认为 `prefetch`。
 
 ### `updateMode`
 
@@ -184,12 +184,12 @@
 
 * `lazy` tells the service worker to not cache those resources. Instead, it treats them as unrequested and waits until they're requested again before updating them. An `updateMode` of `lazy` is only valid if the `installMode` is also `lazy`.
 
-<<<<<<< HEAD
    `lazy` 告诉 Service Worker 不要缓存这些资源，而是先把它们看作未被请求的，等到它们再次被请求时才进行更新。
   `lazy` 这个 `updateMode` 只有在 `installMode` 也同样是 `lazy` 时才有效。
-=======
+
 Defaults to the value `installMode` is set to.
->>>>>>> 6fcf2863
+
+其默认值为 `installMode` 的值。
 
 ### `resources`
 
@@ -263,13 +263,9 @@
 
 `version` provides a mechanism to indicate that the resources being cached have been updated in a backwards-incompatible way, and that the old cache entries&mdash;those from previous versions&mdash;should be discarded.
 
-<<<<<<< HEAD
 `version` 提供了一种机制，用于指出这些被缓存的资源已经通过不向后兼容的方式进行了更新，并且旧的缓存条目（即来自以前版本的缓存条目）应该被丢弃。
 
-`version` is an integer field and defaults to `0`.
-=======
 `version` is an integer field and defaults to `1`.
->>>>>>> 6fcf2863
 
 `version` 是个整型字段，默认为 `0`。
 
