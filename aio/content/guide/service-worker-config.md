--- conflicted
+++ resolved
@@ -47,13 +47,13 @@
    `**` 匹配 0 到多段路径。
 
 * `*` matches 0 or more characters excluding `/`.
-<<<<<<< HEAD
 
   `*` 匹配 0 个或更多个除 `/` 之外的字符。
 
-=======
 * `?` matches exactly one character excluding `/`.
->>>>>>> 601064e4
+
+  `?` 匹配除 `/` 之外的一个字符。
+
 * The `!` prefix marks the pattern as being negative, meaning that only files that don't match the pattern will be included.
 
    `!` 前缀表示该模式是反的，也就是说只包含与该模式不匹配的文件。
@@ -191,13 +191,9 @@
 
 * `files` lists patterns that match files in the distribution directory. These can be single files or glob-like patterns that match a number of files.
 
-<<<<<<< HEAD
    `files` 列出了与 `dist` 目录中的文件相匹配的模式。它们可以是单个文件也可以是能匹配多个文件的类似 glob 的模式。
 
-* `versionedFiles` is like `files` but should be used for build artifacts that already include a hash in the filename, which is used for cache busting. The Angular service worker can optimize some aspects of its operation if it can assume file contents are immutable.
-=======
 * `versionedFiles` has been deprecated. As of v6 `versionedFiles` and `files` options have the same behavior. Use `files` instead.
->>>>>>> 601064e4
 
    `versionedFiles` 和 `files` 相似，但是它用来对工件进行构建，这些工件已经在文件名中包含了一个散列，用于让其缓存失效。
   如果 Angular Service Worker 能假定这些文件在文件名不变时其内容也不会变，那它就可以从某些方面优化这种操作。
