# Upgrading from AngularJS to Angular

# 从 AngularJS 升级到 Angular

*Angular* is the name for the Angular of today and tomorrow.

*Angular*是现在和未来的 Angular 名称。

*AngularJS* is the name for all 1.x versions of Angular.

*AngularJS*是所有 1.x 版本的 Angular 的名称。

AngularJS applications are great.
Always consider the business case before moving to Angular.
An important part of that case is the time and effort to get there.
This guide describes the built-in tools for efficiently migrating AngularJS projects over to the Angular platform, a piece at a time.

有很多大型 AngularJS 应用。在迁移到 Angular 之前，请始终考虑其业务案例。该案例的一个重要部分是迁移的时间和精力。本指南描述了用于将 AngularJS 项目高效迁移到 Angular 平台的内置工具，一次一个。

Some applications will be easier to upgrade than others, and there are many ways to make it easier for yourself.
It is possible to prepare and align AngularJS applications with Angular even before beginning the upgrade process.
These preparation steps are all about making the code more decoupled, more maintainable, and better aligned with modern development tools.
That means in addition to making the upgrade easier, you will also improve the existing AngularJS applications.

有些应用可能比其它的升级起来简单，还有一些方法能让把这项工作变得更简单。
即使在正式开始升级过程之前，可以提前准备 AngularJS 的程序，让它向 Angular 看齐。
这些准备步骤几乎都是关于如何让代码更加松耦合、更有可维护性，以及用现代开发工具提高速度的。
这意味着，这种准备工作不仅能让最终的升级变得更简单，而且还能提升 AngularJS 程序的质量。

One of the keys to a successful upgrade is to do it incrementally, by running the two frameworks side by side in the same application, and porting AngularJS components to Angular one by one.
This makes it possible to upgrade even large and complex applications without disrupting other business, because the work can be done collaboratively and spread over a period of time.
The `upgrade` module in Angular has been designed to make incremental upgrading seamless.

成功升级的关键之一是增量式的实现它，通过在同一个应用中一起运行这两个框架，并且逐个把 AngularJS 的组件迁移到 Angular 中。
这意味着可以在不必打断其它业务的前提下，升级更大、更复杂的应用程序，因为这项工作可以多人协作完成，在一段时间内逐渐铺开。
Angular `upgrade` 模块的设计目标就是让你渐进、无缝的完成升级。

## Preparation

## 准备

There are many ways to structure AngularJS applications.
When you begin to upgrade these applications to Angular, some will turn out to be much more easy to work with than others.
There are a few key techniques and patterns that you can apply to future proof applications even before you begin the migration.

AngularJS 应用程序的组织方式有很多种。当你想把它们升级到 Angular 的时候，
有些做起来会比其它的更容易些。即使在开始升级之前，也有一些关键的技术和模式可以让你将来升级时更轻松。

### Follow the AngularJS Style Guide

### 遵循 AngularJS 风格指南

The [AngularJS Style Guide][GithubJohnpapaAngularStyleguideBlobPrimaryA1ReadmeMd] collects patterns and practices that have been proven to result in cleaner and more maintainable AngularJS applications.
It contains a wealth of information about how to write and organize AngularJS code —and equally importantly— how **not** to write and organize AngularJS code.
<<<<<<< HEAD

[AngularJS 风格指南][GithubJohnpapaAngularStyleguideBlobPrimaryA1ReadmeMd]收集了一些已证明能写出干净且可维护的 AngularJS 程序的模式与实践。
它包含了很多关于如何书写和组织 AngularJS 代码的有价值信息，同样重要的是，**不应该**采用的书写和组织 AngularJS 代码的方式。
=======
>>>>>>> f25ac4ae

Angular is a reimagined version of the best parts of AngularJS.
In that sense, its goals are the same as the Style Guide for AngularJS:
To preserve the good parts of AngularJS, and to avoid the bad parts.
There is a lot more to Angular than that of course, but this does mean that *following the style guide helps make your AngularJS application more closely aligned with Angular*.

Angular 是一个基于 AngularJS 中最好的部分构思出来的版本。在这种意义上，它的目标和 AngularJS 风格指南是一样的：
保留 AngularJS 中好的部分，去掉坏的部分。当然，Angular 还做了更多。
说这些的意思是：*遵循这个风格指南可以让你写出更接近 Angular 程序的 AngularJS 程序*。

There are a few rules in particular that will make it much easier to do *an incremental upgrade* using the Angular `upgrade/static` module:

<<<<<<< HEAD
有一些特别的规则可以让使用 Angular 的 `upgrade/static` 模块进行*增量升级*变得更简单：

* The [Rule of 1][GithubJohnpapaAngularStyleguideBlobPrimaryA1ReadmeMdSingleResponsibility] states that there should be one component per file.
  This not only makes components easy to navigate and find, but will also allow us to migrate them between languages and frameworks one at a time.
  In this example application, each controller, component, service, and filter is in its own source file.

   [单一规则][GithubJohnpapaAngularStyleguideBlobPrimaryA1ReadmeMdSingleResponsibility]
  规定每个文件应该只放一个组件。这不仅让组件更容易浏览和查找，而且还让你能逐个迁移它们的语言和框架。
  在这个范例程序中，每个控制器、工厂和过滤器都位于各自的源文件中。

* The [Folders-by-Feature Structure][GithubJohnpapaAngularStyleguideBlobPrimaryA1ReadmeMdFoldersByFeatureStructure] and [Modularity][GithubJohnpapaAngularStyleguideBlobPrimaryA1ReadmeMdModularity] rules define similar principles on a higher level of abstraction:
  Different parts of the application should reside in different directories and NgModules.

   [按特性分目录的结构][GithubJohnpapaAngularStyleguideBlobPrimaryA1ReadmeMdFoldersByFeatureStructure]和[模块化][GithubJohnpapaAngularStyleguideBlobPrimaryA1ReadmeMdModularity]规则在较高的抽象层定义了一些相似的原则：应用程序中的不同部分应该被分到不同的目录和 NgModule 中。
=======
| Rules | Details |
| :---- | :------ |
| [Rule of 1][GithubJohnpapaAngularStyleguideBlobPrimaryA1ReadmeMdSingleResponsibility] | There should be one component per file. This not only makes components easy to navigate and find, but will also allow us to migrate them between languages and frameworks one at a time. In this example application, each controller, component, service, and filter is in its own source file. |
| [Folders-by-Feature Structure][GithubJohnpapaAngularStyleguideBlobPrimaryA1ReadmeMdFoldersByFeatureStructure] <br /> [Modularity][GithubJohnpapaAngularStyleguideBlobPrimaryA1ReadmeMdModularity] | Define similar principles on a higher level of abstraction: Different parts of the application should reside in different directories and NgModules. |
>>>>>>> f25ac4ae

When an application is laid out feature per feature in this way, it can also be migrated one feature at a time.
For applications that don't already look like this, applying the rules in the AngularJS style guide is a highly recommended preparation step.
And this is not just for the sake of the upgrade - it is just solid advice in general!

如果应用程序能用这种方式把每个特性分到一个独立目录中，它也就能每次迁移一个特性。
对于那些还没有这么做的程序，强烈建议把应用这条规则作为准备步骤。而且这也不仅仅对升级有价值，
它还是一个通用的规则，可以让你的程序更“坚实”。

### Using a Module Loader

### 使用模块加载器

When you break application code down into one component per file, you often end up with a project structure with a large number of relatively small files.
This is a much neater way to organize things than a small number of large files, but it doesn't work that well if you have to load all those files to the HTML page with `<script>` tags.
Especially when you also have to maintain those tags in the correct order.
That is why it is a good idea to start using a *module loader*.

当你把应用代码分解到每个文件中只放一个组件的粒度后，通常会得到一个由大量相对较小的文件组成的项目结构。
这比组织成少量大文件要整洁得多，但如果你不得不通过 `<script>` 标签在 HTML 页面中加载所有这些文件，那就不好玩了。
尤其是当你不得不自己按正确的顺序维护这些标签时更是如此，就要开始使用*模块加载器*了。

Using a module loader such as [SystemJS][GithubSystemjsSystemjs], [Webpack][GithubWebpackMain], or [Browserify][BrowserifyMain] allows us to use the built-in module systems of TypeScript or ES2015.
You can use the `import` and `export` features that explicitly specify what code can and will be shared between different parts of the application.
For ES5 applications you can use CommonJS style `require` and `module.exports` features.
In both cases, the module loader will then take care of loading all the code the application needs in the correct order.

使用模块加载器，比如[SystemJS][GithubSystemjsSystemjs]、
[Webpack][GithubWebpackMain]或[Browserify][BrowserifyMain]，
可以让你在程序中使用 TypeScript 或 ES2015 语言内置的模块系统。
你可以使用 `import` 和 `export` 特性来明确指定哪些代码应该以及将会被在程序的不同部分之间共享。
对于 ES5 程序来说，可以改用 CommonJS 风格的 `require` 和 `module.exports` 特性代替。
无是论哪种情况，模块加载器都会按正确的顺序加载程序中用到的所有代码。

When moving applications into production, module loaders also make it easier to package them all up into production bundles with batteries included.

当要把应用程序投入生产环境时，模块加载器也会让你把所有这些文件打成完整的产品包变得容易一些。

### Migrating to TypeScript

### 迁移到 TypeScript

If part of the Angular upgrade plan is to also take TypeScript into use, it makes sense to bring in the TypeScript compiler even before the upgrade itself begins.
This means there is one less thing to learn and think about during the actual upgrade.
It also means you can start using TypeScript features in your AngularJS code.

Angular 升级计划的一部分是引入 TypeScript，即使在开始升级之前，引入 TypeScript 编译器也是有意义的。
这意味着等真正升级的时候需要学习和思考的东西会更少，并且你可以在 AngularJS 代码中开始使用 TypeScript 的特性。

Since TypeScript is a superset of ECMAScript 2015, which in turn is a superset of ECMAScript 5, "switching" to TypeScript doesn't necessarily require anything more than installing the TypeScript compiler and renaming files from `*.js` to `*.ts`.
But just doing that is not hugely useful or exciting, of course.
Additional steps like the following can give us much more bang for the buck:

<<<<<<< HEAD
TypeScript 是 ECMAScript 2015 的超集，而 ES2015 又是 ECMAScript 5 的超集。
这意味着除了安装一个 TypeScript 编译器，并把文件名都从 `*.js` 改成 `*.ts` 之外，其实什么都不用做。
当然，如果仅仅这样做也没什么大用，也没什么有意思的地方。
下面这些额外的步骤可以让你打起精神：

* For applications that use a module loader, TypeScript imports and exports (which are really ECMAScript 2015 imports and exports) can be used to organize code into modules.

  对那些使用了模块加载器的程序，TypeScript 的导入和导出语法(实际上是 ECMAScript 2015 的导入和导出)可以把代码组织成模块。

* Type annotations can be gradually added to existing functions and variables to pin down their types and get benefits like build-time error checking, great autocompletion support and inline documentation.

   可以逐步把类型注解添加到现有函数和变量上，以固定它们的类型，并获得其优点：比如编译期错误检查、更好的支持自动完成，以及内联式文档等。

* JavaScript features new to ES2015, like arrow functions, `let`s and `const`s, default function parameters, and destructuring assignments can also be gradually added to make the code more expressive.

   那些 ES2015 中新增的特性，比如箭头函数、`let`、`const`、默认函数参数、解构赋值等也可以逐渐添加进来，让代码更有表现力。

* Services and controllers can be turned into *classes*.
  That way they'll be a step closer to becoming Angular service and component classes, which will make life easier after the upgrade.

   服务和控制器可以转成*类*。这样它们就能一步步接近 Angular 的服务和组件类了，也会让升级变得简单一点。
=======
* For applications that use a module loader, TypeScript imports and exports (which are really ECMAScript 2015 imports and exports) can be used to organize code into modules.
* Type annotations can be gradually added to existing functions and variables to pin down their types and get benefits like build-time error checking, great autocompletion support and inline documentation.
* JavaScript features new to ES2015, like arrow functions, `let`s and `const`s, default function parameters, and destructuring assignments can also be gradually added to make the code more expressive.
* Services and controllers can be turned into *classes*.
  That way they'll be a step closer to becoming Angular service and component classes, which will make life easier after the upgrade.
>>>>>>> f25ac4ae

### Using Component Directives

### 使用组件型指令

In Angular, components are the main primitive from which user interfaces are built.
You define the different portions of the UI as components and compose them into a full user experience.

在 Angular 中，组件是用来构建用户界面的主要元素。你把 UI 中的不同部分定义成组件，然后在模板中使用这些组件合成出最终的 UI。

You can also do this in AngularJS, using *component directives*.
These are directives that define their own templates, controllers, and input/output bindings - the same things that Angular components define.
Applications built with component directives are much easier to migrate to Angular than applications built with lower-level features like `ng-controller`,  `ng-include`, and scope inheritance.

你在 AngularJS 中也能这么做。那就是一种定义了自己的模板、控制器和输入/输出绑定的指令 —— 跟 Angular 中对组件的定义是一样的。
要迁移到 Angular，通过组件型指令构建的应用程序会比直接用 `ng-controller`、`ng-include` 和作用域继承等底层特性构建的要容易得多。

To be Angular compatible, an AngularJS component directive should configure these attributes:

<<<<<<< HEAD
要与 Angular 兼容，AngularJS 的组件型指令应该配置下列属性：

* `restrict: 'E'`
  Components are usually used as elements.

   `restrict: 'E'`。组件通常会以元素的方式使用。

* `scope: {}` - an isolate scope.
  In Angular, components are always isolated from their surroundings, and you should do this in AngularJS too.

   `scope: {}` - 一个独立作用域。在 Angular 中，组件永远是从它们的环境中被隔离出来的，在 AngularJS 中也同样如此。

* `bindToController: {}`.
  Component inputs and outputs should be bound to the controller instead of using the `$scope`.

   `bindToController: {}`。组件的输入和输出应该绑定到控制器，而不是 `$scope`。

* `controller` and `controllerAs`.
  Components have their own controllers.

   `controller` 和 `controllerAs`。组件要有自己的控制器。

* `template` or `templateUrl`.
  Components have their own templates.

   `template` 或 `templateUrl`。组件要有自己的模板。

Component directives may also use the following attributes:

组件型指令还可能使用下列属性：

* `transclude: true/{}`, if the component needs to transclude content from elsewhere.

   `transclude: true`：如果组件需要从其它地方透传内容，就设置它。

* `require`, if the component needs to communicate with the controller of some parent component.

   `require`：如果组件需要和父组件的控制器通讯，就设置它。

Component directives **should not** use the following attributes:

组件型指令**不能**使用下列属性：

* `compile`.
  This will not be supported in Angular.

   `compile`。Angular 不再支持它。

* `replace: true`.
  Angular never replaces a component element with the component template.
  This attribute is also deprecated in AngularJS.

   `replace: true`。Angular 永远不会用组件模板替换一个组件元素。这个特性在 AngularJS 中也同样不建议使用了。

* `priority` and `terminal`.
   While AngularJS components may use these, they are not used in Angular and it is better not to write code that relies on them.
=======
| Attributes | Details |
| :--------- | :------ |
| `restrict: 'E'` | Components are usually used as elements. |
| `scope: {}` | An isolate scope. In Angular, components are always isolated from their surroundings, and you should do this in AngularJS too. |
| `bindToController: {}` | Component inputs and outputs should be bound to the controller instead of using the `$scope`. |
| `controller` <br /> `controllerAs` | Components have their own controllers. |
| `template` <br /> `templateUrl` | Components have their own templates. |

Component directives may also use the following attributes:

| Attributes | Details |
| :--------- | :------ |
| `transclude: true/{}` | If the component needs to transclude content from elsewhere. |
| `require` | If the component needs to communicate with the controller of some parent component. |

Component directives **should not** use the following attributes:

| Attributes (avoid) | Details |
| :----------------- | :------ |
| `compile` | This will not be supported in Angular. |
| `replace: true` | Angular never replaces a component element with the component template. This attribute is also deprecated in AngularJS. |
| `priority` <br /> `terminal` | While AngularJS components may use these, they are not used in Angular and it is better not to write code that relies on them. |
>>>>>>> f25ac4ae

   `priority` 和 `terminal`。虽然 AngularJS 的组件可能使用这些，但它们在 Angular 中已经没用了，并且最好不要再写依赖它们的代码。

An AngularJS component directive that is fully aligned with the Angular architecture may look something like this:

<<<<<<< HEAD
AngularJS 中一个完全向 Angular 架构对齐过的组件型指令是这样的：

<code-example path="upgrade-module/src/app/hero-detail.directive.ts" header="hero-detail.directive.ts"></code-example>
=======
<code-example header="hero-detail.directive.ts" path="upgrade-module/src/app/hero-detail.directive.ts"></code-example>
>>>>>>> f25ac4ae

AngularJS 1.5 introduces the [component API][AngularjsDocsApiNgTypeAngularModuleComponent] that makes it easier to define component directives like these.
It is a good idea to use this API for component directives for several reasons:

<<<<<<< HEAD
AngularJS 1.5 引入了[组件 API][AngularjsDocsApiNgTypeAngularModuleComponent]，它让定义指令变得更简单了。
为组件型指令使用这个 API 是一个好主意，因为：

* It requires less boilerplate code.

   它需要更少的样板代码。

* It enforces the use of component best practices like `controllerAs`.

   它强制你遵循组件的最佳实践，比如 `controllerAs`。

* It has good default values for directive attributes like `scope` and `restrict`.

   指令中像 `scope` 和 `restrict` 这样的属性应该有良好的默认值。

The component directive example from above looks like this when expressed using the component API:

如果使用这个组件 API 进行表示，那么上面看到的组件型指令就变成了这样：

<code-example path="upgrade-module/src/app/upgrade-io/hero-detail.component.ts" region="hero-detail-io" header="hero-detail.component.ts"></code-example>
=======
* It requires less boilerplate code.
* It enforces the use of component best practices like `controllerAs`.
* It has good default values for directive attributes like `scope` and `restrict`.

The component directive example from above looks like this when expressed using the component API:

<code-example header="hero-detail.component.ts" path="upgrade-module/src/app/upgrade-io/hero-detail.component.ts" region="hero-detail-io"></code-example>
>>>>>>> f25ac4ae

Controller lifecycle hook methods `$onInit()`, `$onDestroy()`, and `$onChanges()` are another convenient feature that AngularJS 1.5 introduces.
They all have nearly exact [equivalents in Angular][AioGuideLifecycleHooks], so organizing component lifecycle logic around them will ease the eventual Angular upgrade process.

控制器的生命周期钩子 `$onInit()`、`$onDestroy()` 和 `$onChanges()` 是 AngularJS 1.5 引入的另一些便利特性。
它们都很像[Angular 中的等价物][AioGuideLifecycleHooks]，所以，围绕它们组织组件生命周期的逻辑在升级到 Angular 时会更容易。

## Upgrading with ngUpgrade

## 使用 ngUpgrade 升级

The ngUpgrade library in Angular is a very useful tool for upgrading anything but the smallest of applications.
With it you can mix and match AngularJS and Angular components in the same application and have them interoperate seamlessly.
That means you don't have to do the upgrade work all at once, since there is a natural coexistence between the two frameworks during the transition period.

不管要升级什么，Angular 中的 `ngUpgrade` 库都会是一个非常有用的工具 —— 除非是小到没功能的应用。
借助它，你可以在同一个应用程序中混用并匹配 AngularJS 和 Angular 的组件，并让它们实现无缝的互操作。
这意味着你不用被迫一次性做完所有的升级工作，因为在整个演进过程中，这两个框架可以很自然的和睦相处。

<div class="alert is-helpful">

The [end of life of AngularJS][AngularBlogFindingAPathForwardWithAngularjs7e186fdd4429] is December 31st, 2021.
With this event, ngUpgrade is now in a feature complete state.
We will continue publishing security and bug fixes for ngUpgrade at least until December 31st, 2023.

由于 [AngularJS 即将停止维护][AngularBlogFindingAPathForwardWithAngularjs7e186fdd4429] ，ngUpgrade 现在处于特性开发完毕的状态。我们将会继续发布安全补丁和 BUG 修复，直到 2022-12-31。

</div>

### How ngUpgrade Works

### ngUpgrade 的工作原理

One of the primary tools provided by ngUpgrade is called the `UpgradeModule`.
This is a module that contains utilities for bootstrapping and managing hybrid applications that support both Angular and AngularJS code.

`ngUpgrade` 提供的主要工具之一被称为 `UpgradeModule`。这是一个服务，它可以启动并管理一个能同时支持 Angular 和 AngularJS 的混合式应用。

When you use ngUpgrade, what you're really doing is *running both AngularJS and Angular at the same time*.
All Angular code is running in the Angular framework, and AngularJS code in the AngularJS framework.
Both of these are the actual, fully featured versions of the frameworks.
There is no emulation going on, so you can expect to have all the features and natural behavior of both frameworks.

当使用 ngUpgrade 时，你实际上在*同时运行 AngularJS 和 Angular*。所有 Angular 的代码运行在 Angular 框架中，而 AngularJS 的代码运行在 AngularJS 框架中。所有这些都是真实的、全功能的框架版本。
没有进行任何仿真，所以你可以认为同时存在着这两个框架的所有特性和自然行为。

What happens on top of this is that components and services managed by one framework can interoperate with those from the other framework.
This happens in three main areas:
Dependency injection, the DOM, and change detection.

所有这些事情的背后，本质上是一个框架中管理的组件和服务能和来自另一个框架的进行互操作。
这些主要体现在三个方面：依赖注入、DOM 和变更检测。

#### Dependency Injection

#### 依赖注入

Dependency injection is front and center in both AngularJS and Angular, but there are some key differences between the two frameworks in how it actually works.

<<<<<<< HEAD
无论是在 AngularJS 中还是在 Angular 中，依赖注入都位于前沿和中心的位置，但在两个框架的工作原理上，却存在着一些关键的不同之处。

| AngularJS | Angular |  |
| :-------- | :------ | --- |
| Dependency injection tokens are always strings | Tokens [can have different types][AioGuideDependencyInjection].<br />They are often classes.<br />They may also be strings. |  |
| 依赖注入的令牌(Token)永远是字符串(译注：指服务名称)。 | 令牌[可以有不同的类型][AioGuideDependencyInjection]。 | 通常是类，也可能是字符串。 |
| There is exactly one injector.<br />Even in multi-module applications, everything is poured into one big namespace. | There is a [tree hierarchy of injectors][AioGuideHierarchicalDependencyInjection], with a root injector and an additional injector for each component. |  |
| 只有一个注入器。<br/>即使在多模块的应用程序中，每样东西也都会被装入一个巨大的命名空间中。 | 这是一个[树状分层注入器][AioGuideHierarchicalDependencyInjection]：有一个根注入器，而且每个组件也有一个自己的注入器。 |  |
=======
| AngularJS | Angular |
| :-------- | :------ |
| Dependency injection tokens are always strings | Tokens [can have different types][AioGuideDependencyInjection]. <br /> They are often classes. <br /> They may also be strings. |
| There is exactly one injector. <br /> Even in multi-module applications, everything is poured into one big namespace. | There is a [tree hierarchy of injectors][AioGuideHierarchicalDependencyInjection], with a root injector and an additional injector for each component. |
>>>>>>> f25ac4ae

Even accounting for these differences you can still have dependency injection interoperability.
`upgrade/static` resolves the differences and makes everything work seamlessly:

<<<<<<< HEAD
就算有这么多不同点，也并不妨碍你在依赖注入时进行互操作。`UpgradeModule` 解决了这些差异，并让它们无缝的对接：

* You can make AngularJS services available for injection to Angular code by *upgrading* them.
  The same singleton instance of each service is shared between the frameworks.
  In Angular these services will always be in the *root injector* and available to all components.

   通过升级它们，你就能让那些在 AngularJS 中能被注入的服务也可用于 Angular 的代码中。
  在框架之间共享的是服务的同一个单例对象。在 Angular 中，这些外来服务总是被放在*根注入器*中，并可用于所有组件。
  它们总是具有*字符串令牌* —— 跟它们在 AngularJS 中的令牌相同。
=======
* You can make AngularJS services available for injection to Angular code by *upgrading* them.
  The same singleton instance of each service is shared between the frameworks.
  In Angular these services will always be in the *root injector* and available to all components.
>>>>>>> f25ac4ae

* You can also make Angular services available for injection to AngularJS code by *downgrading* them.
  Only services from the Angular root injector can be downgraded.
  Again, the same singleton instances are shared between the frameworks.
  When you register a downgraded service, you must explicitly specify a *string token* that you want to use in AngularJS.
<<<<<<< HEAD

   通过降级它们，你也能让那些在 Angular 中能被注入的服务在 AngularJS 的代码中可用。
  只有那些来自 Angular 根注入器的服务才能被降级。同样的，在框架之间共享的是同一个单例对象。
  当你注册一个要降级的服务时，要明确指定一个打算在 AngularJS 中使用的*字符串令牌*。
=======
>>>>>>> f25ac4ae

<div class="lightbox">

<img alt="The two injectors in a hybrid application" src="generated/images/guide/upgrade/injectors.png" />

</div>

#### Components and the DOM

#### 组件与 DOM

In the DOM of a hybrid ngUpgrade application are components and directives from both AngularJS and Angular.
These components communicate with each other by using the input and output bindings of their respective frameworks, which ngUpgrade bridges together.
They may also communicate through shared injected dependencies, as described above.

在混合式应用中，同时存在来自 AngularJS 和 Angular 中组件和指令的 DOM。
这些组件通过它们各自框架中的输入和输出绑定来互相通讯，它们由 `UpgradeModule` 桥接在一起。
它们也能通过共享被注入的依赖彼此通讯，就像前面所说的那样。

The key thing to understand about a hybrid application is that every element in the DOM is owned by exactly one of the two frameworks.
The other framework ignores it.
If an element is owned by AngularJS, Angular treats it as if it didn't exist, and vice versa.

理解混合式应用的关键在于，DOM 中的每一个元素都只能属于这两个框架之一，而另一个框架则会忽略它。如果一个元素属于 AngularJS，那么 Angular 就会当它不存在，反之亦然。

So normally a hybrid application begins life as an AngularJS application, and it is AngularJS that processes the root template, for example, the index.html.
Angular then steps into the picture when an Angular component is used somewhere in an AngularJS template.
The template of that component will then be managed by Angular, and it may contain any number of Angular components and directives.

所以，混合式应用总是像 AngularJS 程序那样启动，处理根模板的也是 AngularJS.
然后，当这个应用的模板中使用到了 Angular 的组件时，Angular 才开始参与。
这个组件的视图由 Angular 进行管理，而且它还可以使用一系列的 Angular 组件和指令。

Beyond that, you may interleave the two frameworks.
You always cross the boundary between the two frameworks by one of two ways:

<<<<<<< HEAD
更进一步说，你可以按照需要，任意穿插使用这两个框架。
使用下面的两种方式之一，你可以在这两个框架之间自由穿梭：

1. By using a component from the other framework:
   An AngularJS template using an Angular component, or an Angular template using an AngularJS component.

   通过使用来自另一个框架的组件：AngularJS 的模板中用到了 Angular 的组件，或者 Angular 的模板中使用了 AngularJS 的组件。

1. By transcluding or projecting content from the other framework.
   ngUpgrade bridges the related concepts of AngularJS transclusion and Angular content projection together.

   通过透传(transclude)或投影(project)来自另一个框架的内容。`UpgradeModule` 牵线搭桥，把 AngularJS 的透传概念和 Angular 的内容投影概念关联起来。
=======
1. By using a component from the other framework:
   An AngularJS template using an Angular component, or an Angular template using an AngularJS component.

1. By transcluding or projecting content from the other framework.
   ngUpgrade bridges the related concepts of AngularJS transclusion and Angular content projection together.
>>>>>>> f25ac4ae

<div class="lightbox">

<img alt="DOM element ownership in a hybrid application" src="generated/images/guide/upgrade/dom.png" />

</div>

Whenever you use a component that belongs to the other framework, a switch between framework boundaries occurs.
However, that switch only happens to the elements in the template of that component.
Consider a situation where you use an Angular component from AngularJS like this:

当你使用一个属于另一个框架的组件时，就会发生一次跨框架边界的切换。不过，这种切换只发生在该组件元素的*子节点*上。
考虑一个场景，你从 AngularJS 中使用一个 Angular 组件，就像这样：

<code-example language="html" escape="html">

&lt;a-component&gt;&lt;/a-component&gt;

</code-example>

The DOM element `<a-component>` will remain to be an AngularJS managed element, because it is defined in an AngularJS template.
That also means you can apply additional AngularJS directives to it, but *not* Angular directives.
It is only in the template of the `<a-component>` where Angular steps in.
This same rule also applies when you use AngularJS component directives from Angular.

此时，`<a-component>` 这个 DOM 元素仍然由 AngularJS 管理，因为它是在 AngularJS 的模板中定义的。
这也意味着你可以往它上面添加别的 AngularJS 指令，却*不能*添加 Angular 的指令。
只有在 `<a-component>` 组件的模板中才是 Angular 的天下。同样的规则也适用于在 Angular 中使用 AngularJS 组件型指令的情况。

#### Change Detection

#### 变更检测

The `scope.$apply()` is how AngularJS detects changes and updates data bindings.
After every event that occurs, `scope.$apply()` gets called.
This is done either automatically by the framework, or manually by you.

AngularJS 中的变更检测全是关于 `scope.$apply()` 的。在每个事件发生之后，`scope.$apply()` 就会被调用。
这或者由框架自动调用，或者在某些情况下由你自己的代码手动调用。

In Angular things are different.
While change detection still occurs after every event, no one needs to call `scope.$apply()` for that to happen.
This is because all Angular code runs inside something called the [Angular zone][AioApiCoreNgzone].
Angular always knows when the code finishes, so it also knows when it should kick off change detection.
The code itself doesn't have to call `scope.$apply()` or anything like it.

在 Angular 中，事情有点不一样。虽然变更检测仍然会在每一个事件之后发生，却不再需要每次调用 `scope.$apply()` 了。
这是因为所有 Angular 代码都运行在一个叫做 [Angular zone][AioApiCoreNgzone] 的地方。
Angular 总是知道什么时候代码执行完了，也就知道了它什么时候应该触发变更检测。代码本身并不需要调用 `scope.$apply()` 或其它类似的东西。

In the case of hybrid applications, the `UpgradeModule` bridges the AngularJS and Angular approaches.
Here is what happens:

<<<<<<< HEAD
在这种混合式应用的案例中，`UpgradeModule` 在 AngularJS 的方法和 Angular 的方法之间建立了桥梁。发生了什么呢？

* Everything that happens in the application runs inside the Angular zone.
  This is true whether the event originated in AngularJS or Angular code.
  The zone triggers Angular change detection after every event.

  应用中发生的每件事都运行在 Angular 的 zone 里。
  无论事件发生在 AngularJS 还是 Angular 的代码中，都是如此。
  这个 zone 会在每个事件之后触发 Angular 的变更检测。

* The `UpgradeModule` will invoke the AngularJS `$rootScope.$apply()` after every turn of the Angular zone.
  This also triggers AngularJS change detection after every event.

   `UpgradeModule` 将在每一次离开 Angular zone 时调用 AngularJS 的 `$rootScope.$apply()`。这样也就同样会在每个事件之后触发 AngularJS 的变更检测。
=======
* Everything that happens in the application runs inside the Angular zone.
  This is true whether the event originated in AngularJS or Angular code.
  The zone triggers Angular change detection after every event.

* The `UpgradeModule` will invoke the AngularJS `$rootScope.$apply()` after every turn of the Angular zone.
  This also triggers AngularJS change detection after every event.
>>>>>>> f25ac4ae

<div class="lightbox">

<img alt="Change detection in a hybrid application" src="generated/images/guide/upgrade/change_detection.png" />

</div>

In practice, you do not need to call `$apply()`, regardless of whether it is in AngularJS or Angular.
The `UpgradeModule` does it for us.
You *can* still call `$apply()` so there is no need to remove such calls from existing code.
Those calls just trigger additional AngularJS change detection checks in a hybrid application.

在实践中，你不用在自己的代码中调用 `$apply()`，而不用管这段代码是在 AngularJS 还是 Angular 中。
`UpgradeModule` 都替你做了。你仍然*可以*调用 `$apply()`，也就是说你不必从现有代码中移除此调用。
在混合式应用中，这些调用只会触发一次额外的 AngularJS 变更检测。

When you downgrade an Angular component and then use it from AngularJS, the inputs of the component will be watched using AngularJS change detection.
When those inputs change, the corresponding properties in the component are set.
You can also hook into the changes by implementing the [OnChanges][AioApiCoreOnchanges] interface in the component, just like you could if it hadn't been downgraded.

当你降级一个 Angular 组件，然后把它用于 AngularJS 中时，组件的输入属性就会被 AngularJS 的变更检测体系监视起来。
当那些输入属性发生变化时，组件中相应的属性就会被设置。你也能通过实现[OnChanges][AioApiCoreOnchanges]
接口来挂钩到这些更改，就像它未被降级时一样。

Correspondingly, when you upgrade an AngularJS component and use it from Angular, all the bindings defined for `scope` (or `bindToController`) of the component directive will be hooked into Angular change detection.
They will be treated as regular Angular inputs.
Their values will be written to the scope (or controller) of the upgraded component when they change.

相应的，当你把 AngularJS 的组件升级给 Angular 使用时，在这个组件型指令的 `scope`(或 `bindToController`)中定义的所有绑定，
都将被挂钩到 Angular 的变更检测体系中。它们将和标准的 Angular 输入属性被同等对待，并当它们发生变化时设置回 scope(或控制器)上。

### Using UpgradeModule with Angular *NgModules*

### 通过 Angular 的 *NgModule* 来使用 UpgradeModule

Both AngularJS and Angular have their own concept of modules to help organize an application into cohesive blocks of functionality.

AngularJS 还是 Angular 都有自己的模块概念，来帮你把应用组织成一些内聚的功能块。

Their details are quite different in architecture and implementation.
In AngularJS, you add Angular assets to the `angular.module` property.
In Angular, you create one or more classes adorned with an `NgModule` decorator that describes Angular assets in metadata.
The differences blossom from there.

它们在架构和实现的细节上有着显著的不同。
在 AngularJS 中，你要把 AngularJS 的资源添加到 `angular.module` 属性上。
在 Angular 中，你要创建一个或多个带有 `NgModule` 装饰器的类，这些装饰器用来在元数据中描述 Angular 资源。差异主要来自这里。

In a hybrid application you run both versions of Angular at the same time.
That means that you need at least one module each from both AngularJS and Angular.
You will import `UpgradeModule` inside the NgModule, and then use it for bootstrapping the AngularJS module.

在混合式应用中，你同时运行了两个版本的 Angular。
这意味着你至少需要 AngularJS 和 Angular 各提供一个模块。
当你使用 AngularJS 的模块进行引导时，就得把 Angular 的模块传给 `UpgradeModule`。

<div class="alert is-helpful">

For more information, see [NgModules][AioGuideNgmodules].

要了解更多，请参阅[NgModules][AioGuideNgmodules]页。

</div>

### Bootstrapping hybrid applications

### 引导混合应用程序

To bootstrap a hybrid application, you must bootstrap each of the Angular and
AngularJS parts of the application.
You must bootstrap the Angular bits first and then ask the `UpgradeModule` to bootstrap the AngularJS bits next.

要想引导混合式应用，就必须在应用中分别引导 Angular 和 AngularJS 应用的一部分。你必须先引导 Angular，然后再调用 `UpgradeModule` 来引导 AngularJS。

In an AngularJS application you have a root AngularJS module, which will also be used to bootstrap the AngularJS application.

<<<<<<< HEAD
在 AngularJS 应用中有一个 AngularJS 的根模块，它用于引导 AngularJS 应用。

<code-example path="upgrade-module/src/app/ajs-bootstrap/app.module.ts" region="ng1module" header="app.module.ts"></code-example>
=======
<code-example header="app.module.ts" path="upgrade-module/src/app/ajs-bootstrap/app.module.ts" region="ng1module"></code-example>
>>>>>>> f25ac4ae

Pure AngularJS applications can be automatically bootstrapped by using an `ng-app` directive somewhere on the HTML page.
But for hybrid applications, you manually bootstrap using the `UpgradeModule`.
Therefore, it is a good preliminary step to switch AngularJS applications to use the manual JavaScript [`angular.bootstrap`][AngularjsDocsApiNgFunctionAngularBootstrap] method even before switching them to hybrid mode.

单纯的 AngularJS 应用可以在 HTML 页面中使用 `ng-app` 指令进行引导，但对于混合式应用你要通过 `UpgradeModule` 模块进行手动引导。因此，在切换成混合式应用之前，最好先把 AngularJS 改写成使用 [`angular.bootstrap`][AngularjsDocsApiNgFunctionAngularBootstrap] 进行手动引导的方式。

Say you have an `ng-app` driven bootstrap such as this one:

比如你现在有这样一个通过 `ng-app` 进行引导的应用：

<code-example path="upgrade-module/src/index-ng-app.html"></code-example>

You can remove the `ng-app` and `ng-strict-di` directives from the HTML and instead switch to calling `angular.bootstrap` from JavaScript, which will result in the same thing:

<<<<<<< HEAD
你可以从 HTML 中移除 `ng-app` 和 `ng-strict-di` 指令，改为从 JavaScript 中调用 `angular.bootstrap`，它能达到同样效果：

<code-example path="upgrade-module/src/app/ajs-bootstrap/app.module.ts" region="bootstrap" header="app.module.ts"></code-example>
=======
<code-example header="app.module.ts" path="upgrade-module/src/app/ajs-bootstrap/app.module.ts" region="bootstrap"></code-example>
>>>>>>> f25ac4ae

To begin converting your AngularJS application to a hybrid, you need to load the Angular framework.
You can see how this can be done with SystemJS by following the instructions in [Setup for Upgrading to AngularJS][AioGuideUpgradeSetup] for selectively copying code from the [QuickStart github repository][GithubAngularQuickstart].

要想把 AngularJS 应用变成 Hybrid 应用，就要先加载 Angular 框架。
根据[准备升级到 AngularJS][AioGuideUpgradeSetup] 中给出的步骤，选择性的把[快速入门 github 代码仓][GithubAngularQuickstart]中的代码复制过来。

You also need to install the `@angular/upgrade` package using `npm install @angular/upgrade --save` and add a mapping for the `@angular/upgrade/static` package:

<<<<<<< HEAD
也可以通过 `npm install @angular/upgrade --save` 命令来安装 `@angular/upgrade` 包，并给它添加一个到 `@angular/upgrade/static` 包的映射。

<code-example path="upgrade-module/src/systemjs.config.1.js" region="upgrade-static-package" header="systemjs.config.js (map)"></code-example>

Next, create an `app.module.ts` file and add the following `NgModule` class:

接下来，创建一个 `app.module.ts` 文件，并添加下列 `NgModule` 类：

<code-example path="upgrade-module/src/app/ajs-a-hybrid-bootstrap/app.module.ts" region="ngmodule" header="app.module.ts"></code-example>
=======
<code-example header="systemjs.config.js (map)" path="upgrade-module/src/systemjs.config.1.js" region="upgrade-static-package"></code-example>

Next, create an `app.module.ts` file and add the following `NgModule` class:

<code-example header="app.module.ts" path="upgrade-module/src/app/ajs-a-hybrid-bootstrap/app.module.ts" region="ngmodule"></code-example>
>>>>>>> f25ac4ae

This bare minimum `NgModule` imports `BrowserModule`, the module every Angular browser-based application must have.
It also imports `UpgradeModule` from `@angular/upgrade/static`, which exports providers that will be used for upgrading and downgrading services and components.

最小化的 `NgModule` 导入了 `BrowserModule`，它是每个基于浏览器的 Angular 应用必备的。
它还从 `@angular/upgrade/static` 中导入了 `UpgradeModule`，它导出了一些服务提供者，这些提供者会用于升级、降级服务和组件。

In the constructor of the `AppModule`, use dependency injection to get a hold of the `UpgradeModule` instance, and use it to bootstrap the AngularJS application in the `AppModule.ngDoBootstrap` method.
The `upgrade.bootstrap` method takes the exact same arguments as [angular.bootstrap][AngularjsDocsApiNgFunctionAngularBootstrap]:

在 `AppModule` 的构造函数中，使用依赖注入技术获取了一个 `UpgradeModule` 实例，并用它在 `AppModule.ngDoBootstrap` 方法中启动 AngularJS 应用。
`upgrade.bootstrap` 方法接受和 [angular.bootstrap][AngularjsDocsApiNgFunctionAngularBootstrap] 完全相同的参数。

<div class="alert is-helpful">

**NOTE**: <br />
You do not add a `bootstrap` declaration to the `@NgModule` decorator, since AngularJS will own the root template of the application.

注意，你不需要在 `@NgModule` 中加入 `bootstrap` 声明，因为 AngularJS 控制着该应用的根模板。

</div>

Now you can bootstrap `AppModule` using the `platformBrowserDynamic.bootstrapModule` method.

<<<<<<< HEAD
现在，你就可以使用 `platformBrowserDynamic.bootstrapModule` 方法来启动 `AppModule` 了。

<code-example path="upgrade-module/src/app/ajs-a-hybrid-bootstrap/app.module.ts" region="bootstrap" header="app.module.ts'"></code-example>
=======
<code-example header="app.module.ts" path="upgrade-module/src/app/ajs-a-hybrid-bootstrap/app.module.ts" region="bootstrap"></code-example>
>>>>>>> f25ac4ae

Congratulations.
You're running a hybrid application.
The existing AngularJS code works as before *and* you're ready to start adding Angular code.

恭喜！你就要开始运行这个混合式应用了！所有现存的 AngularJS 代码会像以前一样正常工作，但是你现在也同样可以运行 Angular 代码了。

### Using Angular Components from AngularJS Code

### 从 AngularJS 代码中使用 Angular 组件

<div class="lightbox">

<img alt="Using an Angular component from AngularJS code" class="left" src="generated/images/guide/upgrade/ajs-to-a.png" />

</div>

Once you're running a hybrid app, you can start the gradual process of upgrading code.
One of the more common patterns for doing that is to use an Angular component in an AngularJS context.
This could be a completely new component or one that was previously AngularJS but has been rewritten for Angular.

一旦你开始运行混合式应用，你就可以开始逐渐升级代码了。一种更常见的工作模式就是在 AngularJS 的上下文中使用 Angular 的组件。 该组件可能是全新的，也可能是把原本 AngularJS 的组件用 Angular 重写而成的。

Say you have an Angular component that shows information about a hero:

<<<<<<< HEAD
假设你有一个用来显示英雄信息的 Angular 组件：

<code-example path="upgrade-module/src/app/downgrade-static/hero-detail.component.ts" header="hero-detail.component.ts"></code-example>
=======
<code-example header="hero-detail.component.ts" path="upgrade-module/src/app/downgrade-static/hero-detail.component.ts"></code-example>
>>>>>>> f25ac4ae

If you want to use this component from AngularJS, you need to *downgrade* it using the `downgradeComponent()` method.
The result is an AngularJS *directive*, which you can then register in the AngularJS module:

<<<<<<< HEAD
如果你想在 AngularJS 中使用这个组件，就得用 `downgradeComponent()` 方法把它*降级*。
其结果是一个 AngularJS 的*指令*，你可以把它注册到 AngularJS 的模块中：

<code-example path="upgrade-module/src/app/downgrade-static/app.module.ts" region="downgradecomponent" header="app.module.ts"></code-example>
=======
<code-example header="app.module.ts" path="upgrade-module/src/app/downgrade-static/app.module.ts" region="downgradecomponent"></code-example>
>>>>>>> f25ac4ae

<div class="alert is-helpful">

By default, Angular change detection will also run on the component for everyAngularJS `$digest` cycle.
If you want to only have change detection run when the inputs change, you can set `propagateDigest` to `false` when calling`downgradeComponent()`.

默认情况下，Angular 变更检测也会在 AngularJS 的每个 `$digest` 周期中运行。如果你希望只在输入属性发生变化时才运行变更检测，可以在调用 `downgradeComponent()` 时把 `propagateDigest` 设置为 `false`。

</div>

Because `HeroDetailComponent` is an Angular component, you must also add it to the `declarations` in the `AppModule`.

<<<<<<< HEAD
由于 `HeroDetailComponent` 是一个 Angular 组件，所以你必须同时把它加入 `AppModule` 的 `declarations` 字段中。

<code-example path="upgrade-module/src/app/downgrade-static/app.module.ts" region="ngmodule" header="app.module.ts"></code-example>
=======
<code-example header="app.module.ts" path="upgrade-module/src/app/downgrade-static/app.module.ts" region="ngmodule"></code-example>
>>>>>>> f25ac4ae

<div class="alert is-helpful">

All Angular components, directives and pipes must be declared in an NgModule.

所有 Angular 组件、指令和管道都必须声明在 NgModule 中。

</div>

The net result is an AngularJS directive called `heroDetail`, that you can use like any other directive in AngularJS templates.

最终的结果是一个叫做 `heroDetail` 的 AngularJS 指令，你可以像用其它指令一样把它用在 AngularJS 模板中。

<code-example path="upgrade-module/src/index-downgrade-static.html" region="usecomponent"></code-example>

<div class="alert is-helpful">

**NOTE**: <br />
This AngularJS is an element directive (`restrict: 'E'`) called `heroDetail`.
An AngularJS element directive is matched based on its *name*.
*The `selector` metadata of the downgraded Angular component is ignored*.

注意，它在 AngularJS 中是一个名叫 `heroDetail` 的元素型指令（`restrict: 'E'`）。
AngularJS 的元素型指令是基于它的*名字*匹配的。
*Angular 组件中的 `selector` 元数据，在降级后的版本中会被忽略。*

</div>

Most components are not quite this simple, of course.
Many of them have *inputs and outputs* that connect them to the outside world.
An Angular hero detail component with inputs and outputs might look like this:

<<<<<<< HEAD
当然，大多数组件都不像这个这么简单。它们中很多都有*输入属性和输出属性*，来把它们连接到外部世界。
Angular 的英雄详情组件带有像这样的输入属性与输出属性：

<code-example path="upgrade-module/src/app/downgrade-io/hero-detail.component.ts" header="hero-detail.component.ts"></code-example>
=======
<code-example header="hero-detail.component.ts" path="upgrade-module/src/app/downgrade-io/hero-detail.component.ts"></code-example>
>>>>>>> f25ac4ae

These inputs and outputs can be supplied from the AngularJS template, and the `downgradeComponent()` method takes care of wiring them up:

这些输入属性和输出属性的值来自于 AngularJS 的模板，而 `downgradeComponent()` 方法负责桥接它们：

<code-example path="upgrade-module/src/index-downgrade-io.html" region="usecomponent"></code-example>

Even though you are in an AngularJS template, **you are using Angular attribute syntax to bind the inputs and outputs**.
This is a requirement for downgraded components.
The expressions themselves are still regular AngularJS expressions.

注意，虽然你正在 AngularJS 的模板中，**但却在使用 Angular 的属性(Attribute)语法来绑定到输入属性与输出属性**。
这是降级的组件本身要求的。而表达式本身仍然是标准的 AngularJS 表达式。

<div class="callout is-important">

<header>Use kebab-case for downgraded component attributes</header>

<header>在降级过的组件属性中使用中线命名法</header>

There is one notable exception to the rule of using Angular attribute syntax for downgraded components.
It has to do with input or output names that consist of multiple words.
In Angular, you would bind these attributes using camelCase:

为降级过的组件使用 Angular 的属性(Attribute)语法规则时有一个值得注意的例外。
它适用于由多个单词组成的输入或输出属性。在 Angular 中，你要使用小驼峰命名法绑定这些属性：

<code-example language="html">

[myHero]="hero"
(heroDeleted)="handleHeroDeleted(&dollar;event)"

</code-example>

But when using them from AngularJS templates, you must use kebab-case:

但是从 AngularJS 的模板中使用它们时，你得使用中线命名法：

<code-example language="html">

[my-hero]="hero"
(hero-deleted)="handleHeroDeleted(&dollar;event)"

</code-example>

</div>

The `$event` variable can be used in outputs to gain access to the object that was emitted.
In this case it will be the `Hero` object, because that is what was passed to `this.deleted.emit()`.

`$event` 变量能被用在输出属性里，以访问这个事件所发出的对象。这个案例中它是 `Hero` 对象，因为 `this.deleted.emit()` 函数曾把它传了出来。

Since this is an AngularJS template, you can still use other AngularJS directives on the element, even though it has Angular binding attributes on it.
For example, you can easily make multiple copies of the component using `ng-repeat`:

由于这是一个 AngularJS 模板，虽然它已经有了 Angular 中绑定的属性(Attribute)，你仍可以在这个元素上使用其它 AngularJS 指令。
例如，你可以用 `ng-repeat` 简单的制作该组件的多份拷贝：

<code-example path="upgrade-module/src/index-downgrade-io.html" region="userepeatedcomponent"></code-example>

### Using AngularJS Component Directives from Angular Code

### 从 Angular 代码使用 AngularJS 组件指令

<div class="lightbox">

<img alt="Using an AngularJS component from Angular code" class="left" src="generated/images/guide/upgrade/a-to-ajs.png" />

</div>

So, you can write an Angular component and then use it from AngularJS code.
This is useful when you start to migrate from lower-level components and work your way up.
But in some cases it is more convenient to do things in the opposite order:
To start with higher-level components and work your way down.
This too can be done using the `upgrade/static`.
You can *upgrade* AngularJS component directives and then use them from Angular.

现在，你已经能在 Angular 中写一个组件，并把它用于 AngularJS 代码中了。
当你从低级组件开始移植，并往上走时，这非常有用。但在另外一些情况下，从相反的方向进行移植会更加方便：
从高级组件开始，然后往下走。这也同样能用 `UpgradeModule` 完成。
你可以*升级*AngularJS 组件型指令，然后从 Angular 中用它们。

Not all kinds of AngularJS directives can be upgraded.
The directive really has to be a *component directive*, with the characteristics [described in the preparation guide above][AioGuideUpgradeUsingComponentDirectives].
The safest bet for ensuring compatibility is using the [component API][AngularjsDocsApiNgTypeAngularModule] introduced in AngularJS 1.5.

不是所有种类的 AngularJS 指令都能升级。该指令必须是一个严格的*组件型指令*，具有[上面的准备指南中描述的][AioGuideUpgradeUsingComponentDirectives]那些特征。
确保兼容性的最安全的方式是 AngularJS 1.5 中引入的[组件 API][AngularjsDocsApiNgTypeAngularModule]。

An example of an upgradeable component is one that just has a template and a controller:

<<<<<<< HEAD
可升级组件的简单例子是只有一个模板和一个控制器的指令：

<code-example path="upgrade-module/src/app/upgrade-static/hero-detail.component.ts" region="hero-detail" header="hero-detail.component.ts"></code-example>
=======
<code-example header="hero-detail.component.ts" path="upgrade-module/src/app/upgrade-static/hero-detail.component.ts" region="hero-detail"></code-example>
>>>>>>> f25ac4ae

You can *upgrade* this component to Angular using the `UpgradeComponent` class.
By creating a new Angular **directive** that extends `UpgradeComponent` and doing a `super` call inside its constructor, you have a fully upgraded AngularJS component to be used inside Angular.
All that is left is to add it to the `declarations` array of `AppModule`.

<<<<<<< HEAD
你可以使用 `UpgradeComponent` 方法来把这个组件*升级*到 Angular。
具体方法是创建一个 Angular**指令**，继承 `UpgradeComponent`，在其构造函数中进行 `super` 调用，
这样你就得到一个完全升级的 AngularJS 组件，并且可以 Angular 中使用。
剩下是工作就是把它加入到 `AppModule` 的 `declarations` 数组。

<code-example path="upgrade-module/src/app/upgrade-static/hero-detail.component.ts" region="hero-detail-upgrade" header="hero-detail.component.ts"></code-example>
=======
<code-example header="hero-detail.component.ts" path="upgrade-module/src/app/upgrade-static/hero-detail.component.ts" region="hero-detail-upgrade"></code-example>
>>>>>>> f25ac4ae

<code-example header="app.module.ts" path="upgrade-module/src/app/upgrade-static/app.module.ts" region="hero-detail-upgrade"></code-example>

<div class="alert is-helpful">

Upgraded components are Angular **directives**, instead of **components**, because Angular is unaware that AngularJS will create elements under it.
As far as Angular knows, the upgraded component is just a directive —a tag— and Angular doesn't have to concern itself with its children.
<<<<<<< HEAD

升级后的组件是 Angular 的**指令**，而不是**组件**，因为 Angular 不知道 AngularJS 将在它下面创建元素。
Angular 所知道的是升级后的组件只是一个指令（一个标签），Angular 不需要关心组件本身及其子元素。
=======
>>>>>>> f25ac4ae

</div>

An upgraded component may also have inputs and outputs, as defined by the scope/controller bindings of the original AngularJS component directive.
When you use the component from an Angular template, provide the inputs and outputs using **Angular template syntax**, observing the following rules:

<<<<<<< HEAD
升级后的组件也可能有输入属性和输出属性，它们是在原 AngularJS 组件型指令的 scope/controller 绑定中定义的。
当你从 Angular 模板中使用该组件时，就要使用**Angular 模板语法**来提供这些输入属性和输出属性，但要遵循下列规则：

|  | Binding definition | Template syntax |
| :-- | :----------------- | :-------------- |
|  | 绑定定义 | 模板语法 |
| Attribute binding | `myAttribute: '@myAttribute'` | `<my-component myAttribute="value">` |
| 属性绑定 | `myAttribute: '@myAttribute'` | `<my-component myAttribute="value">` |
| Expression binding | `myOutput: '&myOutput'` | `<my-component (myOutput)="action()">` |
| 表达式绑定 | `myOutput: '&myOutput'` | `<my-component (myOutput)="action()">` |
| One-way binding | `myValue: '<myValue'` | `<my-component [myValue]="anExpression">` |
| 单向绑定 | `myValue: '<myValue'` | `<my-component [myValue]="anExpression">` |
| Two-way binding | `myValue: '=myValue'` | As a two-way binding:<br />`<my-component [(myValue)]="anExpression">`<br />Since most AngularJS two-way bindings actually only need a one-way binding in practice, `<my-component [myValue]="anExpression">` is often enough. |
| 双向绑定 | `myValue: '=myValue'` | 用作双向绑定：`<my-component [(myValue)]="anExpression">`。<br/> 由于大多数 AngularJS 的双向绑定实际上只是单向绑定，因此通常写成 `<my-component [myValue]="anExpression">` 也够用了。 |

For example, imagine a hero detail AngularJS component directive with one input and one output:

举个例子，假设 AngularJS 中有一个表示“英雄详情”的组件型指令，它带有一个输入属性和一个输出属性：

<code-example path="upgrade-module/src/app/upgrade-io/hero-detail.component.ts" region="hero-detail-io" header="hero-detail.component.ts"></code-example>

You can upgrade this component to Angular, annotate inputs and outputs in the upgrade directive, and then provide the input and output using Angular template syntax:

你可以把这个组件升级到 Angular，然后使用 Angular 的模板语法提供这个输入属性和输出属性：

<code-example path="upgrade-module/src/app/upgrade-io/hero-detail.component.ts" region="hero-detail-io-upgrade" header="hero-detail.component.ts"></code-example>
=======
| Bindings | Binding definition | Template syntax |
| :------- | :----------------- | :-------------- |
| Attribute binding | `myAttribute: '@myAttribute'` | `<my-component myAttribute="value">` |
| Expression binding | `myOutput: '&myOutput'` | `<my-component (myOutput)="action()">` |
| One-way binding | `myValue: '<myValue'` | `<my-component [myValue]="anExpression">` |
| Two-way binding | `myValue: '=myValue'` | As a two-way binding: <br /> `<my-component [(myValue)]="anExpression">` <br /> Since most AngularJS two-way bindings actually only need a one-way binding in practice, `<my-component [myValue]="anExpression">` is often enough. |

For example, imagine a hero detail AngularJS component directive with one input and one output:

<code-example header="hero-detail.component.ts" path="upgrade-module/src/app/upgrade-io/hero-detail.component.ts" region="hero-detail-io"></code-example>

You can upgrade this component to Angular, annotate inputs and outputs in the upgrade directive, and then provide the input and output using Angular template syntax:

<code-example header="hero-detail.component.ts" path="upgrade-module/src/app/upgrade-io/hero-detail.component.ts" region="hero-detail-io-upgrade"></code-example>
>>>>>>> f25ac4ae

<code-example header="container.component.ts" path="upgrade-module/src/app/upgrade-io/container.component.ts"></code-example>

### Projecting AngularJS Content into Angular Components

### 把 AngularJS 的内容投影到 Angular 组件中

<div class="lightbox">

<img alt="Projecting AngularJS content into Angular" class="left" src="generated/images/guide/upgrade/ajs-to-a-with-projection.png" />

</div>

When you are using a downgraded Angular component from an AngularJS template, the need may arise to *transclude* some content into it.
This is also possible.
While there is no such thing as transclusion in Angular, there is a very similar concept called *content projection*.
`upgrade/static` is able to make these two features interoperate.

如果你在 AngularJS 模板中使用降级后的 Angular 组件时，可能会需要把模板中的一些内容投影进那个组件。
这也是可能的，虽然在 Angular 中并没有透传(transclude)这样的东西，但它有一个非常相似的概念，叫做*内容投影*。
`UpgradeModule` 也能让这两个特性实现互操作。

Angular components that support content projection make use of an `<ng-content>` tag within them.
Here is an example of such a component:

<<<<<<< HEAD
Angular 的组件通过使用 `<ng-content>` 标签来支持内容投影。下面是这类组件的一个例子：

<code-example path="upgrade-module/src/app/ajs-to-a-projection/hero-detail.component.ts" header="hero-detail.component.ts"></code-example>
=======
<code-example header="hero-detail.component.ts" path="upgrade-module/src/app/ajs-to-a-projection/hero-detail.component.ts"></code-example>
>>>>>>> f25ac4ae

When using the component from AngularJS, you can supply contents for it.
Just like they would be transcluded in AngularJS, they get projected to the location of the `<ng-content>` tag in Angular:

当从 AngularJS 中使用该组件时，你可以为它提供内容。正如它们将在 AngularJS 中被透传一样，
它们也在 Angular 中被投影到了 `<ng-content>` 标签所在的位置：

<code-example path="upgrade-module/src/index-ajs-to-a-projection.html" region="usecomponent"></code-example>

<div class="alert is-helpful">

When AngularJS content gets projected inside an Angular component, it still remains in "AngularJS land" and is managed by the AngularJS framework.

当 AngularJS 的内容被投影到 Angular 组件中时，它仍然留在“AngularJS 王国”中，并被 AngularJS 框架管理着。

</div>

### Transcluding Angular Content into AngularJS Component Directives

### 把 Angular 的内容透传进 AngularJS 的组件型指令

<div class="lightbox">

<img alt="Projecting Angular content into AngularJS" class="left" src="generated/images/guide/upgrade/a-to-ajs-with-transclusion.png" />

</div>

Just as you can project AngularJS content into Angular components, you can *transclude* Angular content into AngularJS components, whenever you are using upgraded versions from them.

就像可以把 AngularJS 的内容投影进 Angular 组件一样，你也能把 Angular 的内容*透传*进 AngularJS 的组件，
但不管怎样，你都要使用它们升级过的版本。

When an AngularJS component directive supports transclusion, it may use the `ng-transclude` directive in its template to mark the transclusion point:

<<<<<<< HEAD
如果一个 AngularJS 组件型指令支持透传，它就会在自己的模板中使用 `ng-transclude` 指令标记出透传到的位置：

<code-example path="upgrade-module/src/app/a-to-ajs-transclusion/hero-detail.component.ts" header="hero-detail.component.ts"></code-example>

If you upgrade this component and use it from Angular, you can populate the component tag with contents that will then get transcluded:

如果你升级这个组件，并把它用在 Angular 中，你就能把准备透传的内容放进这个组件的标签中。

<code-example path="upgrade-module/src/app/a-to-ajs-transclusion/container.component.ts" header="container.component.ts"></code-example>
=======
<code-example header="hero-detail.component.ts" path="upgrade-module/src/app/a-to-ajs-transclusion/hero-detail.component.ts"></code-example>

If you upgrade this component and use it from Angular, you can populate the component tag with contents that will then get transcluded:

<code-example header="container.component.ts" path="upgrade-module/src/app/a-to-ajs-transclusion/container.component.ts"></code-example>
>>>>>>> f25ac4ae

### Making AngularJS Dependencies Injectable to Angular

### 让 AngularJS 中的依赖可被注入到 Angular

When running a hybrid app, you may encounter situations where you need to inject some AngularJS dependencies into your Angular code.
Maybe you have some business logic still in AngularJS services.
Maybe you want access to built-in services of AngularJS like `$location` or `$timeout`.

当运行一个混合式应用时，可能会遇到这种情况：你需要把某些 AngularJS 的依赖注入到 Angular 代码中。
这可能是因为某些业务逻辑仍然在 AngularJS 服务中，或者需要某些 AngularJS 的内置服务，比如 `$location` 或 `$timeout`。

In these situations, it is possible to *upgrade* an AngularJS provider to Angular.
This makes it possible to then inject it somewhere in Angular code.
For example, you might have a service called `HeroesService` in AngularJS:

<<<<<<< HEAD
在这些情况下，把一个 AngularJS 提供者*升级到*Angular 也是有可能的。这就让它将来有可能被注入到 Angular 代码中的某些地方。
比如，你可能在 AngularJS 中有一个名叫 `HeroesService` 的服务：

<code-example path="upgrade-module/src/app/ajs-to-a-providers/heroes.service.ts" header="heroes.service.ts"></code-example>
=======
<code-example header="heroes.service.ts" path="upgrade-module/src/app/ajs-to-a-providers/heroes.service.ts"></code-example>
>>>>>>> f25ac4ae

You can upgrade the service using a Angular [factory provider][AioGuideDependencyInjectionProvidersFactoryProviders] that requests the service from the AngularJS `$injector`.

你可以用 Angular 的[工厂提供者][AioGuideDependencyInjectionProvidersFactoryProviders]升级该服务，
它从 AngularJS 的 `$injector` 请求服务。

Many developers prefer to declare the factory provider in a separate `ajs-upgraded-providers.ts` file so that they are all together, making it easier to reference them, create new ones and delete them once the upgrade is over.

很多开发者都喜欢在一个独立的 `ajs-upgraded-providers.ts` 中声明这个工厂提供者，以便把它们都放在一起，这样便于引用、创建新的以及在升级完毕时删除它们。

It is also recommended to export the `heroesServiceFactory` function so that Ahead-of-Time compilation can pick it up.

同时，建议导出 `heroesServiceFactory` 函数，以便 AOT 编译器可以拿到它们。

<div class="alert is-helpful">

**NOTE**: <br />
The 'heroes' string inside the factory refers to the AngularJS `HeroesService`.
It is common in AngularJS applications to choose a service name for the token, for example "heroes", and append the "Service" suffix to create the class name.

**注意：**这个工厂中的字符串 'heroes' 指向的是 AngularJS 的 `HeroesService`。
AngularJS 应用中通常使用服务名作为令牌，比如 'heroes'，并为其追加 'Service' 后缀来创建其类名。

</div>

<code-example header="ajs-upgraded-providers.ts" path="upgrade-module/src/app/ajs-to-a-providers/ajs-upgraded-providers.ts"></code-example>

You can then provide the service to Angular by adding it to the `@NgModule`:

<<<<<<< HEAD
然后，你就可以把这个服务添加到 `@NgModule` 中来把它暴露给 Angular：

<code-example path="upgrade-module/src/app/ajs-to-a-providers/app.module.ts" region="register" header="app.module.ts"></code-example>

Then use the service inside your component by injecting it in the component constructor using its class as a type annotation:

然后在组件的构造函数中使用该服务的类名作为类型注解注入到组件中，从而在组件中使用它：

<code-example path="upgrade-module/src/app/ajs-to-a-providers/hero-detail.component.ts" header="hero-detail.component.ts"></code-example>
=======
<code-example header="app.module.ts" path="upgrade-module/src/app/ajs-to-a-providers/app.module.ts" region="register"></code-example>

Then use the service inside your component by injecting it in the component constructor using its class as a type annotation:

<code-example header="hero-detail.component.ts" path="upgrade-module/src/app/ajs-to-a-providers/hero-detail.component.ts"></code-example>
>>>>>>> f25ac4ae

<div class="alert is-helpful">

In this example you upgraded a service class.
You can use a TypeScript type annotation when you inject it.
While it doesn't affect how the dependency is handled, it enables the benefits of static type checking.
This is not required though, and any AngularJS service, factory, or provider can be upgraded.

在这个例子中，你升级了服务类。当注入它时，你可以使用 TypeScript 类型注解来获得这些额外的好处。
它没有影响该依赖的处理过程，同时还得到了启用静态类型检查的好处。
任何 AngularJS 中的服务、工厂和提供者都能被升级 —— 尽管这不是必须的。

</div>

### Making Angular Dependencies Injectable to AngularJS

### 让 Angular 的依赖能被注入到 AngularJS 中

In addition to upgrading AngularJS dependencies, you can also *downgrade* Angular dependencies, so that you can use them from AngularJS.
This can be useful when you start migrating services to Angular or creating new services in Angular while retaining components written in AngularJS.

除了能升级 AngularJS 依赖之外，你还能*降级*Angular 的依赖，以便在 AngularJS 中使用它们。
当你已经开始把服务移植到 Angular 或在 Angular 中创建新服务，但同时还有一些用 AngularJS 写成的组件时，这会非常有用。

For example, you might have an Angular service called `Heroes`:

<<<<<<< HEAD
例如，你可能有一个 Angular 的 `Heroes` 服务：

<code-example path="upgrade-module/src/app/a-to-ajs-providers/heroes.ts" header="heroes.ts"></code-example>

Again, as with Angular components, register the provider with the `NgModule` by adding it to the `providers` list of the module.

仿照 Angular 组件，把该提供者加入 `NgModule` 的 `providers` 列表中，以注册它。

<code-example path="upgrade-module/src/app/a-to-ajs-providers/app.module.ts" region="ngmodule" header="app.module.ts"></code-example>
=======
<code-example header="heroes.ts" path="upgrade-module/src/app/a-to-ajs-providers/heroes.ts"></code-example>

Again, as with Angular components, register the provider with the `NgModule` by adding it to the `providers` list of the module.

<code-example header="app.module.ts" path="upgrade-module/src/app/a-to-ajs-providers/app.module.ts" region="ngmodule"></code-example>
>>>>>>> f25ac4ae

Now wrap the Angular `Heroes` in an *AngularJS factory function* using `downgradeInjectable()` and plug the factory into an AngularJS module.
The name of the AngularJS dependency is up to you:

<<<<<<< HEAD
现在，用 `downgradeInjectable()` 来把 Angular 的 `Heroes` 包装成*AngularJS 的工厂函数*，并把这个工厂注册进 AngularJS 的模块中。
依赖在 AngularJS 中的名字你可以自己定：

<code-example path="upgrade-module/src/app/a-to-ajs-providers/app.module.ts" region="register" header="app.module.ts"></code-example>

After this, the service is injectable anywhere in AngularJS code:

此后，该服务就能被注入到 AngularJS 代码中的任何地方了：

<code-example path="upgrade-module/src/app/a-to-ajs-providers/hero-detail.component.ts" header="hero-detail.component.ts"></code-example>
=======
<code-example header="app.module.ts" path="upgrade-module/src/app/a-to-ajs-providers/app.module.ts" region="register"></code-example>

After this, the service is injectable anywhere in AngularJS code:

<code-example header="hero-detail.component.ts" path="upgrade-module/src/app/a-to-ajs-providers/hero-detail.component.ts"></code-example>
>>>>>>> f25ac4ae

## Lazy Loading AngularJS

## 惰性加载 AngularJS

When building applications, you want to ensure that only the required resources are loaded when necessary.
Whether that be loading of assets or code, making sure everything that can be deferred until needed keeps your application running efficiently.
This is especially true when running different frameworks in the same application.

在构建应用时，你需要确保只在必要的时候才加载所需的资源，无论是加载静态资产（Asset）还是代码。要确保任何事都尽量推迟到必要时才去做，以便让应用更高效的运行。当要在同一个应用中运行不同的框架时，更是如此。

[Lazy loading][AioGuideGlossaryLazyLoading] is a technique that defers the loading of required assets and code resources until they are actually used.
This reduces startup time and increases efficiency, especially when running different frameworks in the same application.

[惰性加载][AioGuideGlossaryLazyLoading]是一项技术，它会推迟到使用时才加载所需静态资产和代码资源。这可以减少启动时间、提高效率，特别是要在同一个应用中运行不同的框架时。

When migrating large applications from AngularJS to Angular using a hybrid approach, you want to migrate some of the most commonly used features first, and only use the less commonly used features if needed.
Doing so helps you ensure that the application is still providing a seamless experience for your users while you are migrating.

当你采用混合式应用的方式将大型应用从 AngularJS 迁移到 Angular 时，你首先要迁移一些最常用的特性，并且只在必要的时候才使用那些不太常用的特性。这样做有助于确保应用程序在迁移过程中仍然能为用户提供无缝的体验。

In most environments where both Angular and AngularJS are used to render the application, both frameworks are loaded in the initial bundle being sent to the client.
This results in both increased bundle size and possible reduced performance.

在大多数需要同时用 Angular 和 AngularJS 渲染应用的环境中，这两个框架都会包含在发送给客户端的初始发布包中。这会导致发布包的体积增大、性能降低。

Overall application performance is affected in cases where the user stays on Angular-rendered pages because the AngularJS framework and application are still loaded and running, even if they are never accessed.

当用户停留在由 Angular 渲染的页面上时，应用的整体性能也会受到影响。这是因为 AngularJS 的框架和应用仍然被加载并运行了 —— 即使它们从未被访问过。

You can take steps to mitigate both bundle size and performance issues.
By isolating your AngularJS application to a separate bundle, you can take advantage of [lazy loading][AioGuideGlossaryLazyLoading] to load, bootstrap, and render the AngularJS application only when needed.
This strategy reduces your initial bundle size, defers any potential impact from loading both frameworks until absolutely necessary, and keeps your application running as efficiently as possible.

你可以采取一些措施来缓解这些包的大小和性能问题。通过把 AngularJS 应用程序分离到一个单独的发布包中，你就可以利用[惰性加载][AioGuideGlossaryLazyLoading]技术来只在必要的时候才加载、引导和渲染这个 AngularJS 应用。这种策略减少了你的初始发布包大小，推迟了同时加载两个框架的潜在影响 —— 直到绝对必要时才加载，以便让你的应用尽可能高效地运行。

The steps below show you how to do the following:

<<<<<<< HEAD
下面的步骤介绍了应该如何去做：

* Setup a callback function for your AngularJS bundle.

  为 AngularJS 发布包设置一个回调函数。

* Create a service that lazy loads and bootstraps your AngularJS app.

  创建一个服务，以便惰性加载并引导你的 AngularJS 应用。

* Create a routable component for AngularJS content

  为 AngularJS 内容创建一个可路由的组件

* Create a custom `matcher` function for AngularJS-specific URLs and configure the Angular `Router` with the custom matcher for AngularJS routes.

  为 AngularJS 特有的 URL 创建自定义的 `matcher` 函数，并为 AngularJS 的各个路由配上带有自定义匹配器的 Angular 路由器。
=======
* Setup a callback function for your AngularJS bundle.
* Create a service that lazy loads and bootstraps your AngularJS app.
* Create a routable component for AngularJS content
* Create a custom `matcher` function for AngularJS-specific URLs and configure the Angular `Router` with the custom matcher for AngularJS routes.
>>>>>>> f25ac4ae

### Create a service to lazy load AngularJS

### 为惰性加载 AngularJS 创建一个服务

As of Angular version 8, lazy loading code can be accomplished by using the dynamic import syntax `import('...')`.
In your application, you create a new service that uses dynamic imports to lazy load AngularJS.

<<<<<<< HEAD
在 Angular 的版本 8 中，惰性加载代码只需使用动态导入语法 `import('...')` 即可。在这个应用中，你创建了一个新服务，它使用动态导入技术来惰性加载 AngularJS。

<code-example path="upgrade-lazy-load-ajs/src/app/lazy-loader.service.ts" header="src/app/lazy-loader.service.ts"></code-example>
=======
<code-example header="src/app/lazy-loader.service.ts" path="upgrade-lazy-load-ajs/src/app/lazy-loader.service.ts"></code-example>
>>>>>>> f25ac4ae

The service uses the `import()` method to load your bundled AngularJS application lazily.
This decreases the initial bundle size of your application as you're not loading code your user doesn't need yet.
You also need to provide a way to *bootstrap* the application manually after it has been loaded.
AngularJS provides a way to manually bootstrap an application using the [angular.bootstrap()][AngularjsDocsApiNgFunctionAngularBootstrap] method with a provided HTML element.
Your AngularJS application should also expose a `bootstrap` method that bootstraps the AngularJS app.

该服务使用 `import()` 方法惰性加载打包好的 AngularJS 应用。这会减少应用初始包的大小，因为你尚未加载用户目前不需要的代码。你还要提供一种方法，在加载完毕后手动*启动*它。AngularJS 提供了一种使用 [angular.bootstrap()][AngularjsDocsApiNgFunctionAngularBootstrap] 方法并传入一个 HTML 元素来手动引导应用的方法。你的 AngularJS 应用也应该公开一个用来引导 AngularJS 应用的 `bootstrap` 方法。

To ensure any necessary teardown is triggered in the AngularJS app, such as removal of global listeners, you also implement a method to call the `$rootScope.destroy()` method.

<<<<<<< HEAD
要确保 AngularJS 应用中的任何清理工作都触发过（比如移除全局监听器），你还可以实现一个方法来调用 `$rootScope.destroy()` 方法。

<code-example path="upgrade-lazy-load-ajs/src/app/angularjs-app/index.ts" header="angularjs-app"></code-example>
=======
<code-example header="angularjs-app" path="upgrade-lazy-load-ajs/src/app/angularjs-app/index.ts"></code-example>
>>>>>>> f25ac4ae

Your AngularJS application is configured with only the routes it needs to render content.
The remaining routes in your application are handled by the Angular Router.
The exposed `bootstrap` method is called in your Angular application to bootstrap the AngularJS application after the bundle is loaded.

你的 AngularJS 应用只配置了渲染内容所需的那部分路由。而 Angular 路由器会处理应用中其余的路由。你的 Angular 应用中会调用公开的 `bootstrap` 方法，让它在加载完发布包之后引导 AngularJS 应用。

<div class="alert is-important">

**NOTE**: <br />
After AngularJS is loaded and bootstrapped, listeners such as those wired up in your route configuration will continue to listen for route changes.
To ensure listeners are shut down when AngularJS isn't being displayed, configure an `otherwise` option with the [$routeProvider][AngularjsDocsApiNgrouteProviderRouteprovider] that renders an empty template.
This assumes all other routes will be handled by Angular.

**注意：**当 AngularJS 加载并引导完毕后，监听器（比如路由配置中的那些监听器）会继续监听路由的变化。为了确保当 AngularJS 尚未显示时先关闭监听器，请在 [$routeProvider][AngularjsDocsApiNgrouteProviderRouteprovider] 中配置一个渲染空模板 `otherwise` 选项。这里假设 Angular 将处理所有其它路由。

</div>

### Create a component to render AngularJS content

### 创建一个用来渲染 AngularJS 内容的组件

In your Angular application, you need a component as a placeholder for your AngularJS content.
This component uses the service you create to load and bootstrap your AngularJS application after the component is initialized.

<<<<<<< HEAD
在 Angular 应用中，你需要一个组件作为 AngularJS 内容的占位符。该组件使用你创建的服务，并在组件初始化完成后加载并引导你的 AngularJS 应用。

<code-example path="upgrade-lazy-load-ajs/src/app/angular-js/angular-js.component.ts" header="src/app/angular-js/angular-js.component.ts"></code-example>
=======
<code-example header="src/app/angular-js/angular-js.component.ts" path="upgrade-lazy-load-ajs/src/app/angular-js/angular-js.component.ts"></code-example>
>>>>>>> f25ac4ae

When the Angular Router matches a route that uses AngularJS, the `AngularJSComponent` is rendered, and the content is rendered within the AngularJS [`ng-view`][AngularjsDocsApiNgrouteDirectiveNgview] directive.
When the user navigates away from the route, the `$rootScope` is destroyed on the AngularJS application.

当 Angular 的路由器匹配到使用 AngularJS 的路由时，会渲染 `AngularJSComponent`，并在 AngularJS 的 [`ng-view`][AngularjsDocsApiNgrouteDirectiveNgview] 指令中渲染内容。当用户导航离开本路由时，`$rootScope` 会在 AngularJS 应用中被销毁。

### Configure a custom route matcher for AngularJS routes

### 为那些 AngularJS 路由配置自定义路由匹配器

To configure the Angular Router, you must define a route for AngularJS URLs.
To match those URLs, you add a route configuration that uses the `matcher` property.
The `matcher` allows you to use custom pattern matching for URL paths.
The Angular Router tries to match on more specific routes such as static and variable routes first.
When it doesn't find a match, it then looks at custom matchers defined in your route configuration.
If the custom matchers don't match a route, it then goes to catch-all routes, such as a 404 page.

为了配置 Angular 的路由器，你必须为 AngularJS 的 URL 定义路由。要匹配这些 URL，你需要添加一个使用 `matcher` 属性的路由配置。这个 `matcher` 允许你使用自定义模式来匹配这些 URL 路径。Angular 的路由器会首先尝试匹配更具体的路由，比如静态路由和可变路由。当它找不到匹配项时，就会求助于路由配置中的自定义匹配器。如果自定义匹配器与某个路由不匹配，它就会转到用于 "捕获所有"（catch-all）的路由，比如 404 页面。

The following example defines a custom matcher function for AngularJS routes.

<<<<<<< HEAD
下面的例子给 AngularJS 路由定义了一个自定义匹配器函数。

<code-example path="upgrade-lazy-load-ajs/src/app/app-routing.module.ts" header="src/app/app-routing.module.ts" region="matcher"></code-example>

The following code adds a route object to your routing configuration using the `matcher` property and custom matcher, and the `component` property with `AngularJSComponent`.

下列代码往你的路由配置中添加了一个路由对象，其 `matcher` 属性是这个自定义匹配器，而 `component` 属性为 `AngularJSComponent`。

<code-example path="upgrade-lazy-load-ajs/src/app/app-routing.module.ts" header="src/app/app-routing.module.ts"></code-example>
=======
<code-example header="src/app/app-routing.module.ts" path="upgrade-lazy-load-ajs/src/app/app-routing.module.ts" region="matcher"></code-example>

The following code adds a route object to your routing configuration using the `matcher` property and custom matcher, and the `component` property with `AngularJSComponent`.

<code-example header="src/app/app-routing.module.ts" path="upgrade-lazy-load-ajs/src/app/app-routing.module.ts"></code-example>
>>>>>>> f25ac4ae

When your application matches a route that needs AngularJS, the AngularJS application is loaded and bootstrapped, the AngularJS routes match the necessary URL to render their content, and your application continues to run with both AngularJS and Angular frameworks.

当你的应用匹配上需要 AngularJS 的路由时，AngularJS 应用就会被加载并引导。AngularJS 路由会匹配必要的 URL 以渲染它们的内容，而接下来你的应用就会同时运行 AngularJS 和 Angular 框架。

## Using the Unified Angular Location Service

## 使用统一的 Angular 位置服务（Location）

In AngularJS, the [$location service][AngularjsDocsApiNgServiceLocation] handles all routing configuration and navigation, encoding and decoding of URLS, redirects, and interactions with browser APIs.
Angular uses its own underlying `Location` service for all of these tasks.

在 AngularJS 中，[$location 服务][AngularjsDocsApiNgServiceLocation]会处理所有路由配置和导航工作，并对各个 URL 进行编码和解码、重定向、以及与浏览器 API 交互。Angular 在所有这些任务中都使用了自己的底层服务 `Location`。

When you migrate from AngularJS to Angular you will want to move as much responsibility as possible to Angular, so that you can take advantage of new APIs.
To help with the transition, Angular provides the `LocationUpgradeModule`.
This module enables a *unified* location service that shifts responsibilities from the AngularJS `$location` service to the Angular `Location` service.

当你从 AngularJS 迁移到 Angular 时，你会希望把尽可能多的责任移交给 Angular，以便利用新的 API。为了帮你完成这种转换，Angular 提供了 `LocationUpgradeModule`。该模块支持*统一*位置服务，可以把 AngularJS 中 `$location` 服务的职责转给 Angular 的 `Location` 服务。

To use the `LocationUpgradeModule`, import the symbol from `@angular/common/upgrade` and add it to your `AppModule` imports using the static `LocationUpgradeModule.config()` method.

要使用 `LocationUpgradeModule`，就会从 `@angular/common/upgrade` 中导入此符号，并使用静态方法 `LocationUpgradeModule.config()` 把它添加到你的 `AppModule` 导入表（`imports`）中。

<code-example language="typescript">

// Other imports &hellip;
import { LocationUpgradeModule } from '&commat;angular/common/upgrade';

&commat;NgModule({
  imports: [
    // Other NgModule imports&hellip;
    LocationUpgradeModule.config()
  ]
})
export class AppModule {}

</code-example>

The `LocationUpgradeModule.config()` method accepts a configuration object that allows you to configure options including the `LocationStrategy` with the `useHash` property, and the URL prefix with the `hashPrefix` property.

`LocationUpgradeModule.config()` 方法接受一个配置对象，该对象的 `useHash` 为 `LocationStrategy`，`hashPrefix` 为 URL 前缀。

The `useHash` property defaults to `false`, and the `hashPrefix` defaults to an empty `string`.
Pass the configuration object to override the defaults.

`useHash` 属性默认为 `false`，而 `hashPrefix` 默认为空 `string`。传递配置对象可以覆盖默认值。

<code-example language="typescript">

LocationUpgradeModule.config({
  useHash: true,
  hashPrefix: '!'
})

</code-example>

<div class="alert is-important">

**NOTE**: <br />
See the `LocationUpgradeConfig` for more configuration options available to the `LocationUpgradeModule.config()` method.

**注意：**关于 `LocationUpgradeModule.config()` 方法的更多可用配置项，请参阅 `LocationUpgradeConfig`。

</div>

This registers a drop-in replacement for the `$location` provider in AngularJS.
Once registered, all navigation, routing broadcast messages, and any necessary digest cycles in AngularJS triggered during navigation are handled by Angular.
This gives you a single way to navigate within both sides of your hybrid application consistently.

这会为 AngularJS 中的 `$location` 提供者注册一个替代品。一旦注册成功，导航过程中所有由 AngularJS 触发的导航、路由广播消息以及任何必需的变更检测周期都会改由 Angular 进行处理。这样，你就可以通过这个唯一的途径在此混合应用的两个框架间进行导航了。

For usage of the `$location` service as a provider in AngularJS, you need to downgrade the `$locationShim` using a factory provider.

要想在 AngularJS 中使用 `$location` 服务作为提供者，你需要使用一个工厂提供者来降级 `$locationShim`。

<code-example language="typescript">

// Other imports &hellip;
import { &dollar;locationShim } from '&commat;angular/common/upgrade';
import { downgradeInjectable } from '&commat;angular/upgrade/static';

angular.module('myHybridApp', [&hellip;])
  .factory('&dollar;location', downgradeInjectable(&dollar;locationShim));

</code-example>

Once you introduce the Angular Router, using the Angular Router triggers navigations through the unified location service, still providing a single source for navigating with AngularJS and Angular.

一旦引入了 Angular 路由器，你只要使用 Angular 路由器就可以通过统一位置服务来触发导航了，同时，你仍然可以通过 AngularJS 和 Angular 进行导航。

<!--TODO:
Correctly document how to use AOT with SystemJS-based `ngUpgrade` apps (or better yet update the `ngUpgrade` examples/guides to use `@angular/cli`).
See [https://github.com/angular/angular/issues/35989][GithubAngularAngularIssues35989].

## Using Ahead-of-time compilation with hybrid apps

You can take advantage of Ahead-of-time \(AOT\) compilation on hybrid apps just like on any other Angular application.
The setup for a hybrid app is mostly the same as described in the [Ahead-of-time Compilation chapter][AioGuideAotCompiler] save for differences in `index.html` and `main-aot.ts`

The `index.html` will likely have script tags loading AngularJS files, so the `index.html` for AOT must also load those files.
An easy way to copy them is by adding each to the `copy-dist-files.js` file.

You'll need to use the generated `AppModuleFactory`, instead of the original `AppModule` to bootstrap the hybrid app:

<code-example header="app/main-aot.ts" path="upgrade-phonecat-2-hybrid/app/main-aot.ts"></code-example>

And that s all you need do to get the full benefit of AOT for Angular apps!
-->

## PhoneCat Upgrade Tutorial

## PhoneCat 升级教程

In this section, you'll learn to prepare and upgrade an application with `ngUpgrade`.
The example application is [Angular PhoneCat][GithubAngularAngularPhonecat] from [the original AngularJS tutorial][AngularjsDocsTutorial], which is where many of us began our Angular adventures.
Now you'll see how to bring that application to the brave new world of Angular.

在本节和下节中，你将看一个完整的例子，它使用 `upgrade` 模块准备和升级了一个应用程序。
该应用就是来自[原 AngularJS 教程][AngularjsDocsTutorial]中的[Angular PhoneCat][GithubAngularAngularPhonecat]。
那是我们很多人当初开始 Angular 探险之旅的地方。
现在，你会看到如何把该应用带入 Angular 的美丽新世界。

During the process you'll learn how to apply the steps outlined in the [preparation guide][AioGuideUpgradePreparation].
You'll align the application with Angular and also start writing in TypeScript.

这期间，你将学到如何在实践中应用[准备指南][AioGuideUpgradePreparation]中列出的那些重点步骤：
你先让该应用向 Angular 看齐，然后为它引入 SystemJS 模块加载器和 TypeScript。

This tutorial is based on the 1.5.x version of the `angular-phonecat` tutorial, which is preserved in the [1.5-snapshot][GithubAngularAngularPhonecatCommits15Snapshot] branch of the repository.
To follow along, clone the [angular-phonecat][GithubAngularAngularPhonecat] repository, check out the `1.5-snapshot` branch and apply the steps as you go.

本教程基于 `angular-phonecat` 教程的 1.5.x 版本，该教程保存在代码仓库的 [1.5-snapshot][GithubAngularAngularPhonecatCommits15Snapshot] 分支中。接下来，克隆 [angular-phonecat][GithubAngularAngularPhonecat] 代码仓库，check out `1.5-snapshot` 分支并应用这些步骤。

In terms of project structure, this is where the work begins:

<<<<<<< HEAD
在项目结构方面，工作的起点是这样的：

<div class='filetree'>
  <div class='file'>
=======
<div class="filetree">
  <div class="file">
>>>>>>> f25ac4ae
    angular-phonecat
  </div>
  <div class="children">
    <div class="file">
      bower.json
    </div>
    <div class="file">
      karma.conf.js
    </div>
    <div class="file">
      package.json
    </div>
    <div class="file">
      app
    </div>
    <div class="children">
      <div class="file">
        core
      </div>
      <div class="children">
        <div class="file">
          checkmark
        </div>
        <div class="children">
          <div class="file">
            checkmark.filter.js
          </div>
          <div class="file">
            checkmark.filter.spec.js
          </div>
        </div>
        <div class="file">
          phone
        </div>
        <div class="children">
          <div class="file">
            phone.module.js
          </div>
          <div class="file">
            phone.service.js
          </div>
          <div class="file">
            phone.service.spec.js
          </div>
        </div>
        <div class="file">
          core.module.js
        </div>
      </div>
      <div class="file">
        phone-detail
      </div>
      <div class="children">
        <div class="file">
          phone-detail.component.js
        </div>
        <div class="file">
          phone-detail.component.spec.js
        </div>
        <div class="file">
          phone-detail.module.js
        </div>
        <div class="file">
          phone-detail.template.html
        </div>
      </div>
      <div class="file">
        phone-list
      </div>
      <div class="children">
        <div class="file">
          phone-list.component.js
        </div>
        <div class="file">
          phone-list.component.spec.js
        </div>
        <div class="file">
          phone-list.module.js
        </div>
        <div class="file">
          phone-list.template.html
        </div>
      </div>
      <div class="file">
        img
      </div>
      <div class="children">
        <div class="file">
           &hellip;
        </div>
      </div>
      <div class="file">
        phones
      </div>
      <div class="children">
        <div class="file">
           &hellip;
        </div>
      </div>
      <div class="file">
        app.animations.js
      </div>
      <div class="file">
        app.config.js
      </div>
      <div class="file">
        app.css
      </div>
      <div class="file">
        app.module.js
      </div>
      <div class="file">
        index.html
      </div>
    </div>
    <div class="file">
      e2e-tests
    </div>
    <div class="children">
      <div class="file">
        protractor-conf.js
      </div>
      <div class="file">
        scenarios.js
      </div>
    </div>
  </div>
</div>

This is actually a pretty good starting point.
The code uses the AngularJS 1.5 component API and the organization follows the [AngularJS Style Guide][GithubJohnpapaAngularStyleguideBlobPrimaryA1ReadmeMd], which is an important [preparation step][AioGuideUpgradeFollowTheAngularjsStyleGuide] before a successful upgrade.

<<<<<<< HEAD
这确实是一个很好地起点。这些代码使用了 AngularJS 1.5 的组件 API，并遵循了 [AngularJS 风格指南][GithubJohnpapaAngularStyleguideBlobPrimaryA1ReadmeMd]进行组织，
在成功升级之前，这是一个很重要的[准备步骤][AioGuideUpgradeFollowTheAngularjsStyleGuide]。

* Each component, service, and filter is in its own source file, as per the
  [Rule of 1][GithubJohnpapaAngularStyleguideBlobPrimaryA1ReadmeMdSingleResponsibility].

   每个组件、服务和过滤器都在它自己的源文件中 —— 就像[单一规则][GithubJohnpapaAngularStyleguideBlobPrimaryA1ReadmeMdSingleResponsibility]所要求的。
=======
* Each component, service, and filter is in its own source file, as per the [Rule of 1][GithubJohnpapaAngularStyleguideBlobPrimaryA1ReadmeMdSingleResponsibility].
>>>>>>> f25ac4ae

* The `core`, `phone-detail`, and `phone-list` modules are each in their own subdirectory.
  Those subdirectories contain the JavaScript code as well as the HTML templates that go with each particular feature.
  This is in line with the [Folders-by-Feature Structure][GithubJohnpapaAngularStyleguideBlobPrimaryA1ReadmeMdFoldersByFeatureStructure] and [Modularity][GithubJohnpapaAngularStyleguideBlobPrimaryA1ReadmeMdModularity] rules.

<<<<<<< HEAD
   `core`、`phone-detail` 和 `phone-list` 模块都在它们自己的子目录中。那些子目录除了包含 HTML 模板之外，还包含 JavaScript 代码，它们共同完成一个特性。
  这是[按特性分目录的结构][GithubJohnpapaAngularStyleguideBlobPrimaryA1ReadmeMdFoldersByFeatureStructure]
  和[模块化][GithubJohnpapaAngularStyleguideBlobPrimaryA1ReadmeMdModularity]规则所要求的。

* Unit tests are located side-by-side with application code where they are easily found, as described in the rules for [Organizing Tests][GithubJohnpapaAngularStyleguideBlobPrimaryA1ReadmeMdOrganizingTests].

   单元测试都和应用代码在一起，它们很容易找到。就像规则
  [组织测试文件][GithubJohnpapaAngularStyleguideBlobPrimaryA1ReadmeMdOrganizingTests]中要求的那样。
=======
* Unit tests are located side-by-side with application code where they are easily found, as described in the rules for [Organizing Tests][GithubJohnpapaAngularStyleguideBlobPrimaryA1ReadmeMdOrganizingTests].
>>>>>>> f25ac4ae

### Switching to TypeScript

### 切换到 TypeScript

Since you're going to be writing Angular code in TypeScript, it makes sense to bring in the TypeScript compiler even before you begin upgrading.

因为你将使用 TypeScript 编写 Angular 的代码，所以在开始升级之前，先要把 TypeScript 的编译器设置好。

You'll also start to gradually phase out the Bower package manager in favor of NPM, installing all new dependencies using NPM, and eventually removing Bower from the project.

你还将开始逐步淘汰 Bower 包管理器，换成 NPM。后面你将使用 NPM 来安装新的依赖包，并最终从项目中移除 Bower。

Begin by installing TypeScript to the project.

<<<<<<< HEAD
先把 TypeScript 包安装到项目中。

<code-example language="shell">
=======
<code-example format="shell" language="shell">
>>>>>>> f25ac4ae

npm i typescript --save-dev

</code-example>

Install type definitions for the existing libraries that you're using but that don't come with prepackaged types:
AngularJS, AngularJS Material, and the Jasmine unit test framework.

还要为那些没有自带类型信息的库（比如 AngularJS、AngularJS Material 和 Jasmine）安装类型定义文件。

For the PhoneCat app, we can install the necessary type definitions by running the following command:

<<<<<<< HEAD
对于 PhoneCat 应用，我们可以运行下列命令来安装必要的类型定义文件：

<code-example language="shell">
=======
<code-example format="shell" language="shell">
>>>>>>> f25ac4ae

npm install &commat;types/jasmine &commat;types/angular &commat;types/angular-animate &commat;types/angular-aria &commat;types/angular-cookies &commat;types/angular-mocks &commat;types/angular-resource &commat;types/angular-route &commat;types/angular-sanitize --save-dev

</code-example>

If you are using AngularJS Material, you can install the type definitions via:

<<<<<<< HEAD
如果你正在使用 AngularJS Material，你可以通过下列命令安装其类型定义：

<code-example language="shell">
=======
<code-example format="shell" language="shell">
>>>>>>> f25ac4ae

npm install &commat;types/angular-material --save-dev

</code-example>

You should also configure the TypeScript compiler with a `tsconfig.json` in the project directory as described in the [TypeScript Configuration][AioGuideTypescriptConfiguration] guide.
The `tsconfig.json` file tells the TypeScript compiler how to turn your TypeScript files into ES5 code bundled into CommonJS modules.

你还应该要往项目目录下添加一个 `tsconfig.json` 文件，
就像在 [TypeScript 配置][AioGuideTypescriptConfiguration]中讲过的那样。
`tsconfig.json` 文件会告诉 TypeScript 编译器如何把 TypeScript 文件转成 ES5 代码，并打包进 CommonJS 模块中。

Finally, you should add some npm scripts in `package.json` to compile the TypeScript files to JavaScript (based on the `tsconfig.json` configuration file):

<<<<<<< HEAD
最后，你应该把下列 npm 脚本添加到 `package.json` 中，用于把 TypeScript 文件编译成 JavaScript （根据 `tsconfig.json` 的配置）：

<code-example language="shell">
=======
<code-example format="shell" language="shell">
>>>>>>> f25ac4ae

"scripts": {
  "tsc": "tsc",
  "tsc:w": "tsc -w",
  &hellip;

</code-example>

Now launch the TypeScript compiler from the command line in watch mode:

<<<<<<< HEAD
现在，从命令行中用监视模式启动 TypeScript 编译器：

<code-example language="shell">
=======
<code-example format="shell" language="shell">
>>>>>>> f25ac4ae

npm run tsc:w

</code-example>

Keep this process running in the background, watching and recompiling as you make changes.

让这个进程一直在后台运行，监听任何变化并自动重新编译。

Next, convert your current JavaScript files into TypeScript.
Since TypeScript is a super-set of ECMAScript 2015, which in turn is a super-set of ECMAScript 5, you can switch the file extensions from `.js` to `.ts` and everything will work just like it did before.
As the TypeScript compiler runs, it emits the corresponding `.js` file for every `.ts` file and the compiled JavaScript is what actually gets executed.
If you start the project HTTP server with `npm start`, you should see the fully functional application in your browser.

接下来，把 JavaScript 文件转换成 TypeScript 文件。
由于 TypeScript 是 ECMAScript 2015 的一个超集，而 ES2015 又是 ECMAScript 5 的超集，所以你可以简单的把文件的扩展名从 `.js` 换成 `.ts`，
它们还是会像以前一样工作。由于 TypeScript 编译器仍在运行，它会为每一个 `.ts` 文件生成对应的 `.js` 文件，而真正运行的是编译后的 `.js` 文件。
如果你用 `npm start` 开启了本项目的 HTTP 服务器，你会在浏览器中看到一个功能完好的应用。

Now that you have TypeScript though, you can start benefiting from some of its features.
There is a lot of value the language can provide to AngularJS applications.

有了 TypeScript，你就可以从它的一些特性中获益了。此语言可以为 AngularJS 应用提供很多价值。

For one thing, TypeScript is a superset of ES2015.
Any application that has previously been written in ES5 —like the PhoneCat example has— can with TypeScript start incorporating all of the JavaScript features that are new to ES2015.
These include things like `let`s and `const`s, arrow functions, default function parameters, and destructuring assignments.

首先，TypeScript 是一个 ES2015 的超集。任何以前用 ES5 写的程序(就像 PhoneCat 范例)都可以开始通过 TypeScript
纳入那些添加到 ES2015 中的新特性。
这包括 `let`、`const`、箭头函数、函数默认参数以及解构(destructure)赋值。

Another thing you can do is start adding *type safety* to your code.
This has actually partially already happened because of the AngularJS typings you installed.
TypeScript are checking that you are calling AngularJS APIs correctly when you do things like register components to Angular modules.

你能做的另一件事就是把*类型安全*添加到代码中。这实际上已经部分完成了，因为你已经安装了 AngularJS 的类型定义。
TypeScript 会帮你检查是否正确调用了 AngularJS 的 API，—— 比如往 Angular 模块中注册组件。

But you can also start adding *type annotations* to get even more out of type system of TypeScript.
For instance, you can annotate the checkmark filter so that it explicitly expects booleans as arguments.
This makes it clearer what the filter is supposed to do.

<<<<<<< HEAD
你还能开始把*类型注解*添加到自己的代码中，来从 TypeScript 的类型系统中获得更多帮助。
比如，你可以给 `checkmark` 过滤器加上注解，表明它期待一个 `boolean` 类型的参数。
这可以更清楚的表明此过滤器打算做什么

<code-example path="upgrade-phonecat-1-typescript/app/core/checkmark/checkmark.filter.ts" header="app/core/checkmark/checkmark.filter.ts"></code-example>

In the `Phone` service, you can explicitly annotate the `$resource` service dependency as an `angular.resource.IResourceService` - a type defined by the AngularJS typings.

在 `Phone` 服务中，你可以明确的把 `$resource` 服务声明为 `angular.resource.IResourceService`，一个 AngularJS 类型定义提供的类型。

<code-example path="upgrade-phonecat-1-typescript/app/core/phone/phone.service.ts" header="app/core/phone/phone.service.ts"></code-example>
=======
<code-example header="app/core/checkmark/checkmark.filter.ts" path="upgrade-phonecat-1-typescript/app/core/checkmark/checkmark.filter.ts"></code-example>

In the `Phone` service, you can explicitly annotate the `$resource` service dependency as an `angular.resource.IResourceService` - a type defined by the AngularJS typings.

<code-example header="app/core/phone/phone.service.ts" path="upgrade-phonecat-1-typescript/app/core/phone/phone.service.ts"></code-example>
>>>>>>> f25ac4ae

You can apply the same trick to the route configuration file of the application in `app.config.ts`, where you are using the location and route services.
By annotating them accordingly TypeScript can verify you're calling their APIs with the correct kinds of arguments.

<<<<<<< HEAD
你可以在应用的路由配置中使用同样的技巧，那里你用到了 location 和 route 服务。
一旦为它们提供了类型信息，TypeScript 就能检查你是否在用类型的正确参数来调用它们了。

<code-example path="upgrade-phonecat-1-typescript/app/app.config.ts" header="app/app.config.ts"></code-example>
=======
<code-example header="app/app.config.ts" path="upgrade-phonecat-1-typescript/app/app.config.ts"></code-example>
>>>>>>> f25ac4ae

<div class="alert is-helpful">

The [AngularJS 1.x type definitions][NpmjsPackageTypesAngular] you installed are not officially maintained by the Angular team, but are quite comprehensive.
It is possible to make an AngularJS 1.x application fully type-annotated with the help of these definitions.

你用安装的这个[AngularJS.x 类型定义文件][NpmjsPackageTypesAngular]
并不是由 Angular 开发组维护的，但它也已经足够全面了。借助这些类型定义的帮助，它可以为 AngularJS.x 程序加上全面的类型注解。

If this is something you wanted to do, it would be a good idea to enable the `noImplicitAny` configuration option in `tsconfig.json`.
This would cause the TypeScript compiler to display a warning when there is any code that does not yet have type annotations.
You could use it as a guide to inform us about how close you are to having a fully annotated project.

如果你想这么做，就在 `tsconfig.json` 中启用 `noImplicitAny` 配置项。
这样，如果遇到什么还没有类型注解的代码，TypeScript 编译器就会显示一个警告。
你可以用它作为指南，告诉你现在与一个完全类型化的项目距离还有多远。

</div>

Another TypeScript feature you can make use of is *classes*.
In particular, you can turn component controllers into classes.
That way they'll be a step closer to becoming Angular component classes, which will make life easier once you upgrade.

你能用的另一个 TypeScript 特性是*类*。具体来讲，你可以把控制器转换成类。
这种方式下，你离成为 Angular 组件类就又近了一步，它会令你的升级之路变得更简单。

AngularJS expects controllers to be constructor functions.
That is exactly what ES2015/TypeScript classes are under the hood, so that means you can just plug in a class as a component controller and AngularJS will happily use it.

AngularJS 期望控制器是一个构造函数。这实际上就是 ES2015/TypeScript 中的类，
这也就意味着只要你把一个类注册为组件控制器，AngularJS 就会愉快的使用它。

Here is what the new class for the phone list component controller looks like:

<<<<<<< HEAD
新的“电话列表(phone list)”组件控制器类是这样的：

<code-example path="upgrade-phonecat-1-typescript/app/phone-list/phone-list.component.ts" header="app/phone-list/phone-list.component.ts"> </code-example>
=======
<code-example header="app/phone-list/phone-list.component.ts" path="upgrade-phonecat-1-typescript/app/phone-list/phone-list.component.ts"> </code-example>
>>>>>>> f25ac4ae

What was previously done in the controller function is now done in the class constructor function.
The dependency injection annotations are attached to the class using a static property `$inject`.
At runtime this becomes the `PhoneListController.$inject` property.

以前在控制器函数中实现的一切，现在都改由类的构造函数来实现了。类型注入注解通过静态属性 `$inject`
被附加到了类上。在运行时，它们变成了 `PhoneListController.$inject`。

The class additionally declares three members:
The array of phones, the name of the current sort key, and the search query.
These are all things you have already been attaching to the controller but that weren't explicitly declared anywhere.
The last one of these isn't actually used in the TypeScript code since it is only referred to in the template, but for the sake of clarity you should define all of the controller members.

该类还声明了另外三个成员：电话列表、当前排序键的名字和搜索条件。
这些东西你以前就加到了控制器上，只是从来没有在任何地方显式定义过它们。最后一个成员从未真正在 TypeScript 代码中用过，
因为它只是在模板中被引用过。但为了清晰起见，你还是应该定义出此控制器应有的所有成员。

In the Phone detail controller, you'll have two members:
One for the phone that the user is looking at and another for the URL of the currently displayed image:

<<<<<<< HEAD
在电话详情控制器中，你有两个成员：一个是用户正在查看的电话，另一个是正在显示的图像：

<code-example path="upgrade-phonecat-1-typescript/app/phone-detail/phone-detail.component.ts" header="app/phone-detail/phone-detail.component.ts"></code-example>
=======
<code-example header="app/phone-detail/phone-detail.component.ts" path="upgrade-phonecat-1-typescript/app/phone-detail/phone-detail.component.ts"></code-example>
>>>>>>> f25ac4ae

This makes the controller code look a lot more like Angular already.
You're all set to actually introduce Angular into the project.

这已经让你的控制器代码看起来更像 Angular 了。你的准备工作做好了，可以引进 Angular 到项目中了。

If you had any AngularJS services in the project, those would also be a good candidate for converting to classes, since like controllers, they're also constructor functions.
But you only have the `Phone` factory in this project, and that is a bit special since it is an `ngResource` factory.
So you won't be doing anything to it in the preparation stage.
You'll instead turn it directly into an Angular service.

如果项目中有任何 AngularJS 的服务，它们也是转换成类的优秀候选人，像控制器一样，它们也是构造函数。
但是在本项目中，你只有一个 `Phone` 工厂，这有点特别，因为它是一个 `ngResource` 工厂。
所以你不会在准备阶段中处理它，而是在下一节中直接把它转换成 Angular 服务。

### Installing Angular

### 安装 Angular

Having completed the preparation work, get going with the Angular upgrade of PhoneCat.
You'll do this incrementally with the help of [ngUpgrade][AioGuideUpgradeUpgradingWithNgupgrade] that comes with Angular.
By the time you're done, you'll be able to remove AngularJS from the project completely, but the key is to do this piece by piece without breaking the application.

准备工作做完了，接下来就开始把 PhoneCat 升级到 Angular。
你将在 Angular[升级模块][AioGuideUpgradeUpgradingWithNgupgrade]的帮助下增量式的完成此项工作。
做完这些之后，就能把 AngularJS 从项目中完全移除了，但其中的关键是在不破坏此程序的前提下一小块一小块的完成它。

<div class="alert is-important">

The project also contains some animations.
You won't upgrade them in this version of the guide.
Turn to the [Angular animations][AioGuideAnimations] guide to learn about that.

该项目还包含一些动画，在此指南的当前版本你先不升级它，请到 [Angular 动画][AioGuideAnimations]中进一步学习。

</div>

Install Angular into the project, along with the SystemJS module loader.
Take a look at the results of the [upgrade setup instructions][AioGuideUpgradeSetup] and get the following configurations from there:

<<<<<<< HEAD
用 SystemJS 模块加载器把 Angular 安装到项目中。
看看[升级的准备工作][AioGuideUpgradeSetup]中的指南，并从那里获得如下配置：

* Add Angular and the other new dependencies to `package.json`

   把 Angular 和其它新依赖添加到 `package.json` 中

* The SystemJS configuration file `systemjs.config.js` to the project root directory.

   把 SystemJS 的配置文件 `systemjs.config.js` 添加到项目的根目录。

Once these are done, run:

这些完成之后，就运行：

<code-example language="shell">
=======
* Add Angular and the other new dependencies to `package.json`
* The SystemJS configuration file `systemjs.config.js` to the project root directory.

Once these are done, run:

<code-example format="shell" language="shell">
>>>>>>> f25ac4ae

npm install

</code-example>

Soon you can load Angular dependencies into the application inside `index.html`, but first you need to do some directory path adjustments.
You'll need to load files from `node_modules` and the project root instead of from the `/app` directory as you've been doing to this point.

很快你就可以通过 `index.html` 来把 Angular 的依赖快速加载到应用中，
但首先，你得做一些目录结构调整。这是因为你正准备从 `node_modules` 中加载文件，然而目前项目中的每一个文件都是从 `/app` 目录下加载的。

Move the `app/index.html` file to the project root directory.
Then change the development server root path in `package.json` to also point to the project root instead of `app`:

把 `app/index.html` 移入项目的根目录，然后把 `package.json` 中的开发服务器根目录也指向项目的根目录，而不再是 `app` 目录：

<code-example language="json">

"start": "http-server ./ -a localhost -p 8000 -c-1",

</code-example>

Now you're able to serve everything from the project root to the web browser.
But you do *not* want to have to change all the image and data paths used in the application code to match the development setup.
For that reason, you'll add a `<base>` tag to `index.html`, which will cause relative URLs to be resolved back to the `/app` directory:

<<<<<<< HEAD
现在，你就能把项目根目录下的每一样东西发给浏览器了。但你*不想*为了适应开发环境中的设置，被迫修改应用代码中用到的所有图片和数据的路径。因此，你要往 `index.html` 中添加一个 `<base>` 标签，它将导致各种相对路径被解析回 `/app` 目录：

<code-example path="upgrade-phonecat-2-hybrid/index.html" region="base" header="index.html"></code-example>
=======
<code-example header="index.html" path="upgrade-phonecat-2-hybrid/index.html" region="base"></code-example>
>>>>>>> f25ac4ae

Now you can load Angular using SystemJS.
You'll add the Angular polyfills and the SystemJS configuration to the end of the `<head>` section, and then you'll use `System.import` to load the actual application:

<<<<<<< HEAD
现在你可以通过 SystemJS 加载 Angular 了。你还要把 Angular 的腻子脚本(polyfills)
和 SystemJS 的配置加到 `<head>` 区的末尾，然后，你能就用 `System.import` 来加载实际的应用了：

<code-example path="upgrade-phonecat-2-hybrid/index.html" region="angular" header="index.html"></code-example>
=======
<code-example header="index.html" path="upgrade-phonecat-2-hybrid/index.html" region="angular"></code-example>
>>>>>>> f25ac4ae

You also need to make a couple of adjustments to the `systemjs.config.js` file installed during [upgrade setup][AioGuideUpgradeSetup].

你还需要对[升级的准备工作][AioGuideUpgradeSetup]期间安装的 `systemjs.config.js` 文件做一些调整。

Point the browser to the project root when loading things through SystemJS, instead of using the `<base>` URL.

在 SystemJS 加载期间为浏览器指出项目的根在哪里，而不再使用 `<base>` URL。

Install the `upgrade` package using `npm install @angular/upgrade --save` and add a mapping for the `@angular/upgrade/static` package.

<<<<<<< HEAD
再通过 `npm install @angular/upgrade --save` 安装 `upgrade` 包，并为 `@angular/upgrade/static` 包添加一个映射。

<code-example path="upgrade-phonecat-2-hybrid/systemjs.config.1.js" region="paths" header="systemjs.config.js"></code-example>
=======
<code-example header="systemjs.config.js" path="upgrade-phonecat-2-hybrid/systemjs.config.1.js" region="paths"></code-example>
>>>>>>> f25ac4ae

### Creating the `AppModule`

### 创建 *AppModule*

Now create the root `NgModule` class called `AppModule`.
There is already a file named `app.module.ts` that holds the AngularJS module.
Rename it to `app.module.ajs.ts` and update the corresponding script name in the `index.html` as well.
The file contents remain:

<<<<<<< HEAD
现在，创建一个名叫 `AppModule` 的根 `NgModule` 类。
这里已经有了一个名叫 `app.module.ts` 的文件，其中存放着 AngularJS 的模块。
把它改名为 `app.module.ng1.ts`，同时也要在 `index.html` 中修改对应的脚本名。
文件的内容保留：

<code-example path="upgrade-phonecat-2-hybrid/app/app.module.ajs.ts" header="app.module.ajs.ts"></code-example>

Now create a new `app.module.ts` with the minimum `NgModule` class:

然后创建一个新的 `app.module.ts` 文件，其中是一个最小化的 `NgModule` 类：

<code-example path="upgrade-phonecat-2-hybrid/app/app.module.ts" region="bare" header="app.module.ts"></code-example>
=======
<code-example header="app.module.ajs.ts" path="upgrade-phonecat-2-hybrid/app/app.module.ajs.ts"></code-example>

Now create a new `app.module.ts` with the minimum `NgModule` class:

<code-example header="app.module.ts" path="upgrade-phonecat-2-hybrid/app/app.module.ts" region="bare"></code-example>
>>>>>>> f25ac4ae

### Bootstrapping a hybrid PhoneCat

### 引导 PhoneCat 的混合式应用

Next, you'll bootstrap the application as a *hybrid application* that supports both AngularJS and Angular components.
After that, you can start converting the individual pieces to Angular.

接下来，你把该应用程序引导改装为一个同时支持 AngularJS 和 Angular 的*混合式应用*。
然后，就能开始把这些不可分割的小块转换到 Angular 了。

The application is currently bootstrapped using the AngularJS `ng-app` directive attached to the `<html>` element of the host page.
This will no longer work in the hybrid application.
Switch to the [ngUpgrade bootstrap][AioGuideUpgradeBootstrappingHybridApplications] method instead.

本应用现在是使用宿主页面中附加到 `<html>` 元素上的 AngularJS 指令 `ng-app` 引导的。
但在混合式应用中，不能再这么用了。你得用[ngUpgrade bootstrap][AioGuideUpgradeBootstrappingHybridApplications]方法代替。

First, remove the `ng-app` attribute from `index.html`.
Then import `UpgradeModule` in the `AppModule`, and override its `ngDoBootstrap` method:

<<<<<<< HEAD
首先，从 `index.html` 中移除 `ng-app`。然后在 `AppModule` 中导入 `UpgradeModule`，并改写它的 `ngDoBootstrap` 方法：

<code-example path="upgrade-phonecat-2-hybrid/app/app.module.ts" region="upgrademodule" header="app/app.module.ts"></code-example>
=======
<code-example header="app/app.module.ts" path="upgrade-phonecat-2-hybrid/app/app.module.ts" region="upgrademodule"></code-example>
>>>>>>> f25ac4ae

You are bootstrapping the AngularJS module from inside `ngDoBootstrap`.
The arguments are the same as you would pass to `angular.bootstrap` if you were manually bootstrapping AngularJS:
the root element of the application; and an array of the AngularJS 1.x modules that you want to load.

注意，你正在从内部的 `ngDoBootstrap` 中引导 AngularJS 模块。
它的参数和你在手动引导 AngularJS 时传给 `angular.bootstrap` 的是一样的：应用的根元素，和所要加载的 AngularJS 1.x 模块的数组。

Finally, bootstrap the `AppModule` in `app/main.ts`.
This file has been configured as the application entrypoint in `systemjs.config.js`, so it is already being loaded by the browser.

<<<<<<< HEAD
最后，在 `app/main.ts` 中引导这个 `AppModule`。该文件在 `systemjs.config.js` 中被配置为了应用的入口，所以它已经被加载进了浏览器中。

<code-example path="upgrade-phonecat-2-hybrid/app/main.ts" region="bootstrap" header="app/main.ts"></code-example>
=======
<code-example header="app/main.ts" path="upgrade-phonecat-2-hybrid/app/main.ts" region="bootstrap"></code-example>
>>>>>>> f25ac4ae

Now you're running both AngularJS and Angular at the same time.
That is pretty exciting!
You're not running any actual Angular components yet.
That is next.

现在，你同时运行着 AngularJS 和 Angular。漂亮！不过你还没有运行什么实际的 Angular 组件，这就是接下来要做的。

<div class="alert is-helpful">

<header>Why declare *angular* as *angular.IAngularStatic*?</header>

<header>为何要声明 *angular* 为*angular.IAngularStatic*？</header>

`@types/angular` is declared as a UMD module, and due to the way [UMD typings][GithubMicrosoftTypescriptWikiWhatsNewInTypescriptSupportForUmdModuleDefinitions] work, once you have an ES6 `import` statement in a file all UMD typed modules must also be imported using `import` statements instead of being globally available.

`@types/angular` 声明为 UMD 模块，根据 [UMD 类型][GithubMicrosoftTypescriptWikiWhatsNewInTypescriptSupportForUmdModuleDefinitions]的工作方式，一旦你在文件中有一条 ES6 的 `import` 语句，所有的 UMD 类型化的模型必须都通过 `import` 语句导入，
而是不是全局可用。

AngularJS is currently loaded by a script tag in `index.html`, which means that the whole app has access to it as a global and uses the same instance of the `angular` variable.
If you used `import * as angular from 'angular'` instead, you'd also have to load every file in the AngularJS application to use ES2015 modules in order to ensure AngularJS was being loaded correctly.

AngularJS 是日前是通过 `index.html` 中的 script 标签加载，这意味着整个应用是作为一个全局变量进行访问的，
使用同一个 `angular` 变量的实例。
但如果你使用 `import * as angular from 'angular'`，我还需要彻底修改 AngularJS 应用中加载每个文件的方式，
确保 AngularJS 应用被正确加载。

This is a considerable effort and it often isn't worth it, especially since you are in the process of moving your code to Angular.
Instead, declare `angular` as `angular.IAngularStatic` to indicate it is a global variable and still have full typing support.

这需要相当多的努力，通常也不值得去做，特别是当你正在朝着 Angular 前进时。
但如果你把 `angular` 声明为 `angular.IAngularStatic`，指明它是一个全局变量，
仍然可以获得全面的类型支持。

<div class="alert is-important">

<header>Manually create a UMD bundle for your Angular application</header>

<header>为 Angular 应用手动创建 UMD 包</header>

Starting with Angular version 13, the [distribution format][GithubAngularAngularIssues38366] no longer includes UMD bundles.

从 Angular 版本 13 开始，[分发格式][GithubAngularAngularIssues38366] 中不再包含 UMD 包。

If your use case requires the UMD format, use [`rollup`][RollupjsMain] to manually produce a bundle from the flat ES module files.

<<<<<<< HEAD
如果你的用例需要 UMD 格式，请使用 [`rollup`][RollupjsMain] 从平面 ES 模块文件手动生成包。

1. Use `npm` to globally install `rollup`

   使用 `npm` 全局安装 `rollup`

   <code-example language="shell">

   npm i -g rollup

   npm i -g 汇总

   </code-example>

1. Output the version of `rollup` and verify the installation was successful

   输出 `rollup` 的版本并验证安装是否成功

   <code-example language="shell">

   rollup -v

   </code-example>

1. Create the `rollup.config.js` configuration file for `rollup` to use the global `ng` command to reference all of the Angular framework exports.

   为 `rollup` 创建 `rollup.config.js` 配置文件，以使用全局 `ng` 命令来引用所有 Angular 框架的导出。

   1. Create a file named `rollup.config.js`

      创建一个名为 `rollup.config.js` 的文件

   1. Copy the following content into `rollup.config.js`

      将以下内容复制到 `rollup.config.js`

      <code-example language="javascript">

      export default {
        input: 'node_modules/@angular/core/fesm2015/core.js',
=======
1. Use `npm` to globally install `rollup`

   <code-example format="shell" language="shell">

   npm i -g rollup

   </code-example>

1. Output the version of `rollup` and verify the installation was successful

   <code-example format="shell" language="shell">

   rollup -v

   </code-example>

1. Create the `rollup.config.js` configuration file for `rollup` to use the global `ng` command to reference all of the Angular framework exports.

   1. Create a file named `rollup.config.js`
   1. Copy the following content into `rollup.config.js`

      <code-example language="javascript">

      export default {
        input: 'node_modules/&commat;angular/core/fesm2015/core.js',
>>>>>>> f25ac4ae
        output: {
          file: 'bundle.js',
          format: 'umd',
          name: 'ng'
        }
      }
<<<<<<< HEAD

      </code-example>

1. Use `rollup` to create the `bundle.js` UMD bundle using settings in `rollup.config.js`

   使用 `rollup` 根据 `rollup.config.js` 中的设置创建 `bundle.js` UMD 包

   <code-example language="shell">
=======

      </code-example>

1. Use `rollup` to create the `bundle.js` UMD bundle using settings in `rollup.config.js`

   <code-example format="shell" language="shell">
>>>>>>> f25ac4ae

   rollup -c rollup.config.js

   </code-example>

The `bundle.js` file contains your UMD bundle.
For an example on GitHub, see [UMD Angular bundle][GithubMgechevAngularUmdBundle].

`bundle.js` 文件包含你的 UMD 包。有关 GitHub 上的示例，请参阅 [UMD Angular 包][GithubMgechevAngularUmdBundle]。

</div>

</div>

### Upgrading the Phone service

### 升级 `Phone` 服务

The first piece you'll port over to Angular is the `Phone` service, which resides in `app/core/phone/phone.service.ts` and makes it possible for components to load phone information from the server.
Right now it is implemented with ngResource and you're using it for two things:

<<<<<<< HEAD
你要移植到 Angular 的第一个片段是 `Phone` 工厂(位于 `app/js/core/phones.factory.ts`)，
并且让它能帮助控制器从服务器上加载电话信息。目前，它是用 `ngResource` 实现的，你用它做两件事：

* For loading the list of all phones into the phone list component.

   把所有电话的列表加载到电话列表组件中。

* For loading the details of a single phone into the phone detail component.

   把一台电话的详情加载到电话详情组件中。
=======
* For loading the list of all phones into the phone list component
* For loading the details of a single phone into the phone detail component
>>>>>>> f25ac4ae

You can replace this implementation with an Angular service class, while keeping the controllers in AngularJS land.

你可以用 Angular 的服务类来替换这个实现，而把控制器继续留在 AngularJS 的地盘上。

In the new version, you import the Angular HTTP module and call its `HttpClient` service instead of `ngResource`.

在这个新版本中，你导入了 Angular 的 HTTP 模块，并且用它的 `HttpClient` 服务替换掉 `ngResource`。

Re-open the `app.module.ts` file, import and add `HttpClientModule` to the `imports` array of the `AppModule`:

<<<<<<< HEAD
再次打开 `app.module.ts` 文件，导入并把 `HttpClientModule` 添加到 `AppModule` 的 `imports` 数组中：

<code-example path="upgrade-phonecat-2-hybrid/app/app.module.ts" region="httpclientmodule" header="app.module.ts"></code-example>
=======
<code-example header="app.module.ts" path="upgrade-phonecat-2-hybrid/app/app.module.ts" region="httpclientmodule"></code-example>
>>>>>>> f25ac4ae

Now you're ready to upgrade the Phone service itself.
Replace the ngResource-based service in `phone.service.ts` with a TypeScript class decorated as `@Injectable`:

<<<<<<< HEAD
现在，你已经准备好了升级 `Phones` 服务本身。你将为 `phone.service.ts` 文件中基于 ngResource 的服务加上 `@Injectable` 装饰器：

<code-example path="upgrade-phonecat-2-hybrid/app/core/phone/phone.service.ts" region="classdef" header="app/core/phone/phone.service.ts (skeleton)"></code-example>
=======
<code-example header="app/core/phone/phone.service.ts (skeleton)" path="upgrade-phonecat-2-hybrid/app/core/phone/phone.service.ts" region="classdef"></code-example>
>>>>>>> f25ac4ae

The `@Injectable` decorator will attach some dependency injection metadata to the class, letting Angular know about its dependencies.
As described by the [Dependency Injection Guide][AioGuideDependencyInjection], this is a marker decorator you need to use for classes that have no other Angular decorators but still need to have their dependencies injected.

`@Injectable` 装饰器将把一些依赖注入相关的元数据附加到该类上，让 Angular 知道它的依赖信息。
就像在[依赖注入指南][AioGuideDependencyInjection]中描述过的那样，
这是一个标记装饰器，你要把它用在那些没有其它 Angular 装饰器，并且自己有依赖注入的类上。

In its constructor the class expects to get the `HttpClient` service.
It will be injected to it and it is stored as a private field.
The service is then used in the two instance methods, one of which loads the list of all phones, and the other loads the details of a specified phone:

<<<<<<< HEAD
在它的构造函数中，该类期待一个 `HttpClient` 服务。`HttpClient` 服务将被注入进来并存入一个私有字段。
然后该服务在两个实例方法中被使用到，一个加载所有电话的列表，另一个加载一台指定电话的详情：

<code-example path="upgrade-phonecat-2-hybrid/app/core/phone/phone.service.ts" region="fullclass" header="app/core/phone/phone.service.ts"></code-example>
=======
<code-example header="app/core/phone/phone.service.ts" path="upgrade-phonecat-2-hybrid/app/core/phone/phone.service.ts" region="fullclass"></code-example>
>>>>>>> f25ac4ae

The methods now return observables of type `PhoneData` and `PhoneData[]`.
This is a type you don't have yet.
Add a simple interface for it:

<<<<<<< HEAD
该方法现在返回一个 `Phone` 类型或 `Phone[]` 类型的可观察对象(Observable)。
这是一个你从未用过的类型，因此你得为它新增一个简单的接口：

<code-example path="upgrade-phonecat-2-hybrid/app/core/phone/phone.service.ts" region="phonedata-interface" header="app/core/phone/phone.service.ts (interface)"></code-example>
=======
<code-example header="app/core/phone/phone.service.ts (interface)" path="upgrade-phonecat-2-hybrid/app/core/phone/phone.service.ts" region="phonedata-interface"></code-example>
>>>>>>> f25ac4ae

`@angular/upgrade/static` has a `downgradeInjectable` method for the purpose of making Angular services available to AngularJS code.
Use it to plug in the `Phone` service:

<<<<<<< HEAD
`@angular/upgrade/static` 有一个 `downgradeInjectable` 方法，可以使 Angular 服务在 AngularJS 的代码中可用。
使用它来插入 `Phone` 服务：

<code-example path="upgrade-phonecat-2-hybrid/app/core/phone/phone.service.ts" region="downgrade-injectable" header="app/core/phone/phone.service.ts (downgrade)"></code-example>

Here is the full, final code for the service:

最终，该类的全部代码如下：

<code-example path="upgrade-phonecat-2-hybrid/app/core/phone/phone.service.ts" header="app/core/phone/phone.service.ts"></code-example>
=======
<code-example header="app/core/phone/phone.service.ts (downgrade)" path="upgrade-phonecat-2-hybrid/app/core/phone/phone.service.ts" region="downgrade-injectable"></code-example>

Here is the full, final code for the service:

<code-example header="app/core/phone/phone.service.ts" path="upgrade-phonecat-2-hybrid/app/core/phone/phone.service.ts"></code-example>
>>>>>>> f25ac4ae

Notice that you're importing the `map` operator of the RxJS `Observable` separately.
Do this for every RxJS operator.

注意，你要单独导入了 RxJS `Observable` 中的 `map` 操作符。
对每个 RxJS 操作符都要这么做。

The new `Phone` service has the same features as the original, `ngResource`-based service.
Because it is an Angular service, you register it with the `NgModule` providers:

<<<<<<< HEAD
这个新的 `Phone` 服务具有和老的基于 `ngResource` 的服务相同的特性。
因为它是 Angular 服务，你通过 `NgModule` 的 `providers` 数组来注册它：

<code-example path="upgrade-phonecat-2-hybrid/app/app.module.ts" region="phone" header="app.module.ts"></code-example>
=======
<code-example header="app.module.ts" path="upgrade-phonecat-2-hybrid/app/app.module.ts" region="phone"></code-example>
>>>>>>> f25ac4ae

Now that you are loading `phone.service.ts` through an import that is resolved by SystemJS, you should **remove the &lt;script> tag** for the service from `index.html`.
This is something you'll do to all components as you upgrade them.
Simultaneously with the AngularJS to Angular upgrade you're also migrating code from scripts to modules.

现在，你正在用 SystemJS 加载 `phone.service.ts`，你应该从 `index.html` 中**移除该服务的 `<script>` 标签**。
这也是你在升级所有组件时将会做的事。在从 AngularJS 向 Angular 升级的同时，你也把代码从脚本移植为模块。

At this point, you can switch the two components to use the new service instead of the old one.
While you `$inject` it as the downgraded `phone` factory, it is really an instance of the `Phone` class and you annotate its type accordingly:

<<<<<<< HEAD
这时，你可以把两个控制器从使用老的服务切换成使用新的。你像降级过的 `phones` 工厂一样 `$inject` 它，
但它实际上是一个 `Phones` 类的实例，并且你可以据此注解它的类型：

<code-example path="upgrade-phonecat-2-hybrid/app/phone-list/phone-list.component.ajs.ts" header="app/phone-list/phone-list.component.ts"></code-example>
=======
<code-example header="app/phone-list/phone-list.component.ts" path="upgrade-phonecat-2-hybrid/app/phone-list/phone-list.component.ajs.ts"></code-example>
>>>>>>> f25ac4ae

<code-example header="app/phone-detail/phone-detail.component.ts" path="upgrade-phonecat-2-hybrid/app/phone-detail/phone-detail.component.ajs.ts"></code-example>

Now there are two AngularJS components using an Angular service!
The components don't need to be aware of this, though the fact that the service returns observables and not promises is a bit of a giveaway.
In any case, what you've achieved is a migration of a service to Angular without having to yet migrate the components that use it.

这里的两个 AngularJS 控制器在使用 Angular 的服务！控制器不需要关心这一点，尽管实际上该服务返回的是可观察对象(Observable)，而不是承诺(Promise)。
无论如何，你达到的效果都是把服务移植到 Angular，而不用被迫移植组件来使用它。

<div class="alert is-helpful">

You could use the `toPromise` method of `Observable` to turn those observables into promises in the service.
In many cases that reduce the number of changes to the component controllers.

你也能使用 `Observable` 的 `toPromise` 方法来在服务中把这些可观察对象转变成承诺，以进一步减小组件控制器中需要修改的代码量。

</div>

### Upgrading Components

### 升级组件

Upgrade the AngularJS components to Angular components next.
Do it one component at a time while still keeping the application in hybrid mode.
As you make these conversions, you'll also define your first Angular *pipes*.

接下来，把 AngularJS 的控制器升级成 Angular 的组件。每次升级一个，同时仍然保持应用运行在混合模式下。
在做转换的同时，你还将自定义首个 Angular*管道*。

Look at the phone list component first.
Right now it contains a TypeScript controller class and a component definition object.
You can morph this into an Angular component by just renaming the controller class and turning the AngularJS component definition object into an Angular `@Component` decorator.
You can then also remove the static `$inject` property from the class:

<<<<<<< HEAD
先看看电话列表组件。它目前包含一个 TypeScript 控制器类和一个组件定义对象。重命名控制器类，
并把 AngularJS 的组件定义对象更换为 Angular `@Component` 装饰器，这样你就把它变形为 Angular
的组件了。然后，你还要从类中移除静态 `$inject` 属性。

<code-example path="upgrade-phonecat-2-hybrid/app/phone-list/phone-list.component.ts" region="initialclass" header="app/phone-list/phone-list.component.ts"></code-example>
=======
<code-example header="app/phone-list/phone-list.component.ts" path="upgrade-phonecat-2-hybrid/app/phone-list/phone-list.component.ts" region="initialclass"></code-example>
>>>>>>> f25ac4ae

The `selector` attribute is a CSS selector that defines where on the page the component should go.
In AngularJS you do matching based on component names, but in Angular you have these explicit selectors.
This one will match elements with the name `phone-list`, just like the AngularJS version did.

`selector` 属性是一个 CSS 选择器，用来定义组件应该被放在页面的哪。在 AngularJS 中，你会基于组件名字来匹配，
但是在 Angular 中，你要显式指定这些选择器。本组件将会对应元素名字 `phone-list`，和 AngularJS 版本一样。

Now convert the template of this component into Angular syntax.
The search controls replace the AngularJS `$ctrl` expressions with the two-way `[(ngModel)]` binding syntax of Angular:

<<<<<<< HEAD
现在，将组件的模版也转换为 Angular 语法。在搜索控件中，把 AngularJS 的 `$ctrl` 表达式替换成 Angular 的双向绑定语法 `[(ngModel)]`：

<code-example path="upgrade-phonecat-2-hybrid/app/phone-list/phone-list.template.html" region="controls" header="app/phone-list/phone-list.template.html (search controls)"></code-example>
=======
<code-example header="app/phone-list/phone-list.template.html (search controls)" path="upgrade-phonecat-2-hybrid/app/phone-list/phone-list.template.html" region="controls"></code-example>
>>>>>>> f25ac4ae

Replace the `ng-repeat` of the list with an `*ngFor` as [described in the Template Syntax page][AioGuideBuiltInDirectives].
Replace the `ng-src` of the image tag with a binding to the native `src` property.

<<<<<<< HEAD
把列表中的 `ng-repeat` 替换为 `*ngFor` 以及它的 `let var of iterable` 语法，
该语法在[模板语法指南中讲过][AioGuideBuiltInDirectives]。
再把 `img` 标签的 `ng-src` 替换为一个标准的 `src` 属性(property)绑定。

<code-example path="upgrade-phonecat-2-hybrid/app/phone-list/phone-list.template.html" region="list" header="app/phone-list/phone-list.template.html (phones)"></code-example>
=======
<code-example header="app/phone-list/phone-list.template.html (phones)" path="upgrade-phonecat-2-hybrid/app/phone-list/phone-list.template.html" region="list"></code-example>
>>>>>>> f25ac4ae

#### No Angular `filter` or `orderBy` filters

#### Angular 中没有 `filter` 或 `orderBy` 过滤器

The built-in AngularJS `filter` and `orderBy` filters do not exist in Angular, so you need to do the filtering and sorting yourself.

Angular 中并不存在 AngularJS 中内置的 `filter` 和 `orderBy` 过滤器。
所以你得自己实现进行过滤和排序。

You replaced the `filter` and `orderBy` filters with bindings to the `getPhones()` controller method, which implements the filtering and ordering logic inside the component itself.

<<<<<<< HEAD
你把 `filter` 和 `orderBy` 过滤器改成绑定到控制器中的 `getPhones()` 方法，通过该方法，组件本身实现了过滤和排序逻辑。

<code-example path="upgrade-phonecat-2-hybrid/app/phone-list/phone-list.component.ts" region="getphones" header="app/phone-list/phone-list.component.ts"></code-example>
=======
<code-example header="app/phone-list/phone-list.component.ts" path="upgrade-phonecat-2-hybrid/app/phone-list/phone-list.component.ts" region="getphones"></code-example>
>>>>>>> f25ac4ae

Now you need to downgrade the Angular component so you can use it in AngularJS.
Instead of registering a component, you register a `phoneList` *directive*, a downgraded version of the Angular component.

现在你需要降级你的 Angular 组件，这样你就可以在 AngularJS 中使用它了。
你要注册一个 `phoneList`*指令*，而不是注册一个组件，它是一个降级版的 Angular 组件。

The `as angular.IDirectiveFactory` cast tells the TypeScript compiler that the return value of the `downgradeComponent` method is a directive factory.

<<<<<<< HEAD
强制类型转换 `as angular.IDirectiveFactory` 告诉 TypeScript 编译器 `downgradeComponent` 方法
的返回值是一个指令工厂。

<code-example path="upgrade-phonecat-2-hybrid/app/phone-list/phone-list.component.ts" region="downgrade-component" header="app/phone-list/phone-list.component.ts"></code-example>
=======
<code-example header="app/phone-list/phone-list.component.ts" path="upgrade-phonecat-2-hybrid/app/phone-list/phone-list.component.ts" region="downgrade-component"></code-example>
>>>>>>> f25ac4ae

The new `PhoneListComponent` uses the Angular `ngModel` directive, located in the `FormsModule`.
Add the `FormsModule` to `NgModule` imports and declare the new `PhoneListComponent` since you downgraded it:

<<<<<<< HEAD
新的 `PhoneListComponent` 使用 Angular 的 `ngModel` 指令，它位于 `FormsModule` 中。
把 `FormsModule` 添加到 `NgModule` 的 `imports` 中，并声明新的 `PhoneListComponent` 组件，
最后，把降级的结果添加到 `entryComponents` 中：

<code-example path="upgrade-phonecat-2-hybrid/app/app.module.ts" region="phonelist" header="app.module.ts"></code-example>

Remove the &lt;script> tag for the phone list component from `index.html`.

从 `index.html` 中移除电话列表组件的&lt;script>标签。

Now set the remaining `phone-detail.component.ts` as follows:

现在，剩下的 `phone-detail.component.ts` 文件变成了这样：

<code-example path="upgrade-phonecat-2-hybrid/app/phone-detail/phone-detail.component.ts" header="app/phone-detail/phone-detail.component.ts"></code-example>
=======
<code-example header="app.module.ts" path="upgrade-phonecat-2-hybrid/app/app.module.ts" region="phonelist"></code-example>

Remove the &lt;script> tag for the phone list component from `index.html`.

Now set the remaining `phone-detail.component.ts` as follows:

<code-example header="app/phone-detail/phone-detail.component.ts" path="upgrade-phonecat-2-hybrid/app/phone-detail/phone-detail.component.ts"></code-example>
>>>>>>> f25ac4ae

This is similar to the phone list component.
The new wrinkle is the `RouteParams` type annotation that identifies the `routeParams` dependency.

这和电话列表组件很相似。
这里的窍门在于 `@Inject` 装饰器，它标记出了 `$routeParams` 依赖。

The AngularJS injector has an AngularJS router dependency called `$routeParams`, which was injected into `PhoneDetails` when it was still an AngularJS controller.
You intend to inject it into the new `PhoneDetailsComponent`.

AngularJS 注入器具有 AngularJS 路由器的依赖，叫做 `$routeParams`。
它被注入到了 `PhoneDetails` 中，但 `PhoneDetails` 现在还是一个 AngularJS 控制器。
你要把它注入到新的 `PhoneDetailsComponent` 中。

Unfortunately, AngularJS dependencies are not automatically available to Angular components.
You must upgrade this service using a [factory provider][AioGuideUpgradeMakingAngularjsDependenciesInjectableToAngular] to make `$routeParams` an Angular injectable.
Do that in a new file called `ajs-upgraded-providers.ts` and import it in `app.module.ts`:

<<<<<<< HEAD
不幸的是，AngularJS 的依赖不会自动在 Angular 的组件中可用。
你必须使用[工厂提供者（factory provider）][AioGuideUpgradeMakingAngularjsDependenciesInjectableToAngular]
来把 `$routeParams` 包装成 Angular 的服务提供者。
新建一个名叫 `ajs-upgraded-providers.ts` 的文件，并且在 `app.module.ts` 中导入它：

<code-example path="upgrade-phonecat-2-hybrid/app/ajs-upgraded-providers.ts" header="app/ajs-upgraded-providers.ts"></code-example>
=======
<code-example header="app/ajs-upgraded-providers.ts" path="upgrade-phonecat-2-hybrid/app/ajs-upgraded-providers.ts"></code-example>
>>>>>>> f25ac4ae

<code-example header="app/app.module.ts ($routeParams)" path="upgrade-phonecat-2-hybrid/app/app.module.ts" region="routeparams"></code-example>

Convert the phone detail component template into Angular syntax as follows:

<<<<<<< HEAD
把该组件的模板转变成 Angular 的语法，代码如下：

<code-example path="upgrade-phonecat-2-hybrid/app/phone-detail/phone-detail.template.html" header="app/phone-detail/phone-detail.template.html"></code-example>

There are several notable changes here:

这里有几个值得注意的改动：

* You've removed the `$ctrl.` prefix from all expressions.

   你从所有表达式中移除了 `$ctrl.` 前缀。

* You've replaced `ng-src` with property bindings for the standard `src` property.

   正如你在电话列表中做过的那样，你把 `ng-src` 替换成了标准的 `src` 属性绑定。

* You're using the property binding syntax around `ng-class`.
  Though Angular does have a [very similar `ngClass`][AioGuideBuiltInDirectives] as AngularJS does, its value is not magically evaluated as an expression.
  In Angular, you always specify in the template when the value of an attribute is a property expression, as opposed to a literal string.

   你在 `ng-class` 周围使用了属性绑定语法。虽然 Angular 中有一个
  和 AngularJS 中[非常相似的 `ngClass`][AioGuideBuiltInDirectives]指令，
  但是它的值不会神奇的作为表达式进行计算。在 Angular 中，模板中的属性(Attribute)值总是被作为
  属性(Property)表达式计算，而不是作为字符串字面量。

* You've replaced `ng-repeat`s with `*ngFor`s.

   你把 `ng-repeat` 替换成了 `*ngFor`。

* You've replaced `ng-click` with an event binding for the standard `click`.

   你把 `ng-click` 替换成了一个到标准 `click` 事件的绑定。

=======
<code-example header="app/phone-detail/phone-detail.template.html" path="upgrade-phonecat-2-hybrid/app/phone-detail/phone-detail.template.html"></code-example>

There are several notable changes here:

* You've removed the `$ctrl.` prefix from all expressions

* You've replaced `ng-src` with property bindings for the standard `src` property

* You're using the property binding syntax around `ng-class`.
  Though Angular does have a [very similar `ngClass`][AioGuideBuiltInDirectives] as AngularJS does, its value is not magically evaluated as an expression.
  In Angular, you always specify in the template when the value of an attribute is a property expression, as opposed to a literal string.

* You've replaced `ng-repeat`s with `*ngFor`s

* You've replaced `ng-click` with an event binding for the standard `click`

>>>>>>> f25ac4ae
* You've wrapped the whole template in an `ngIf` that causes it only to be rendered when there is a phone present.
  You need this because when the component first loads, you don't have `phone` yet and the expressions will refer to a non-existing value.
  Unlike in AngularJS, Angular expressions do not fail silently when you try to refer to properties on undefined objects.
  You need to be explicit about cases where this is expected.
<<<<<<< HEAD

   你把整个模板都包裹进了一个 `ngIf` 中，这导致只有当存在一个电话时它才会渲染。你必须这么做，
  是因为组件首次加载时你还没有 `phone` 变量，这些表达式就会引用到一个不存在的值。
  和 AngularJS 不同，当你尝试引用未定义对象上的属性时，Angular 中的表达式不会默默失败。
  你必须明确指出这种情况是你所期望的。

Add `PhoneDetailComponent` component to the `NgModule` *declarations*:

把 `PhoneDetailComponent` 组件添加到 `NgModule` 的 *declarations* 和 *entryComponents* 中：

<code-example path="upgrade-phonecat-2-hybrid/app/app.module.ts" region="phonedetail" header="app.module.ts"></code-example>

You should now also remove the phone detail component &lt;script> tag from `index.html`.

你现在应该从 `index.html` 中移除电话详情组件的&lt;script>。
=======

Add `PhoneDetailComponent` component to the `NgModule` *declarations*:

<code-example header="app.module.ts" path="upgrade-phonecat-2-hybrid/app/app.module.ts" region="phonedetail"></code-example>

You should now also remove the phone detail component &lt;script> tag from `index.html`.
>>>>>>> f25ac4ae

#### Add the *CheckmarkPipe*

#### 添加 *CheckmarkPipe*

The AngularJS directive had a `checkmark` *filter*.
Turn that into an Angular **pipe**.

AngularJS 指令中有一个 `checkmark`*过滤器*，把它转换成 Angular 的**管道**。

There is no upgrade method to convert filters into pipes.
You won't miss it.
It is easy to turn the filter function into an equivalent Pipe class.
The implementation is the same as before, repackaged in the `transform` method.
Rename the file to `checkmark.pipe.ts` to conform with Angular conventions:

<<<<<<< HEAD
没有什么升级方法能把过滤器转换成管道。
但你也并不需要它。
把过滤器函数转换成等价的 Pipe 类非常简单。
实现方式和以前一样，但把它们包装进 `transform` 方法中就可以了。
把该文件改名成 `checkmark.pipe.ts`，以符合 Angular 中的命名约定：

<code-example path="upgrade-phonecat-2-hybrid/app/core/checkmark/checkmark.pipe.ts" header="app/core/checkmark/checkmark.pipe.ts"></code-example>

Now import and declare the newly created pipe and remove the filter &lt;script> tag from `index.html`:

现在，导入并声明这个新创建的管道，同时从 `index.html` 文件中移除该过滤器的 `<script>` 标签：
=======
<code-example header="app/core/checkmark/checkmark.pipe.ts" path="upgrade-phonecat-2-hybrid/app/core/checkmark/checkmark.pipe.ts"></code-example>

Now import and declare the newly created pipe and remove the filter &lt;script> tag from `index.html`:
>>>>>>> f25ac4ae

<code-example header="app.module.ts" path="upgrade-phonecat-2-hybrid/app/app.module.ts" region="checkmarkpipe"></code-example>

### AOT compile the hybrid app

### 对混合式应用做 AOT 编译

To use AOT with a hybrid app, you have to first set it up like any other Angular application, as shown in the [Ahead-of-time Compilation chapter][AioGuideAotCompiler].

要在混合式应用中使用 AOT 编译，你首先要像其它 Angular 应用一样设置它，就像[AOT 编译一章][AioGuideAotCompiler]所讲的那样。

Then change `main-aot.ts` to bootstrap the `AppComponentFactory` that was generated by the AOT compiler:

<<<<<<< HEAD
然后修改 `main-aot.ts` 的引导代码，来引导 AOT 编译器所生成的 `AppComponentFactory`：

<code-example path="upgrade-phonecat-2-hybrid/app/main-aot.ts" header="app/main-aot.ts"></code-example>

You need to load all the AngularJS files you already use in `index.html` in `aot/index.html` as well:

你还要把在 `index.html` 中已经用到的所有 AngularJS 文件加载到 `aot/index.html` 中：

<code-example path="upgrade-phonecat-2-hybrid/aot/index.html" header="aot/index.html"></code-example>
=======
<code-example header="app/main-aot.ts" path="upgrade-phonecat-2-hybrid/app/main-aot.ts"></code-example>

You need to load all the AngularJS files you already use in `index.html` in `aot/index.html` as well:

<code-example header="aot/index.html" path="upgrade-phonecat-2-hybrid/aot/index.html"></code-example>
>>>>>>> f25ac4ae

These files need to be copied together with the polyfills.
The files the application needs at runtime, like the `.json` phone lists and images, also need to be copied.

这些文件要带着相应的腻子脚本复制到一起。应用运行时需要的文件，比如电话列表 `.json` 和图片，也需要复制过去。

Install `fs-extra` using `npm install fs-extra --save-dev` for better file copying, and change `copy-dist-files.js` to the following:

<<<<<<< HEAD
通过 `npm install fs-extra --save-dev` 安装 `fs-extra` 可以更好的复制文件，并且把 `copy-dist-files.js` 文件改成这样：

<code-example path="upgrade-phonecat-2-hybrid/copy-dist-files.js" header="copy-dist-files.js"></code-example>
=======
<code-example header="copy-dist-files.js" path="upgrade-phonecat-2-hybrid/copy-dist-files.js"></code-example>
>>>>>>> f25ac4ae

And that is all you need to use AOT while upgrading your app!

这就是想要在升级应用期间 AOT 编译所需的一切！

### Adding The Angular Router And Bootstrap

### 添加 Angular 路由器和引导程序

At this point, you've replaced all AngularJS application components with their Angular counterparts, even though you're still serving them from the AngularJS router.

此刻，你已经把所有 AngularJS 的组件替换成了它们在 Angular 中的等价物，不过你仍然在 AngularJS 路由器中使用它们。

#### Add the Angular router

#### 添加 Angular 路由器

Angular has an [all-new router][AioGuideRouter].

Angular 有一个[全新的路由器][AioGuideRouter]。

Like all routers, it needs a place in the UI to display routed views.
For Angular that is the `<router-outlet>` and it belongs in a *root component* at the top of the applications component tree.

像所有的路由器一样，它需要在 UI 中指定一个位置来显示路由的视图。
在 Angular 中，它是 `<router-outlet>`，并位于应用组件树顶部的*根组件*中。

You don't yet have such a root component, because the application is still managed as an AngularJS app.
Create a new `app.component.ts` file with the following `AppComponent` class:

<<<<<<< HEAD
你还没有这样一个根组件，因为该应用仍然是像一个 AngularJS 应用那样被管理的。
创建新的 `app.component.ts` 文件，放入像这样的 `AppComponent` 类：

<code-example path="upgrade-phonecat-3-final/app/app.component.ts" header="app/app.component.ts"></code-example>
=======
<code-example header="app/app.component.ts" path="upgrade-phonecat-3-final/app/app.component.ts"></code-example>
>>>>>>> f25ac4ae

It has a template that only includes the `<router-outlet>`.
This component just renders the contents of the active route and nothing else.

它有一个很简单的模板，只包含 Angular 路由的 `<router-outlet>`。
该组件只负责渲染活动路由的内容，此外啥也不干。

The selector tells Angular to plug this root component into the `<phonecat-app>` element on the host web page when the application launches.

该选择器告诉 Angular：当应用启动时就把这个根组件插入到宿主页面的 `<phonecat-app>` 元素中。

Add this `<phonecat-app>` element to the `index.html`.
It replaces the old AngularJS `ng-view` directive:

<<<<<<< HEAD
把这个 `<phonecat-app>` 元素插入到 `index.html` 中。
用它来代替 AngularJS 中的 `ng-view` 指令：

<code-example path="upgrade-phonecat-3-final/index.html" region="appcomponent" header="index.html (body)"></code-example>
=======
<code-example header="index.html (body)" path="upgrade-phonecat-3-final/index.html" region="appcomponent"></code-example>
>>>>>>> f25ac4ae

#### Create the *Routing Module*

#### 创建*路由模块*

A router needs configuration whether it is the AngularJS or Angular or any other router.

无论在 AngularJS 还是 Angular 或其它框架中，路由器都需要进行配置。

The details of Angular router configuration are best left to the [Routing documentation][AioGuideRouter] which recommends that you create a `NgModule` dedicated to router configuration (called a *Routing Module*).

<<<<<<< HEAD
Angular 路由器配置的详情最好去查阅下[路由与导航][AioGuideRouter]文档。
它建议你创建一个专们用于路由器配置的 `NgModule`（名叫*路由模块*）。

<code-example path="upgrade-phonecat-3-final/app/app-routing.module.ts" header="app/app-routing.module.ts"></code-example>
=======
<code-example header="app/app-routing.module.ts" path="upgrade-phonecat-3-final/app/app-routing.module.ts"></code-example>
>>>>>>> f25ac4ae

This module defines a `routes` object with two routes to the two phone components and a default route for the empty path.
It passes the `routes` to the `RouterModule.forRoot` method which does the rest.

该模块定义了一个 `routes` 对象，它带有两个路由，分别指向两个电话组件，以及为空路径指定的默认路由。
它把 `routes` 传给 `RouterModule.forRoot` 方法，该方法会完成剩下的事。

A couple of extra providers enable routing with "hash" URLs such as `#!/phones` instead of the default "push state" strategy.

一些额外的提供者让路由器使用“hash”策略解析 URL，比如 `#!/phones`，而不是默认的“Push State”策略。

Now update the `AppModule` to import this `AppRoutingModule` and also the declare the root `AppComponent` as the bootstrap component.
That tells Angular that it should bootstrap the application with the *root* `AppComponent` and insert its view into the host web page.

现在，修改 `AppModule`，让它导入这个 `AppRoutingModule`，并同时声明根组件 `AppComponent`。
这会告诉 Angular，它应该使用根组件 `AppComponent` 引导应用，并把它的视图插入到宿主页面中。

You must also remove the bootstrap of the AngularJS module from `ngDoBootstrap()` in `app.module.ts` and the `UpgradeModule` import.

<<<<<<< HEAD
你还要从 `app.module.ts` 中移除调用 `ngDoBootstrap()` 来引导 AngularJS 模块的代码，以及对 `UpgradeModule` 的导入代码。

<code-example path="upgrade-phonecat-3-final/app/app.module.ts" header="app/app.module.ts"></code-example>
=======
<code-example header="app/app.module.ts" path="upgrade-phonecat-3-final/app/app.module.ts"></code-example>
>>>>>>> f25ac4ae

And since you are routing to `PhoneListComponent` and `PhoneDetailComponent` directly rather than using a route template with a `<phone-list>` or `<phone-detail>` tag, you can do away with their Angular selectors as well.

而且，由于你现在直接路由到 `PhoneListComponent` 和 `PhoneDetailComponent`，而不再使用带 `<phone-list>` 或 `<phone-detail>` 标签的路由模板，因此你同样不再需要它们的 Angular 选择器。

#### Generate links for each phone

#### 为每个电话生成链接

You no longer have to hardcode the links to phone details in the phone list.
You can generate data bindings for the `id` of each phone to the `routerLink` directive and let that directive construct the appropriate URL to the `PhoneDetailComponent`:

<<<<<<< HEAD
在电话列表中，你不用再被迫硬编码电话详情的链接了。
你可以通过把每个电话的 `id` 绑定到 `routerLink` 指令来生成它们了，该指令的构造函数会为 `PhoneDetailComponent` 生成正确的 URL：

<code-example path="upgrade-phonecat-3-final/app/phone-list/phone-list.template.html" region="list" header="app/phone-list/phone-list.template.html (list with links)"></code-example>
=======
<code-example header="app/phone-list/phone-list.template.html (list with links)" path="upgrade-phonecat-3-final/app/phone-list/phone-list.template.html" region="list"></code-example>
>>>>>>> f25ac4ae

<div class="alert is-helpful">

See the [Routing][AioGuideRouter] page for details.

要了解详情，请查看[路由与导航](guide/router)页。

</div>

#### Use route parameters

#### 使用路由参数

The Angular router passes route parameters differently.
Correct the `PhoneDetail` component constructor to expect an injected `ActivatedRoute` object.
Extract the `phoneId` from the `ActivatedRoute.snapshot.params` and fetch the phone data as before:

<<<<<<< HEAD
Angular 路由器会传入不同的路由参数。
改正 `PhoneDetail` 组件的构造函数，让它改用注入进来的 `ActivatedRoute` 对象。
从 `ActivatedRoute.snapshot.params` 中提取出 `phoneId`，并像以前一样获取手机的数据：

<code-example path="upgrade-phonecat-3-final/app/phone-detail/phone-detail.component.ts" header="app/phone-detail/phone-detail.component.ts"></code-example>
=======
<code-example header="app/phone-detail/phone-detail.component.ts" path="upgrade-phonecat-3-final/app/phone-detail/phone-detail.component.ts"></code-example>
>>>>>>> f25ac4ae

You are now running a pure Angular application!

你现在运行的就是纯正的 Angular 应用了！

### Say Goodbye to AngularJS

### 再见，AngularJS！

It is time to take off the training wheels and let the application begin its new life as a pure, shiny Angular app.
The remaining tasks all have to do with removing code - which of course is every programmer's favorite task!

终于可以把辅助训练的轮子摘下来了！让你的应用作为一个纯粹、闪亮的 Angular 程序开始它的新生命吧。
  剩下的所有任务就是移除代码 —— 这当然是每个程序员最喜欢的任务！

The application is still bootstrapped as a hybrid app.
There is no need for that anymore.

应用仍然以混合式应用的方式启动，然而这再也没有必要了。

Switch the bootstrap method of the application from the `UpgradeModule` to the Angular way.

<<<<<<< HEAD
把应用的引导（`bootstrap`）方法从 `UpgradeAdapter` 的改为 Angular 的。

<code-example path="upgrade-phonecat-3-final/app/main.ts" header="main.ts"></code-example>
=======
<code-example header="main.ts" path="upgrade-phonecat-3-final/app/main.ts"></code-example>
>>>>>>> f25ac4ae

If you haven't already, remove all references to the `UpgradeModule` from `app.module.ts`, as well as any [factory provider][AioGuideUpgradeMakingAngularjsDependenciesInjectableToAngular] for AngularJS services, and the `app/ajs-upgraded-providers.ts` file.

如果你还没有这么做，请从 `app.module.ts 删除所有`UpgradeModule 的引用，
  以及所有用于 AngularJS 服务的[工厂提供者（factory provider）](guide/upgrade#making-angularjs-dependencies-injectable-to-angular)和 `app/ajs-upgraded-providers.ts` 文件。

Also remove any `downgradeInjectable()` or `downgradeComponent()` you find, together with the associated AngularJS factory or directive declarations.

<<<<<<< HEAD
还要删除所有的 `downgradeInjectable()` 或 `downgradeComponent()` 以及与 AngularJS 相关的工厂或指令声明。
因为你不再需要降级任何组件了，也不再需要把它们列在 `entryComponents` 中。

<code-example path="upgrade-phonecat-3-final/app/app.module.ts" header="app.module.ts"></code-example>
=======
<code-example header="app.module.ts" path="upgrade-phonecat-3-final/app/app.module.ts"></code-example>
>>>>>>> f25ac4ae

You may also completely remove the following files.
They are AngularJS module configuration files and not needed in Angular:

<<<<<<< HEAD
你还要完全移除了下列文件。它们是 AngularJS 的模块配置文件和类型定义文件，在 Angular 中不需要了：

=======
>>>>>>> f25ac4ae
* `app/app.module.ajs.ts`
* `app/app.config.ts`
* `app/core/core.module.ts`
* `app/core/phone/phone.module.ts`
* `app/phone-detail/phone-detail.module.ts`
* `app/phone-list/phone-list.module.ts`

The external typings for AngularJS may be uninstalled as well.
The only ones you still need are for Jasmine and Angular polyfills.
The `@angular/upgrade` package and its mapping in `systemjs.config.js` can also go.

<<<<<<< HEAD
还需要卸载 AngularJS 的外部类型定义文件。你现在只需要留下 Jasmine 和 Angular 所需的腻子脚本。
`systemjs.config.js` 中的 `@angular/upgrade` 包及其映射也可以移除了。

<code-example language="shell">
=======
<code-example format="shell" language="shell">
>>>>>>> f25ac4ae

npm uninstall &commat;angular/upgrade --save
npm uninstall &commat;types/angular &commat;types/angular-animate &commat;types/angular-cookies &commat;types/angular-mocks &commat;types/angular-resource &commat;types/angular-route &commat;types/angular-sanitize --save-dev

</code-example>

Finally, from `index.html`, remove all references to AngularJS scripts and jQuery.
When you're done, this is what it should look like:

<<<<<<< HEAD
最后，从 `index.html` 和 `karma.conf.js` 中，移除所有对 AngularJS 和 jQuery 脚本的引用。 当这些全部做完时，`index.html` 应该是这样的：

<code-example path="upgrade-phonecat-3-final/index.html" region="full" header="index.html"></code-example>
=======
<code-example header="index.html" path="upgrade-phonecat-3-final/index.html" region="full"></code-example>
>>>>>>> f25ac4ae

That is the last you'll see of AngularJS!
It has served us well but now it is time to say goodbye.

这是你最后一次看到 AngularJS 了！它曾经带给你很多帮助，不过现在，该说再见了。

## Appendix: Upgrading PhoneCat Tests

## 附录：升级 PhoneCat 的测试

Tests can not only be retained through an upgrade process, but they can also be used as a valuable safety measure when ensuring that the application does not break during the upgrade.
E2E tests are especially useful for this purpose.

测试不仅要在升级过程中被保留，它还是确保应用在升级过程中不会被破坏的一个安全指示器。
要达到这个目的，E2E 测试尤其有用。

### E2E Tests

### E2E 测试

The PhoneCat project has both E2E Protractor tests and some Karma unit tests in it.
Of these two, E2E tests can be dealt with much more easily:
By definition, E2E tests access the application from the *outside* by interacting with the various UI elements the application puts on the screen.
E2E tests aren't really that concerned with the internal structure of the application components.
That also means that, although you modify the project quite a bit during the upgrade, the E2E test suite should keep passing with just minor modifications.
You didn't change how the application behaves from the user's point of view.

PhoneCat 项目中同时有基于 Protractor 的 E2E 测试和一些基于 Karma 的单元测试。
对这两者来说，E2E 测试的转换要容易得多：根据定义，E2E 测试通过与应用中显示的这些 UI 元素互动，从*外部*访问你的应用来进行测试。
E2E 测试实际上并不关心这些应用中各部件的内部结构。这也意味着，虽然你已经修改了此应用程序，
但是 E2E 测试套件仍然应该能像以前一样全部通过。因为从用户的角度来说，你并没有改变应用的行为。

During TypeScript conversion, there is nothing to do to keep E2E tests working.
But when you change the bootstrap to that of a Hybrid app, you must make a few changes.

在转成 TypeScript 期间，你不用做什么就能让 E2E 测试正常工作。
但是当你想改成按照混合式应用进行引导时，必须做一些修改。

Update the `protractor-conf.js` to sync with hybrid applications:

再对 `protractor-conf.js` 做下列修改，与混合应用同步：

<code-example language="javascript">

ng12Hybrid: true

</code-example>

When you start to upgrade components and their templates to Angular, you'll make more changes because the E2E tests have matchers that are specific to AngularJS.
For PhoneCat you need to make the following changes in order to make things work with Angular:

<<<<<<< HEAD
当你开始组件和模块升级到 Angular 时，还需要一系列后续的修改。 这是因为 E2E 测试有一些匹配器是 AngularJS 中特有的。对于 PhoneCat 来说，为了让它能在 Angular 下工作，你得做下列修改：

| Previous code | New code | Notes |
| :------------ | :------- | :---- |
| 老代码 | 新代码 | 备注 |
| `by.repeater('phone in $ctrl.phones').column('phone.name')` | `by.css('.phones .name')` | The repeater matcher relies on AngularJS `ng-repeat` |
| `by.repeater('phone in $ctrl.phones').column('phone.name')` | `by.css('.phones .name')` | repeater 匹配器依赖于 AngularJS 中的 `ng-repeat` |
| `by.repeater('phone in $ctrl.phones')` | `by.css('.phones li')` | The repeater matcher relies on AngularJS `ng-repeat` |
| `by.repeater('phone in $ctrl.phones')` | `by.css('.phones li')` | repeater 匹配器依赖于 AngularJS 中的 `ng-repeat` |
| `by.model('$ctrl.query')` | `by.css('input')` | The model matcher relies on AngularJS `ng-model` |
| `by.model('$ctrl.query')` | `by.css('input')` | 模型匹配器依赖于 AngularJS `ng-model` |
| `by.model('$ctrl.orderProp')` | `by.css('select')` | The model matcher relies on AngularJS `ng-model` |
| `by.model('$ctrl.orderProp')` | `by.css('select')` | 模型匹配器依赖于 AngularJS `ng-model` |
| `by.binding('$ctrl.phone.name')` | `by.css('h1')` | The binding matcher relies on AngularJS data binding |
| `by.binding('$ctrl.phone.name')` | `by.css('h1')` | binding 匹配器依赖于 AngularJS 的数据绑定 |
=======
| Previous code | New code | Details |
| :------------ | :------- | :------ |
| `by.repeater('phone in $ctrl.phones').column('phone.name')` | `by.css('.phones .name')` | The repeater matcher relies on AngularJS `ng-repeat` |
| `by.repeater('phone in $ctrl.phones')` | `by.css('.phones li')` | The repeater matcher relies on AngularJS `ng-repeat` |
| `by.model('$ctrl.query')` | `by.css('input')` | The model matcher relies on AngularJS `ng-model` |
| `by.model('$ctrl.orderProp')` | `by.css('select')` | The model matcher relies on AngularJS `ng-model` |
| `by.binding('$ctrl.phone.name')` | `by.css('h1')` | The binding matcher relies on AngularJS data binding |
>>>>>>> f25ac4ae

When the bootstrap method is switched from that of `UpgradeModule` to pure Angular, AngularJS ceases to exist on the page completely.
At this point, you need to tell Protractor that it should not be looking for an AngularJS application anymore, but instead it should find *Angular apps* from the page.

当引导方式从 `UpgradeModule` 切换到纯 Angular 的时，AngularJS 就从页面中完全消失了。
此时，你需要告诉 Protractor，它不用再找 AngularJS 应用了，而是从页面中查找 *Angular* 应用。
于是在 `protractor-conf.js` 中做下列修改：

Replace the `ng12Hybrid` previously added with the following in `protractor-conf.js`:

替换之前在 `protractor-conf.js` 中加入 `ng12Hybrid`，象这样：

<code-example language="javascript">

useAllAngular2AppRoots: true,

</code-example>

Also, there are a couple of Protractor API calls in the PhoneCat test code that are using the AngularJS `$location` service under the hood.
As that service is no longer present after the upgrade, replace those calls with ones that use the generic URL APIs of WebDriver instead.
The first of these is the redirection spec:

<<<<<<< HEAD
同样，`PhoneCat` 的测试代码中有两个 Protractor API 调用内部使用了 AngularJS 的 `$location`。该服务没有了，
你就得把这些调用用一个 WebDriver 的通用 URL API 代替。第一个 API 是“重定向(redirect)”规约：

<code-example path="upgrade-phonecat-3-final/e2e-spec.ts" region="redirect" header="e2e-tests/scenarios.ts"></code-example>

And the second is the phone links spec:

然后是“电话链接(phone links)”规约：

<code-example path="upgrade-phonecat-3-final/e2e-spec.ts" region="links" header="e2e-tests/scenarios.ts"></code-example>
=======
<code-example header="e2e-tests/scenarios.ts" path="upgrade-phonecat-3-final/e2e-spec.ts" region="redirect"></code-example>

And the second is the phone links spec:

<code-example header="e2e-tests/scenarios.ts" path="upgrade-phonecat-3-final/e2e-spec.ts" region="links"></code-example>
>>>>>>> f25ac4ae

### Unit Tests

### 单元测试

For unit tests, on the other hand, more conversion work is needed.
Effectively they need to be *upgraded* along with the production code.

另一方面，对于单元测试来说，需要更多的转化工作。实际上，它们需要随着产品代码一起升级。

During TypeScript conversion no changes are strictly necessary.
But it may bea good idea to convert the unit test code into TypeScript as well.

在转成 TypeScript 期间，严格来讲没有什么改动是必须的。但把单元测试代码转成 TypeScript 仍然是个好主意，

For instance, in the phone detail component spec, you can use ES2015 features like arrow functions and block-scoped variables and benefit from the type definitions of the AngularJS services you're consuming:

<<<<<<< HEAD
比如，在这个电话详情组件的规约中，你不仅用到了 ES2015 中的箭头函数和块作用域变量这些特性，还为所用的一些
AngularJS 服务提供了类型定义。

<code-example path="upgrade-phonecat-1-typescript/app/phone-detail/phone-detail.component.spec.ts" header="app/phone-detail/phone-detail.component.spec.ts"></code-example>
=======
<code-example header="app/phone-detail/phone-detail.component.spec.ts" path="upgrade-phonecat-1-typescript/app/phone-detail/phone-detail.component.spec.ts"></code-example>
>>>>>>> f25ac4ae

Once you start the upgrade process and bring in SystemJS, configuration changes are needed for Karma.
You need to let SystemJS load all the new Angular code, which can be done with the following kind of shim file:

<<<<<<< HEAD
一旦你开始了升级过程并引入了 SystemJS，还需要对 Karma 进行配置修改。
你需要让 SystemJS 加载所有的 Angular 新代码，

<code-example path="upgrade-phonecat-2-hybrid/karma-test-shim.1.js" header="karma-test-shim.js"></code-example>
=======
<code-example header="karma-test-shim.js" path="upgrade-phonecat-2-hybrid/karma-test-shim.1.js"></code-example>
>>>>>>> f25ac4ae

The shim first loads the SystemJS configuration, then the test the support libraries of Angular, and then the spec files of the application themselves.

这个 shim 文件首先加载了 SystemJS 的配置，然后是 Angular 的测试支持库，然后是应用本身的规约文件。

Karma configuration should then be changed so that it uses the application root dir as the base directory, instead of `app`.

<<<<<<< HEAD
然后需要修改 Karma 配置，来让它使用本应用的根目录作为基础目录(base directory)，而不是 `app`。

<code-example path="upgrade-phonecat-2-hybrid/karma.conf.ajs.js" region="basepath" header="karma.conf.js"></code-example>
=======
<code-example header="karma.conf.js" path="upgrade-phonecat-2-hybrid/karma.conf.ajs.js" region="basepath"></code-example>
>>>>>>> f25ac4ae

Once done, you can load SystemJS and other dependencies, and also switch the configuration for loading application files so that they are *not* included to the page by Karma.
You'll let the shim and SystemJS load them.

<<<<<<< HEAD
一旦这些完成了，你就能加载 SystemJS 和其它依赖，并切换配置文件来加载那些应用文件，而*不用*在 Karma 页面中包含它们。
你要让这个 shim 文件和 SystemJS 去加载它们。

<code-example path="upgrade-phonecat-2-hybrid/karma.conf.ajs.js" region="files" header="karma.conf.js"></code-example>

Since the HTML templates of Angular components will be loaded as well, you must help Karma out a bit so that it can route them to the right paths:

由于 Angular 组件中的 HTML 模板也同样要被加载，所以你得帮 Karma 一把，帮它在正确的路径下找到这些模板：

<code-example path="upgrade-phonecat-2-hybrid/karma.conf.ajs.js" region="html" header="karma.conf.js"></code-example>
=======
<code-example header="karma.conf.js" path="upgrade-phonecat-2-hybrid/karma.conf.ajs.js" region="files"></code-example>

Since the HTML templates of Angular components will be loaded as well, you must help Karma out a bit so that it can route them to the right paths:

<code-example header="karma.conf.js" path="upgrade-phonecat-2-hybrid/karma.conf.ajs.js" region="html"></code-example>
>>>>>>> f25ac4ae

The unit test files themselves also need to be switched to Angular when their production counterparts are switched.
The specs for the checkmark pipe are probably the most straightforward, as the pipe has no dependencies:

<<<<<<< HEAD
如果产品代码被切换到了 Angular，单元测试文件本身也需要切换过来。对勾(checkmark)管道的规约可能是最直观的，因为它没有任何依赖：

<code-example path="upgrade-phonecat-2-hybrid/app/core/checkmark/checkmark.pipe.spec.ts" header="app/core/checkmark/checkmark.pipe.spec.ts"></code-example>
=======
<code-example header="app/core/checkmark/checkmark.pipe.spec.ts" path="upgrade-phonecat-2-hybrid/app/core/checkmark/checkmark.pipe.spec.ts"></code-example>
>>>>>>> f25ac4ae

The unit test for the phone service is a bit more involved.
You need to switch from the mocked-out AngularJS `$httpBackend` to a mocked-out Angular Http backend.

<<<<<<< HEAD
`Phone` 服务的测试会牵扯到一点别的。你需要把模拟版的 AngularJS `$httpBackend` 服务切换到模拟板的 Angular Http 后端。

<code-example path="upgrade-phonecat-2-hybrid/app/core/phone/phone.service.spec.ts" header="app/core/phone/phone.service.spec.ts"></code-example>
=======
<code-example header="app/core/phone/phone.service.spec.ts" path="upgrade-phonecat-2-hybrid/app/core/phone/phone.service.spec.ts"></code-example>
>>>>>>> f25ac4ae

For the component specs, you can mock out the `Phone` service itself, and have it provide canned phone data.
You use the component unit testing APIs of Angular for both components.

<<<<<<< HEAD
对于组件的规约，你可以模拟出 `Phone` 服务本身，并且让它提供电话的数据。你可以对这些组件使用 Angular 的组件单元测试 API。

<code-example path="upgrade-phonecat-2-hybrid/app/phone-detail/phone-detail.component.spec.ts" header="app/phone-detail/phone-detail.component.spec.ts"></code-example>
=======
<code-example header="app/phone-detail/phone-detail.component.spec.ts" path="upgrade-phonecat-2-hybrid/app/phone-detail/phone-detail.component.spec.ts"></code-example>
>>>>>>> f25ac4ae

<code-example header="app/phone-list/phone-list.component.spec.ts" path="upgrade-phonecat-2-hybrid/app/phone-list/phone-list.component.spec.ts"></code-example>

Finally, revisit both of the component tests when you switch to the Angular router.
For the details component, provide a mock of Angular `ActivatedRoute` object instead of using the AngularJS `$routeParams`.

<<<<<<< HEAD
最后，当你切换到 Angular 路由时，需要重新过一遍这些组件测试。对详情组件来说，你需要提供一个 Angular
`RouteParams` 的 mock 对象，而不再用 AngularJS 中的 `$routeParams`。

<code-example path="upgrade-phonecat-3-final/app/phone-detail/phone-detail.component.spec.ts" region="activatedroute" header="app/phone-detail/phone-detail.component.spec.ts"></code-example>

And for the phone list component, a few adjustments to the router make the `RouteLink` directives work.

对于电话列表组件，还要再做少量的调整，以便路由器能让 `RouteLink` 指令正常工作。

<code-example path="upgrade-phonecat-3-final/app/phone-list/phone-list.component.spec.ts" region="routestuff" header="app/phone-list/phone-list.component.spec.ts"></code-example>
=======
<code-example header="app/phone-detail/phone-detail.component.spec.ts" path="upgrade-phonecat-3-final/app/phone-detail/phone-detail.component.spec.ts" region="activatedroute"></code-example>

And for the phone list component, a few adjustments to the router make the `RouteLink` directives work.

<code-example header="app/phone-list/phone-list.component.spec.ts" path="upgrade-phonecat-3-final/app/phone-list/phone-list.component.spec.ts" region="routestuff"></code-example>
>>>>>>> f25ac4ae

<!-- links -->

[AioApiCoreNgzone]: api/core/NgZone "NgZone | Core - API | Angular"

[AioApiCoreOnchanges]: api/core/OnChanges "OnChanges | Core - API | Angular"

[AioGuideAnimations]: guide/animations "Introduction to Angular animations | Angular"

[AioGuideAotCompiler]: guide/aot-compiler "Ahead-of-time (AOT) compilation | Angular"

[AioGuideBuiltInDirectives]: guide/built-in-directives "Built-in directives | Angular"

[AioGuideDependencyInjection]: guide/dependency-injection "Dependency injection in Angular | Angular"

[AioGuideDependencyInjectionProvidersFactoryProviders]: guide/dependency-injection-providers#factory-providers "Using factory providers - Dependency providers | Angular"

[AioGuideGlossaryLazyLoading]: guide/glossary#lazy-loading "lazy loading - Glossary | Angular"

[AioGuideHierarchicalDependencyInjection]: guide/hierarchical-dependency-injection "Hierarchical injectors | Angular"

[AioGuideLifecycleHooks]: guide/lifecycle-hooks "Lifecycle hooks | Angular"

[AioGuideNgmodules]: guide/ngmodules "NgModules | Angular"

[AioGuideRouter]: guide/router "Common Routing Tasks | Angular"

[AioGuideTypescriptConfiguration]: guide/typescript-configuration "TypeScript configuration | Angular"

[AioGuideUpgradeBootstrappingHybridApplications]: guide/upgrade#bootstrapping-hybrid-applications "Bootstrapping hybrid applications - Upgrading from AngularJS to Angular | Angular"

[AioGuideUpgradeFollowTheAngularjsStyleGuide]: guide/upgrade#follow-the-angularjs-style-guide "Follow the AngularJS Style Guide - Upgrading from AngularJS to Angular | Angular"

[AioGuideUpgradeMakingAngularjsDependenciesInjectableToAngular]: guide/upgrade#making-angularjs-dependencies-injectable-to-angular "Making AngularJS Dependencies Injectable to Angular - Upgrading from AngularJS to Angular | Angular"

[AioGuideUpgradePreparation]: guide/upgrade#preparation "Preparation - Upgrading from AngularJS to Angular | Angular"

[AioGuideUpgradeUpgradingWithNgupgrade]: guide/upgrade#upgrading-with-ngupgrade "Upgrading with ngUpgrade - Upgrading from AngularJS to Angular | Angular"

[AioGuideUpgradeUsingComponentDirectives]: guide/upgrade#using-component-directives "Using Component Directives - Upgrading from AngularJS to Angular | Angular"

[AioGuideUpgradeSetup]: guide/upgrade-setup "Setup for upgrading from AngularJS | Angular"

<!-- external links -->

[AngularBlogFindingAPathForwardWithAngularjs7e186fdd4429]: https://blog.angular.io/finding-a-path-forward-with-angularjs-7e186fdd4429 "Finding a Path Forward with AngularJS | Angular Blog"

[AngularjsDocsApiNgFunctionAngularBootstrap]: https://docs.angularjs.org/api/ng/function/angular.bootstrap "angular.bootstrap | API | AngularJS"

[AngularjsDocsApiNgTypeAngularModule]: https://docs.angularjs.org/api/ng/type/angular.Module "angular.Module | API | AngularJS"

[AngularjsDocsApiNgTypeAngularModuleComponent]: https://docs.angularjs.org/api/ng/type/angular.Module#component "component(name, options); - angular.Module | API | AngularJS"

[AngularjsDocsApiNgrouteDirectiveNgview]: https://docs.angularjs.org/api/ngRoute/directive/ngView "ngView | API | AngularJS"

[AngularjsDocsApiNgrouteProviderRouteprovider]: https://docs.angularjs.org/api/ngRoute/provider/$routeProvider "$routeProvider | API | AngularJS"

[AngularjsDocsApiNgServiceLocation]: https://docs.angularjs.org/api/ng/service/$location "$location | API | AngularJS"

[AngularjsDocsTutorial]: https://docs.angularjs.org/tutorial "PhoneCat Tutorial App | Tutorial | AngularJS"

[BrowserifyMain]: http://browserify.org "Browserify"

[GithubAngularAngularIssues35989]: https://github.com/angular/angular/issues/35989 "Issue 35989: docs(upgrade): correctly document how to use AOT compilation for hybrid apps | angular/angular | GitHub"

[GithubAngularAngularIssues38366]: https://github.com/angular/angular/issues/38366 " Issue 38366: RFC: Ivy Library Distribution| angular/angular | GitHub"

[GithubAngularAngularPhonecat]: https://github.com/angular/angular-phonecat "angular/angular-phonecat | GitHub"

[GithubAngularAngularPhonecatCommits15Snapshot]: https://github.com/angular/angular-phonecat/commits/1.5-snapshot "angular/angular-phonecat v1.5 | GitHub"

[GithubAngularQuickstart]: https://github.com/angular/quickstart "angular/quickstart | GitHub"

[GithubJohnpapaAngularStyleguideBlobPrimaryA1ReadmeMd]: https://github.com/johnpapa/angular-styleguide/blob/master/a1/README.md "Angular 1 Style Guide | johnpapa/angular-styleguide | GitHub"

[GithubJohnpapaAngularStyleguideBlobPrimaryA1ReadmeMdFoldersByFeatureStructure]: https://github.com/johnpapa/angular-styleguide/blob/master/a1/README.md#folders-by-feature-structure "Folders-by-Feature Structure - Angular 1 Style Guide | johnpapa/angular-styleguide | GitHub"

[GithubJohnpapaAngularStyleguideBlobPrimaryA1ReadmeMdModularity]: https://github.com/johnpapa/angular-styleguide/blob/master/a1/README.md#modularity "Modularity - Angular 1 Style Guide | johnpapa/angular-styleguide | GitHub"

[GithubJohnpapaAngularStyleguideBlobPrimaryA1ReadmeMdOrganizingTests]: https://github.com/johnpapa/angular-styleguide/blob/master/a1/README.md#organizing-tests "Organizing Tests - Angular 1 Style Guide | johnpapa/angular-styleguide | GitHub"

[GithubJohnpapaAngularStyleguideBlobPrimaryA1ReadmeMdSingleResponsibility]: https://github.com/johnpapa/angular-styleguide/blob/master/a1/README.md#single-responsibility "Single Responsibility - Angular 1 Style Guide | johnpapa/angular-styleguide | GitHub"

[GithubMgechevAngularUmdBundle]: https://github.com/mgechev/angular-umd-bundle "UMD Angular bundle | mgechev/angular-umd-bundle | GitHub"

[GithubMicrosoftTypescriptWikiWhatsNewInTypescriptSupportForUmdModuleDefinitions]: https://github.com/Microsoft/TypeScript/wiki/What's-new-in-TypeScript#support-for-umd-module-definitions "Support for UMD module definitions - What's new in TypeScript | microsoft/TypeScript | GitHub"

[GithubSystemjsSystemjs]: https://github.com/systemjs/systemjs "systemjs/systemjs | GitHub"

[GithubWebpackMain]: https://webpack.github.io "webpack module bundler | GitHub"

[NpmjsPackageTypesAngular]: https://www.npmjs.com/package/@types/angular "@types/angular | npm"

[RollupjsMain]: https://rollupjs.org "rollup.js"

<!-- end links -->

@reviewed 2022-02-28<|MERGE_RESOLUTION|>--- conflicted
+++ resolved
@@ -1,255 +1,91 @@
 # Upgrading from AngularJS to Angular
 
-# 从 AngularJS 升级到 Angular
-
 *Angular* is the name for the Angular of today and tomorrow.
 
-*Angular*是现在和未来的 Angular 名称。
-
 *AngularJS* is the name for all 1.x versions of Angular.
-
-*AngularJS*是所有 1.x 版本的 Angular 的名称。
 
 AngularJS applications are great.
 Always consider the business case before moving to Angular.
 An important part of that case is the time and effort to get there.
 This guide describes the built-in tools for efficiently migrating AngularJS projects over to the Angular platform, a piece at a time.
 
-有很多大型 AngularJS 应用。在迁移到 Angular 之前，请始终考虑其业务案例。该案例的一个重要部分是迁移的时间和精力。本指南描述了用于将 AngularJS 项目高效迁移到 Angular 平台的内置工具，一次一个。
-
 Some applications will be easier to upgrade than others, and there are many ways to make it easier for yourself.
 It is possible to prepare and align AngularJS applications with Angular even before beginning the upgrade process.
 These preparation steps are all about making the code more decoupled, more maintainable, and better aligned with modern development tools.
 That means in addition to making the upgrade easier, you will also improve the existing AngularJS applications.
 
-有些应用可能比其它的升级起来简单，还有一些方法能让把这项工作变得更简单。
-即使在正式开始升级过程之前，可以提前准备 AngularJS 的程序，让它向 Angular 看齐。
-这些准备步骤几乎都是关于如何让代码更加松耦合、更有可维护性，以及用现代开发工具提高速度的。
-这意味着，这种准备工作不仅能让最终的升级变得更简单，而且还能提升 AngularJS 程序的质量。
-
 One of the keys to a successful upgrade is to do it incrementally, by running the two frameworks side by side in the same application, and porting AngularJS components to Angular one by one.
 This makes it possible to upgrade even large and complex applications without disrupting other business, because the work can be done collaboratively and spread over a period of time.
 The `upgrade` module in Angular has been designed to make incremental upgrading seamless.
 
-成功升级的关键之一是增量式的实现它，通过在同一个应用中一起运行这两个框架，并且逐个把 AngularJS 的组件迁移到 Angular 中。
-这意味着可以在不必打断其它业务的前提下，升级更大、更复杂的应用程序，因为这项工作可以多人协作完成，在一段时间内逐渐铺开。
-Angular `upgrade` 模块的设计目标就是让你渐进、无缝的完成升级。
-
 ## Preparation
-
-## 准备
 
 There are many ways to structure AngularJS applications.
 When you begin to upgrade these applications to Angular, some will turn out to be much more easy to work with than others.
 There are a few key techniques and patterns that you can apply to future proof applications even before you begin the migration.
 
-AngularJS 应用程序的组织方式有很多种。当你想把它们升级到 Angular 的时候，
-有些做起来会比其它的更容易些。即使在开始升级之前，也有一些关键的技术和模式可以让你将来升级时更轻松。
-
 ### Follow the AngularJS Style Guide
-
-### 遵循 AngularJS 风格指南
 
 The [AngularJS Style Guide][GithubJohnpapaAngularStyleguideBlobPrimaryA1ReadmeMd] collects patterns and practices that have been proven to result in cleaner and more maintainable AngularJS applications.
 It contains a wealth of information about how to write and organize AngularJS code —and equally importantly— how **not** to write and organize AngularJS code.
-<<<<<<< HEAD
-
-[AngularJS 风格指南][GithubJohnpapaAngularStyleguideBlobPrimaryA1ReadmeMd]收集了一些已证明能写出干净且可维护的 AngularJS 程序的模式与实践。
-它包含了很多关于如何书写和组织 AngularJS 代码的有价值信息，同样重要的是，**不应该**采用的书写和组织 AngularJS 代码的方式。
-=======
->>>>>>> f25ac4ae
 
 Angular is a reimagined version of the best parts of AngularJS.
 In that sense, its goals are the same as the Style Guide for AngularJS:
 To preserve the good parts of AngularJS, and to avoid the bad parts.
 There is a lot more to Angular than that of course, but this does mean that *following the style guide helps make your AngularJS application more closely aligned with Angular*.
 
-Angular 是一个基于 AngularJS 中最好的部分构思出来的版本。在这种意义上，它的目标和 AngularJS 风格指南是一样的：
-保留 AngularJS 中好的部分，去掉坏的部分。当然，Angular 还做了更多。
-说这些的意思是：*遵循这个风格指南可以让你写出更接近 Angular 程序的 AngularJS 程序*。
-
 There are a few rules in particular that will make it much easier to do *an incremental upgrade* using the Angular `upgrade/static` module:
 
-<<<<<<< HEAD
-有一些特别的规则可以让使用 Angular 的 `upgrade/static` 模块进行*增量升级*变得更简单：
-
-* The [Rule of 1][GithubJohnpapaAngularStyleguideBlobPrimaryA1ReadmeMdSingleResponsibility] states that there should be one component per file.
-  This not only makes components easy to navigate and find, but will also allow us to migrate them between languages and frameworks one at a time.
-  In this example application, each controller, component, service, and filter is in its own source file.
-
-   [单一规则][GithubJohnpapaAngularStyleguideBlobPrimaryA1ReadmeMdSingleResponsibility]
-  规定每个文件应该只放一个组件。这不仅让组件更容易浏览和查找，而且还让你能逐个迁移它们的语言和框架。
-  在这个范例程序中，每个控制器、工厂和过滤器都位于各自的源文件中。
-
-* The [Folders-by-Feature Structure][GithubJohnpapaAngularStyleguideBlobPrimaryA1ReadmeMdFoldersByFeatureStructure] and [Modularity][GithubJohnpapaAngularStyleguideBlobPrimaryA1ReadmeMdModularity] rules define similar principles on a higher level of abstraction:
-  Different parts of the application should reside in different directories and NgModules.
-
-   [按特性分目录的结构][GithubJohnpapaAngularStyleguideBlobPrimaryA1ReadmeMdFoldersByFeatureStructure]和[模块化][GithubJohnpapaAngularStyleguideBlobPrimaryA1ReadmeMdModularity]规则在较高的抽象层定义了一些相似的原则：应用程序中的不同部分应该被分到不同的目录和 NgModule 中。
-=======
 | Rules | Details |
 | :---- | :------ |
 | [Rule of 1][GithubJohnpapaAngularStyleguideBlobPrimaryA1ReadmeMdSingleResponsibility] | There should be one component per file. This not only makes components easy to navigate and find, but will also allow us to migrate them between languages and frameworks one at a time. In this example application, each controller, component, service, and filter is in its own source file. |
 | [Folders-by-Feature Structure][GithubJohnpapaAngularStyleguideBlobPrimaryA1ReadmeMdFoldersByFeatureStructure] <br /> [Modularity][GithubJohnpapaAngularStyleguideBlobPrimaryA1ReadmeMdModularity] | Define similar principles on a higher level of abstraction: Different parts of the application should reside in different directories and NgModules. |
->>>>>>> f25ac4ae
 
 When an application is laid out feature per feature in this way, it can also be migrated one feature at a time.
 For applications that don't already look like this, applying the rules in the AngularJS style guide is a highly recommended preparation step.
 And this is not just for the sake of the upgrade - it is just solid advice in general!
 
-如果应用程序能用这种方式把每个特性分到一个独立目录中，它也就能每次迁移一个特性。
-对于那些还没有这么做的程序，强烈建议把应用这条规则作为准备步骤。而且这也不仅仅对升级有价值，
-它还是一个通用的规则，可以让你的程序更“坚实”。
-
 ### Using a Module Loader
-
-### 使用模块加载器
 
 When you break application code down into one component per file, you often end up with a project structure with a large number of relatively small files.
 This is a much neater way to organize things than a small number of large files, but it doesn't work that well if you have to load all those files to the HTML page with `<script>` tags.
 Especially when you also have to maintain those tags in the correct order.
 That is why it is a good idea to start using a *module loader*.
 
-当你把应用代码分解到每个文件中只放一个组件的粒度后，通常会得到一个由大量相对较小的文件组成的项目结构。
-这比组织成少量大文件要整洁得多，但如果你不得不通过 `<script>` 标签在 HTML 页面中加载所有这些文件，那就不好玩了。
-尤其是当你不得不自己按正确的顺序维护这些标签时更是如此，就要开始使用*模块加载器*了。
-
 Using a module loader such as [SystemJS][GithubSystemjsSystemjs], [Webpack][GithubWebpackMain], or [Browserify][BrowserifyMain] allows us to use the built-in module systems of TypeScript or ES2015.
 You can use the `import` and `export` features that explicitly specify what code can and will be shared between different parts of the application.
 For ES5 applications you can use CommonJS style `require` and `module.exports` features.
 In both cases, the module loader will then take care of loading all the code the application needs in the correct order.
 
-使用模块加载器，比如[SystemJS][GithubSystemjsSystemjs]、
-[Webpack][GithubWebpackMain]或[Browserify][BrowserifyMain]，
-可以让你在程序中使用 TypeScript 或 ES2015 语言内置的模块系统。
-你可以使用 `import` 和 `export` 特性来明确指定哪些代码应该以及将会被在程序的不同部分之间共享。
-对于 ES5 程序来说，可以改用 CommonJS 风格的 `require` 和 `module.exports` 特性代替。
-无是论哪种情况，模块加载器都会按正确的顺序加载程序中用到的所有代码。
-
 When moving applications into production, module loaders also make it easier to package them all up into production bundles with batteries included.
 
-当要把应用程序投入生产环境时，模块加载器也会让你把所有这些文件打成完整的产品包变得容易一些。
-
 ### Migrating to TypeScript
-
-### 迁移到 TypeScript
 
 If part of the Angular upgrade plan is to also take TypeScript into use, it makes sense to bring in the TypeScript compiler even before the upgrade itself begins.
 This means there is one less thing to learn and think about during the actual upgrade.
 It also means you can start using TypeScript features in your AngularJS code.
 
-Angular 升级计划的一部分是引入 TypeScript，即使在开始升级之前，引入 TypeScript 编译器也是有意义的。
-这意味着等真正升级的时候需要学习和思考的东西会更少，并且你可以在 AngularJS 代码中开始使用 TypeScript 的特性。
-
 Since TypeScript is a superset of ECMAScript 2015, which in turn is a superset of ECMAScript 5, "switching" to TypeScript doesn't necessarily require anything more than installing the TypeScript compiler and renaming files from `*.js` to `*.ts`.
 But just doing that is not hugely useful or exciting, of course.
 Additional steps like the following can give us much more bang for the buck:
 
-<<<<<<< HEAD
-TypeScript 是 ECMAScript 2015 的超集，而 ES2015 又是 ECMAScript 5 的超集。
-这意味着除了安装一个 TypeScript 编译器，并把文件名都从 `*.js` 改成 `*.ts` 之外，其实什么都不用做。
-当然，如果仅仅这样做也没什么大用，也没什么有意思的地方。
-下面这些额外的步骤可以让你打起精神：
-
-* For applications that use a module loader, TypeScript imports and exports (which are really ECMAScript 2015 imports and exports) can be used to organize code into modules.
-
-  对那些使用了模块加载器的程序，TypeScript 的导入和导出语法(实际上是 ECMAScript 2015 的导入和导出)可以把代码组织成模块。
-
-* Type annotations can be gradually added to existing functions and variables to pin down their types and get benefits like build-time error checking, great autocompletion support and inline documentation.
-
-   可以逐步把类型注解添加到现有函数和变量上，以固定它们的类型，并获得其优点：比如编译期错误检查、更好的支持自动完成，以及内联式文档等。
-
-* JavaScript features new to ES2015, like arrow functions, `let`s and `const`s, default function parameters, and destructuring assignments can also be gradually added to make the code more expressive.
-
-   那些 ES2015 中新增的特性，比如箭头函数、`let`、`const`、默认函数参数、解构赋值等也可以逐渐添加进来，让代码更有表现力。
-
-* Services and controllers can be turned into *classes*.
-  That way they'll be a step closer to becoming Angular service and component classes, which will make life easier after the upgrade.
-
-   服务和控制器可以转成*类*。这样它们就能一步步接近 Angular 的服务和组件类了，也会让升级变得简单一点。
-=======
 * For applications that use a module loader, TypeScript imports and exports (which are really ECMAScript 2015 imports and exports) can be used to organize code into modules.
 * Type annotations can be gradually added to existing functions and variables to pin down their types and get benefits like build-time error checking, great autocompletion support and inline documentation.
 * JavaScript features new to ES2015, like arrow functions, `let`s and `const`s, default function parameters, and destructuring assignments can also be gradually added to make the code more expressive.
 * Services and controllers can be turned into *classes*.
   That way they'll be a step closer to becoming Angular service and component classes, which will make life easier after the upgrade.
->>>>>>> f25ac4ae
 
 ### Using Component Directives
-
-### 使用组件型指令
 
 In Angular, components are the main primitive from which user interfaces are built.
 You define the different portions of the UI as components and compose them into a full user experience.
-
-在 Angular 中，组件是用来构建用户界面的主要元素。你把 UI 中的不同部分定义成组件，然后在模板中使用这些组件合成出最终的 UI。
 
 You can also do this in AngularJS, using *component directives*.
 These are directives that define their own templates, controllers, and input/output bindings - the same things that Angular components define.
 Applications built with component directives are much easier to migrate to Angular than applications built with lower-level features like `ng-controller`,  `ng-include`, and scope inheritance.
 
-你在 AngularJS 中也能这么做。那就是一种定义了自己的模板、控制器和输入/输出绑定的指令 —— 跟 Angular 中对组件的定义是一样的。
-要迁移到 Angular，通过组件型指令构建的应用程序会比直接用 `ng-controller`、`ng-include` 和作用域继承等底层特性构建的要容易得多。
-
 To be Angular compatible, an AngularJS component directive should configure these attributes:
 
-<<<<<<< HEAD
-要与 Angular 兼容，AngularJS 的组件型指令应该配置下列属性：
-
-* `restrict: 'E'`
-  Components are usually used as elements.
-
-   `restrict: 'E'`。组件通常会以元素的方式使用。
-
-* `scope: {}` - an isolate scope.
-  In Angular, components are always isolated from their surroundings, and you should do this in AngularJS too.
-
-   `scope: {}` - 一个独立作用域。在 Angular 中，组件永远是从它们的环境中被隔离出来的，在 AngularJS 中也同样如此。
-
-* `bindToController: {}`.
-  Component inputs and outputs should be bound to the controller instead of using the `$scope`.
-
-   `bindToController: {}`。组件的输入和输出应该绑定到控制器，而不是 `$scope`。
-
-* `controller` and `controllerAs`.
-  Components have their own controllers.
-
-   `controller` 和 `controllerAs`。组件要有自己的控制器。
-
-* `template` or `templateUrl`.
-  Components have their own templates.
-
-   `template` 或 `templateUrl`。组件要有自己的模板。
-
-Component directives may also use the following attributes:
-
-组件型指令还可能使用下列属性：
-
-* `transclude: true/{}`, if the component needs to transclude content from elsewhere.
-
-   `transclude: true`：如果组件需要从其它地方透传内容，就设置它。
-
-* `require`, if the component needs to communicate with the controller of some parent component.
-
-   `require`：如果组件需要和父组件的控制器通讯，就设置它。
-
-Component directives **should not** use the following attributes:
-
-组件型指令**不能**使用下列属性：
-
-* `compile`.
-  This will not be supported in Angular.
-
-   `compile`。Angular 不再支持它。
-
-* `replace: true`.
-  Angular never replaces a component element with the component template.
-  This attribute is also deprecated in AngularJS.
-
-   `replace: true`。Angular 永远不会用组件模板替换一个组件元素。这个特性在 AngularJS 中也同样不建议使用了。
-
-* `priority` and `terminal`.
-   While AngularJS components may use these, they are not used in Angular and it is better not to write code that relies on them.
-=======
 | Attributes | Details |
 | :--------- | :------ |
 | `restrict: 'E'` | Components are usually used as elements. |
@@ -272,45 +108,14 @@
 | `compile` | This will not be supported in Angular. |
 | `replace: true` | Angular never replaces a component element with the component template. This attribute is also deprecated in AngularJS. |
 | `priority` <br /> `terminal` | While AngularJS components may use these, they are not used in Angular and it is better not to write code that relies on them. |
->>>>>>> f25ac4ae
-
-   `priority` 和 `terminal`。虽然 AngularJS 的组件可能使用这些，但它们在 Angular 中已经没用了，并且最好不要再写依赖它们的代码。
 
 An AngularJS component directive that is fully aligned with the Angular architecture may look something like this:
 
-<<<<<<< HEAD
-AngularJS 中一个完全向 Angular 架构对齐过的组件型指令是这样的：
-
-<code-example path="upgrade-module/src/app/hero-detail.directive.ts" header="hero-detail.directive.ts"></code-example>
-=======
 <code-example header="hero-detail.directive.ts" path="upgrade-module/src/app/hero-detail.directive.ts"></code-example>
->>>>>>> f25ac4ae
 
 AngularJS 1.5 introduces the [component API][AngularjsDocsApiNgTypeAngularModuleComponent] that makes it easier to define component directives like these.
 It is a good idea to use this API for component directives for several reasons:
 
-<<<<<<< HEAD
-AngularJS 1.5 引入了[组件 API][AngularjsDocsApiNgTypeAngularModuleComponent]，它让定义指令变得更简单了。
-为组件型指令使用这个 API 是一个好主意，因为：
-
-* It requires less boilerplate code.
-
-   它需要更少的样板代码。
-
-* It enforces the use of component best practices like `controllerAs`.
-
-   它强制你遵循组件的最佳实践，比如 `controllerAs`。
-
-* It has good default values for directive attributes like `scope` and `restrict`.
-
-   指令中像 `scope` 和 `restrict` 这样的属性应该有良好的默认值。
-
-The component directive example from above looks like this when expressed using the component API:
-
-如果使用这个组件 API 进行表示，那么上面看到的组件型指令就变成了这样：
-
-<code-example path="upgrade-module/src/app/upgrade-io/hero-detail.component.ts" region="hero-detail-io" header="hero-detail.component.ts"></code-example>
-=======
 * It requires less boilerplate code.
 * It enforces the use of component best practices like `controllerAs`.
 * It has good default values for directive attributes like `scope` and `restrict`.
@@ -318,112 +123,58 @@
 The component directive example from above looks like this when expressed using the component API:
 
 <code-example header="hero-detail.component.ts" path="upgrade-module/src/app/upgrade-io/hero-detail.component.ts" region="hero-detail-io"></code-example>
->>>>>>> f25ac4ae
 
 Controller lifecycle hook methods `$onInit()`, `$onDestroy()`, and `$onChanges()` are another convenient feature that AngularJS 1.5 introduces.
 They all have nearly exact [equivalents in Angular][AioGuideLifecycleHooks], so organizing component lifecycle logic around them will ease the eventual Angular upgrade process.
 
-控制器的生命周期钩子 `$onInit()`、`$onDestroy()` 和 `$onChanges()` 是 AngularJS 1.5 引入的另一些便利特性。
-它们都很像[Angular 中的等价物][AioGuideLifecycleHooks]，所以，围绕它们组织组件生命周期的逻辑在升级到 Angular 时会更容易。
-
 ## Upgrading with ngUpgrade
-
-## 使用 ngUpgrade 升级
 
 The ngUpgrade library in Angular is a very useful tool for upgrading anything but the smallest of applications.
 With it you can mix and match AngularJS and Angular components in the same application and have them interoperate seamlessly.
 That means you don't have to do the upgrade work all at once, since there is a natural coexistence between the two frameworks during the transition period.
 
-不管要升级什么，Angular 中的 `ngUpgrade` 库都会是一个非常有用的工具 —— 除非是小到没功能的应用。
-借助它，你可以在同一个应用程序中混用并匹配 AngularJS 和 Angular 的组件，并让它们实现无缝的互操作。
-这意味着你不用被迫一次性做完所有的升级工作，因为在整个演进过程中，这两个框架可以很自然的和睦相处。
-
 <div class="alert is-helpful">
 
 The [end of life of AngularJS][AngularBlogFindingAPathForwardWithAngularjs7e186fdd4429] is December 31st, 2021.
 With this event, ngUpgrade is now in a feature complete state.
 We will continue publishing security and bug fixes for ngUpgrade at least until December 31st, 2023.
 
-由于 [AngularJS 即将停止维护][AngularBlogFindingAPathForwardWithAngularjs7e186fdd4429] ，ngUpgrade 现在处于特性开发完毕的状态。我们将会继续发布安全补丁和 BUG 修复，直到 2022-12-31。
-
 </div>
 
 ### How ngUpgrade Works
-
-### ngUpgrade 的工作原理
 
 One of the primary tools provided by ngUpgrade is called the `UpgradeModule`.
 This is a module that contains utilities for bootstrapping and managing hybrid applications that support both Angular and AngularJS code.
-
-`ngUpgrade` 提供的主要工具之一被称为 `UpgradeModule`。这是一个服务，它可以启动并管理一个能同时支持 Angular 和 AngularJS 的混合式应用。
 
 When you use ngUpgrade, what you're really doing is *running both AngularJS and Angular at the same time*.
 All Angular code is running in the Angular framework, and AngularJS code in the AngularJS framework.
 Both of these are the actual, fully featured versions of the frameworks.
 There is no emulation going on, so you can expect to have all the features and natural behavior of both frameworks.
 
-当使用 ngUpgrade 时，你实际上在*同时运行 AngularJS 和 Angular*。所有 Angular 的代码运行在 Angular 框架中，而 AngularJS 的代码运行在 AngularJS 框架中。所有这些都是真实的、全功能的框架版本。
-没有进行任何仿真，所以你可以认为同时存在着这两个框架的所有特性和自然行为。
-
 What happens on top of this is that components and services managed by one framework can interoperate with those from the other framework.
 This happens in three main areas:
 Dependency injection, the DOM, and change detection.
 
-所有这些事情的背后，本质上是一个框架中管理的组件和服务能和来自另一个框架的进行互操作。
-这些主要体现在三个方面：依赖注入、DOM 和变更检测。
-
 #### Dependency Injection
 
-#### 依赖注入
-
 Dependency injection is front and center in both AngularJS and Angular, but there are some key differences between the two frameworks in how it actually works.
 
-<<<<<<< HEAD
-无论是在 AngularJS 中还是在 Angular 中，依赖注入都位于前沿和中心的位置，但在两个框架的工作原理上，却存在着一些关键的不同之处。
-
-| AngularJS | Angular |  |
-| :-------- | :------ | --- |
-| Dependency injection tokens are always strings | Tokens [can have different types][AioGuideDependencyInjection].<br />They are often classes.<br />They may also be strings. |  |
-| 依赖注入的令牌(Token)永远是字符串(译注：指服务名称)。 | 令牌[可以有不同的类型][AioGuideDependencyInjection]。 | 通常是类，也可能是字符串。 |
-| There is exactly one injector.<br />Even in multi-module applications, everything is poured into one big namespace. | There is a [tree hierarchy of injectors][AioGuideHierarchicalDependencyInjection], with a root injector and an additional injector for each component. |  |
-| 只有一个注入器。<br/>即使在多模块的应用程序中，每样东西也都会被装入一个巨大的命名空间中。 | 这是一个[树状分层注入器][AioGuideHierarchicalDependencyInjection]：有一个根注入器，而且每个组件也有一个自己的注入器。 |  |
-=======
 | AngularJS | Angular |
 | :-------- | :------ |
 | Dependency injection tokens are always strings | Tokens [can have different types][AioGuideDependencyInjection]. <br /> They are often classes. <br /> They may also be strings. |
 | There is exactly one injector. <br /> Even in multi-module applications, everything is poured into one big namespace. | There is a [tree hierarchy of injectors][AioGuideHierarchicalDependencyInjection], with a root injector and an additional injector for each component. |
->>>>>>> f25ac4ae
 
 Even accounting for these differences you can still have dependency injection interoperability.
 `upgrade/static` resolves the differences and makes everything work seamlessly:
-
-<<<<<<< HEAD
-就算有这么多不同点，也并不妨碍你在依赖注入时进行互操作。`UpgradeModule` 解决了这些差异，并让它们无缝的对接：
 
 * You can make AngularJS services available for injection to Angular code by *upgrading* them.
   The same singleton instance of each service is shared between the frameworks.
   In Angular these services will always be in the *root injector* and available to all components.
-
-   通过升级它们，你就能让那些在 AngularJS 中能被注入的服务也可用于 Angular 的代码中。
-  在框架之间共享的是服务的同一个单例对象。在 Angular 中，这些外来服务总是被放在*根注入器*中，并可用于所有组件。
-  它们总是具有*字符串令牌* —— 跟它们在 AngularJS 中的令牌相同。
-=======
-* You can make AngularJS services available for injection to Angular code by *upgrading* them.
-  The same singleton instance of each service is shared between the frameworks.
-  In Angular these services will always be in the *root injector* and available to all components.
->>>>>>> f25ac4ae
 
 * You can also make Angular services available for injection to AngularJS code by *downgrading* them.
   Only services from the Angular root injector can be downgraded.
   Again, the same singleton instances are shared between the frameworks.
   When you register a downgraded service, you must explicitly specify a *string token* that you want to use in AngularJS.
-<<<<<<< HEAD
-
-   通过降级它们，你也能让那些在 Angular 中能被注入的服务在 AngularJS 的代码中可用。
-  只有那些来自 Angular 根注入器的服务才能被降级。同样的，在框架之间共享的是同一个单例对象。
-  当你注册一个要降级的服务时，要明确指定一个打算在 AngularJS 中使用的*字符串令牌*。
-=======
->>>>>>> f25ac4ae
 
 <div class="lightbox">
 
@@ -432,54 +183,27 @@
 </div>
 
 #### Components and the DOM
-
-#### 组件与 DOM
 
 In the DOM of a hybrid ngUpgrade application are components and directives from both AngularJS and Angular.
 These components communicate with each other by using the input and output bindings of their respective frameworks, which ngUpgrade bridges together.
 They may also communicate through shared injected dependencies, as described above.
 
-在混合式应用中，同时存在来自 AngularJS 和 Angular 中组件和指令的 DOM。
-这些组件通过它们各自框架中的输入和输出绑定来互相通讯，它们由 `UpgradeModule` 桥接在一起。
-它们也能通过共享被注入的依赖彼此通讯，就像前面所说的那样。
-
 The key thing to understand about a hybrid application is that every element in the DOM is owned by exactly one of the two frameworks.
 The other framework ignores it.
 If an element is owned by AngularJS, Angular treats it as if it didn't exist, and vice versa.
 
-理解混合式应用的关键在于，DOM 中的每一个元素都只能属于这两个框架之一，而另一个框架则会忽略它。如果一个元素属于 AngularJS，那么 Angular 就会当它不存在，反之亦然。
-
 So normally a hybrid application begins life as an AngularJS application, and it is AngularJS that processes the root template, for example, the index.html.
 Angular then steps into the picture when an Angular component is used somewhere in an AngularJS template.
 The template of that component will then be managed by Angular, and it may contain any number of Angular components and directives.
 
-所以，混合式应用总是像 AngularJS 程序那样启动，处理根模板的也是 AngularJS.
-然后，当这个应用的模板中使用到了 Angular 的组件时，Angular 才开始参与。
-这个组件的视图由 Angular 进行管理，而且它还可以使用一系列的 Angular 组件和指令。
-
 Beyond that, you may interleave the two frameworks.
 You always cross the boundary between the two frameworks by one of two ways:
 
-<<<<<<< HEAD
-更进一步说，你可以按照需要，任意穿插使用这两个框架。
-使用下面的两种方式之一，你可以在这两个框架之间自由穿梭：
-
 1. By using a component from the other framework:
    An AngularJS template using an Angular component, or an Angular template using an AngularJS component.
 
-   通过使用来自另一个框架的组件：AngularJS 的模板中用到了 Angular 的组件，或者 Angular 的模板中使用了 AngularJS 的组件。
-
 1. By transcluding or projecting content from the other framework.
    ngUpgrade bridges the related concepts of AngularJS transclusion and Angular content projection together.
-
-   通过透传(transclude)或投影(project)来自另一个框架的内容。`UpgradeModule` 牵线搭桥，把 AngularJS 的透传概念和 Angular 的内容投影概念关联起来。
-=======
-1. By using a component from the other framework:
-   An AngularJS template using an Angular component, or an Angular template using an AngularJS component.
-
-1. By transcluding or projecting content from the other framework.
-   ngUpgrade bridges the related concepts of AngularJS transclusion and Angular content projection together.
->>>>>>> f25ac4ae
 
 <div class="lightbox">
 
@@ -490,9 +214,6 @@
 Whenever you use a component that belongs to the other framework, a switch between framework boundaries occurs.
 However, that switch only happens to the elements in the template of that component.
 Consider a situation where you use an Angular component from AngularJS like this:
-
-当你使用一个属于另一个框架的组件时，就会发生一次跨框架边界的切换。不过，这种切换只发生在该组件元素的*子节点*上。
-考虑一个场景，你从 AngularJS 中使用一个 Angular 组件，就像这样：
 
 <code-example language="html" escape="html">
 
@@ -505,20 +226,11 @@
 It is only in the template of the `<a-component>` where Angular steps in.
 This same rule also applies when you use AngularJS component directives from Angular.
 
-此时，`<a-component>` 这个 DOM 元素仍然由 AngularJS 管理，因为它是在 AngularJS 的模板中定义的。
-这也意味着你可以往它上面添加别的 AngularJS 指令，却*不能*添加 Angular 的指令。
-只有在 `<a-component>` 组件的模板中才是 Angular 的天下。同样的规则也适用于在 Angular 中使用 AngularJS 组件型指令的情况。
-
 #### Change Detection
-
-#### 变更检测
 
 The `scope.$apply()` is how AngularJS detects changes and updates data bindings.
 After every event that occurs, `scope.$apply()` gets called.
 This is done either automatically by the framework, or manually by you.
-
-AngularJS 中的变更检测全是关于 `scope.$apply()` 的。在每个事件发生之后，`scope.$apply()` 就会被调用。
-这或者由框架自动调用，或者在某些情况下由你自己的代码手动调用。
 
 In Angular things are different.
 While change detection still occurs after every event, no one needs to call `scope.$apply()` for that to happen.
@@ -526,36 +238,15 @@
 Angular always knows when the code finishes, so it also knows when it should kick off change detection.
 The code itself doesn't have to call `scope.$apply()` or anything like it.
 
-在 Angular 中，事情有点不一样。虽然变更检测仍然会在每一个事件之后发生，却不再需要每次调用 `scope.$apply()` 了。
-这是因为所有 Angular 代码都运行在一个叫做 [Angular zone][AioApiCoreNgzone] 的地方。
-Angular 总是知道什么时候代码执行完了，也就知道了它什么时候应该触发变更检测。代码本身并不需要调用 `scope.$apply()` 或其它类似的东西。
-
 In the case of hybrid applications, the `UpgradeModule` bridges the AngularJS and Angular approaches.
 Here is what happens:
-
-<<<<<<< HEAD
-在这种混合式应用的案例中，`UpgradeModule` 在 AngularJS 的方法和 Angular 的方法之间建立了桥梁。发生了什么呢？
 
 * Everything that happens in the application runs inside the Angular zone.
   This is true whether the event originated in AngularJS or Angular code.
   The zone triggers Angular change detection after every event.
 
-  应用中发生的每件事都运行在 Angular 的 zone 里。
-  无论事件发生在 AngularJS 还是 Angular 的代码中，都是如此。
-  这个 zone 会在每个事件之后触发 Angular 的变更检测。
-
 * The `UpgradeModule` will invoke the AngularJS `$rootScope.$apply()` after every turn of the Angular zone.
   This also triggers AngularJS change detection after every event.
-
-   `UpgradeModule` 将在每一次离开 Angular zone 时调用 AngularJS 的 `$rootScope.$apply()`。这样也就同样会在每个事件之后触发 AngularJS 的变更检测。
-=======
-* Everything that happens in the application runs inside the Angular zone.
-  This is true whether the event originated in AngularJS or Angular code.
-  The zone triggers Angular change detection after every event.
-
-* The `UpgradeModule` will invoke the AngularJS `$rootScope.$apply()` after every turn of the Angular zone.
-  This also triggers AngularJS change detection after every event.
->>>>>>> f25ac4ae
 
 <div class="lightbox">
 
@@ -568,166 +259,88 @@
 You *can* still call `$apply()` so there is no need to remove such calls from existing code.
 Those calls just trigger additional AngularJS change detection checks in a hybrid application.
 
-在实践中，你不用在自己的代码中调用 `$apply()`，而不用管这段代码是在 AngularJS 还是 Angular 中。
-`UpgradeModule` 都替你做了。你仍然*可以*调用 `$apply()`，也就是说你不必从现有代码中移除此调用。
-在混合式应用中，这些调用只会触发一次额外的 AngularJS 变更检测。
-
 When you downgrade an Angular component and then use it from AngularJS, the inputs of the component will be watched using AngularJS change detection.
 When those inputs change, the corresponding properties in the component are set.
 You can also hook into the changes by implementing the [OnChanges][AioApiCoreOnchanges] interface in the component, just like you could if it hadn't been downgraded.
 
-当你降级一个 Angular 组件，然后把它用于 AngularJS 中时，组件的输入属性就会被 AngularJS 的变更检测体系监视起来。
-当那些输入属性发生变化时，组件中相应的属性就会被设置。你也能通过实现[OnChanges][AioApiCoreOnchanges]
-接口来挂钩到这些更改，就像它未被降级时一样。
-
 Correspondingly, when you upgrade an AngularJS component and use it from Angular, all the bindings defined for `scope` (or `bindToController`) of the component directive will be hooked into Angular change detection.
 They will be treated as regular Angular inputs.
 Their values will be written to the scope (or controller) of the upgraded component when they change.
 
-相应的，当你把 AngularJS 的组件升级给 Angular 使用时，在这个组件型指令的 `scope`(或 `bindToController`)中定义的所有绑定，
-都将被挂钩到 Angular 的变更检测体系中。它们将和标准的 Angular 输入属性被同等对待，并当它们发生变化时设置回 scope(或控制器)上。
-
 ### Using UpgradeModule with Angular *NgModules*
 
-### 通过 Angular 的 *NgModule* 来使用 UpgradeModule
-
 Both AngularJS and Angular have their own concept of modules to help organize an application into cohesive blocks of functionality.
-
-AngularJS 还是 Angular 都有自己的模块概念，来帮你把应用组织成一些内聚的功能块。
 
 Their details are quite different in architecture and implementation.
 In AngularJS, you add Angular assets to the `angular.module` property.
 In Angular, you create one or more classes adorned with an `NgModule` decorator that describes Angular assets in metadata.
 The differences blossom from there.
 
-它们在架构和实现的细节上有着显著的不同。
-在 AngularJS 中，你要把 AngularJS 的资源添加到 `angular.module` 属性上。
-在 Angular 中，你要创建一个或多个带有 `NgModule` 装饰器的类，这些装饰器用来在元数据中描述 Angular 资源。差异主要来自这里。
-
 In a hybrid application you run both versions of Angular at the same time.
 That means that you need at least one module each from both AngularJS and Angular.
 You will import `UpgradeModule` inside the NgModule, and then use it for bootstrapping the AngularJS module.
 
-在混合式应用中，你同时运行了两个版本的 Angular。
-这意味着你至少需要 AngularJS 和 Angular 各提供一个模块。
-当你使用 AngularJS 的模块进行引导时，就得把 Angular 的模块传给 `UpgradeModule`。
-
 <div class="alert is-helpful">
 
 For more information, see [NgModules][AioGuideNgmodules].
 
-要了解更多，请参阅[NgModules][AioGuideNgmodules]页。
-
 </div>
 
 ### Bootstrapping hybrid applications
-
-### 引导混合应用程序
 
 To bootstrap a hybrid application, you must bootstrap each of the Angular and
 AngularJS parts of the application.
 You must bootstrap the Angular bits first and then ask the `UpgradeModule` to bootstrap the AngularJS bits next.
 
-要想引导混合式应用，就必须在应用中分别引导 Angular 和 AngularJS 应用的一部分。你必须先引导 Angular，然后再调用 `UpgradeModule` 来引导 AngularJS。
-
 In an AngularJS application you have a root AngularJS module, which will also be used to bootstrap the AngularJS application.
 
-<<<<<<< HEAD
-在 AngularJS 应用中有一个 AngularJS 的根模块，它用于引导 AngularJS 应用。
-
-<code-example path="upgrade-module/src/app/ajs-bootstrap/app.module.ts" region="ng1module" header="app.module.ts"></code-example>
-=======
 <code-example header="app.module.ts" path="upgrade-module/src/app/ajs-bootstrap/app.module.ts" region="ng1module"></code-example>
->>>>>>> f25ac4ae
 
 Pure AngularJS applications can be automatically bootstrapped by using an `ng-app` directive somewhere on the HTML page.
 But for hybrid applications, you manually bootstrap using the `UpgradeModule`.
 Therefore, it is a good preliminary step to switch AngularJS applications to use the manual JavaScript [`angular.bootstrap`][AngularjsDocsApiNgFunctionAngularBootstrap] method even before switching them to hybrid mode.
 
-单纯的 AngularJS 应用可以在 HTML 页面中使用 `ng-app` 指令进行引导，但对于混合式应用你要通过 `UpgradeModule` 模块进行手动引导。因此，在切换成混合式应用之前，最好先把 AngularJS 改写成使用 [`angular.bootstrap`][AngularjsDocsApiNgFunctionAngularBootstrap] 进行手动引导的方式。
-
 Say you have an `ng-app` driven bootstrap such as this one:
 
-比如你现在有这样一个通过 `ng-app` 进行引导的应用：
-
 <code-example path="upgrade-module/src/index-ng-app.html"></code-example>
 
 You can remove the `ng-app` and `ng-strict-di` directives from the HTML and instead switch to calling `angular.bootstrap` from JavaScript, which will result in the same thing:
 
-<<<<<<< HEAD
-你可以从 HTML 中移除 `ng-app` 和 `ng-strict-di` 指令，改为从 JavaScript 中调用 `angular.bootstrap`，它能达到同样效果：
-
-<code-example path="upgrade-module/src/app/ajs-bootstrap/app.module.ts" region="bootstrap" header="app.module.ts"></code-example>
-=======
 <code-example header="app.module.ts" path="upgrade-module/src/app/ajs-bootstrap/app.module.ts" region="bootstrap"></code-example>
->>>>>>> f25ac4ae
 
 To begin converting your AngularJS application to a hybrid, you need to load the Angular framework.
 You can see how this can be done with SystemJS by following the instructions in [Setup for Upgrading to AngularJS][AioGuideUpgradeSetup] for selectively copying code from the [QuickStart github repository][GithubAngularQuickstart].
 
-要想把 AngularJS 应用变成 Hybrid 应用，就要先加载 Angular 框架。
-根据[准备升级到 AngularJS][AioGuideUpgradeSetup] 中给出的步骤，选择性的把[快速入门 github 代码仓][GithubAngularQuickstart]中的代码复制过来。
-
 You also need to install the `@angular/upgrade` package using `npm install @angular/upgrade --save` and add a mapping for the `@angular/upgrade/static` package:
 
-<<<<<<< HEAD
-也可以通过 `npm install @angular/upgrade --save` 命令来安装 `@angular/upgrade` 包，并给它添加一个到 `@angular/upgrade/static` 包的映射。
-
-<code-example path="upgrade-module/src/systemjs.config.1.js" region="upgrade-static-package" header="systemjs.config.js (map)"></code-example>
+<code-example header="systemjs.config.js (map)" path="upgrade-module/src/systemjs.config.1.js" region="upgrade-static-package"></code-example>
 
 Next, create an `app.module.ts` file and add the following `NgModule` class:
 
-接下来，创建一个 `app.module.ts` 文件，并添加下列 `NgModule` 类：
-
-<code-example path="upgrade-module/src/app/ajs-a-hybrid-bootstrap/app.module.ts" region="ngmodule" header="app.module.ts"></code-example>
-=======
-<code-example header="systemjs.config.js (map)" path="upgrade-module/src/systemjs.config.1.js" region="upgrade-static-package"></code-example>
-
-Next, create an `app.module.ts` file and add the following `NgModule` class:
-
 <code-example header="app.module.ts" path="upgrade-module/src/app/ajs-a-hybrid-bootstrap/app.module.ts" region="ngmodule"></code-example>
->>>>>>> f25ac4ae
 
 This bare minimum `NgModule` imports `BrowserModule`, the module every Angular browser-based application must have.
 It also imports `UpgradeModule` from `@angular/upgrade/static`, which exports providers that will be used for upgrading and downgrading services and components.
 
-最小化的 `NgModule` 导入了 `BrowserModule`，它是每个基于浏览器的 Angular 应用必备的。
-它还从 `@angular/upgrade/static` 中导入了 `UpgradeModule`，它导出了一些服务提供者，这些提供者会用于升级、降级服务和组件。
-
 In the constructor of the `AppModule`, use dependency injection to get a hold of the `UpgradeModule` instance, and use it to bootstrap the AngularJS application in the `AppModule.ngDoBootstrap` method.
 The `upgrade.bootstrap` method takes the exact same arguments as [angular.bootstrap][AngularjsDocsApiNgFunctionAngularBootstrap]:
 
-在 `AppModule` 的构造函数中，使用依赖注入技术获取了一个 `UpgradeModule` 实例，并用它在 `AppModule.ngDoBootstrap` 方法中启动 AngularJS 应用。
-`upgrade.bootstrap` 方法接受和 [angular.bootstrap][AngularjsDocsApiNgFunctionAngularBootstrap] 完全相同的参数。
-
 <div class="alert is-helpful">
 
 **NOTE**: <br />
 You do not add a `bootstrap` declaration to the `@NgModule` decorator, since AngularJS will own the root template of the application.
 
-注意，你不需要在 `@NgModule` 中加入 `bootstrap` 声明，因为 AngularJS 控制着该应用的根模板。
-
 </div>
 
 Now you can bootstrap `AppModule` using the `platformBrowserDynamic.bootstrapModule` method.
 
-<<<<<<< HEAD
-现在，你就可以使用 `platformBrowserDynamic.bootstrapModule` 方法来启动 `AppModule` 了。
-
-<code-example path="upgrade-module/src/app/ajs-a-hybrid-bootstrap/app.module.ts" region="bootstrap" header="app.module.ts'"></code-example>
-=======
 <code-example header="app.module.ts" path="upgrade-module/src/app/ajs-a-hybrid-bootstrap/app.module.ts" region="bootstrap"></code-example>
->>>>>>> f25ac4ae
 
 Congratulations.
 You're running a hybrid application.
 The existing AngularJS code works as before *and* you're ready to start adding Angular code.
 
-恭喜！你就要开始运行这个混合式应用了！所有现存的 AngularJS 代码会像以前一样正常工作，但是你现在也同样可以运行 Angular 代码了。
-
 ### Using Angular Components from AngularJS Code
-
-### 从 AngularJS 代码中使用 Angular 组件
 
 <div class="lightbox">
 
@@ -739,60 +352,33 @@
 One of the more common patterns for doing that is to use an Angular component in an AngularJS context.
 This could be a completely new component or one that was previously AngularJS but has been rewritten for Angular.
 
-一旦你开始运行混合式应用，你就可以开始逐渐升级代码了。一种更常见的工作模式就是在 AngularJS 的上下文中使用 Angular 的组件。 该组件可能是全新的，也可能是把原本 AngularJS 的组件用 Angular 重写而成的。
-
 Say you have an Angular component that shows information about a hero:
 
-<<<<<<< HEAD
-假设你有一个用来显示英雄信息的 Angular 组件：
-
-<code-example path="upgrade-module/src/app/downgrade-static/hero-detail.component.ts" header="hero-detail.component.ts"></code-example>
-=======
 <code-example header="hero-detail.component.ts" path="upgrade-module/src/app/downgrade-static/hero-detail.component.ts"></code-example>
->>>>>>> f25ac4ae
 
 If you want to use this component from AngularJS, you need to *downgrade* it using the `downgradeComponent()` method.
 The result is an AngularJS *directive*, which you can then register in the AngularJS module:
 
-<<<<<<< HEAD
-如果你想在 AngularJS 中使用这个组件，就得用 `downgradeComponent()` 方法把它*降级*。
-其结果是一个 AngularJS 的*指令*，你可以把它注册到 AngularJS 的模块中：
-
-<code-example path="upgrade-module/src/app/downgrade-static/app.module.ts" region="downgradecomponent" header="app.module.ts"></code-example>
-=======
 <code-example header="app.module.ts" path="upgrade-module/src/app/downgrade-static/app.module.ts" region="downgradecomponent"></code-example>
->>>>>>> f25ac4ae
 
 <div class="alert is-helpful">
 
 By default, Angular change detection will also run on the component for everyAngularJS `$digest` cycle.
 If you want to only have change detection run when the inputs change, you can set `propagateDigest` to `false` when calling`downgradeComponent()`.
 
-默认情况下，Angular 变更检测也会在 AngularJS 的每个 `$digest` 周期中运行。如果你希望只在输入属性发生变化时才运行变更检测，可以在调用 `downgradeComponent()` 时把 `propagateDigest` 设置为 `false`。
-
 </div>
 
 Because `HeroDetailComponent` is an Angular component, you must also add it to the `declarations` in the `AppModule`.
 
-<<<<<<< HEAD
-由于 `HeroDetailComponent` 是一个 Angular 组件，所以你必须同时把它加入 `AppModule` 的 `declarations` 字段中。
-
-<code-example path="upgrade-module/src/app/downgrade-static/app.module.ts" region="ngmodule" header="app.module.ts"></code-example>
-=======
 <code-example header="app.module.ts" path="upgrade-module/src/app/downgrade-static/app.module.ts" region="ngmodule"></code-example>
->>>>>>> f25ac4ae
 
 <div class="alert is-helpful">
 
 All Angular components, directives and pipes must be declared in an NgModule.
 
-所有 Angular 组件、指令和管道都必须声明在 NgModule 中。
-
 </div>
 
 The net result is an AngularJS directive called `heroDetail`, that you can use like any other directive in AngularJS templates.
-
-最终的结果是一个叫做 `heroDetail` 的 AngularJS 指令，你可以像用其它指令一样把它用在 AngularJS 模板中。
 
 <code-example path="upgrade-module/src/index-downgrade-static.html" region="usecomponent"></code-example>
 
@@ -803,28 +389,15 @@
 An AngularJS element directive is matched based on its *name*.
 *The `selector` metadata of the downgraded Angular component is ignored*.
 
-注意，它在 AngularJS 中是一个名叫 `heroDetail` 的元素型指令（`restrict: 'E'`）。
-AngularJS 的元素型指令是基于它的*名字*匹配的。
-*Angular 组件中的 `selector` 元数据，在降级后的版本中会被忽略。*
-
 </div>
 
 Most components are not quite this simple, of course.
 Many of them have *inputs and outputs* that connect them to the outside world.
 An Angular hero detail component with inputs and outputs might look like this:
 
-<<<<<<< HEAD
-当然，大多数组件都不像这个这么简单。它们中很多都有*输入属性和输出属性*，来把它们连接到外部世界。
-Angular 的英雄详情组件带有像这样的输入属性与输出属性：
-
-<code-example path="upgrade-module/src/app/downgrade-io/hero-detail.component.ts" header="hero-detail.component.ts"></code-example>
-=======
 <code-example header="hero-detail.component.ts" path="upgrade-module/src/app/downgrade-io/hero-detail.component.ts"></code-example>
->>>>>>> f25ac4ae
 
 These inputs and outputs can be supplied from the AngularJS template, and the `downgradeComponent()` method takes care of wiring them up:
-
-这些输入属性和输出属性的值来自于 AngularJS 的模板，而 `downgradeComponent()` 方法负责桥接它们：
 
 <code-example path="upgrade-module/src/index-downgrade-io.html" region="usecomponent"></code-example>
 
@@ -832,22 +405,14 @@
 This is a requirement for downgraded components.
 The expressions themselves are still regular AngularJS expressions.
 
-注意，虽然你正在 AngularJS 的模板中，**但却在使用 Angular 的属性(Attribute)语法来绑定到输入属性与输出属性**。
-这是降级的组件本身要求的。而表达式本身仍然是标准的 AngularJS 表达式。
-
 <div class="callout is-important">
 
 <header>Use kebab-case for downgraded component attributes</header>
-
-<header>在降级过的组件属性中使用中线命名法</header>
 
 There is one notable exception to the rule of using Angular attribute syntax for downgraded components.
 It has to do with input or output names that consist of multiple words.
 In Angular, you would bind these attributes using camelCase:
 
-为降级过的组件使用 Angular 的属性(Attribute)语法规则时有一个值得注意的例外。
-它适用于由多个单词组成的输入或输出属性。在 Angular 中，你要使用小驼峰命名法绑定这些属性：
-
 <code-example language="html">
 
 [myHero]="hero"
@@ -857,8 +422,6 @@
 
 But when using them from AngularJS templates, you must use kebab-case:
 
-但是从 AngularJS 的模板中使用它们时，你得使用中线命名法：
-
 <code-example language="html">
 
 [my-hero]="hero"
@@ -871,19 +434,12 @@
 The `$event` variable can be used in outputs to gain access to the object that was emitted.
 In this case it will be the `Hero` object, because that is what was passed to `this.deleted.emit()`.
 
-`$event` 变量能被用在输出属性里，以访问这个事件所发出的对象。这个案例中它是 `Hero` 对象，因为 `this.deleted.emit()` 函数曾把它传了出来。
-
 Since this is an AngularJS template, you can still use other AngularJS directives on the element, even though it has Angular binding attributes on it.
 For example, you can easily make multiple copies of the component using `ng-repeat`:
 
-由于这是一个 AngularJS 模板，虽然它已经有了 Angular 中绑定的属性(Attribute)，你仍可以在这个元素上使用其它 AngularJS 指令。
-例如，你可以用 `ng-repeat` 简单的制作该组件的多份拷贝：
-
 <code-example path="upgrade-module/src/index-downgrade-io.html" region="userepeatedcomponent"></code-example>
 
 ### Using AngularJS Component Directives from Angular Code
-
-### 从 Angular 代码使用 AngularJS 组件指令
 
 <div class="lightbox">
 
@@ -898,42 +454,19 @@
 This too can be done using the `upgrade/static`.
 You can *upgrade* AngularJS component directives and then use them from Angular.
 
-现在，你已经能在 Angular 中写一个组件，并把它用于 AngularJS 代码中了。
-当你从低级组件开始移植，并往上走时，这非常有用。但在另外一些情况下，从相反的方向进行移植会更加方便：
-从高级组件开始，然后往下走。这也同样能用 `UpgradeModule` 完成。
-你可以*升级*AngularJS 组件型指令，然后从 Angular 中用它们。
-
 Not all kinds of AngularJS directives can be upgraded.
 The directive really has to be a *component directive*, with the characteristics [described in the preparation guide above][AioGuideUpgradeUsingComponentDirectives].
 The safest bet for ensuring compatibility is using the [component API][AngularjsDocsApiNgTypeAngularModule] introduced in AngularJS 1.5.
 
-不是所有种类的 AngularJS 指令都能升级。该指令必须是一个严格的*组件型指令*，具有[上面的准备指南中描述的][AioGuideUpgradeUsingComponentDirectives]那些特征。
-确保兼容性的最安全的方式是 AngularJS 1.5 中引入的[组件 API][AngularjsDocsApiNgTypeAngularModule]。
-
 An example of an upgradeable component is one that just has a template and a controller:
 
-<<<<<<< HEAD
-可升级组件的简单例子是只有一个模板和一个控制器的指令：
-
-<code-example path="upgrade-module/src/app/upgrade-static/hero-detail.component.ts" region="hero-detail" header="hero-detail.component.ts"></code-example>
-=======
 <code-example header="hero-detail.component.ts" path="upgrade-module/src/app/upgrade-static/hero-detail.component.ts" region="hero-detail"></code-example>
->>>>>>> f25ac4ae
 
 You can *upgrade* this component to Angular using the `UpgradeComponent` class.
 By creating a new Angular **directive** that extends `UpgradeComponent` and doing a `super` call inside its constructor, you have a fully upgraded AngularJS component to be used inside Angular.
 All that is left is to add it to the `declarations` array of `AppModule`.
 
-<<<<<<< HEAD
-你可以使用 `UpgradeComponent` 方法来把这个组件*升级*到 Angular。
-具体方法是创建一个 Angular**指令**，继承 `UpgradeComponent`，在其构造函数中进行 `super` 调用，
-这样你就得到一个完全升级的 AngularJS 组件，并且可以 Angular 中使用。
-剩下是工作就是把它加入到 `AppModule` 的 `declarations` 数组。
-
-<code-example path="upgrade-module/src/app/upgrade-static/hero-detail.component.ts" region="hero-detail-upgrade" header="hero-detail.component.ts"></code-example>
-=======
 <code-example header="hero-detail.component.ts" path="upgrade-module/src/app/upgrade-static/hero-detail.component.ts" region="hero-detail-upgrade"></code-example>
->>>>>>> f25ac4ae
 
 <code-example header="app.module.ts" path="upgrade-module/src/app/upgrade-static/app.module.ts" region="hero-detail-upgrade"></code-example>
 
@@ -941,46 +474,12 @@
 
 Upgraded components are Angular **directives**, instead of **components**, because Angular is unaware that AngularJS will create elements under it.
 As far as Angular knows, the upgraded component is just a directive —a tag— and Angular doesn't have to concern itself with its children.
-<<<<<<< HEAD
-
-升级后的组件是 Angular 的**指令**，而不是**组件**，因为 Angular 不知道 AngularJS 将在它下面创建元素。
-Angular 所知道的是升级后的组件只是一个指令（一个标签），Angular 不需要关心组件本身及其子元素。
-=======
->>>>>>> f25ac4ae
 
 </div>
 
 An upgraded component may also have inputs and outputs, as defined by the scope/controller bindings of the original AngularJS component directive.
 When you use the component from an Angular template, provide the inputs and outputs using **Angular template syntax**, observing the following rules:
 
-<<<<<<< HEAD
-升级后的组件也可能有输入属性和输出属性，它们是在原 AngularJS 组件型指令的 scope/controller 绑定中定义的。
-当你从 Angular 模板中使用该组件时，就要使用**Angular 模板语法**来提供这些输入属性和输出属性，但要遵循下列规则：
-
-|  | Binding definition | Template syntax |
-| :-- | :----------------- | :-------------- |
-|  | 绑定定义 | 模板语法 |
-| Attribute binding | `myAttribute: '@myAttribute'` | `<my-component myAttribute="value">` |
-| 属性绑定 | `myAttribute: '@myAttribute'` | `<my-component myAttribute="value">` |
-| Expression binding | `myOutput: '&myOutput'` | `<my-component (myOutput)="action()">` |
-| 表达式绑定 | `myOutput: '&myOutput'` | `<my-component (myOutput)="action()">` |
-| One-way binding | `myValue: '<myValue'` | `<my-component [myValue]="anExpression">` |
-| 单向绑定 | `myValue: '<myValue'` | `<my-component [myValue]="anExpression">` |
-| Two-way binding | `myValue: '=myValue'` | As a two-way binding:<br />`<my-component [(myValue)]="anExpression">`<br />Since most AngularJS two-way bindings actually only need a one-way binding in practice, `<my-component [myValue]="anExpression">` is often enough. |
-| 双向绑定 | `myValue: '=myValue'` | 用作双向绑定：`<my-component [(myValue)]="anExpression">`。<br/> 由于大多数 AngularJS 的双向绑定实际上只是单向绑定，因此通常写成 `<my-component [myValue]="anExpression">` 也够用了。 |
-
-For example, imagine a hero detail AngularJS component directive with one input and one output:
-
-举个例子，假设 AngularJS 中有一个表示“英雄详情”的组件型指令，它带有一个输入属性和一个输出属性：
-
-<code-example path="upgrade-module/src/app/upgrade-io/hero-detail.component.ts" region="hero-detail-io" header="hero-detail.component.ts"></code-example>
-
-You can upgrade this component to Angular, annotate inputs and outputs in the upgrade directive, and then provide the input and output using Angular template syntax:
-
-你可以把这个组件升级到 Angular，然后使用 Angular 的模板语法提供这个输入属性和输出属性：
-
-<code-example path="upgrade-module/src/app/upgrade-io/hero-detail.component.ts" region="hero-detail-io-upgrade" header="hero-detail.component.ts"></code-example>
-=======
 | Bindings | Binding definition | Template syntax |
 | :------- | :----------------- | :-------------- |
 | Attribute binding | `myAttribute: '@myAttribute'` | `<my-component myAttribute="value">` |
@@ -995,13 +494,10 @@
 You can upgrade this component to Angular, annotate inputs and outputs in the upgrade directive, and then provide the input and output using Angular template syntax:
 
 <code-example header="hero-detail.component.ts" path="upgrade-module/src/app/upgrade-io/hero-detail.component.ts" region="hero-detail-io-upgrade"></code-example>
->>>>>>> f25ac4ae
 
 <code-example header="container.component.ts" path="upgrade-module/src/app/upgrade-io/container.component.ts"></code-example>
 
 ### Projecting AngularJS Content into Angular Components
-
-### 把 AngularJS 的内容投影到 Angular 组件中
 
 <div class="lightbox">
 
@@ -1014,41 +510,24 @@
 While there is no such thing as transclusion in Angular, there is a very similar concept called *content projection*.
 `upgrade/static` is able to make these two features interoperate.
 
-如果你在 AngularJS 模板中使用降级后的 Angular 组件时，可能会需要把模板中的一些内容投影进那个组件。
-这也是可能的，虽然在 Angular 中并没有透传(transclude)这样的东西，但它有一个非常相似的概念，叫做*内容投影*。
-`UpgradeModule` 也能让这两个特性实现互操作。
-
 Angular components that support content projection make use of an `<ng-content>` tag within them.
 Here is an example of such a component:
 
-<<<<<<< HEAD
-Angular 的组件通过使用 `<ng-content>` 标签来支持内容投影。下面是这类组件的一个例子：
-
-<code-example path="upgrade-module/src/app/ajs-to-a-projection/hero-detail.component.ts" header="hero-detail.component.ts"></code-example>
-=======
 <code-example header="hero-detail.component.ts" path="upgrade-module/src/app/ajs-to-a-projection/hero-detail.component.ts"></code-example>
->>>>>>> f25ac4ae
 
 When using the component from AngularJS, you can supply contents for it.
 Just like they would be transcluded in AngularJS, they get projected to the location of the `<ng-content>` tag in Angular:
 
-当从 AngularJS 中使用该组件时，你可以为它提供内容。正如它们将在 AngularJS 中被透传一样，
-它们也在 Angular 中被投影到了 `<ng-content>` 标签所在的位置：
-
 <code-example path="upgrade-module/src/index-ajs-to-a-projection.html" region="usecomponent"></code-example>
 
 <div class="alert is-helpful">
 
 When AngularJS content gets projected inside an Angular component, it still remains in "AngularJS land" and is managed by the AngularJS framework.
 
-当 AngularJS 的内容被投影到 Angular 组件中时，它仍然留在“AngularJS 王国”中，并被 AngularJS 框架管理着。
-
 </div>
 
 ### Transcluding Angular Content into AngularJS Component Directives
 
-### 把 Angular 的内容透传进 AngularJS 的组件型指令
-
 <div class="lightbox">
 
 <img alt="Projecting Angular content into AngularJS" class="left" src="generated/images/guide/upgrade/a-to-ajs-with-transclusion.png" />
@@ -1057,65 +536,31 @@
 
 Just as you can project AngularJS content into Angular components, you can *transclude* Angular content into AngularJS components, whenever you are using upgraded versions from them.
 
-就像可以把 AngularJS 的内容投影进 Angular 组件一样，你也能把 Angular 的内容*透传*进 AngularJS 的组件，
-但不管怎样，你都要使用它们升级过的版本。
-
 When an AngularJS component directive supports transclusion, it may use the `ng-transclude` directive in its template to mark the transclusion point:
 
-<<<<<<< HEAD
-如果一个 AngularJS 组件型指令支持透传，它就会在自己的模板中使用 `ng-transclude` 指令标记出透传到的位置：
-
-<code-example path="upgrade-module/src/app/a-to-ajs-transclusion/hero-detail.component.ts" header="hero-detail.component.ts"></code-example>
+<code-example header="hero-detail.component.ts" path="upgrade-module/src/app/a-to-ajs-transclusion/hero-detail.component.ts"></code-example>
 
 If you upgrade this component and use it from Angular, you can populate the component tag with contents that will then get transcluded:
 
-如果你升级这个组件，并把它用在 Angular 中，你就能把准备透传的内容放进这个组件的标签中。
-
-<code-example path="upgrade-module/src/app/a-to-ajs-transclusion/container.component.ts" header="container.component.ts"></code-example>
-=======
-<code-example header="hero-detail.component.ts" path="upgrade-module/src/app/a-to-ajs-transclusion/hero-detail.component.ts"></code-example>
-
-If you upgrade this component and use it from Angular, you can populate the component tag with contents that will then get transcluded:
-
 <code-example header="container.component.ts" path="upgrade-module/src/app/a-to-ajs-transclusion/container.component.ts"></code-example>
->>>>>>> f25ac4ae
 
 ### Making AngularJS Dependencies Injectable to Angular
-
-### 让 AngularJS 中的依赖可被注入到 Angular
 
 When running a hybrid app, you may encounter situations where you need to inject some AngularJS dependencies into your Angular code.
 Maybe you have some business logic still in AngularJS services.
 Maybe you want access to built-in services of AngularJS like `$location` or `$timeout`.
 
-当运行一个混合式应用时，可能会遇到这种情况：你需要把某些 AngularJS 的依赖注入到 Angular 代码中。
-这可能是因为某些业务逻辑仍然在 AngularJS 服务中，或者需要某些 AngularJS 的内置服务，比如 `$location` 或 `$timeout`。
-
 In these situations, it is possible to *upgrade* an AngularJS provider to Angular.
 This makes it possible to then inject it somewhere in Angular code.
 For example, you might have a service called `HeroesService` in AngularJS:
 
-<<<<<<< HEAD
-在这些情况下，把一个 AngularJS 提供者*升级到*Angular 也是有可能的。这就让它将来有可能被注入到 Angular 代码中的某些地方。
-比如，你可能在 AngularJS 中有一个名叫 `HeroesService` 的服务：
-
-<code-example path="upgrade-module/src/app/ajs-to-a-providers/heroes.service.ts" header="heroes.service.ts"></code-example>
-=======
 <code-example header="heroes.service.ts" path="upgrade-module/src/app/ajs-to-a-providers/heroes.service.ts"></code-example>
->>>>>>> f25ac4ae
 
 You can upgrade the service using a Angular [factory provider][AioGuideDependencyInjectionProvidersFactoryProviders] that requests the service from the AngularJS `$injector`.
 
-你可以用 Angular 的[工厂提供者][AioGuideDependencyInjectionProvidersFactoryProviders]升级该服务，
-它从 AngularJS 的 `$injector` 请求服务。
-
 Many developers prefer to declare the factory provider in a separate `ajs-upgraded-providers.ts` file so that they are all together, making it easier to reference them, create new ones and delete them once the upgrade is over.
 
-很多开发者都喜欢在一个独立的 `ajs-upgraded-providers.ts` 中声明这个工厂提供者，以便把它们都放在一起，这样便于引用、创建新的以及在升级完毕时删除它们。
-
 It is also recommended to export the `heroesServiceFactory` function so that Ahead-of-Time compilation can pick it up.
-
-同时，建议导出 `heroesServiceFactory` 函数，以便 AOT 编译器可以拿到它们。
 
 <div class="alert is-helpful">
 
@@ -1123,32 +568,17 @@
 The 'heroes' string inside the factory refers to the AngularJS `HeroesService`.
 It is common in AngularJS applications to choose a service name for the token, for example "heroes", and append the "Service" suffix to create the class name.
 
-**注意：**这个工厂中的字符串 'heroes' 指向的是 AngularJS 的 `HeroesService`。
-AngularJS 应用中通常使用服务名作为令牌，比如 'heroes'，并为其追加 'Service' 后缀来创建其类名。
-
 </div>
 
 <code-example header="ajs-upgraded-providers.ts" path="upgrade-module/src/app/ajs-to-a-providers/ajs-upgraded-providers.ts"></code-example>
 
 You can then provide the service to Angular by adding it to the `@NgModule`:
 
-<<<<<<< HEAD
-然后，你就可以把这个服务添加到 `@NgModule` 中来把它暴露给 Angular：
-
-<code-example path="upgrade-module/src/app/ajs-to-a-providers/app.module.ts" region="register" header="app.module.ts"></code-example>
+<code-example header="app.module.ts" path="upgrade-module/src/app/ajs-to-a-providers/app.module.ts" region="register"></code-example>
 
 Then use the service inside your component by injecting it in the component constructor using its class as a type annotation:
 
-然后在组件的构造函数中使用该服务的类名作为类型注解注入到组件中，从而在组件中使用它：
-
-<code-example path="upgrade-module/src/app/ajs-to-a-providers/hero-detail.component.ts" header="hero-detail.component.ts"></code-example>
-=======
-<code-example header="app.module.ts" path="upgrade-module/src/app/ajs-to-a-providers/app.module.ts" region="register"></code-example>
-
-Then use the service inside your component by injecting it in the component constructor using its class as a type annotation:
-
 <code-example header="hero-detail.component.ts" path="upgrade-module/src/app/ajs-to-a-providers/hero-detail.component.ts"></code-example>
->>>>>>> f25ac4ae
 
 <div class="alert is-helpful">
 
@@ -1157,140 +587,64 @@
 While it doesn't affect how the dependency is handled, it enables the benefits of static type checking.
 This is not required though, and any AngularJS service, factory, or provider can be upgraded.
 
-在这个例子中，你升级了服务类。当注入它时，你可以使用 TypeScript 类型注解来获得这些额外的好处。
-它没有影响该依赖的处理过程，同时还得到了启用静态类型检查的好处。
-任何 AngularJS 中的服务、工厂和提供者都能被升级 —— 尽管这不是必须的。
-
 </div>
 
 ### Making Angular Dependencies Injectable to AngularJS
-
-### 让 Angular 的依赖能被注入到 AngularJS 中
 
 In addition to upgrading AngularJS dependencies, you can also *downgrade* Angular dependencies, so that you can use them from AngularJS.
 This can be useful when you start migrating services to Angular or creating new services in Angular while retaining components written in AngularJS.
 
-除了能升级 AngularJS 依赖之外，你还能*降级*Angular 的依赖，以便在 AngularJS 中使用它们。
-当你已经开始把服务移植到 Angular 或在 Angular 中创建新服务，但同时还有一些用 AngularJS 写成的组件时，这会非常有用。
-
 For example, you might have an Angular service called `Heroes`:
 
-<<<<<<< HEAD
-例如，你可能有一个 Angular 的 `Heroes` 服务：
-
-<code-example path="upgrade-module/src/app/a-to-ajs-providers/heroes.ts" header="heroes.ts"></code-example>
+<code-example header="heroes.ts" path="upgrade-module/src/app/a-to-ajs-providers/heroes.ts"></code-example>
 
 Again, as with Angular components, register the provider with the `NgModule` by adding it to the `providers` list of the module.
 
-仿照 Angular 组件，把该提供者加入 `NgModule` 的 `providers` 列表中，以注册它。
-
-<code-example path="upgrade-module/src/app/a-to-ajs-providers/app.module.ts" region="ngmodule" header="app.module.ts"></code-example>
-=======
-<code-example header="heroes.ts" path="upgrade-module/src/app/a-to-ajs-providers/heroes.ts"></code-example>
-
-Again, as with Angular components, register the provider with the `NgModule` by adding it to the `providers` list of the module.
-
 <code-example header="app.module.ts" path="upgrade-module/src/app/a-to-ajs-providers/app.module.ts" region="ngmodule"></code-example>
->>>>>>> f25ac4ae
 
 Now wrap the Angular `Heroes` in an *AngularJS factory function* using `downgradeInjectable()` and plug the factory into an AngularJS module.
 The name of the AngularJS dependency is up to you:
 
-<<<<<<< HEAD
-现在，用 `downgradeInjectable()` 来把 Angular 的 `Heroes` 包装成*AngularJS 的工厂函数*，并把这个工厂注册进 AngularJS 的模块中。
-依赖在 AngularJS 中的名字你可以自己定：
-
-<code-example path="upgrade-module/src/app/a-to-ajs-providers/app.module.ts" region="register" header="app.module.ts"></code-example>
+<code-example header="app.module.ts" path="upgrade-module/src/app/a-to-ajs-providers/app.module.ts" region="register"></code-example>
 
 After this, the service is injectable anywhere in AngularJS code:
 
-此后，该服务就能被注入到 AngularJS 代码中的任何地方了：
-
-<code-example path="upgrade-module/src/app/a-to-ajs-providers/hero-detail.component.ts" header="hero-detail.component.ts"></code-example>
-=======
-<code-example header="app.module.ts" path="upgrade-module/src/app/a-to-ajs-providers/app.module.ts" region="register"></code-example>
-
-After this, the service is injectable anywhere in AngularJS code:
-
 <code-example header="hero-detail.component.ts" path="upgrade-module/src/app/a-to-ajs-providers/hero-detail.component.ts"></code-example>
->>>>>>> f25ac4ae
 
 ## Lazy Loading AngularJS
-
-## 惰性加载 AngularJS
 
 When building applications, you want to ensure that only the required resources are loaded when necessary.
 Whether that be loading of assets or code, making sure everything that can be deferred until needed keeps your application running efficiently.
 This is especially true when running different frameworks in the same application.
 
-在构建应用时，你需要确保只在必要的时候才加载所需的资源，无论是加载静态资产（Asset）还是代码。要确保任何事都尽量推迟到必要时才去做，以便让应用更高效的运行。当要在同一个应用中运行不同的框架时，更是如此。
-
 [Lazy loading][AioGuideGlossaryLazyLoading] is a technique that defers the loading of required assets and code resources until they are actually used.
 This reduces startup time and increases efficiency, especially when running different frameworks in the same application.
 
-[惰性加载][AioGuideGlossaryLazyLoading]是一项技术，它会推迟到使用时才加载所需静态资产和代码资源。这可以减少启动时间、提高效率，特别是要在同一个应用中运行不同的框架时。
-
 When migrating large applications from AngularJS to Angular using a hybrid approach, you want to migrate some of the most commonly used features first, and only use the less commonly used features if needed.
 Doing so helps you ensure that the application is still providing a seamless experience for your users while you are migrating.
 
-当你采用混合式应用的方式将大型应用从 AngularJS 迁移到 Angular 时，你首先要迁移一些最常用的特性，并且只在必要的时候才使用那些不太常用的特性。这样做有助于确保应用程序在迁移过程中仍然能为用户提供无缝的体验。
-
 In most environments where both Angular and AngularJS are used to render the application, both frameworks are loaded in the initial bundle being sent to the client.
 This results in both increased bundle size and possible reduced performance.
 
-在大多数需要同时用 Angular 和 AngularJS 渲染应用的环境中，这两个框架都会包含在发送给客户端的初始发布包中。这会导致发布包的体积增大、性能降低。
-
 Overall application performance is affected in cases where the user stays on Angular-rendered pages because the AngularJS framework and application are still loaded and running, even if they are never accessed.
-
-当用户停留在由 Angular 渲染的页面上时，应用的整体性能也会受到影响。这是因为 AngularJS 的框架和应用仍然被加载并运行了 —— 即使它们从未被访问过。
 
 You can take steps to mitigate both bundle size and performance issues.
 By isolating your AngularJS application to a separate bundle, you can take advantage of [lazy loading][AioGuideGlossaryLazyLoading] to load, bootstrap, and render the AngularJS application only when needed.
 This strategy reduces your initial bundle size, defers any potential impact from loading both frameworks until absolutely necessary, and keeps your application running as efficiently as possible.
 
-你可以采取一些措施来缓解这些包的大小和性能问题。通过把 AngularJS 应用程序分离到一个单独的发布包中，你就可以利用[惰性加载][AioGuideGlossaryLazyLoading]技术来只在必要的时候才加载、引导和渲染这个 AngularJS 应用。这种策略减少了你的初始发布包大小，推迟了同时加载两个框架的潜在影响 —— 直到绝对必要时才加载，以便让你的应用尽可能高效地运行。
-
 The steps below show you how to do the following:
 
-<<<<<<< HEAD
-下面的步骤介绍了应该如何去做：
-
-* Setup a callback function for your AngularJS bundle.
-
-  为 AngularJS 发布包设置一个回调函数。
-
-* Create a service that lazy loads and bootstraps your AngularJS app.
-
-  创建一个服务，以便惰性加载并引导你的 AngularJS 应用。
-
-* Create a routable component for AngularJS content
-
-  为 AngularJS 内容创建一个可路由的组件
-
-* Create a custom `matcher` function for AngularJS-specific URLs and configure the Angular `Router` with the custom matcher for AngularJS routes.
-
-  为 AngularJS 特有的 URL 创建自定义的 `matcher` 函数，并为 AngularJS 的各个路由配上带有自定义匹配器的 Angular 路由器。
-=======
 * Setup a callback function for your AngularJS bundle.
 * Create a service that lazy loads and bootstraps your AngularJS app.
 * Create a routable component for AngularJS content
 * Create a custom `matcher` function for AngularJS-specific URLs and configure the Angular `Router` with the custom matcher for AngularJS routes.
->>>>>>> f25ac4ae
 
 ### Create a service to lazy load AngularJS
-
-### 为惰性加载 AngularJS 创建一个服务
 
 As of Angular version 8, lazy loading code can be accomplished by using the dynamic import syntax `import('...')`.
 In your application, you create a new service that uses dynamic imports to lazy load AngularJS.
 
-<<<<<<< HEAD
-在 Angular 的版本 8 中，惰性加载代码只需使用动态导入语法 `import('...')` 即可。在这个应用中，你创建了一个新服务，它使用动态导入技术来惰性加载 AngularJS。
-
-<code-example path="upgrade-lazy-load-ajs/src/app/lazy-loader.service.ts" header="src/app/lazy-loader.service.ts"></code-example>
-=======
 <code-example header="src/app/lazy-loader.service.ts" path="upgrade-lazy-load-ajs/src/app/lazy-loader.service.ts"></code-example>
->>>>>>> f25ac4ae
 
 The service uses the `import()` method to load your bundled AngularJS application lazily.
 This decreases the initial bundle size of your application as you're not loading code your user doesn't need yet.
@@ -1298,23 +652,13 @@
 AngularJS provides a way to manually bootstrap an application using the [angular.bootstrap()][AngularjsDocsApiNgFunctionAngularBootstrap] method with a provided HTML element.
 Your AngularJS application should also expose a `bootstrap` method that bootstraps the AngularJS app.
 
-该服务使用 `import()` 方法惰性加载打包好的 AngularJS 应用。这会减少应用初始包的大小，因为你尚未加载用户目前不需要的代码。你还要提供一种方法，在加载完毕后手动*启动*它。AngularJS 提供了一种使用 [angular.bootstrap()][AngularjsDocsApiNgFunctionAngularBootstrap] 方法并传入一个 HTML 元素来手动引导应用的方法。你的 AngularJS 应用也应该公开一个用来引导 AngularJS 应用的 `bootstrap` 方法。
-
 To ensure any necessary teardown is triggered in the AngularJS app, such as removal of global listeners, you also implement a method to call the `$rootScope.destroy()` method.
 
-<<<<<<< HEAD
-要确保 AngularJS 应用中的任何清理工作都触发过（比如移除全局监听器），你还可以实现一个方法来调用 `$rootScope.destroy()` 方法。
-
-<code-example path="upgrade-lazy-load-ajs/src/app/angularjs-app/index.ts" header="angularjs-app"></code-example>
-=======
 <code-example header="angularjs-app" path="upgrade-lazy-load-ajs/src/app/angularjs-app/index.ts"></code-example>
->>>>>>> f25ac4ae
 
 Your AngularJS application is configured with only the routes it needs to render content.
 The remaining routes in your application are handled by the Angular Router.
 The exposed `bootstrap` method is called in your Angular application to bootstrap the AngularJS application after the bundle is loaded.
-
-你的 AngularJS 应用只配置了渲染内容所需的那部分路由。而 Angular 路由器会处理应用中其余的路由。你的 Angular 应用中会调用公开的 `bootstrap` 方法，让它在加载完发布包之后引导 AngularJS 应用。
 
 <div class="alert is-important">
 
@@ -1323,33 +667,19 @@
 To ensure listeners are shut down when AngularJS isn't being displayed, configure an `otherwise` option with the [$routeProvider][AngularjsDocsApiNgrouteProviderRouteprovider] that renders an empty template.
 This assumes all other routes will be handled by Angular.
 
-**注意：**当 AngularJS 加载并引导完毕后，监听器（比如路由配置中的那些监听器）会继续监听路由的变化。为了确保当 AngularJS 尚未显示时先关闭监听器，请在 [$routeProvider][AngularjsDocsApiNgrouteProviderRouteprovider] 中配置一个渲染空模板 `otherwise` 选项。这里假设 Angular 将处理所有其它路由。
-
 </div>
 
 ### Create a component to render AngularJS content
-
-### 创建一个用来渲染 AngularJS 内容的组件
 
 In your Angular application, you need a component as a placeholder for your AngularJS content.
 This component uses the service you create to load and bootstrap your AngularJS application after the component is initialized.
 
-<<<<<<< HEAD
-在 Angular 应用中，你需要一个组件作为 AngularJS 内容的占位符。该组件使用你创建的服务，并在组件初始化完成后加载并引导你的 AngularJS 应用。
-
-<code-example path="upgrade-lazy-load-ajs/src/app/angular-js/angular-js.component.ts" header="src/app/angular-js/angular-js.component.ts"></code-example>
-=======
 <code-example header="src/app/angular-js/angular-js.component.ts" path="upgrade-lazy-load-ajs/src/app/angular-js/angular-js.component.ts"></code-example>
->>>>>>> f25ac4ae
 
 When the Angular Router matches a route that uses AngularJS, the `AngularJSComponent` is rendered, and the content is rendered within the AngularJS [`ng-view`][AngularjsDocsApiNgrouteDirectiveNgview] directive.
 When the user navigates away from the route, the `$rootScope` is destroyed on the AngularJS application.
 
-当 Angular 的路由器匹配到使用 AngularJS 的路由时，会渲染 `AngularJSComponent`，并在 AngularJS 的 [`ng-view`][AngularjsDocsApiNgrouteDirectiveNgview] 指令中渲染内容。当用户导航离开本路由时，`$rootScope` 会在 AngularJS 应用中被销毁。
-
 ### Configure a custom route matcher for AngularJS routes
-
-### 为那些 AngularJS 路由配置自定义路由匹配器
 
 To configure the Angular Router, you must define a route for AngularJS URLs.
 To match those URLs, you add a route configuration that uses the `matcher` property.
@@ -1358,50 +688,26 @@
 When it doesn't find a match, it then looks at custom matchers defined in your route configuration.
 If the custom matchers don't match a route, it then goes to catch-all routes, such as a 404 page.
 
-为了配置 Angular 的路由器，你必须为 AngularJS 的 URL 定义路由。要匹配这些 URL，你需要添加一个使用 `matcher` 属性的路由配置。这个 `matcher` 允许你使用自定义模式来匹配这些 URL 路径。Angular 的路由器会首先尝试匹配更具体的路由，比如静态路由和可变路由。当它找不到匹配项时，就会求助于路由配置中的自定义匹配器。如果自定义匹配器与某个路由不匹配，它就会转到用于 "捕获所有"（catch-all）的路由，比如 404 页面。
-
 The following example defines a custom matcher function for AngularJS routes.
 
-<<<<<<< HEAD
-下面的例子给 AngularJS 路由定义了一个自定义匹配器函数。
-
-<code-example path="upgrade-lazy-load-ajs/src/app/app-routing.module.ts" header="src/app/app-routing.module.ts" region="matcher"></code-example>
+<code-example header="src/app/app-routing.module.ts" path="upgrade-lazy-load-ajs/src/app/app-routing.module.ts" region="matcher"></code-example>
 
 The following code adds a route object to your routing configuration using the `matcher` property and custom matcher, and the `component` property with `AngularJSComponent`.
 
-下列代码往你的路由配置中添加了一个路由对象，其 `matcher` 属性是这个自定义匹配器，而 `component` 属性为 `AngularJSComponent`。
-
-<code-example path="upgrade-lazy-load-ajs/src/app/app-routing.module.ts" header="src/app/app-routing.module.ts"></code-example>
-=======
-<code-example header="src/app/app-routing.module.ts" path="upgrade-lazy-load-ajs/src/app/app-routing.module.ts" region="matcher"></code-example>
-
-The following code adds a route object to your routing configuration using the `matcher` property and custom matcher, and the `component` property with `AngularJSComponent`.
-
 <code-example header="src/app/app-routing.module.ts" path="upgrade-lazy-load-ajs/src/app/app-routing.module.ts"></code-example>
->>>>>>> f25ac4ae
 
 When your application matches a route that needs AngularJS, the AngularJS application is loaded and bootstrapped, the AngularJS routes match the necessary URL to render their content, and your application continues to run with both AngularJS and Angular frameworks.
 
-当你的应用匹配上需要 AngularJS 的路由时，AngularJS 应用就会被加载并引导。AngularJS 路由会匹配必要的 URL 以渲染它们的内容，而接下来你的应用就会同时运行 AngularJS 和 Angular 框架。
-
 ## Using the Unified Angular Location Service
-
-## 使用统一的 Angular 位置服务（Location）
 
 In AngularJS, the [$location service][AngularjsDocsApiNgServiceLocation] handles all routing configuration and navigation, encoding and decoding of URLS, redirects, and interactions with browser APIs.
 Angular uses its own underlying `Location` service for all of these tasks.
-
-在 AngularJS 中，[$location 服务][AngularjsDocsApiNgServiceLocation]会处理所有路由配置和导航工作，并对各个 URL 进行编码和解码、重定向、以及与浏览器 API 交互。Angular 在所有这些任务中都使用了自己的底层服务 `Location`。
 
 When you migrate from AngularJS to Angular you will want to move as much responsibility as possible to Angular, so that you can take advantage of new APIs.
 To help with the transition, Angular provides the `LocationUpgradeModule`.
 This module enables a *unified* location service that shifts responsibilities from the AngularJS `$location` service to the Angular `Location` service.
 
-当你从 AngularJS 迁移到 Angular 时，你会希望把尽可能多的责任移交给 Angular，以便利用新的 API。为了帮你完成这种转换，Angular 提供了 `LocationUpgradeModule`。该模块支持*统一*位置服务，可以把 AngularJS 中 `$location` 服务的职责转给 Angular 的 `Location` 服务。
-
 To use the `LocationUpgradeModule`, import the symbol from `@angular/common/upgrade` and add it to your `AppModule` imports using the static `LocationUpgradeModule.config()` method.
-
-要使用 `LocationUpgradeModule`，就会从 `@angular/common/upgrade` 中导入此符号，并使用静态方法 `LocationUpgradeModule.config()` 把它添加到你的 `AppModule` 导入表（`imports`）中。
 
 <code-example language="typescript">
 
@@ -1420,12 +726,8 @@
 
 The `LocationUpgradeModule.config()` method accepts a configuration object that allows you to configure options including the `LocationStrategy` with the `useHash` property, and the URL prefix with the `hashPrefix` property.
 
-`LocationUpgradeModule.config()` 方法接受一个配置对象，该对象的 `useHash` 为 `LocationStrategy`，`hashPrefix` 为 URL 前缀。
-
 The `useHash` property defaults to `false`, and the `hashPrefix` defaults to an empty `string`.
 Pass the configuration object to override the defaults.
-
-`useHash` 属性默认为 `false`，而 `hashPrefix` 默认为空 `string`。传递配置对象可以覆盖默认值。
 
 <code-example language="typescript">
 
@@ -1441,19 +743,13 @@
 **NOTE**: <br />
 See the `LocationUpgradeConfig` for more configuration options available to the `LocationUpgradeModule.config()` method.
 
-**注意：**关于 `LocationUpgradeModule.config()` 方法的更多可用配置项，请参阅 `LocationUpgradeConfig`。
-
 </div>
 
 This registers a drop-in replacement for the `$location` provider in AngularJS.
 Once registered, all navigation, routing broadcast messages, and any necessary digest cycles in AngularJS triggered during navigation are handled by Angular.
 This gives you a single way to navigate within both sides of your hybrid application consistently.
 
-这会为 AngularJS 中的 `$location` 提供者注册一个替代品。一旦注册成功，导航过程中所有由 AngularJS 触发的导航、路由广播消息以及任何必需的变更检测周期都会改由 Angular 进行处理。这样，你就可以通过这个唯一的途径在此混合应用的两个框架间进行导航了。
-
 For usage of the `$location` service as a provider in AngularJS, you need to downgrade the `$locationShim` using a factory provider.
-
-要想在 AngularJS 中使用 `$location` 服务作为提供者，你需要使用一个工厂提供者来降级 `$locationShim`。
 
 <code-example language="typescript">
 
@@ -1468,8 +764,6 @@
 
 Once you introduce the Angular Router, using the Angular Router triggers navigations through the unified location service, still providing a single source for navigating with AngularJS and Angular.
 
-一旦引入了 Angular 路由器，你只要使用 Angular 路由器就可以通过统一位置服务来触发导航了，同时，你仍然可以通过 AngularJS 和 Angular 进行导航。
-
 <!--TODO:
 Correctly document how to use AOT with SystemJS-based `ngUpgrade` apps (or better yet update the `ngUpgrade` examples/guides to use `@angular/cli`).
 See [https://github.com/angular/angular/issues/35989][GithubAngularAngularIssues35989].
@@ -1491,39 +785,20 @@
 
 ## PhoneCat Upgrade Tutorial
 
-## PhoneCat 升级教程
-
 In this section, you'll learn to prepare and upgrade an application with `ngUpgrade`.
 The example application is [Angular PhoneCat][GithubAngularAngularPhonecat] from [the original AngularJS tutorial][AngularjsDocsTutorial], which is where many of us began our Angular adventures.
 Now you'll see how to bring that application to the brave new world of Angular.
 
-在本节和下节中，你将看一个完整的例子，它使用 `upgrade` 模块准备和升级了一个应用程序。
-该应用就是来自[原 AngularJS 教程][AngularjsDocsTutorial]中的[Angular PhoneCat][GithubAngularAngularPhonecat]。
-那是我们很多人当初开始 Angular 探险之旅的地方。
-现在，你会看到如何把该应用带入 Angular 的美丽新世界。
-
 During the process you'll learn how to apply the steps outlined in the [preparation guide][AioGuideUpgradePreparation].
 You'll align the application with Angular and also start writing in TypeScript.
 
-这期间，你将学到如何在实践中应用[准备指南][AioGuideUpgradePreparation]中列出的那些重点步骤：
-你先让该应用向 Angular 看齐，然后为它引入 SystemJS 模块加载器和 TypeScript。
-
 This tutorial is based on the 1.5.x version of the `angular-phonecat` tutorial, which is preserved in the [1.5-snapshot][GithubAngularAngularPhonecatCommits15Snapshot] branch of the repository.
 To follow along, clone the [angular-phonecat][GithubAngularAngularPhonecat] repository, check out the `1.5-snapshot` branch and apply the steps as you go.
 
-本教程基于 `angular-phonecat` 教程的 1.5.x 版本，该教程保存在代码仓库的 [1.5-snapshot][GithubAngularAngularPhonecatCommits15Snapshot] 分支中。接下来，克隆 [angular-phonecat][GithubAngularAngularPhonecat] 代码仓库，check out `1.5-snapshot` 分支并应用这些步骤。
-
 In terms of project structure, this is where the work begins:
 
-<<<<<<< HEAD
-在项目结构方面，工作的起点是这样的：
-
-<div class='filetree'>
-  <div class='file'>
-=======
 <div class="filetree">
   <div class="file">
->>>>>>> f25ac4ae
     angular-phonecat
   </div>
   <div class="children">
@@ -1656,56 +931,23 @@
 This is actually a pretty good starting point.
 The code uses the AngularJS 1.5 component API and the organization follows the [AngularJS Style Guide][GithubJohnpapaAngularStyleguideBlobPrimaryA1ReadmeMd], which is an important [preparation step][AioGuideUpgradeFollowTheAngularjsStyleGuide] before a successful upgrade.
 
-<<<<<<< HEAD
-这确实是一个很好地起点。这些代码使用了 AngularJS 1.5 的组件 API，并遵循了 [AngularJS 风格指南][GithubJohnpapaAngularStyleguideBlobPrimaryA1ReadmeMd]进行组织，
-在成功升级之前，这是一个很重要的[准备步骤][AioGuideUpgradeFollowTheAngularjsStyleGuide]。
-
-* Each component, service, and filter is in its own source file, as per the
-  [Rule of 1][GithubJohnpapaAngularStyleguideBlobPrimaryA1ReadmeMdSingleResponsibility].
-
-   每个组件、服务和过滤器都在它自己的源文件中 —— 就像[单一规则][GithubJohnpapaAngularStyleguideBlobPrimaryA1ReadmeMdSingleResponsibility]所要求的。
-=======
 * Each component, service, and filter is in its own source file, as per the [Rule of 1][GithubJohnpapaAngularStyleguideBlobPrimaryA1ReadmeMdSingleResponsibility].
->>>>>>> f25ac4ae
 
 * The `core`, `phone-detail`, and `phone-list` modules are each in their own subdirectory.
   Those subdirectories contain the JavaScript code as well as the HTML templates that go with each particular feature.
   This is in line with the [Folders-by-Feature Structure][GithubJohnpapaAngularStyleguideBlobPrimaryA1ReadmeMdFoldersByFeatureStructure] and [Modularity][GithubJohnpapaAngularStyleguideBlobPrimaryA1ReadmeMdModularity] rules.
 
-<<<<<<< HEAD
-   `core`、`phone-detail` 和 `phone-list` 模块都在它们自己的子目录中。那些子目录除了包含 HTML 模板之外，还包含 JavaScript 代码，它们共同完成一个特性。
-  这是[按特性分目录的结构][GithubJohnpapaAngularStyleguideBlobPrimaryA1ReadmeMdFoldersByFeatureStructure]
-  和[模块化][GithubJohnpapaAngularStyleguideBlobPrimaryA1ReadmeMdModularity]规则所要求的。
-
 * Unit tests are located side-by-side with application code where they are easily found, as described in the rules for [Organizing Tests][GithubJohnpapaAngularStyleguideBlobPrimaryA1ReadmeMdOrganizingTests].
 
-   单元测试都和应用代码在一起，它们很容易找到。就像规则
-  [组织测试文件][GithubJohnpapaAngularStyleguideBlobPrimaryA1ReadmeMdOrganizingTests]中要求的那样。
-=======
-* Unit tests are located side-by-side with application code where they are easily found, as described in the rules for [Organizing Tests][GithubJohnpapaAngularStyleguideBlobPrimaryA1ReadmeMdOrganizingTests].
->>>>>>> f25ac4ae
-
 ### Switching to TypeScript
 
-### 切换到 TypeScript
-
 Since you're going to be writing Angular code in TypeScript, it makes sense to bring in the TypeScript compiler even before you begin upgrading.
 
-因为你将使用 TypeScript 编写 Angular 的代码，所以在开始升级之前，先要把 TypeScript 的编译器设置好。
-
 You'll also start to gradually phase out the Bower package manager in favor of NPM, installing all new dependencies using NPM, and eventually removing Bower from the project.
 
-你还将开始逐步淘汰 Bower 包管理器，换成 NPM。后面你将使用 NPM 来安装新的依赖包，并最终从项目中移除 Bower。
-
 Begin by installing TypeScript to the project.
 
-<<<<<<< HEAD
-先把 TypeScript 包安装到项目中。
-
-<code-example language="shell">
-=======
 <code-example format="shell" language="shell">
->>>>>>> f25ac4ae
 
 npm i typescript --save-dev
 
@@ -1714,17 +956,9 @@
 Install type definitions for the existing libraries that you're using but that don't come with prepackaged types:
 AngularJS, AngularJS Material, and the Jasmine unit test framework.
 
-还要为那些没有自带类型信息的库（比如 AngularJS、AngularJS Material 和 Jasmine）安装类型定义文件。
-
 For the PhoneCat app, we can install the necessary type definitions by running the following command:
 
-<<<<<<< HEAD
-对于 PhoneCat 应用，我们可以运行下列命令来安装必要的类型定义文件：
-
-<code-example language="shell">
-=======
 <code-example format="shell" language="shell">
->>>>>>> f25ac4ae
 
 npm install &commat;types/jasmine &commat;types/angular &commat;types/angular-animate &commat;types/angular-aria &commat;types/angular-cookies &commat;types/angular-mocks &commat;types/angular-resource &commat;types/angular-route &commat;types/angular-sanitize --save-dev
 
@@ -1732,13 +966,7 @@
 
 If you are using AngularJS Material, you can install the type definitions via:
 
-<<<<<<< HEAD
-如果你正在使用 AngularJS Material，你可以通过下列命令安装其类型定义：
-
-<code-example language="shell">
-=======
 <code-example format="shell" language="shell">
->>>>>>> f25ac4ae
 
 npm install &commat;types/angular-material --save-dev
 
@@ -1747,19 +975,9 @@
 You should also configure the TypeScript compiler with a `tsconfig.json` in the project directory as described in the [TypeScript Configuration][AioGuideTypescriptConfiguration] guide.
 The `tsconfig.json` file tells the TypeScript compiler how to turn your TypeScript files into ES5 code bundled into CommonJS modules.
 
-你还应该要往项目目录下添加一个 `tsconfig.json` 文件，
-就像在 [TypeScript 配置][AioGuideTypescriptConfiguration]中讲过的那样。
-`tsconfig.json` 文件会告诉 TypeScript 编译器如何把 TypeScript 文件转成 ES5 代码，并打包进 CommonJS 模块中。
-
 Finally, you should add some npm scripts in `package.json` to compile the TypeScript files to JavaScript (based on the `tsconfig.json` configuration file):
 
-<<<<<<< HEAD
-最后，你应该把下列 npm 脚本添加到 `package.json` 中，用于把 TypeScript 文件编译成 JavaScript （根据 `tsconfig.json` 的配置）：
-
-<code-example language="shell">
-=======
 <code-example format="shell" language="shell">
->>>>>>> f25ac4ae
 
 "scripts": {
   "tsc": "tsc",
@@ -1770,220 +988,112 @@
 
 Now launch the TypeScript compiler from the command line in watch mode:
 
-<<<<<<< HEAD
-现在，从命令行中用监视模式启动 TypeScript 编译器：
-
-<code-example language="shell">
-=======
 <code-example format="shell" language="shell">
->>>>>>> f25ac4ae
 
 npm run tsc:w
 
 </code-example>
 
 Keep this process running in the background, watching and recompiling as you make changes.
-
-让这个进程一直在后台运行，监听任何变化并自动重新编译。
 
 Next, convert your current JavaScript files into TypeScript.
 Since TypeScript is a super-set of ECMAScript 2015, which in turn is a super-set of ECMAScript 5, you can switch the file extensions from `.js` to `.ts` and everything will work just like it did before.
 As the TypeScript compiler runs, it emits the corresponding `.js` file for every `.ts` file and the compiled JavaScript is what actually gets executed.
 If you start the project HTTP server with `npm start`, you should see the fully functional application in your browser.
 
-接下来，把 JavaScript 文件转换成 TypeScript 文件。
-由于 TypeScript 是 ECMAScript 2015 的一个超集，而 ES2015 又是 ECMAScript 5 的超集，所以你可以简单的把文件的扩展名从 `.js` 换成 `.ts`，
-它们还是会像以前一样工作。由于 TypeScript 编译器仍在运行，它会为每一个 `.ts` 文件生成对应的 `.js` 文件，而真正运行的是编译后的 `.js` 文件。
-如果你用 `npm start` 开启了本项目的 HTTP 服务器，你会在浏览器中看到一个功能完好的应用。
-
 Now that you have TypeScript though, you can start benefiting from some of its features.
 There is a lot of value the language can provide to AngularJS applications.
-
-有了 TypeScript，你就可以从它的一些特性中获益了。此语言可以为 AngularJS 应用提供很多价值。
 
 For one thing, TypeScript is a superset of ES2015.
 Any application that has previously been written in ES5 —like the PhoneCat example has— can with TypeScript start incorporating all of the JavaScript features that are new to ES2015.
 These include things like `let`s and `const`s, arrow functions, default function parameters, and destructuring assignments.
 
-首先，TypeScript 是一个 ES2015 的超集。任何以前用 ES5 写的程序(就像 PhoneCat 范例)都可以开始通过 TypeScript
-纳入那些添加到 ES2015 中的新特性。
-这包括 `let`、`const`、箭头函数、函数默认参数以及解构(destructure)赋值。
-
 Another thing you can do is start adding *type safety* to your code.
 This has actually partially already happened because of the AngularJS typings you installed.
 TypeScript are checking that you are calling AngularJS APIs correctly when you do things like register components to Angular modules.
 
-你能做的另一件事就是把*类型安全*添加到代码中。这实际上已经部分完成了，因为你已经安装了 AngularJS 的类型定义。
-TypeScript 会帮你检查是否正确调用了 AngularJS 的 API，—— 比如往 Angular 模块中注册组件。
-
 But you can also start adding *type annotations* to get even more out of type system of TypeScript.
 For instance, you can annotate the checkmark filter so that it explicitly expects booleans as arguments.
 This makes it clearer what the filter is supposed to do.
 
-<<<<<<< HEAD
-你还能开始把*类型注解*添加到自己的代码中，来从 TypeScript 的类型系统中获得更多帮助。
-比如，你可以给 `checkmark` 过滤器加上注解，表明它期待一个 `boolean` 类型的参数。
-这可以更清楚的表明此过滤器打算做什么
-
-<code-example path="upgrade-phonecat-1-typescript/app/core/checkmark/checkmark.filter.ts" header="app/core/checkmark/checkmark.filter.ts"></code-example>
+<code-example header="app/core/checkmark/checkmark.filter.ts" path="upgrade-phonecat-1-typescript/app/core/checkmark/checkmark.filter.ts"></code-example>
 
 In the `Phone` service, you can explicitly annotate the `$resource` service dependency as an `angular.resource.IResourceService` - a type defined by the AngularJS typings.
 
-在 `Phone` 服务中，你可以明确的把 `$resource` 服务声明为 `angular.resource.IResourceService`，一个 AngularJS 类型定义提供的类型。
-
-<code-example path="upgrade-phonecat-1-typescript/app/core/phone/phone.service.ts" header="app/core/phone/phone.service.ts"></code-example>
-=======
-<code-example header="app/core/checkmark/checkmark.filter.ts" path="upgrade-phonecat-1-typescript/app/core/checkmark/checkmark.filter.ts"></code-example>
-
-In the `Phone` service, you can explicitly annotate the `$resource` service dependency as an `angular.resource.IResourceService` - a type defined by the AngularJS typings.
-
 <code-example header="app/core/phone/phone.service.ts" path="upgrade-phonecat-1-typescript/app/core/phone/phone.service.ts"></code-example>
->>>>>>> f25ac4ae
 
 You can apply the same trick to the route configuration file of the application in `app.config.ts`, where you are using the location and route services.
 By annotating them accordingly TypeScript can verify you're calling their APIs with the correct kinds of arguments.
 
-<<<<<<< HEAD
-你可以在应用的路由配置中使用同样的技巧，那里你用到了 location 和 route 服务。
-一旦为它们提供了类型信息，TypeScript 就能检查你是否在用类型的正确参数来调用它们了。
-
-<code-example path="upgrade-phonecat-1-typescript/app/app.config.ts" header="app/app.config.ts"></code-example>
-=======
 <code-example header="app/app.config.ts" path="upgrade-phonecat-1-typescript/app/app.config.ts"></code-example>
->>>>>>> f25ac4ae
 
 <div class="alert is-helpful">
 
 The [AngularJS 1.x type definitions][NpmjsPackageTypesAngular] you installed are not officially maintained by the Angular team, but are quite comprehensive.
 It is possible to make an AngularJS 1.x application fully type-annotated with the help of these definitions.
-
-你用安装的这个[AngularJS.x 类型定义文件][NpmjsPackageTypesAngular]
-并不是由 Angular 开发组维护的，但它也已经足够全面了。借助这些类型定义的帮助，它可以为 AngularJS.x 程序加上全面的类型注解。
 
 If this is something you wanted to do, it would be a good idea to enable the `noImplicitAny` configuration option in `tsconfig.json`.
 This would cause the TypeScript compiler to display a warning when there is any code that does not yet have type annotations.
 You could use it as a guide to inform us about how close you are to having a fully annotated project.
 
-如果你想这么做，就在 `tsconfig.json` 中启用 `noImplicitAny` 配置项。
-这样，如果遇到什么还没有类型注解的代码，TypeScript 编译器就会显示一个警告。
-你可以用它作为指南，告诉你现在与一个完全类型化的项目距离还有多远。
-
 </div>
 
 Another TypeScript feature you can make use of is *classes*.
 In particular, you can turn component controllers into classes.
 That way they'll be a step closer to becoming Angular component classes, which will make life easier once you upgrade.
 
-你能用的另一个 TypeScript 特性是*类*。具体来讲，你可以把控制器转换成类。
-这种方式下，你离成为 Angular 组件类就又近了一步，它会令你的升级之路变得更简单。
-
 AngularJS expects controllers to be constructor functions.
 That is exactly what ES2015/TypeScript classes are under the hood, so that means you can just plug in a class as a component controller and AngularJS will happily use it.
 
-AngularJS 期望控制器是一个构造函数。这实际上就是 ES2015/TypeScript 中的类，
-这也就意味着只要你把一个类注册为组件控制器，AngularJS 就会愉快的使用它。
-
 Here is what the new class for the phone list component controller looks like:
 
-<<<<<<< HEAD
-新的“电话列表(phone list)”组件控制器类是这样的：
-
-<code-example path="upgrade-phonecat-1-typescript/app/phone-list/phone-list.component.ts" header="app/phone-list/phone-list.component.ts"> </code-example>
-=======
 <code-example header="app/phone-list/phone-list.component.ts" path="upgrade-phonecat-1-typescript/app/phone-list/phone-list.component.ts"> </code-example>
->>>>>>> f25ac4ae
 
 What was previously done in the controller function is now done in the class constructor function.
 The dependency injection annotations are attached to the class using a static property `$inject`.
 At runtime this becomes the `PhoneListController.$inject` property.
-
-以前在控制器函数中实现的一切，现在都改由类的构造函数来实现了。类型注入注解通过静态属性 `$inject`
-被附加到了类上。在运行时，它们变成了 `PhoneListController.$inject`。
 
 The class additionally declares three members:
 The array of phones, the name of the current sort key, and the search query.
 These are all things you have already been attaching to the controller but that weren't explicitly declared anywhere.
 The last one of these isn't actually used in the TypeScript code since it is only referred to in the template, but for the sake of clarity you should define all of the controller members.
 
-该类还声明了另外三个成员：电话列表、当前排序键的名字和搜索条件。
-这些东西你以前就加到了控制器上，只是从来没有在任何地方显式定义过它们。最后一个成员从未真正在 TypeScript 代码中用过，
-因为它只是在模板中被引用过。但为了清晰起见，你还是应该定义出此控制器应有的所有成员。
-
 In the Phone detail controller, you'll have two members:
 One for the phone that the user is looking at and another for the URL of the currently displayed image:
 
-<<<<<<< HEAD
-在电话详情控制器中，你有两个成员：一个是用户正在查看的电话，另一个是正在显示的图像：
-
-<code-example path="upgrade-phonecat-1-typescript/app/phone-detail/phone-detail.component.ts" header="app/phone-detail/phone-detail.component.ts"></code-example>
-=======
 <code-example header="app/phone-detail/phone-detail.component.ts" path="upgrade-phonecat-1-typescript/app/phone-detail/phone-detail.component.ts"></code-example>
->>>>>>> f25ac4ae
 
 This makes the controller code look a lot more like Angular already.
 You're all set to actually introduce Angular into the project.
-
-这已经让你的控制器代码看起来更像 Angular 了。你的准备工作做好了，可以引进 Angular 到项目中了。
 
 If you had any AngularJS services in the project, those would also be a good candidate for converting to classes, since like controllers, they're also constructor functions.
 But you only have the `Phone` factory in this project, and that is a bit special since it is an `ngResource` factory.
 So you won't be doing anything to it in the preparation stage.
 You'll instead turn it directly into an Angular service.
 
-如果项目中有任何 AngularJS 的服务，它们也是转换成类的优秀候选人，像控制器一样，它们也是构造函数。
-但是在本项目中，你只有一个 `Phone` 工厂，这有点特别，因为它是一个 `ngResource` 工厂。
-所以你不会在准备阶段中处理它，而是在下一节中直接把它转换成 Angular 服务。
-
 ### Installing Angular
-
-### 安装 Angular
 
 Having completed the preparation work, get going with the Angular upgrade of PhoneCat.
 You'll do this incrementally with the help of [ngUpgrade][AioGuideUpgradeUpgradingWithNgupgrade] that comes with Angular.
 By the time you're done, you'll be able to remove AngularJS from the project completely, but the key is to do this piece by piece without breaking the application.
 
-准备工作做完了，接下来就开始把 PhoneCat 升级到 Angular。
-你将在 Angular[升级模块][AioGuideUpgradeUpgradingWithNgupgrade]的帮助下增量式的完成此项工作。
-做完这些之后，就能把 AngularJS 从项目中完全移除了，但其中的关键是在不破坏此程序的前提下一小块一小块的完成它。
-
 <div class="alert is-important">
 
 The project also contains some animations.
 You won't upgrade them in this version of the guide.
 Turn to the [Angular animations][AioGuideAnimations] guide to learn about that.
 
-该项目还包含一些动画，在此指南的当前版本你先不升级它，请到 [Angular 动画][AioGuideAnimations]中进一步学习。
-
 </div>
 
 Install Angular into the project, along with the SystemJS module loader.
 Take a look at the results of the [upgrade setup instructions][AioGuideUpgradeSetup] and get the following configurations from there:
 
-<<<<<<< HEAD
-用 SystemJS 模块加载器把 Angular 安装到项目中。
-看看[升级的准备工作][AioGuideUpgradeSetup]中的指南，并从那里获得如下配置：
-
-* Add Angular and the other new dependencies to `package.json`
-
-   把 Angular 和其它新依赖添加到 `package.json` 中
-
-* The SystemJS configuration file `systemjs.config.js` to the project root directory.
-
-   把 SystemJS 的配置文件 `systemjs.config.js` 添加到项目的根目录。
-
-Once these are done, run:
-
-这些完成之后，就运行：
-
-<code-example language="shell">
-=======
 * Add Angular and the other new dependencies to `package.json`
 * The SystemJS configuration file `systemjs.config.js` to the project root directory.
 
 Once these are done, run:
 
 <code-example format="shell" language="shell">
->>>>>>> f25ac4ae
 
 npm install
 
@@ -1992,13 +1102,8 @@
 Soon you can load Angular dependencies into the application inside `index.html`, but first you need to do some directory path adjustments.
 You'll need to load files from `node_modules` and the project root instead of from the `/app` directory as you've been doing to this point.
 
-很快你就可以通过 `index.html` 来把 Angular 的依赖快速加载到应用中，
-但首先，你得做一些目录结构调整。这是因为你正准备从 `node_modules` 中加载文件，然而目前项目中的每一个文件都是从 `/app` 目录下加载的。
-
 Move the `app/index.html` file to the project root directory.
 Then change the development server root path in `package.json` to also point to the project root instead of `app`:
-
-把 `app/index.html` 移入项目的根目录，然后把 `package.json` 中的开发服务器根目录也指向项目的根目录，而不再是 `app` 目录：
 
 <code-example language="json">
 
@@ -2010,207 +1115,82 @@
 But you do *not* want to have to change all the image and data paths used in the application code to match the development setup.
 For that reason, you'll add a `<base>` tag to `index.html`, which will cause relative URLs to be resolved back to the `/app` directory:
 
-<<<<<<< HEAD
-现在，你就能把项目根目录下的每一样东西发给浏览器了。但你*不想*为了适应开发环境中的设置，被迫修改应用代码中用到的所有图片和数据的路径。因此，你要往 `index.html` 中添加一个 `<base>` 标签，它将导致各种相对路径被解析回 `/app` 目录：
-
-<code-example path="upgrade-phonecat-2-hybrid/index.html" region="base" header="index.html"></code-example>
-=======
 <code-example header="index.html" path="upgrade-phonecat-2-hybrid/index.html" region="base"></code-example>
->>>>>>> f25ac4ae
 
 Now you can load Angular using SystemJS.
 You'll add the Angular polyfills and the SystemJS configuration to the end of the `<head>` section, and then you'll use `System.import` to load the actual application:
 
-<<<<<<< HEAD
-现在你可以通过 SystemJS 加载 Angular 了。你还要把 Angular 的腻子脚本(polyfills)
-和 SystemJS 的配置加到 `<head>` 区的末尾，然后，你能就用 `System.import` 来加载实际的应用了：
-
-<code-example path="upgrade-phonecat-2-hybrid/index.html" region="angular" header="index.html"></code-example>
-=======
 <code-example header="index.html" path="upgrade-phonecat-2-hybrid/index.html" region="angular"></code-example>
->>>>>>> f25ac4ae
 
 You also need to make a couple of adjustments to the `systemjs.config.js` file installed during [upgrade setup][AioGuideUpgradeSetup].
 
-你还需要对[升级的准备工作][AioGuideUpgradeSetup]期间安装的 `systemjs.config.js` 文件做一些调整。
-
 Point the browser to the project root when loading things through SystemJS, instead of using the `<base>` URL.
 
-在 SystemJS 加载期间为浏览器指出项目的根在哪里，而不再使用 `<base>` URL。
-
 Install the `upgrade` package using `npm install @angular/upgrade --save` and add a mapping for the `@angular/upgrade/static` package.
 
-<<<<<<< HEAD
-再通过 `npm install @angular/upgrade --save` 安装 `upgrade` 包，并为 `@angular/upgrade/static` 包添加一个映射。
-
-<code-example path="upgrade-phonecat-2-hybrid/systemjs.config.1.js" region="paths" header="systemjs.config.js"></code-example>
-=======
 <code-example header="systemjs.config.js" path="upgrade-phonecat-2-hybrid/systemjs.config.1.js" region="paths"></code-example>
->>>>>>> f25ac4ae
 
 ### Creating the `AppModule`
-
-### 创建 *AppModule*
 
 Now create the root `NgModule` class called `AppModule`.
 There is already a file named `app.module.ts` that holds the AngularJS module.
 Rename it to `app.module.ajs.ts` and update the corresponding script name in the `index.html` as well.
 The file contents remain:
 
-<<<<<<< HEAD
-现在，创建一个名叫 `AppModule` 的根 `NgModule` 类。
-这里已经有了一个名叫 `app.module.ts` 的文件，其中存放着 AngularJS 的模块。
-把它改名为 `app.module.ng1.ts`，同时也要在 `index.html` 中修改对应的脚本名。
-文件的内容保留：
-
-<code-example path="upgrade-phonecat-2-hybrid/app/app.module.ajs.ts" header="app.module.ajs.ts"></code-example>
+<code-example header="app.module.ajs.ts" path="upgrade-phonecat-2-hybrid/app/app.module.ajs.ts"></code-example>
 
 Now create a new `app.module.ts` with the minimum `NgModule` class:
 
-然后创建一个新的 `app.module.ts` 文件，其中是一个最小化的 `NgModule` 类：
-
-<code-example path="upgrade-phonecat-2-hybrid/app/app.module.ts" region="bare" header="app.module.ts"></code-example>
-=======
-<code-example header="app.module.ajs.ts" path="upgrade-phonecat-2-hybrid/app/app.module.ajs.ts"></code-example>
-
-Now create a new `app.module.ts` with the minimum `NgModule` class:
-
 <code-example header="app.module.ts" path="upgrade-phonecat-2-hybrid/app/app.module.ts" region="bare"></code-example>
->>>>>>> f25ac4ae
 
 ### Bootstrapping a hybrid PhoneCat
-
-### 引导 PhoneCat 的混合式应用
 
 Next, you'll bootstrap the application as a *hybrid application* that supports both AngularJS and Angular components.
 After that, you can start converting the individual pieces to Angular.
-
-接下来，你把该应用程序引导改装为一个同时支持 AngularJS 和 Angular 的*混合式应用*。
-然后，就能开始把这些不可分割的小块转换到 Angular 了。
 
 The application is currently bootstrapped using the AngularJS `ng-app` directive attached to the `<html>` element of the host page.
 This will no longer work in the hybrid application.
 Switch to the [ngUpgrade bootstrap][AioGuideUpgradeBootstrappingHybridApplications] method instead.
 
-本应用现在是使用宿主页面中附加到 `<html>` 元素上的 AngularJS 指令 `ng-app` 引导的。
-但在混合式应用中，不能再这么用了。你得用[ngUpgrade bootstrap][AioGuideUpgradeBootstrappingHybridApplications]方法代替。
-
 First, remove the `ng-app` attribute from `index.html`.
 Then import `UpgradeModule` in the `AppModule`, and override its `ngDoBootstrap` method:
 
-<<<<<<< HEAD
-首先，从 `index.html` 中移除 `ng-app`。然后在 `AppModule` 中导入 `UpgradeModule`，并改写它的 `ngDoBootstrap` 方法：
-
-<code-example path="upgrade-phonecat-2-hybrid/app/app.module.ts" region="upgrademodule" header="app/app.module.ts"></code-example>
-=======
 <code-example header="app/app.module.ts" path="upgrade-phonecat-2-hybrid/app/app.module.ts" region="upgrademodule"></code-example>
->>>>>>> f25ac4ae
 
 You are bootstrapping the AngularJS module from inside `ngDoBootstrap`.
 The arguments are the same as you would pass to `angular.bootstrap` if you were manually bootstrapping AngularJS:
 the root element of the application; and an array of the AngularJS 1.x modules that you want to load.
 
-注意，你正在从内部的 `ngDoBootstrap` 中引导 AngularJS 模块。
-它的参数和你在手动引导 AngularJS 时传给 `angular.bootstrap` 的是一样的：应用的根元素，和所要加载的 AngularJS 1.x 模块的数组。
-
 Finally, bootstrap the `AppModule` in `app/main.ts`.
 This file has been configured as the application entrypoint in `systemjs.config.js`, so it is already being loaded by the browser.
 
-<<<<<<< HEAD
-最后，在 `app/main.ts` 中引导这个 `AppModule`。该文件在 `systemjs.config.js` 中被配置为了应用的入口，所以它已经被加载进了浏览器中。
-
-<code-example path="upgrade-phonecat-2-hybrid/app/main.ts" region="bootstrap" header="app/main.ts"></code-example>
-=======
 <code-example header="app/main.ts" path="upgrade-phonecat-2-hybrid/app/main.ts" region="bootstrap"></code-example>
->>>>>>> f25ac4ae
 
 Now you're running both AngularJS and Angular at the same time.
 That is pretty exciting!
 You're not running any actual Angular components yet.
 That is next.
 
-现在，你同时运行着 AngularJS 和 Angular。漂亮！不过你还没有运行什么实际的 Angular 组件，这就是接下来要做的。
-
 <div class="alert is-helpful">
 
 <header>Why declare *angular* as *angular.IAngularStatic*?</header>
 
-<header>为何要声明 *angular* 为*angular.IAngularStatic*？</header>
-
 `@types/angular` is declared as a UMD module, and due to the way [UMD typings][GithubMicrosoftTypescriptWikiWhatsNewInTypescriptSupportForUmdModuleDefinitions] work, once you have an ES6 `import` statement in a file all UMD typed modules must also be imported using `import` statements instead of being globally available.
-
-`@types/angular` 声明为 UMD 模块，根据 [UMD 类型][GithubMicrosoftTypescriptWikiWhatsNewInTypescriptSupportForUmdModuleDefinitions]的工作方式，一旦你在文件中有一条 ES6 的 `import` 语句，所有的 UMD 类型化的模型必须都通过 `import` 语句导入，
-而是不是全局可用。
 
 AngularJS is currently loaded by a script tag in `index.html`, which means that the whole app has access to it as a global and uses the same instance of the `angular` variable.
 If you used `import * as angular from 'angular'` instead, you'd also have to load every file in the AngularJS application to use ES2015 modules in order to ensure AngularJS was being loaded correctly.
 
-AngularJS 是日前是通过 `index.html` 中的 script 标签加载，这意味着整个应用是作为一个全局变量进行访问的，
-使用同一个 `angular` 变量的实例。
-但如果你使用 `import * as angular from 'angular'`，我还需要彻底修改 AngularJS 应用中加载每个文件的方式，
-确保 AngularJS 应用被正确加载。
-
 This is a considerable effort and it often isn't worth it, especially since you are in the process of moving your code to Angular.
 Instead, declare `angular` as `angular.IAngularStatic` to indicate it is a global variable and still have full typing support.
 
-这需要相当多的努力，通常也不值得去做，特别是当你正在朝着 Angular 前进时。
-但如果你把 `angular` 声明为 `angular.IAngularStatic`，指明它是一个全局变量，
-仍然可以获得全面的类型支持。
-
 <div class="alert is-important">
 
 <header>Manually create a UMD bundle for your Angular application</header>
 
-<header>为 Angular 应用手动创建 UMD 包</header>
-
 Starting with Angular version 13, the [distribution format][GithubAngularAngularIssues38366] no longer includes UMD bundles.
 
-从 Angular 版本 13 开始，[分发格式][GithubAngularAngularIssues38366] 中不再包含 UMD 包。
-
 If your use case requires the UMD format, use [`rollup`][RollupjsMain] to manually produce a bundle from the flat ES module files.
 
-<<<<<<< HEAD
-如果你的用例需要 UMD 格式，请使用 [`rollup`][RollupjsMain] 从平面 ES 模块文件手动生成包。
-
-1. Use `npm` to globally install `rollup`
-
-   使用 `npm` 全局安装 `rollup`
-
-   <code-example language="shell">
-
-   npm i -g rollup
-
-   npm i -g 汇总
-
-   </code-example>
-
-1. Output the version of `rollup` and verify the installation was successful
-
-   输出 `rollup` 的版本并验证安装是否成功
-
-   <code-example language="shell">
-
-   rollup -v
-
-   </code-example>
-
-1. Create the `rollup.config.js` configuration file for `rollup` to use the global `ng` command to reference all of the Angular framework exports.
-
-   为 `rollup` 创建 `rollup.config.js` 配置文件，以使用全局 `ng` 命令来引用所有 Angular 框架的导出。
-
-   1. Create a file named `rollup.config.js`
-
-      创建一个名为 `rollup.config.js` 的文件
-
-   1. Copy the following content into `rollup.config.js`
-
-      将以下内容复制到 `rollup.config.js`
-
-      <code-example language="javascript">
-
-      export default {
-        input: 'node_modules/@angular/core/fesm2015/core.js',
-=======
 1. Use `npm` to globally install `rollup`
 
    <code-example format="shell" language="shell">
@@ -2236,30 +1216,18 @@
 
       export default {
         input: 'node_modules/&commat;angular/core/fesm2015/core.js',
->>>>>>> f25ac4ae
         output: {
           file: 'bundle.js',
           format: 'umd',
           name: 'ng'
         }
       }
-<<<<<<< HEAD
 
       </code-example>
 
 1. Use `rollup` to create the `bundle.js` UMD bundle using settings in `rollup.config.js`
 
-   使用 `rollup` 根据 `rollup.config.js` 中的设置创建 `bundle.js` UMD 包
-
-   <code-example language="shell">
-=======
-
-      </code-example>
-
-1. Use `rollup` to create the `bundle.js` UMD bundle using settings in `rollup.config.js`
-
    <code-example format="shell" language="shell">
->>>>>>> f25ac4ae
 
    rollup -c rollup.config.js
 
@@ -2268,155 +1236,71 @@
 The `bundle.js` file contains your UMD bundle.
 For an example on GitHub, see [UMD Angular bundle][GithubMgechevAngularUmdBundle].
 
-`bundle.js` 文件包含你的 UMD 包。有关 GitHub 上的示例，请参阅 [UMD Angular 包][GithubMgechevAngularUmdBundle]。
-
 </div>
 
 </div>
 
 ### Upgrading the Phone service
-
-### 升级 `Phone` 服务
 
 The first piece you'll port over to Angular is the `Phone` service, which resides in `app/core/phone/phone.service.ts` and makes it possible for components to load phone information from the server.
 Right now it is implemented with ngResource and you're using it for two things:
 
-<<<<<<< HEAD
-你要移植到 Angular 的第一个片段是 `Phone` 工厂(位于 `app/js/core/phones.factory.ts`)，
-并且让它能帮助控制器从服务器上加载电话信息。目前，它是用 `ngResource` 实现的，你用它做两件事：
-
-* For loading the list of all phones into the phone list component.
-
-   把所有电话的列表加载到电话列表组件中。
-
-* For loading the details of a single phone into the phone detail component.
-
-   把一台电话的详情加载到电话详情组件中。
-=======
 * For loading the list of all phones into the phone list component
 * For loading the details of a single phone into the phone detail component
->>>>>>> f25ac4ae
 
 You can replace this implementation with an Angular service class, while keeping the controllers in AngularJS land.
 
-你可以用 Angular 的服务类来替换这个实现，而把控制器继续留在 AngularJS 的地盘上。
-
 In the new version, you import the Angular HTTP module and call its `HttpClient` service instead of `ngResource`.
 
-在这个新版本中，你导入了 Angular 的 HTTP 模块，并且用它的 `HttpClient` 服务替换掉 `ngResource`。
-
 Re-open the `app.module.ts` file, import and add `HttpClientModule` to the `imports` array of the `AppModule`:
 
-<<<<<<< HEAD
-再次打开 `app.module.ts` 文件，导入并把 `HttpClientModule` 添加到 `AppModule` 的 `imports` 数组中：
-
-<code-example path="upgrade-phonecat-2-hybrid/app/app.module.ts" region="httpclientmodule" header="app.module.ts"></code-example>
-=======
 <code-example header="app.module.ts" path="upgrade-phonecat-2-hybrid/app/app.module.ts" region="httpclientmodule"></code-example>
->>>>>>> f25ac4ae
 
 Now you're ready to upgrade the Phone service itself.
 Replace the ngResource-based service in `phone.service.ts` with a TypeScript class decorated as `@Injectable`:
 
-<<<<<<< HEAD
-现在，你已经准备好了升级 `Phones` 服务本身。你将为 `phone.service.ts` 文件中基于 ngResource 的服务加上 `@Injectable` 装饰器：
-
-<code-example path="upgrade-phonecat-2-hybrid/app/core/phone/phone.service.ts" region="classdef" header="app/core/phone/phone.service.ts (skeleton)"></code-example>
-=======
 <code-example header="app/core/phone/phone.service.ts (skeleton)" path="upgrade-phonecat-2-hybrid/app/core/phone/phone.service.ts" region="classdef"></code-example>
->>>>>>> f25ac4ae
 
 The `@Injectable` decorator will attach some dependency injection metadata to the class, letting Angular know about its dependencies.
 As described by the [Dependency Injection Guide][AioGuideDependencyInjection], this is a marker decorator you need to use for classes that have no other Angular decorators but still need to have their dependencies injected.
-
-`@Injectable` 装饰器将把一些依赖注入相关的元数据附加到该类上，让 Angular 知道它的依赖信息。
-就像在[依赖注入指南][AioGuideDependencyInjection]中描述过的那样，
-这是一个标记装饰器，你要把它用在那些没有其它 Angular 装饰器，并且自己有依赖注入的类上。
 
 In its constructor the class expects to get the `HttpClient` service.
 It will be injected to it and it is stored as a private field.
 The service is then used in the two instance methods, one of which loads the list of all phones, and the other loads the details of a specified phone:
 
-<<<<<<< HEAD
-在它的构造函数中，该类期待一个 `HttpClient` 服务。`HttpClient` 服务将被注入进来并存入一个私有字段。
-然后该服务在两个实例方法中被使用到，一个加载所有电话的列表，另一个加载一台指定电话的详情：
-
-<code-example path="upgrade-phonecat-2-hybrid/app/core/phone/phone.service.ts" region="fullclass" header="app/core/phone/phone.service.ts"></code-example>
-=======
 <code-example header="app/core/phone/phone.service.ts" path="upgrade-phonecat-2-hybrid/app/core/phone/phone.service.ts" region="fullclass"></code-example>
->>>>>>> f25ac4ae
 
 The methods now return observables of type `PhoneData` and `PhoneData[]`.
 This is a type you don't have yet.
 Add a simple interface for it:
 
-<<<<<<< HEAD
-该方法现在返回一个 `Phone` 类型或 `Phone[]` 类型的可观察对象(Observable)。
-这是一个你从未用过的类型，因此你得为它新增一个简单的接口：
-
-<code-example path="upgrade-phonecat-2-hybrid/app/core/phone/phone.service.ts" region="phonedata-interface" header="app/core/phone/phone.service.ts (interface)"></code-example>
-=======
 <code-example header="app/core/phone/phone.service.ts (interface)" path="upgrade-phonecat-2-hybrid/app/core/phone/phone.service.ts" region="phonedata-interface"></code-example>
->>>>>>> f25ac4ae
 
 `@angular/upgrade/static` has a `downgradeInjectable` method for the purpose of making Angular services available to AngularJS code.
 Use it to plug in the `Phone` service:
 
-<<<<<<< HEAD
-`@angular/upgrade/static` 有一个 `downgradeInjectable` 方法，可以使 Angular 服务在 AngularJS 的代码中可用。
-使用它来插入 `Phone` 服务：
-
-<code-example path="upgrade-phonecat-2-hybrid/app/core/phone/phone.service.ts" region="downgrade-injectable" header="app/core/phone/phone.service.ts (downgrade)"></code-example>
+<code-example header="app/core/phone/phone.service.ts (downgrade)" path="upgrade-phonecat-2-hybrid/app/core/phone/phone.service.ts" region="downgrade-injectable"></code-example>
 
 Here is the full, final code for the service:
 
-最终，该类的全部代码如下：
-
-<code-example path="upgrade-phonecat-2-hybrid/app/core/phone/phone.service.ts" header="app/core/phone/phone.service.ts"></code-example>
-=======
-<code-example header="app/core/phone/phone.service.ts (downgrade)" path="upgrade-phonecat-2-hybrid/app/core/phone/phone.service.ts" region="downgrade-injectable"></code-example>
-
-Here is the full, final code for the service:
-
 <code-example header="app/core/phone/phone.service.ts" path="upgrade-phonecat-2-hybrid/app/core/phone/phone.service.ts"></code-example>
->>>>>>> f25ac4ae
 
 Notice that you're importing the `map` operator of the RxJS `Observable` separately.
 Do this for every RxJS operator.
 
-注意，你要单独导入了 RxJS `Observable` 中的 `map` 操作符。
-对每个 RxJS 操作符都要这么做。
-
 The new `Phone` service has the same features as the original, `ngResource`-based service.
 Because it is an Angular service, you register it with the `NgModule` providers:
 
-<<<<<<< HEAD
-这个新的 `Phone` 服务具有和老的基于 `ngResource` 的服务相同的特性。
-因为它是 Angular 服务，你通过 `NgModule` 的 `providers` 数组来注册它：
-
-<code-example path="upgrade-phonecat-2-hybrid/app/app.module.ts" region="phone" header="app.module.ts"></code-example>
-=======
 <code-example header="app.module.ts" path="upgrade-phonecat-2-hybrid/app/app.module.ts" region="phone"></code-example>
->>>>>>> f25ac4ae
 
 Now that you are loading `phone.service.ts` through an import that is resolved by SystemJS, you should **remove the &lt;script> tag** for the service from `index.html`.
 This is something you'll do to all components as you upgrade them.
 Simultaneously with the AngularJS to Angular upgrade you're also migrating code from scripts to modules.
 
-现在，你正在用 SystemJS 加载 `phone.service.ts`，你应该从 `index.html` 中**移除该服务的 `<script>` 标签**。
-这也是你在升级所有组件时将会做的事。在从 AngularJS 向 Angular 升级的同时，你也把代码从脚本移植为模块。
-
 At this point, you can switch the two components to use the new service instead of the old one.
 While you `$inject` it as the downgraded `phone` factory, it is really an instance of the `Phone` class and you annotate its type accordingly:
 
-<<<<<<< HEAD
-这时，你可以把两个控制器从使用老的服务切换成使用新的。你像降级过的 `phones` 工厂一样 `$inject` 它，
-但它实际上是一个 `Phones` 类的实例，并且你可以据此注解它的类型：
-
-<code-example path="upgrade-phonecat-2-hybrid/app/phone-list/phone-list.component.ajs.ts" header="app/phone-list/phone-list.component.ts"></code-example>
-=======
 <code-example header="app/phone-list/phone-list.component.ts" path="upgrade-phonecat-2-hybrid/app/phone-list/phone-list.component.ajs.ts"></code-example>
->>>>>>> f25ac4ae
 
 <code-example header="app/phone-detail/phone-detail.component.ts" path="upgrade-phonecat-2-hybrid/app/phone-detail/phone-detail.component.ajs.ts"></code-example>
 
@@ -2424,261 +1308,113 @@
 The components don't need to be aware of this, though the fact that the service returns observables and not promises is a bit of a giveaway.
 In any case, what you've achieved is a migration of a service to Angular without having to yet migrate the components that use it.
 
-这里的两个 AngularJS 控制器在使用 Angular 的服务！控制器不需要关心这一点，尽管实际上该服务返回的是可观察对象(Observable)，而不是承诺(Promise)。
-无论如何，你达到的效果都是把服务移植到 Angular，而不用被迫移植组件来使用它。
-
 <div class="alert is-helpful">
 
 You could use the `toPromise` method of `Observable` to turn those observables into promises in the service.
 In many cases that reduce the number of changes to the component controllers.
 
-你也能使用 `Observable` 的 `toPromise` 方法来在服务中把这些可观察对象转变成承诺，以进一步减小组件控制器中需要修改的代码量。
-
 </div>
 
 ### Upgrading Components
-
-### 升级组件
 
 Upgrade the AngularJS components to Angular components next.
 Do it one component at a time while still keeping the application in hybrid mode.
 As you make these conversions, you'll also define your first Angular *pipes*.
-
-接下来，把 AngularJS 的控制器升级成 Angular 的组件。每次升级一个，同时仍然保持应用运行在混合模式下。
-在做转换的同时，你还将自定义首个 Angular*管道*。
 
 Look at the phone list component first.
 Right now it contains a TypeScript controller class and a component definition object.
 You can morph this into an Angular component by just renaming the controller class and turning the AngularJS component definition object into an Angular `@Component` decorator.
 You can then also remove the static `$inject` property from the class:
 
-<<<<<<< HEAD
-先看看电话列表组件。它目前包含一个 TypeScript 控制器类和一个组件定义对象。重命名控制器类，
-并把 AngularJS 的组件定义对象更换为 Angular `@Component` 装饰器，这样你就把它变形为 Angular
-的组件了。然后，你还要从类中移除静态 `$inject` 属性。
-
-<code-example path="upgrade-phonecat-2-hybrid/app/phone-list/phone-list.component.ts" region="initialclass" header="app/phone-list/phone-list.component.ts"></code-example>
-=======
 <code-example header="app/phone-list/phone-list.component.ts" path="upgrade-phonecat-2-hybrid/app/phone-list/phone-list.component.ts" region="initialclass"></code-example>
->>>>>>> f25ac4ae
 
 The `selector` attribute is a CSS selector that defines where on the page the component should go.
 In AngularJS you do matching based on component names, but in Angular you have these explicit selectors.
 This one will match elements with the name `phone-list`, just like the AngularJS version did.
 
-`selector` 属性是一个 CSS 选择器，用来定义组件应该被放在页面的哪。在 AngularJS 中，你会基于组件名字来匹配，
-但是在 Angular 中，你要显式指定这些选择器。本组件将会对应元素名字 `phone-list`，和 AngularJS 版本一样。
-
 Now convert the template of this component into Angular syntax.
 The search controls replace the AngularJS `$ctrl` expressions with the two-way `[(ngModel)]` binding syntax of Angular:
 
-<<<<<<< HEAD
-现在，将组件的模版也转换为 Angular 语法。在搜索控件中，把 AngularJS 的 `$ctrl` 表达式替换成 Angular 的双向绑定语法 `[(ngModel)]`：
-
-<code-example path="upgrade-phonecat-2-hybrid/app/phone-list/phone-list.template.html" region="controls" header="app/phone-list/phone-list.template.html (search controls)"></code-example>
-=======
 <code-example header="app/phone-list/phone-list.template.html (search controls)" path="upgrade-phonecat-2-hybrid/app/phone-list/phone-list.template.html" region="controls"></code-example>
->>>>>>> f25ac4ae
 
 Replace the `ng-repeat` of the list with an `*ngFor` as [described in the Template Syntax page][AioGuideBuiltInDirectives].
 Replace the `ng-src` of the image tag with a binding to the native `src` property.
 
-<<<<<<< HEAD
-把列表中的 `ng-repeat` 替换为 `*ngFor` 以及它的 `let var of iterable` 语法，
-该语法在[模板语法指南中讲过][AioGuideBuiltInDirectives]。
-再把 `img` 标签的 `ng-src` 替换为一个标准的 `src` 属性(property)绑定。
-
-<code-example path="upgrade-phonecat-2-hybrid/app/phone-list/phone-list.template.html" region="list" header="app/phone-list/phone-list.template.html (phones)"></code-example>
-=======
 <code-example header="app/phone-list/phone-list.template.html (phones)" path="upgrade-phonecat-2-hybrid/app/phone-list/phone-list.template.html" region="list"></code-example>
->>>>>>> f25ac4ae
 
 #### No Angular `filter` or `orderBy` filters
 
-#### Angular 中没有 `filter` 或 `orderBy` 过滤器
-
 The built-in AngularJS `filter` and `orderBy` filters do not exist in Angular, so you need to do the filtering and sorting yourself.
 
-Angular 中并不存在 AngularJS 中内置的 `filter` 和 `orderBy` 过滤器。
-所以你得自己实现进行过滤和排序。
-
 You replaced the `filter` and `orderBy` filters with bindings to the `getPhones()` controller method, which implements the filtering and ordering logic inside the component itself.
 
-<<<<<<< HEAD
-你把 `filter` 和 `orderBy` 过滤器改成绑定到控制器中的 `getPhones()` 方法，通过该方法，组件本身实现了过滤和排序逻辑。
-
-<code-example path="upgrade-phonecat-2-hybrid/app/phone-list/phone-list.component.ts" region="getphones" header="app/phone-list/phone-list.component.ts"></code-example>
-=======
 <code-example header="app/phone-list/phone-list.component.ts" path="upgrade-phonecat-2-hybrid/app/phone-list/phone-list.component.ts" region="getphones"></code-example>
->>>>>>> f25ac4ae
 
 Now you need to downgrade the Angular component so you can use it in AngularJS.
 Instead of registering a component, you register a `phoneList` *directive*, a downgraded version of the Angular component.
 
-现在你需要降级你的 Angular 组件，这样你就可以在 AngularJS 中使用它了。
-你要注册一个 `phoneList`*指令*，而不是注册一个组件，它是一个降级版的 Angular 组件。
-
 The `as angular.IDirectiveFactory` cast tells the TypeScript compiler that the return value of the `downgradeComponent` method is a directive factory.
 
-<<<<<<< HEAD
-强制类型转换 `as angular.IDirectiveFactory` 告诉 TypeScript 编译器 `downgradeComponent` 方法
-的返回值是一个指令工厂。
-
-<code-example path="upgrade-phonecat-2-hybrid/app/phone-list/phone-list.component.ts" region="downgrade-component" header="app/phone-list/phone-list.component.ts"></code-example>
-=======
 <code-example header="app/phone-list/phone-list.component.ts" path="upgrade-phonecat-2-hybrid/app/phone-list/phone-list.component.ts" region="downgrade-component"></code-example>
->>>>>>> f25ac4ae
 
 The new `PhoneListComponent` uses the Angular `ngModel` directive, located in the `FormsModule`.
 Add the `FormsModule` to `NgModule` imports and declare the new `PhoneListComponent` since you downgraded it:
 
-<<<<<<< HEAD
-新的 `PhoneListComponent` 使用 Angular 的 `ngModel` 指令，它位于 `FormsModule` 中。
-把 `FormsModule` 添加到 `NgModule` 的 `imports` 中，并声明新的 `PhoneListComponent` 组件，
-最后，把降级的结果添加到 `entryComponents` 中：
-
-<code-example path="upgrade-phonecat-2-hybrid/app/app.module.ts" region="phonelist" header="app.module.ts"></code-example>
+<code-example header="app.module.ts" path="upgrade-phonecat-2-hybrid/app/app.module.ts" region="phonelist"></code-example>
 
 Remove the &lt;script> tag for the phone list component from `index.html`.
 
-从 `index.html` 中移除电话列表组件的&lt;script>标签。
-
 Now set the remaining `phone-detail.component.ts` as follows:
 
-现在，剩下的 `phone-detail.component.ts` 文件变成了这样：
-
-<code-example path="upgrade-phonecat-2-hybrid/app/phone-detail/phone-detail.component.ts" header="app/phone-detail/phone-detail.component.ts"></code-example>
-=======
-<code-example header="app.module.ts" path="upgrade-phonecat-2-hybrid/app/app.module.ts" region="phonelist"></code-example>
-
-Remove the &lt;script> tag for the phone list component from `index.html`.
-
-Now set the remaining `phone-detail.component.ts` as follows:
-
 <code-example header="app/phone-detail/phone-detail.component.ts" path="upgrade-phonecat-2-hybrid/app/phone-detail/phone-detail.component.ts"></code-example>
->>>>>>> f25ac4ae
 
 This is similar to the phone list component.
 The new wrinkle is the `RouteParams` type annotation that identifies the `routeParams` dependency.
 
-这和电话列表组件很相似。
-这里的窍门在于 `@Inject` 装饰器，它标记出了 `$routeParams` 依赖。
-
 The AngularJS injector has an AngularJS router dependency called `$routeParams`, which was injected into `PhoneDetails` when it was still an AngularJS controller.
 You intend to inject it into the new `PhoneDetailsComponent`.
-
-AngularJS 注入器具有 AngularJS 路由器的依赖，叫做 `$routeParams`。
-它被注入到了 `PhoneDetails` 中，但 `PhoneDetails` 现在还是一个 AngularJS 控制器。
-你要把它注入到新的 `PhoneDetailsComponent` 中。
 
 Unfortunately, AngularJS dependencies are not automatically available to Angular components.
 You must upgrade this service using a [factory provider][AioGuideUpgradeMakingAngularjsDependenciesInjectableToAngular] to make `$routeParams` an Angular injectable.
 Do that in a new file called `ajs-upgraded-providers.ts` and import it in `app.module.ts`:
 
-<<<<<<< HEAD
-不幸的是，AngularJS 的依赖不会自动在 Angular 的组件中可用。
-你必须使用[工厂提供者（factory provider）][AioGuideUpgradeMakingAngularjsDependenciesInjectableToAngular]
-来把 `$routeParams` 包装成 Angular 的服务提供者。
-新建一个名叫 `ajs-upgraded-providers.ts` 的文件，并且在 `app.module.ts` 中导入它：
-
-<code-example path="upgrade-phonecat-2-hybrid/app/ajs-upgraded-providers.ts" header="app/ajs-upgraded-providers.ts"></code-example>
-=======
 <code-example header="app/ajs-upgraded-providers.ts" path="upgrade-phonecat-2-hybrid/app/ajs-upgraded-providers.ts"></code-example>
->>>>>>> f25ac4ae
 
 <code-example header="app/app.module.ts ($routeParams)" path="upgrade-phonecat-2-hybrid/app/app.module.ts" region="routeparams"></code-example>
 
 Convert the phone detail component template into Angular syntax as follows:
 
-<<<<<<< HEAD
-把该组件的模板转变成 Angular 的语法，代码如下：
-
-<code-example path="upgrade-phonecat-2-hybrid/app/phone-detail/phone-detail.template.html" header="app/phone-detail/phone-detail.template.html"></code-example>
+<code-example header="app/phone-detail/phone-detail.template.html" path="upgrade-phonecat-2-hybrid/app/phone-detail/phone-detail.template.html"></code-example>
 
 There are several notable changes here:
 
-这里有几个值得注意的改动：
-
-* You've removed the `$ctrl.` prefix from all expressions.
-
-   你从所有表达式中移除了 `$ctrl.` 前缀。
-
-* You've replaced `ng-src` with property bindings for the standard `src` property.
-
-   正如你在电话列表中做过的那样，你把 `ng-src` 替换成了标准的 `src` 属性绑定。
+* You've removed the `$ctrl.` prefix from all expressions
+
+* You've replaced `ng-src` with property bindings for the standard `src` property
 
 * You're using the property binding syntax around `ng-class`.
   Though Angular does have a [very similar `ngClass`][AioGuideBuiltInDirectives] as AngularJS does, its value is not magically evaluated as an expression.
   In Angular, you always specify in the template when the value of an attribute is a property expression, as opposed to a literal string.
 
-   你在 `ng-class` 周围使用了属性绑定语法。虽然 Angular 中有一个
-  和 AngularJS 中[非常相似的 `ngClass`][AioGuideBuiltInDirectives]指令，
-  但是它的值不会神奇的作为表达式进行计算。在 Angular 中，模板中的属性(Attribute)值总是被作为
-  属性(Property)表达式计算，而不是作为字符串字面量。
-
-* You've replaced `ng-repeat`s with `*ngFor`s.
-
-   你把 `ng-repeat` 替换成了 `*ngFor`。
-
-* You've replaced `ng-click` with an event binding for the standard `click`.
-
-   你把 `ng-click` 替换成了一个到标准 `click` 事件的绑定。
-
-=======
-<code-example header="app/phone-detail/phone-detail.template.html" path="upgrade-phonecat-2-hybrid/app/phone-detail/phone-detail.template.html"></code-example>
-
-There are several notable changes here:
-
-* You've removed the `$ctrl.` prefix from all expressions
-
-* You've replaced `ng-src` with property bindings for the standard `src` property
-
-* You're using the property binding syntax around `ng-class`.
-  Though Angular does have a [very similar `ngClass`][AioGuideBuiltInDirectives] as AngularJS does, its value is not magically evaluated as an expression.
-  In Angular, you always specify in the template when the value of an attribute is a property expression, as opposed to a literal string.
-
 * You've replaced `ng-repeat`s with `*ngFor`s
 
 * You've replaced `ng-click` with an event binding for the standard `click`
 
->>>>>>> f25ac4ae
 * You've wrapped the whole template in an `ngIf` that causes it only to be rendered when there is a phone present.
   You need this because when the component first loads, you don't have `phone` yet and the expressions will refer to a non-existing value.
   Unlike in AngularJS, Angular expressions do not fail silently when you try to refer to properties on undefined objects.
   You need to be explicit about cases where this is expected.
-<<<<<<< HEAD
-
-   你把整个模板都包裹进了一个 `ngIf` 中，这导致只有当存在一个电话时它才会渲染。你必须这么做，
-  是因为组件首次加载时你还没有 `phone` 变量，这些表达式就会引用到一个不存在的值。
-  和 AngularJS 不同，当你尝试引用未定义对象上的属性时，Angular 中的表达式不会默默失败。
-  你必须明确指出这种情况是你所期望的。
 
 Add `PhoneDetailComponent` component to the `NgModule` *declarations*:
 
-把 `PhoneDetailComponent` 组件添加到 `NgModule` 的 *declarations* 和 *entryComponents* 中：
-
-<code-example path="upgrade-phonecat-2-hybrid/app/app.module.ts" region="phonedetail" header="app.module.ts"></code-example>
+<code-example header="app.module.ts" path="upgrade-phonecat-2-hybrid/app/app.module.ts" region="phonedetail"></code-example>
 
 You should now also remove the phone detail component &lt;script> tag from `index.html`.
 
-你现在应该从 `index.html` 中移除电话详情组件的&lt;script>。
-=======
-
-Add `PhoneDetailComponent` component to the `NgModule` *declarations*:
-
-<code-example header="app.module.ts" path="upgrade-phonecat-2-hybrid/app/app.module.ts" region="phonedetail"></code-example>
-
-You should now also remove the phone detail component &lt;script> tag from `index.html`.
->>>>>>> f25ac4ae
-
 #### Add the *CheckmarkPipe*
-
-#### 添加 *CheckmarkPipe*
 
 The AngularJS directive had a `checkmark` *filter*.
 Turn that into an Angular **pipe**.
-
-AngularJS 指令中有一个 `checkmark`*过滤器*，把它转换成 Angular 的**管道**。
 
 There is no upgrade method to convert filters into pipes.
 You won't miss it.
@@ -2686,273 +1422,125 @@
 The implementation is the same as before, repackaged in the `transform` method.
 Rename the file to `checkmark.pipe.ts` to conform with Angular conventions:
 
-<<<<<<< HEAD
-没有什么升级方法能把过滤器转换成管道。
-但你也并不需要它。
-把过滤器函数转换成等价的 Pipe 类非常简单。
-实现方式和以前一样，但把它们包装进 `transform` 方法中就可以了。
-把该文件改名成 `checkmark.pipe.ts`，以符合 Angular 中的命名约定：
-
-<code-example path="upgrade-phonecat-2-hybrid/app/core/checkmark/checkmark.pipe.ts" header="app/core/checkmark/checkmark.pipe.ts"></code-example>
+<code-example header="app/core/checkmark/checkmark.pipe.ts" path="upgrade-phonecat-2-hybrid/app/core/checkmark/checkmark.pipe.ts"></code-example>
 
 Now import and declare the newly created pipe and remove the filter &lt;script> tag from `index.html`:
 
-现在，导入并声明这个新创建的管道，同时从 `index.html` 文件中移除该过滤器的 `<script>` 标签：
-=======
-<code-example header="app/core/checkmark/checkmark.pipe.ts" path="upgrade-phonecat-2-hybrid/app/core/checkmark/checkmark.pipe.ts"></code-example>
-
-Now import and declare the newly created pipe and remove the filter &lt;script> tag from `index.html`:
->>>>>>> f25ac4ae
-
 <code-example header="app.module.ts" path="upgrade-phonecat-2-hybrid/app/app.module.ts" region="checkmarkpipe"></code-example>
 
 ### AOT compile the hybrid app
 
-### 对混合式应用做 AOT 编译
-
 To use AOT with a hybrid app, you have to first set it up like any other Angular application, as shown in the [Ahead-of-time Compilation chapter][AioGuideAotCompiler].
 
-要在混合式应用中使用 AOT 编译，你首先要像其它 Angular 应用一样设置它，就像[AOT 编译一章][AioGuideAotCompiler]所讲的那样。
-
 Then change `main-aot.ts` to bootstrap the `AppComponentFactory` that was generated by the AOT compiler:
 
-<<<<<<< HEAD
-然后修改 `main-aot.ts` 的引导代码，来引导 AOT 编译器所生成的 `AppComponentFactory`：
-
-<code-example path="upgrade-phonecat-2-hybrid/app/main-aot.ts" header="app/main-aot.ts"></code-example>
+<code-example header="app/main-aot.ts" path="upgrade-phonecat-2-hybrid/app/main-aot.ts"></code-example>
 
 You need to load all the AngularJS files you already use in `index.html` in `aot/index.html` as well:
 
-你还要把在 `index.html` 中已经用到的所有 AngularJS 文件加载到 `aot/index.html` 中：
-
-<code-example path="upgrade-phonecat-2-hybrid/aot/index.html" header="aot/index.html"></code-example>
-=======
-<code-example header="app/main-aot.ts" path="upgrade-phonecat-2-hybrid/app/main-aot.ts"></code-example>
-
-You need to load all the AngularJS files you already use in `index.html` in `aot/index.html` as well:
-
 <code-example header="aot/index.html" path="upgrade-phonecat-2-hybrid/aot/index.html"></code-example>
->>>>>>> f25ac4ae
 
 These files need to be copied together with the polyfills.
 The files the application needs at runtime, like the `.json` phone lists and images, also need to be copied.
 
-这些文件要带着相应的腻子脚本复制到一起。应用运行时需要的文件，比如电话列表 `.json` 和图片，也需要复制过去。
-
 Install `fs-extra` using `npm install fs-extra --save-dev` for better file copying, and change `copy-dist-files.js` to the following:
 
-<<<<<<< HEAD
-通过 `npm install fs-extra --save-dev` 安装 `fs-extra` 可以更好的复制文件，并且把 `copy-dist-files.js` 文件改成这样：
-
-<code-example path="upgrade-phonecat-2-hybrid/copy-dist-files.js" header="copy-dist-files.js"></code-example>
-=======
 <code-example header="copy-dist-files.js" path="upgrade-phonecat-2-hybrid/copy-dist-files.js"></code-example>
->>>>>>> f25ac4ae
 
 And that is all you need to use AOT while upgrading your app!
 
-这就是想要在升级应用期间 AOT 编译所需的一切！
-
 ### Adding The Angular Router And Bootstrap
 
-### 添加 Angular 路由器和引导程序
-
 At this point, you've replaced all AngularJS application components with their Angular counterparts, even though you're still serving them from the AngularJS router.
 
-此刻，你已经把所有 AngularJS 的组件替换成了它们在 Angular 中的等价物，不过你仍然在 AngularJS 路由器中使用它们。
-
 #### Add the Angular router
 
-#### 添加 Angular 路由器
-
 Angular has an [all-new router][AioGuideRouter].
-
-Angular 有一个[全新的路由器][AioGuideRouter]。
 
 Like all routers, it needs a place in the UI to display routed views.
 For Angular that is the `<router-outlet>` and it belongs in a *root component* at the top of the applications component tree.
 
-像所有的路由器一样，它需要在 UI 中指定一个位置来显示路由的视图。
-在 Angular 中，它是 `<router-outlet>`，并位于应用组件树顶部的*根组件*中。
-
 You don't yet have such a root component, because the application is still managed as an AngularJS app.
 Create a new `app.component.ts` file with the following `AppComponent` class:
 
-<<<<<<< HEAD
-你还没有这样一个根组件，因为该应用仍然是像一个 AngularJS 应用那样被管理的。
-创建新的 `app.component.ts` 文件，放入像这样的 `AppComponent` 类：
-
-<code-example path="upgrade-phonecat-3-final/app/app.component.ts" header="app/app.component.ts"></code-example>
-=======
 <code-example header="app/app.component.ts" path="upgrade-phonecat-3-final/app/app.component.ts"></code-example>
->>>>>>> f25ac4ae
 
 It has a template that only includes the `<router-outlet>`.
 This component just renders the contents of the active route and nothing else.
 
-它有一个很简单的模板，只包含 Angular 路由的 `<router-outlet>`。
-该组件只负责渲染活动路由的内容，此外啥也不干。
-
 The selector tells Angular to plug this root component into the `<phonecat-app>` element on the host web page when the application launches.
-
-该选择器告诉 Angular：当应用启动时就把这个根组件插入到宿主页面的 `<phonecat-app>` 元素中。
 
 Add this `<phonecat-app>` element to the `index.html`.
 It replaces the old AngularJS `ng-view` directive:
 
-<<<<<<< HEAD
-把这个 `<phonecat-app>` 元素插入到 `index.html` 中。
-用它来代替 AngularJS 中的 `ng-view` 指令：
-
-<code-example path="upgrade-phonecat-3-final/index.html" region="appcomponent" header="index.html (body)"></code-example>
-=======
 <code-example header="index.html (body)" path="upgrade-phonecat-3-final/index.html" region="appcomponent"></code-example>
->>>>>>> f25ac4ae
 
 #### Create the *Routing Module*
 
-#### 创建*路由模块*
-
 A router needs configuration whether it is the AngularJS or Angular or any other router.
 
-无论在 AngularJS 还是 Angular 或其它框架中，路由器都需要进行配置。
-
 The details of Angular router configuration are best left to the [Routing documentation][AioGuideRouter] which recommends that you create a `NgModule` dedicated to router configuration (called a *Routing Module*).
 
-<<<<<<< HEAD
-Angular 路由器配置的详情最好去查阅下[路由与导航][AioGuideRouter]文档。
-它建议你创建一个专们用于路由器配置的 `NgModule`（名叫*路由模块*）。
-
-<code-example path="upgrade-phonecat-3-final/app/app-routing.module.ts" header="app/app-routing.module.ts"></code-example>
-=======
 <code-example header="app/app-routing.module.ts" path="upgrade-phonecat-3-final/app/app-routing.module.ts"></code-example>
->>>>>>> f25ac4ae
 
 This module defines a `routes` object with two routes to the two phone components and a default route for the empty path.
 It passes the `routes` to the `RouterModule.forRoot` method which does the rest.
 
-该模块定义了一个 `routes` 对象，它带有两个路由，分别指向两个电话组件，以及为空路径指定的默认路由。
-它把 `routes` 传给 `RouterModule.forRoot` 方法，该方法会完成剩下的事。
-
 A couple of extra providers enable routing with "hash" URLs such as `#!/phones` instead of the default "push state" strategy.
-
-一些额外的提供者让路由器使用“hash”策略解析 URL，比如 `#!/phones`，而不是默认的“Push State”策略。
 
 Now update the `AppModule` to import this `AppRoutingModule` and also the declare the root `AppComponent` as the bootstrap component.
 That tells Angular that it should bootstrap the application with the *root* `AppComponent` and insert its view into the host web page.
 
-现在，修改 `AppModule`，让它导入这个 `AppRoutingModule`，并同时声明根组件 `AppComponent`。
-这会告诉 Angular，它应该使用根组件 `AppComponent` 引导应用，并把它的视图插入到宿主页面中。
-
 You must also remove the bootstrap of the AngularJS module from `ngDoBootstrap()` in `app.module.ts` and the `UpgradeModule` import.
 
-<<<<<<< HEAD
-你还要从 `app.module.ts` 中移除调用 `ngDoBootstrap()` 来引导 AngularJS 模块的代码，以及对 `UpgradeModule` 的导入代码。
-
-<code-example path="upgrade-phonecat-3-final/app/app.module.ts" header="app/app.module.ts"></code-example>
-=======
 <code-example header="app/app.module.ts" path="upgrade-phonecat-3-final/app/app.module.ts"></code-example>
->>>>>>> f25ac4ae
 
 And since you are routing to `PhoneListComponent` and `PhoneDetailComponent` directly rather than using a route template with a `<phone-list>` or `<phone-detail>` tag, you can do away with their Angular selectors as well.
 
-而且，由于你现在直接路由到 `PhoneListComponent` 和 `PhoneDetailComponent`，而不再使用带 `<phone-list>` 或 `<phone-detail>` 标签的路由模板，因此你同样不再需要它们的 Angular 选择器。
-
 #### Generate links for each phone
-
-#### 为每个电话生成链接
 
 You no longer have to hardcode the links to phone details in the phone list.
 You can generate data bindings for the `id` of each phone to the `routerLink` directive and let that directive construct the appropriate URL to the `PhoneDetailComponent`:
 
-<<<<<<< HEAD
-在电话列表中，你不用再被迫硬编码电话详情的链接了。
-你可以通过把每个电话的 `id` 绑定到 `routerLink` 指令来生成它们了，该指令的构造函数会为 `PhoneDetailComponent` 生成正确的 URL：
-
-<code-example path="upgrade-phonecat-3-final/app/phone-list/phone-list.template.html" region="list" header="app/phone-list/phone-list.template.html (list with links)"></code-example>
-=======
 <code-example header="app/phone-list/phone-list.template.html (list with links)" path="upgrade-phonecat-3-final/app/phone-list/phone-list.template.html" region="list"></code-example>
->>>>>>> f25ac4ae
 
 <div class="alert is-helpful">
 
 See the [Routing][AioGuideRouter] page for details.
 
-要了解详情，请查看[路由与导航](guide/router)页。
-
 </div>
 
 #### Use route parameters
-
-#### 使用路由参数
 
 The Angular router passes route parameters differently.
 Correct the `PhoneDetail` component constructor to expect an injected `ActivatedRoute` object.
 Extract the `phoneId` from the `ActivatedRoute.snapshot.params` and fetch the phone data as before:
 
-<<<<<<< HEAD
-Angular 路由器会传入不同的路由参数。
-改正 `PhoneDetail` 组件的构造函数，让它改用注入进来的 `ActivatedRoute` 对象。
-从 `ActivatedRoute.snapshot.params` 中提取出 `phoneId`，并像以前一样获取手机的数据：
-
-<code-example path="upgrade-phonecat-3-final/app/phone-detail/phone-detail.component.ts" header="app/phone-detail/phone-detail.component.ts"></code-example>
-=======
 <code-example header="app/phone-detail/phone-detail.component.ts" path="upgrade-phonecat-3-final/app/phone-detail/phone-detail.component.ts"></code-example>
->>>>>>> f25ac4ae
 
 You are now running a pure Angular application!
 
-你现在运行的就是纯正的 Angular 应用了！
-
 ### Say Goodbye to AngularJS
-
-### 再见，AngularJS！
 
 It is time to take off the training wheels and let the application begin its new life as a pure, shiny Angular app.
 The remaining tasks all have to do with removing code - which of course is every programmer's favorite task!
 
-终于可以把辅助训练的轮子摘下来了！让你的应用作为一个纯粹、闪亮的 Angular 程序开始它的新生命吧。
-  剩下的所有任务就是移除代码 —— 这当然是每个程序员最喜欢的任务！
-
 The application is still bootstrapped as a hybrid app.
 There is no need for that anymore.
 
-应用仍然以混合式应用的方式启动，然而这再也没有必要了。
-
 Switch the bootstrap method of the application from the `UpgradeModule` to the Angular way.
 
-<<<<<<< HEAD
-把应用的引导（`bootstrap`）方法从 `UpgradeAdapter` 的改为 Angular 的。
-
-<code-example path="upgrade-phonecat-3-final/app/main.ts" header="main.ts"></code-example>
-=======
 <code-example header="main.ts" path="upgrade-phonecat-3-final/app/main.ts"></code-example>
->>>>>>> f25ac4ae
 
 If you haven't already, remove all references to the `UpgradeModule` from `app.module.ts`, as well as any [factory provider][AioGuideUpgradeMakingAngularjsDependenciesInjectableToAngular] for AngularJS services, and the `app/ajs-upgraded-providers.ts` file.
 
-如果你还没有这么做，请从 `app.module.ts 删除所有`UpgradeModule 的引用，
-  以及所有用于 AngularJS 服务的[工厂提供者（factory provider）](guide/upgrade#making-angularjs-dependencies-injectable-to-angular)和 `app/ajs-upgraded-providers.ts` 文件。
-
 Also remove any `downgradeInjectable()` or `downgradeComponent()` you find, together with the associated AngularJS factory or directive declarations.
 
-<<<<<<< HEAD
-还要删除所有的 `downgradeInjectable()` 或 `downgradeComponent()` 以及与 AngularJS 相关的工厂或指令声明。
-因为你不再需要降级任何组件了，也不再需要把它们列在 `entryComponents` 中。
-
-<code-example path="upgrade-phonecat-3-final/app/app.module.ts" header="app.module.ts"></code-example>
-=======
 <code-example header="app.module.ts" path="upgrade-phonecat-3-final/app/app.module.ts"></code-example>
->>>>>>> f25ac4ae
 
 You may also completely remove the following files.
 They are AngularJS module configuration files and not needed in Angular:
 
-<<<<<<< HEAD
-你还要完全移除了下列文件。它们是 AngularJS 的模块配置文件和类型定义文件，在 Angular 中不需要了：
-
-=======
->>>>>>> f25ac4ae
 * `app/app.module.ajs.ts`
 * `app/app.config.ts`
 * `app/core/core.module.ts`
@@ -2964,14 +1552,7 @@
 The only ones you still need are for Jasmine and Angular polyfills.
 The `@angular/upgrade` package and its mapping in `systemjs.config.js` can also go.
 
-<<<<<<< HEAD
-还需要卸载 AngularJS 的外部类型定义文件。你现在只需要留下 Jasmine 和 Angular 所需的腻子脚本。
-`systemjs.config.js` 中的 `@angular/upgrade` 包及其映射也可以移除了。
-
-<code-example language="shell">
-=======
 <code-example format="shell" language="shell">
->>>>>>> f25ac4ae
 
 npm uninstall &commat;angular/upgrade --save
 npm uninstall &commat;types/angular &commat;types/angular-animate &commat;types/angular-cookies &commat;types/angular-mocks &commat;types/angular-resource &commat;types/angular-route &commat;types/angular-sanitize --save-dev
@@ -2981,32 +1562,17 @@
 Finally, from `index.html`, remove all references to AngularJS scripts and jQuery.
 When you're done, this is what it should look like:
 
-<<<<<<< HEAD
-最后，从 `index.html` 和 `karma.conf.js` 中，移除所有对 AngularJS 和 jQuery 脚本的引用。 当这些全部做完时，`index.html` 应该是这样的：
-
-<code-example path="upgrade-phonecat-3-final/index.html" region="full" header="index.html"></code-example>
-=======
 <code-example header="index.html" path="upgrade-phonecat-3-final/index.html" region="full"></code-example>
->>>>>>> f25ac4ae
 
 That is the last you'll see of AngularJS!
 It has served us well but now it is time to say goodbye.
 
-这是你最后一次看到 AngularJS 了！它曾经带给你很多帮助，不过现在，该说再见了。
-
 ## Appendix: Upgrading PhoneCat Tests
-
-## 附录：升级 PhoneCat 的测试
 
 Tests can not only be retained through an upgrade process, but they can also be used as a valuable safety measure when ensuring that the application does not break during the upgrade.
 E2E tests are especially useful for this purpose.
 
-测试不仅要在升级过程中被保留，它还是确保应用在升级过程中不会被破坏的一个安全指示器。
-要达到这个目的，E2E 测试尤其有用。
-
 ### E2E Tests
-
-### E2E 测试
 
 The PhoneCat project has both E2E Protractor tests and some Karma unit tests in it.
 Of these two, E2E tests can be dealt with much more easily:
@@ -3015,20 +1581,10 @@
 That also means that, although you modify the project quite a bit during the upgrade, the E2E test suite should keep passing with just minor modifications.
 You didn't change how the application behaves from the user's point of view.
 
-PhoneCat 项目中同时有基于 Protractor 的 E2E 测试和一些基于 Karma 的单元测试。
-对这两者来说，E2E 测试的转换要容易得多：根据定义，E2E 测试通过与应用中显示的这些 UI 元素互动，从*外部*访问你的应用来进行测试。
-E2E 测试实际上并不关心这些应用中各部件的内部结构。这也意味着，虽然你已经修改了此应用程序，
-但是 E2E 测试套件仍然应该能像以前一样全部通过。因为从用户的角度来说，你并没有改变应用的行为。
-
 During TypeScript conversion, there is nothing to do to keep E2E tests working.
 But when you change the bootstrap to that of a Hybrid app, you must make a few changes.
 
-在转成 TypeScript 期间，你不用做什么就能让 E2E 测试正常工作。
-但是当你想改成按照混合式应用进行引导时，必须做一些修改。
-
 Update the `protractor-conf.js` to sync with hybrid applications:
-
-再对 `protractor-conf.js` 做下列修改，与混合应用同步：
 
 <code-example language="javascript">
 
@@ -3039,23 +1595,6 @@
 When you start to upgrade components and their templates to Angular, you'll make more changes because the E2E tests have matchers that are specific to AngularJS.
 For PhoneCat you need to make the following changes in order to make things work with Angular:
 
-<<<<<<< HEAD
-当你开始组件和模块升级到 Angular 时，还需要一系列后续的修改。 这是因为 E2E 测试有一些匹配器是 AngularJS 中特有的。对于 PhoneCat 来说，为了让它能在 Angular 下工作，你得做下列修改：
-
-| Previous code | New code | Notes |
-| :------------ | :------- | :---- |
-| 老代码 | 新代码 | 备注 |
-| `by.repeater('phone in $ctrl.phones').column('phone.name')` | `by.css('.phones .name')` | The repeater matcher relies on AngularJS `ng-repeat` |
-| `by.repeater('phone in $ctrl.phones').column('phone.name')` | `by.css('.phones .name')` | repeater 匹配器依赖于 AngularJS 中的 `ng-repeat` |
-| `by.repeater('phone in $ctrl.phones')` | `by.css('.phones li')` | The repeater matcher relies on AngularJS `ng-repeat` |
-| `by.repeater('phone in $ctrl.phones')` | `by.css('.phones li')` | repeater 匹配器依赖于 AngularJS 中的 `ng-repeat` |
-| `by.model('$ctrl.query')` | `by.css('input')` | The model matcher relies on AngularJS `ng-model` |
-| `by.model('$ctrl.query')` | `by.css('input')` | 模型匹配器依赖于 AngularJS `ng-model` |
-| `by.model('$ctrl.orderProp')` | `by.css('select')` | The model matcher relies on AngularJS `ng-model` |
-| `by.model('$ctrl.orderProp')` | `by.css('select')` | 模型匹配器依赖于 AngularJS `ng-model` |
-| `by.binding('$ctrl.phone.name')` | `by.css('h1')` | The binding matcher relies on AngularJS data binding |
-| `by.binding('$ctrl.phone.name')` | `by.css('h1')` | binding 匹配器依赖于 AngularJS 的数据绑定 |
-=======
 | Previous code | New code | Details |
 | :------------ | :------- | :------ |
 | `by.repeater('phone in $ctrl.phones').column('phone.name')` | `by.css('.phones .name')` | The repeater matcher relies on AngularJS `ng-repeat` |
@@ -3063,18 +1602,11 @@
 | `by.model('$ctrl.query')` | `by.css('input')` | The model matcher relies on AngularJS `ng-model` |
 | `by.model('$ctrl.orderProp')` | `by.css('select')` | The model matcher relies on AngularJS `ng-model` |
 | `by.binding('$ctrl.phone.name')` | `by.css('h1')` | The binding matcher relies on AngularJS data binding |
->>>>>>> f25ac4ae
 
 When the bootstrap method is switched from that of `UpgradeModule` to pure Angular, AngularJS ceases to exist on the page completely.
 At this point, you need to tell Protractor that it should not be looking for an AngularJS application anymore, but instead it should find *Angular apps* from the page.
 
-当引导方式从 `UpgradeModule` 切换到纯 Angular 的时，AngularJS 就从页面中完全消失了。
-此时，你需要告诉 Protractor，它不用再找 AngularJS 应用了，而是从页面中查找 *Angular* 应用。
-于是在 `protractor-conf.js` 中做下列修改：
-
 Replace the `ng12Hybrid` previously added with the following in `protractor-conf.js`:
-
-替换之前在 `protractor-conf.js` 中加入 `ng12Hybrid`，象这样：
 
 <code-example language="javascript">
 
@@ -3086,154 +1618,69 @@
 As that service is no longer present after the upgrade, replace those calls with ones that use the generic URL APIs of WebDriver instead.
 The first of these is the redirection spec:
 
-<<<<<<< HEAD
-同样，`PhoneCat` 的测试代码中有两个 Protractor API 调用内部使用了 AngularJS 的 `$location`。该服务没有了，
-你就得把这些调用用一个 WebDriver 的通用 URL API 代替。第一个 API 是“重定向(redirect)”规约：
-
-<code-example path="upgrade-phonecat-3-final/e2e-spec.ts" region="redirect" header="e2e-tests/scenarios.ts"></code-example>
+<code-example header="e2e-tests/scenarios.ts" path="upgrade-phonecat-3-final/e2e-spec.ts" region="redirect"></code-example>
 
 And the second is the phone links spec:
 
-然后是“电话链接(phone links)”规约：
-
-<code-example path="upgrade-phonecat-3-final/e2e-spec.ts" region="links" header="e2e-tests/scenarios.ts"></code-example>
-=======
-<code-example header="e2e-tests/scenarios.ts" path="upgrade-phonecat-3-final/e2e-spec.ts" region="redirect"></code-example>
-
-And the second is the phone links spec:
-
 <code-example header="e2e-tests/scenarios.ts" path="upgrade-phonecat-3-final/e2e-spec.ts" region="links"></code-example>
->>>>>>> f25ac4ae
 
 ### Unit Tests
-
-### 单元测试
 
 For unit tests, on the other hand, more conversion work is needed.
 Effectively they need to be *upgraded* along with the production code.
 
-另一方面，对于单元测试来说，需要更多的转化工作。实际上，它们需要随着产品代码一起升级。
-
 During TypeScript conversion no changes are strictly necessary.
 But it may bea good idea to convert the unit test code into TypeScript as well.
 
-在转成 TypeScript 期间，严格来讲没有什么改动是必须的。但把单元测试代码转成 TypeScript 仍然是个好主意，
-
 For instance, in the phone detail component spec, you can use ES2015 features like arrow functions and block-scoped variables and benefit from the type definitions of the AngularJS services you're consuming:
 
-<<<<<<< HEAD
-比如，在这个电话详情组件的规约中，你不仅用到了 ES2015 中的箭头函数和块作用域变量这些特性，还为所用的一些
-AngularJS 服务提供了类型定义。
-
-<code-example path="upgrade-phonecat-1-typescript/app/phone-detail/phone-detail.component.spec.ts" header="app/phone-detail/phone-detail.component.spec.ts"></code-example>
-=======
 <code-example header="app/phone-detail/phone-detail.component.spec.ts" path="upgrade-phonecat-1-typescript/app/phone-detail/phone-detail.component.spec.ts"></code-example>
->>>>>>> f25ac4ae
 
 Once you start the upgrade process and bring in SystemJS, configuration changes are needed for Karma.
 You need to let SystemJS load all the new Angular code, which can be done with the following kind of shim file:
 
-<<<<<<< HEAD
-一旦你开始了升级过程并引入了 SystemJS，还需要对 Karma 进行配置修改。
-你需要让 SystemJS 加载所有的 Angular 新代码，
-
-<code-example path="upgrade-phonecat-2-hybrid/karma-test-shim.1.js" header="karma-test-shim.js"></code-example>
-=======
 <code-example header="karma-test-shim.js" path="upgrade-phonecat-2-hybrid/karma-test-shim.1.js"></code-example>
->>>>>>> f25ac4ae
 
 The shim first loads the SystemJS configuration, then the test the support libraries of Angular, and then the spec files of the application themselves.
 
-这个 shim 文件首先加载了 SystemJS 的配置，然后是 Angular 的测试支持库，然后是应用本身的规约文件。
-
 Karma configuration should then be changed so that it uses the application root dir as the base directory, instead of `app`.
 
-<<<<<<< HEAD
-然后需要修改 Karma 配置，来让它使用本应用的根目录作为基础目录(base directory)，而不是 `app`。
-
-<code-example path="upgrade-phonecat-2-hybrid/karma.conf.ajs.js" region="basepath" header="karma.conf.js"></code-example>
-=======
 <code-example header="karma.conf.js" path="upgrade-phonecat-2-hybrid/karma.conf.ajs.js" region="basepath"></code-example>
->>>>>>> f25ac4ae
 
 Once done, you can load SystemJS and other dependencies, and also switch the configuration for loading application files so that they are *not* included to the page by Karma.
 You'll let the shim and SystemJS load them.
 
-<<<<<<< HEAD
-一旦这些完成了，你就能加载 SystemJS 和其它依赖，并切换配置文件来加载那些应用文件，而*不用*在 Karma 页面中包含它们。
-你要让这个 shim 文件和 SystemJS 去加载它们。
-
-<code-example path="upgrade-phonecat-2-hybrid/karma.conf.ajs.js" region="files" header="karma.conf.js"></code-example>
+<code-example header="karma.conf.js" path="upgrade-phonecat-2-hybrid/karma.conf.ajs.js" region="files"></code-example>
 
 Since the HTML templates of Angular components will be loaded as well, you must help Karma out a bit so that it can route them to the right paths:
 
-由于 Angular 组件中的 HTML 模板也同样要被加载，所以你得帮 Karma 一把，帮它在正确的路径下找到这些模板：
-
-<code-example path="upgrade-phonecat-2-hybrid/karma.conf.ajs.js" region="html" header="karma.conf.js"></code-example>
-=======
-<code-example header="karma.conf.js" path="upgrade-phonecat-2-hybrid/karma.conf.ajs.js" region="files"></code-example>
-
-Since the HTML templates of Angular components will be loaded as well, you must help Karma out a bit so that it can route them to the right paths:
-
 <code-example header="karma.conf.js" path="upgrade-phonecat-2-hybrid/karma.conf.ajs.js" region="html"></code-example>
->>>>>>> f25ac4ae
 
 The unit test files themselves also need to be switched to Angular when their production counterparts are switched.
 The specs for the checkmark pipe are probably the most straightforward, as the pipe has no dependencies:
 
-<<<<<<< HEAD
-如果产品代码被切换到了 Angular，单元测试文件本身也需要切换过来。对勾(checkmark)管道的规约可能是最直观的，因为它没有任何依赖：
-
-<code-example path="upgrade-phonecat-2-hybrid/app/core/checkmark/checkmark.pipe.spec.ts" header="app/core/checkmark/checkmark.pipe.spec.ts"></code-example>
-=======
 <code-example header="app/core/checkmark/checkmark.pipe.spec.ts" path="upgrade-phonecat-2-hybrid/app/core/checkmark/checkmark.pipe.spec.ts"></code-example>
->>>>>>> f25ac4ae
 
 The unit test for the phone service is a bit more involved.
 You need to switch from the mocked-out AngularJS `$httpBackend` to a mocked-out Angular Http backend.
 
-<<<<<<< HEAD
-`Phone` 服务的测试会牵扯到一点别的。你需要把模拟版的 AngularJS `$httpBackend` 服务切换到模拟板的 Angular Http 后端。
-
-<code-example path="upgrade-phonecat-2-hybrid/app/core/phone/phone.service.spec.ts" header="app/core/phone/phone.service.spec.ts"></code-example>
-=======
 <code-example header="app/core/phone/phone.service.spec.ts" path="upgrade-phonecat-2-hybrid/app/core/phone/phone.service.spec.ts"></code-example>
->>>>>>> f25ac4ae
 
 For the component specs, you can mock out the `Phone` service itself, and have it provide canned phone data.
 You use the component unit testing APIs of Angular for both components.
 
-<<<<<<< HEAD
-对于组件的规约，你可以模拟出 `Phone` 服务本身，并且让它提供电话的数据。你可以对这些组件使用 Angular 的组件单元测试 API。
-
-<code-example path="upgrade-phonecat-2-hybrid/app/phone-detail/phone-detail.component.spec.ts" header="app/phone-detail/phone-detail.component.spec.ts"></code-example>
-=======
 <code-example header="app/phone-detail/phone-detail.component.spec.ts" path="upgrade-phonecat-2-hybrid/app/phone-detail/phone-detail.component.spec.ts"></code-example>
->>>>>>> f25ac4ae
 
 <code-example header="app/phone-list/phone-list.component.spec.ts" path="upgrade-phonecat-2-hybrid/app/phone-list/phone-list.component.spec.ts"></code-example>
 
 Finally, revisit both of the component tests when you switch to the Angular router.
 For the details component, provide a mock of Angular `ActivatedRoute` object instead of using the AngularJS `$routeParams`.
 
-<<<<<<< HEAD
-最后，当你切换到 Angular 路由时，需要重新过一遍这些组件测试。对详情组件来说，你需要提供一个 Angular
-`RouteParams` 的 mock 对象，而不再用 AngularJS 中的 `$routeParams`。
-
-<code-example path="upgrade-phonecat-3-final/app/phone-detail/phone-detail.component.spec.ts" region="activatedroute" header="app/phone-detail/phone-detail.component.spec.ts"></code-example>
+<code-example header="app/phone-detail/phone-detail.component.spec.ts" path="upgrade-phonecat-3-final/app/phone-detail/phone-detail.component.spec.ts" region="activatedroute"></code-example>
 
 And for the phone list component, a few adjustments to the router make the `RouteLink` directives work.
 
-对于电话列表组件，还要再做少量的调整，以便路由器能让 `RouteLink` 指令正常工作。
-
-<code-example path="upgrade-phonecat-3-final/app/phone-list/phone-list.component.spec.ts" region="routestuff" header="app/phone-list/phone-list.component.spec.ts"></code-example>
-=======
-<code-example header="app/phone-detail/phone-detail.component.spec.ts" path="upgrade-phonecat-3-final/app/phone-detail/phone-detail.component.spec.ts" region="activatedroute"></code-example>
-
-And for the phone list component, a few adjustments to the router make the `RouteLink` directives work.
-
 <code-example header="app/phone-list/phone-list.component.spec.ts" path="upgrade-phonecat-3-final/app/phone-list/phone-list.component.spec.ts" region="routestuff"></code-example>
->>>>>>> f25ac4ae
 
 <!-- links -->
 
