# Observables compared to other techniques

# 可观察对象与其它技术的比较

You can often use observables instead of promises to deliver values asynchronously. Similarly, observables can take the place of event handlers. Finally, because observables deliver multiple values, you can use them where you might otherwise build and operate on arrays.

你可以经常使用可观察对象（Observable）而不是承诺（Promise）来异步传递值。
类似的，可观察对象也可以取代事件处理器的位置。最后，由于可观察对象传递多个值，所以你可以在任何可能构建和操作数组的地方使用可观察对象。

Observables behave somewhat differently from the alternative techniques in each of these situations, but offer some significant advantages. Here are detailed comparisons of the differences.

在这些情况下，可观察对象的行为与其替代技术有一些差异，不过也提供了一些显著的优势。下面是对这些差异的详细比较。

## Observables compared to promises

## 可观察对象 vs. 承诺

Observables are often compared to promises. Here are some key differences:

可观察对象经常拿来和承诺进行对比。有一些关键的不同点：

* Observables are declarative; computation does not start until subscription. Promises execute immediately on creation. This makes observables useful for defining recipes that can be run whenever you need the result.

   可观察对象是声明式的，在被订阅之前，它不会开始执行。承诺是在创建时就立即执行的。这让可观察对象可用于定义那些应该按需执行的菜谱。

* Observables provide many values. Promises provide one. This makes observables useful for getting multiple values over time.

   可观察对象能提供多个值。承诺只提供一个。这让可观察对象可用于随着时间的推移获取多个值。

* Observables differentiate between chaining and subscription. Promises only have `.then()` clauses. This makes observables useful for creating complex transformation recipes to be used by other part of the system, without causing the work to be executed.

   可观察对象会区分串联处理和订阅语句。承诺只有 `.then()` 语句。这让可观察对象可用于创建供系统的其它部分使用而不希望立即执行的复杂菜谱。

* Observables `subscribe()` is responsible for handling errors. Promises push errors to the child promises. This makes observables useful for centralized and predictable error handling.

   可观察对象的 `subscribe()` 会负责处理错误。承诺会把错误推送给它的子承诺。这让可观察对象可用于进行集中式、可预测的错误处理。

### Creation and subscription

### 创建与订阅

* Observables are not executed until a consumer subscribes. The `subscribe()` executes the defined behavior once, and it can be called again. Each subscription has its own computation. Resubscription causes recomputation of values.

   在有消费者订阅之前，可观察对象不会执行。`subscribe()` 会执行一次定义好的行为，并且可以再次调用它。每次订阅都是单独计算的。重新订阅会导致重新计算这些值。

<code-example hideCopy>
// declare a publishing operation
new Observable((observer) => { subscriber_fn });
// initiate execution
observable.subscribe(() => {
  // observer handles notifications
});
</code-example>

* Promises execute immediately, and just once. The computation of the result is initiated when the promise is created. There is no way to restart work. All `then` clauses (subscriptions) share the same computation.

   承诺会立即执行，并且只执行一次。当承诺创建时，会立即计算出结果。没有办法重新做一次。所有的 `then` 语句（订阅）都会共享同一次计算。

<code-example hideCopy>
// initiate execution
new Promise((resolve, reject) => { executer_fn });
// handle return value
promise.then((value) => {
  // handle result here
});
</code-example>

### Chaining

### 串联

* Observables differentiate between transformation function such as a map and subscription. Only subscription activates the subscriber function to start computing the values.

   可观察对象会区分各种转换函数，比如映射和订阅。只有订阅才会激活订阅者函数，以开始计算那些值。

<code-example hideCopy>observable.pipe(map((v) => 2*v));</code-example>

* Promises do not differentiate between the last `.then` clauses (equivalent to subscription) and intermediate `.then` clauses (equivalent to map).

   承诺并不区分最后的 `.then()` 语句（等价于订阅）和中间的 `.then()` 语句（等价于映射）。

<code-example hideCopy>promise.then((v) => 2*v);</code-example>

### Cancellation

### 可取消

* Observable subscriptions are cancellable. Unsubscribing removes the listener from receiving further values, and notifies the subscriber function to cancel work.

   可观察对象的订阅是可取消的。取消订阅会移除监听器，使其不再接受将来的值，并通知订阅者函数取消正在进行的工作。

<code-example hideCopy>
const sub = obs.subscribe(...);
sub.unsubscribe();
</code-example>

* Promises are not cancellable.

   承诺是不可取消的。

### Error handling

### 错误处理

* Observable execution errors are delivered to the subscriber's error handler, and the subscriber automatically unsubscribes from the observable.

   可观察对象的错误处理工作交给了订阅者的错误处理器，并且该订阅者会自动取消对这个可观察对象的订阅。

<code-example hideCopy>
obs.subscribe(() => {
  throw Error('my error');
});
</code-example>

* Promises push errors to the child promises.

   承诺会把错误推给其子承诺。

<code-example hideCopy>
promise.then(() => {
  throw Error('my error');
});
</code-example>

### Cheat sheet

### 速查表

The following code snippets illustrate how the same kind of operation is defined using observables and promises.

下列代码片段揭示了同样的操作要如何分别使用可观察对象和承诺进行实现。

<table>
  <thead>
    <tr>

    <th>

        Operation

        操作

    </th>

    <th>

        Observable

        可观察对象

    </th>

    <th>

        Promise

        承诺

    </th>

  </tr></thead>
  <tbody>
<<<<<<< HEAD
  <tr>

    <td>

        Creation

        创建

    </td>

    <td>

      <pre>new Observable((observer) => {
  observer.next(123);
});</pre>

    </td>

    <td>

      <pre>new Promise((resolve, reject) => {
  resolve(123);
});</pre>

    </td>

  </tr>
  <tr>

    <td>

        Transform

        转换

    </td>

    <td>

        <pre>obs.map((value) => value * 2 );</pre>

    </td>

    <td>

        <pre>promise.then((value) => value * 2);</pre>

    </td>

  </tr>
  <tr>

    <td>

        Subscribe

        订阅

    </td>

    <td>

      <pre>sub = obs.subscribe((value) => {
  console.log(value)
});</pre>

    </td>

    <td>

      <pre>promise.then((value) => {
  console.log(value);
});</pre>

    </td>

  </tr>
  <tr>

    <td>

        Unsubscribe

        取消订阅

    </td>

    <td>

        <pre>sub.unsubscribe();</pre>

    </td>

    <td>

        Implied by promise resolution.

        承诺被解析时隐式完成。

    </td>

  </tr></tbody>
=======
    <tr>
      <td>Creation</td>
      <td>
        <pre>new Observable((observer) => {
    observer.next(123);
  });</pre>
      </td>
      <td>
        <pre>new Promise((resolve, reject) => {
    resolve(123);
  });</pre>
      </td>
    </tr>
    <tr>
      <td>Transform</td>
      <td><pre>obs.pipe(map((value) => value * 2));</pre></td>
      <td><pre>promise.then((value) => value * 2);</pre></td>
    </tr>
    <tr>
      <td>Subscribe</td>
      <td>
        <pre>sub = obs.subscribe((value) => {
    console.log(value)
  });</pre>
      </td>
      <td>
        <pre>promise.then((value) => {
    console.log(value);
  });</pre>
      </td>
    </tr>
    <tr>
      <td>Unsubscribe</td>
      <td><pre>sub.unsubscribe();</pre></td>
      <td>Implied by promise resolution.</td>
    </tr>
  </tbody>
>>>>>>> 6d28a209
</table>

## Observables compared to events API

## 可观察对象 vs. 事件 API

Observables are very similar to event handlers that use the events API. Both techniques define notification handlers, and use them to process multiple values delivered over time. Subscribing to an observable is equivalent to adding an event listener. One significant difference is that you can configure an observable to transform an event before passing the event to the handler.

可观察对象和事件 API 中的事件处理器很像。这两种技术都会定义通知处理器，并使用它们来处理一段时间内传递的多个值。订阅可观察对象与添加事件处理器是等价的。一个显著的不同是你可以配置可观察对象，使其在把事件传给事件处理器之前先进行转换。

Using observables to handle events and asynchronous operations can have the advantage of greater consistency in contexts such as HTTP requests.

使用可观察对象来处理错误和异步操作在 HTTP 请求这样的场景下更加具有一致性。

Here are some code samples that illustrate how the same kind of operation is defined using observables and the events API.

下列代码片段揭示了同样的操作要如何分别使用可观察对象和事件 API 进行实现。

<table>
  <tr>

    <th>

    </th>

    <th>

        Observable

        可观察对象

    </th>

    <th>

        Events API

        事件 API

    </th>

  </tr>
  <tr>

    <td>

        Creation & cancellation

        创建与取消

    </td>

    <td>

<pre>// Setup
let clicks$ = fromEvent(buttonEl, ‘click’);
// Begin listening
let subscription = clicks$
  .subscribe(e => console.log(‘Clicked’, e))
// Stop listening
subscription.unsubscribe();</pre>

    </td>

   <td>

<pre>function handler(e) {
  console.log(‘Clicked’, e);
}

// Setup & begin listening
button.addEventListener(‘click’, handler);
// Stop listening
button.removeEventListener(‘click’, handler);
</pre>

   </td>

  </tr>
  <tr>

    <td>

        Subscription

        订阅

    </td>

    <td>

<pre>observable.subscribe(() => {
  // notification handlers here
});</pre>

    </td>

    <td>

<pre>element.addEventListener(eventName, (event) => {
  // notification handler here
});</pre>

    </td>

  </tr>
  <tr>

    <td>

        Configuration

        配置

    </td>

    <td>

        Listen for keystrokes, but provide a stream representing the value in the input.

        监听按键，提供一个流来表示这些输入的值。

<pre>fromEvent(inputEl, 'keydown').pipe(
  map(e => e.target.value)
);</pre>

    </td>

    <td>

        Does not support configuration.

        不支持配置。

<pre>element.addEventListener(eventName, (event) => {
  // Cannot change the passed Event into another
  // value before it gets to the handler
});</pre>

    </td>

  </tr>
</table>

## Observables compared to arrays

## 可观察对象 vs. 数组

An observable produces values over time. An array is created as a static set of values. In a sense, observables are asynchronous where arrays are synchronous. In the following examples, ➞ implies asynchronous value delivery.

可观察对象会随时间生成值。数组是用一组静态的值创建的。某种意义上，可观察对象是异步的，而数组是同步的。
在下列例子中，➞ 符号表示异步传递值。

<table>
  <tr>

    <th>

    </th>

    <th>

        Observable

        可观察对象

    </th>

    <th>

        Array

        数组

    </th>

  </tr>
  <tr>

    <td>

        Given

        给出值

    </td>

    <td>

      <pre>obs: ➞1➞2➞3➞5➞7</pre>

      <pre>obsB: ➞'a'➞'b'➞'c'</pre>

    </td>

    <td>

      <pre>arr: [1, 2, 3, 5, 7]</pre>

      <pre>arrB: ['a', 'b', 'c']</pre>

    </td>

  </tr>
  <tr>

    <td>
<<<<<<< HEAD

        <pre>concat()</pre>

    </td>

    <td>

      <pre>obs.concat(obsB)</pre>

=======
      <pre>concat(obs, obsB)</pre>
>>>>>>> 6d28a209
      <pre>➞1➞2➞3➞5➞7➞'a'➞'b'➞'c'</pre>

    </td>

    <td>

      <pre>arr.concat(arrB)</pre>

      <pre>[1,2,3,5,7,'a','b','c']</pre>

    </td>

  </tr>
  <tr>

    <td>
<<<<<<< HEAD

        <pre>filter()</pre>

    </td>

    <td>

      <pre>obs.filter((v) => v>3)</pre>

=======
      <pre>obs.pipe(filter((v) => v>3))</pre>
>>>>>>> 6d28a209
      <pre>➞5➞7</pre>

    </td>

    <td>

      <pre>arr.filter((v) => v>3)</pre>

      <pre>[5, 7]</pre>

    </td>

  </tr>
  <tr>

    <td>

        <pre>find()</pre>

    </td>

    <td>
<<<<<<< HEAD

      <pre>obs.find((v) => v>3)</pre>

=======
      <pre>obs.pipe(find((v) => v>3))</pre>
>>>>>>> 6d28a209
      <pre>➞5</pre>

    </td>

    <td>

      <pre>arr.find((v) => v>3)</pre>

      <pre>5</pre>

    </td>

  </tr>
  <tr>

    <td>

        <pre>findIndex()</pre>

    </td>

    <td>
<<<<<<< HEAD

      <pre>obs.findIndex((v) => v>3)</pre>

=======
      <pre>obs.pipe(findIndex((v) => v>3))</pre>
>>>>>>> 6d28a209
      <pre>➞3</pre>

    </td>

    <td>

      <pre>arr.findIndex((v) => v>3)</pre>

      <pre>3</pre>

    </td>

  </tr>
  <tr>

    <td>
<<<<<<< HEAD

        <pre>forEach()</pre>

    </td>

    <td>

      <pre>obs.forEach((v) => {
=======
      <pre>obs.pipe(tap((v) => {
>>>>>>> 6d28a209
  console.log(v);
}))
1
2
3
5
7</pre>

    </td>

    <td>

      <pre>arr.forEach((v) => {
  console.log(v);
})
1
2
3
5
7</pre>

    </td>

  </tr>
  <tr>

    <td>
<<<<<<< HEAD

        <pre>map()</pre>

    </td>

    <td>

      <pre>obs.map((v) => -v)</pre>

=======
      <pre>obs.pipe(map((v) => -v))</pre>
>>>>>>> 6d28a209
      <pre>➞-1➞-2➞-3➞-5➞-7</pre>

    </td>

    <td>

      <pre>arr.map((v) => -v)</pre>

      <pre>[-1, -2, -3, -5, -7]</pre>

    </td>

  </tr>
  <tr>

    <td>

        <pre>reduce()</pre>

    </td>

    <td>
<<<<<<< HEAD

      <pre>obs.scan((s,v)=> s+v, 0)</pre>

      <pre>➞1➞3➞6➞11➞18</pre>

=======
      <pre>obs.pipe(reduce((s,v)=> s+v, 0))</pre>
      <pre>➞18</pre>
>>>>>>> 6d28a209
    </td>

    <td>

      <pre>arr.reduce((s,v) => s+v, 0)</pre>

      <pre>18</pre>
<<<<<<< HEAD

    </td>

=======
    </td>
>>>>>>> 6d28a209
  </tr>
</table><|MERGE_RESOLUTION|>--- conflicted
+++ resolved
@@ -160,7 +160,6 @@
 
   </tr></thead>
   <tbody>
-<<<<<<< HEAD
   <tr>
 
     <td>
@@ -200,7 +199,7 @@
 
     <td>
 
-        <pre>obs.map((value) => value * 2 );</pre>
+        <pre>obs.pipe(map((value) => value * 2));</pre>
 
     </td>
 
@@ -263,45 +262,6 @@
     </td>
 
   </tr></tbody>
-=======
-    <tr>
-      <td>Creation</td>
-      <td>
-        <pre>new Observable((observer) => {
-    observer.next(123);
-  });</pre>
-      </td>
-      <td>
-        <pre>new Promise((resolve, reject) => {
-    resolve(123);
-  });</pre>
-      </td>
-    </tr>
-    <tr>
-      <td>Transform</td>
-      <td><pre>obs.pipe(map((value) => value * 2));</pre></td>
-      <td><pre>promise.then((value) => value * 2);</pre></td>
-    </tr>
-    <tr>
-      <td>Subscribe</td>
-      <td>
-        <pre>sub = obs.subscribe((value) => {
-    console.log(value)
-  });</pre>
-      </td>
-      <td>
-        <pre>promise.then((value) => {
-    console.log(value);
-  });</pre>
-      </td>
-    </tr>
-    <tr>
-      <td>Unsubscribe</td>
-      <td><pre>sub.unsubscribe();</pre></td>
-      <td>Implied by promise resolution.</td>
-    </tr>
-  </tbody>
->>>>>>> 6d28a209
 </table>
 
 ## Observables compared to events API
@@ -509,7 +469,6 @@
   <tr>
 
     <td>
-<<<<<<< HEAD
 
         <pre>concat()</pre>
 
@@ -517,11 +476,7 @@
 
     <td>
 
-      <pre>obs.concat(obsB)</pre>
-
-=======
       <pre>concat(obs, obsB)</pre>
->>>>>>> 6d28a209
       <pre>➞1➞2➞3➞5➞7➞'a'➞'b'➞'c'</pre>
 
     </td>
@@ -538,7 +493,6 @@
   <tr>
 
     <td>
-<<<<<<< HEAD
 
         <pre>filter()</pre>
 
@@ -546,11 +500,7 @@
 
     <td>
 
-      <pre>obs.filter((v) => v>3)</pre>
-
-=======
       <pre>obs.pipe(filter((v) => v>3))</pre>
->>>>>>> 6d28a209
       <pre>➞5➞7</pre>
 
     </td>
@@ -573,13 +523,8 @@
     </td>
 
     <td>
-<<<<<<< HEAD
-
-      <pre>obs.find((v) => v>3)</pre>
-
-=======
+
       <pre>obs.pipe(find((v) => v>3))</pre>
->>>>>>> 6d28a209
       <pre>➞5</pre>
 
     </td>
@@ -602,13 +547,8 @@
     </td>
 
     <td>
-<<<<<<< HEAD
-
-      <pre>obs.findIndex((v) => v>3)</pre>
-
-=======
+
       <pre>obs.pipe(findIndex((v) => v>3))</pre>
->>>>>>> 6d28a209
       <pre>➞3</pre>
 
     </td>
@@ -625,7 +565,6 @@
   <tr>
 
     <td>
-<<<<<<< HEAD
 
         <pre>forEach()</pre>
 
@@ -633,10 +572,7 @@
 
     <td>
 
-      <pre>obs.forEach((v) => {
-=======
       <pre>obs.pipe(tap((v) => {
->>>>>>> 6d28a209
   console.log(v);
 }))
 1
@@ -664,7 +600,6 @@
   <tr>
 
     <td>
-<<<<<<< HEAD
 
         <pre>map()</pre>
 
@@ -672,11 +607,7 @@
 
     <td>
 
-      <pre>obs.map((v) => -v)</pre>
-
-=======
       <pre>obs.pipe(map((v) => -v))</pre>
->>>>>>> 6d28a209
       <pre>➞-1➞-2➞-3➞-5➞-7</pre>
 
     </td>
@@ -699,16 +630,10 @@
     </td>
 
     <td>
-<<<<<<< HEAD
-
-      <pre>obs.scan((s,v)=> s+v, 0)</pre>
-
-      <pre>➞1➞3➞6➞11➞18</pre>
-
-=======
+
       <pre>obs.pipe(reduce((s,v)=> s+v, 0))</pre>
+
       <pre>➞18</pre>
->>>>>>> 6d28a209
     </td>
 
     <td>
@@ -716,12 +641,8 @@
       <pre>arr.reduce((s,v) => s+v, 0)</pre>
 
       <pre>18</pre>
-<<<<<<< HEAD
-
-    </td>
-
-=======
-    </td>
->>>>>>> 6d28a209
+
+    </td>
+
   </tr>
 </table>