--- conflicted
+++ resolved
@@ -4,27 +4,19 @@
 
 A provider is an instruction to the [Dependency Injection](/guide/dependency-injection) system on how to obtain a value for a dependency. Most of the time, these dependencies are services that you create and provide.
 
-<<<<<<< HEAD
 提供者就是一本说明书，用来指导[依赖注入](/guide/dependency-injection)系统该如何获取某个依赖的值。
 大多数情况下，这些依赖就是你要创建和提供的那些服务。
 
-For the final sample app using the provider that this page describes,
-=======
 For the final sample application using the provider that this page describes,
->>>>>>> 08caeadd
 see the <live-example></live-example>.
 
 要想查看本页提到的这个带有特性模块的范例应用，参阅 <live-example></live-example>。
 
 ## Providing a service
 
-<<<<<<< HEAD
 ## 提供服务
 
-If you already have an app that was created with the [Angular CLI](cli), you can create a service using the [`ng generate`](cli/generate) CLI command in the root project directory. Replace _User_ with the name of your service.
-=======
 If you already have an application that was created with the [Angular CLI](cli), you can create a service using the [`ng generate`](cli/generate) CLI command in the root project directory. Replace _User_ with the name of your service.
->>>>>>> 08caeadd
 
 如果你是用 [Angular CLI](cli) 创建的应用，那么可以使用下列 CLI 的 [`ng generate`](cli/generate) 命令在项目根目录下创建一个服务。把其中的 `User` 替换成你的服务名。
 
@@ -48,13 +40,9 @@
 
 ## Provider scope
 
-<<<<<<< HEAD
 ## 提供者的作用域
 
-When you add a service provider to the root application injector, it’s available throughout the app. Additionally, these providers are also available to all the classes in the app as long they have the lookup token.
-=======
 When you add a service provider to the root application injector, it’s available throughout the application. Additionally, these providers are also available to all the classes in the application as long they have the lookup token.
->>>>>>> 08caeadd
 
 当你把服务提供者添加到应用的根注入器中时，它就在整个应用程序中可用了。
 另外，这些服务提供者也同样对整个应用中的类是可用的 —— 只要它们有供查找用的服务令牌。
@@ -81,13 +69,9 @@
 
 ## Limiting provider scope by lazy loading modules
 
-<<<<<<< HEAD
 ## 使用惰性加载模块限制提供者的作用域
 
-In the basic CLI-generated app, modules are eagerly loaded which means that they are all loaded when the app launches. Angular uses an injector system to make things available between modules. In an eagerly loaded app, the root application injector makes all of the providers in all of the modules available throughout the app.
-=======
 In the basic CLI-generated app, modules are eagerly loaded which means that they are all loaded when the application launches. Angular uses an injector system to make things available between modules. In an eagerly loaded app, the root application injector makes all of the providers in all of the modules available throughout the application.
->>>>>>> 08caeadd
 
 在 CLI 生成的基本应用中，模块是急性加载的，这意味着它们都是由本应用启动的，Angular 会使用一个依赖注入体系来让一切服务都在模块间有效。对于急性加载式应用，应用中的根注入器会让所有服务提供者都对整个应用有效。
 
@@ -141,13 +125,9 @@
 
 ## Providing services in modules vs. components
 
-<<<<<<< HEAD
 ## 在模块中提供服务还是在组件中？
 
-Generally, provide services the whole app needs in the root module and scope services by providing them in lazy loaded modules.
-=======
 Generally, provide services the whole application needs in the root module and scope services by providing them in lazy loaded modules.
->>>>>>> 08caeadd
 
 通常，要在根模块中提供整个应用都需要的服务，在惰性加载模块中提供限定范围的服务。
 
