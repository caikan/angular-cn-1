# Dynamic component loader

<<<<<<< HEAD
# 动态组件加载器

<div class="alert is-warning">

译注：本页讲的是一个用于显示广告的范例，而部分广告拦截器插件，比如 Chrome 的 AdGuard，可能会破坏其工作逻辑，因此，请在本页关闭那些插件。

</div>

Component templates are not always fixed. An application might need to load new components at runtime.

组件的模板不会永远是固定的。应用可能会需要在运行期间加载一些新的组件。

This cookbook shows you how to use `ComponentFactoryResolver` to add components dynamically.
=======
Component templates are not always fixed. An application might need to load new components at runtime. This cookbook shows you how to add components dynamically.
>>>>>>> 8ebc946c

这本烹饪书为你展示如何使用 `ComponentFactoryResolver` 来动态添加组件。

See the <live-example name="dynamic-component-loader"></live-example>
of the code in this cookbook.

到<live-example name="dynamic-component-loader"></live-example>查看本烹饪书的源码。

{@a dynamic-loading}

## Dynamic component loading

## 动态组件加载

The following example shows how to build a dynamic ad banner.

下面的例子展示了如何构建动态广告条。

The hero agency is planning an ad campaign with several different
ads cycling through the banner. New ad components are added
frequently by several different teams. This makes it impractical
to use a template with a static component structure.

英雄管理局正在计划一个广告活动，要在广告条中显示一系列不同的广告。几个不同的小组可能会频繁加入新的广告组件。
再用只支持静态组件结构的模板显然是不现实的。

Instead, you need a way to load a new component without a fixed
reference to the component in the ad banner's template.

你需要一种新的组件加载方式，它不需要在广告条组件的模板中引用固定的组件。

Angular comes with its own API for loading components dynamically.

Angular 自带的 API 就能支持动态加载组件。

{@a directive}

## The anchor directive

## 指令

Before adding components, you have to define an anchor point
to tell Angular where to insert components.

在添加组件之前，先要定义一个锚点来告诉 Angular 要把组件插入到什么地方。

The ad banner uses a helper directive called `AdDirective` to
mark valid insertion points in the template.

广告条使用一个名叫 `AdDirective` 的辅助指令来在模板中标记出有效的插入点。

<code-example path="dynamic-component-loader/src/app/ad.directive.ts" header="src/app/ad.directive.ts"></code-example>

`AdDirective` injects `ViewContainerRef` to gain access to the view
container of the element that will host the dynamically added component.

`AdDirective` 注入了 `ViewContainerRef` 来获取对容器视图的访问权，这个容器就是那些动态加入的组件的宿主。

In the `@Directive` decorator, notice the selector name, `adHost`;
that's what you use to apply the directive to the element.
The next section shows you how.

在 `@Directive` 装饰器中，要注意选择器的名称：`ad-host`，它就是你将应用到元素上的指令。下一节会展示该如何做。

{@a loading-components}

## Loading components

## 加载组件

Most of the ad banner implementation is in `ad-banner.component.ts`.
To keep things simple in this example, the HTML is in the `@Component`
decorator's `template` property as a template string.

广告条的大部分实现代码都在 `ad-banner.component.ts` 中。
为了让这个例子简单点，HTML 被直接放在了 `@Component` 装饰器的 `template` 属性中。

The `<ng-template>` element is where you apply the directive you just made.
To apply the `AdDirective`, recall the selector from `ad.directive.ts`,
`[adHost]`. Apply that to `<ng-template>` without the square brackets. Now Angular knows
where to dynamically load components.

`<ng-template>` 元素就是刚才制作的指令将应用到的地方。
要应用 `AdDirective`，回忆一下来自 `ad.directive.ts` 的选择器 `ad-host`。把它应用到 `<ng-template>`（不用带方括号）。
这下，Angular 就知道该把组件动态加载到哪里了。

<code-example path="dynamic-component-loader/src/app/ad-banner.component.ts" region="ad-host" header="src/app/ad-banner.component.ts (template)"></code-example>

The `<ng-template>` element is a good choice for dynamic components
because it doesn't render any additional output.

`<ng-template>` 元素是动态加载组件的最佳选择，因为它不会渲染任何额外的输出。

{@a resolving-components}

## Resolving components

## 解析组件

Take a closer look at the methods in `ad-banner.component.ts`.

深入看看 `ad-banner.component.ts` 中的方法。

`AdBannerComponent` takes an array of `AdItem` objects as input,
which ultimately comes from `AdService`.  `AdItem` objects specify
the type of component to load and any data to bind to the
component.`AdService` returns the actual ads making up the ad campaign.

`AdBannerComponent` 接收一个 `AdItem` 对象的数组作为输入，它最终来自 `AdService`。
`AdItem` 对象指定要加载的组件类，以及绑定到该组件上的任意数据。
`AdService` 可以返回广告活动中的那些广告。

Passing an array of components to `AdBannerComponent` allows for a
dynamic list of ads without static elements in the template.

给 `AdBannerComponent` 传入一个组件数组可以在模板中放入一个广告的动态列表，而不用写死在模板中。

With its `getAds()` method, `AdBannerComponent` cycles through the array of `AdItems`
and loads a new component every 3 seconds by calling `loadComponent()`.

通过 `getAds()` 方法，`AdBannerComponent` 可以循环遍历 `AdItems` 的数组，并且每三秒调用一次 `loadComponent()` 来加载新组件。

<code-example path="dynamic-component-loader/src/app/ad-banner.component.ts" region="class" header="src/app/ad-banner.component.ts (excerpt)"></code-example>

The `loadComponent()` method is doing a lot of the heavy lifting here.
Take it step by step. First, it picks an ad.

这里的 `loadComponent()` 方法很重要。
来一步步看看。首先，它选取了一个广告。

<div class="alert is-helpful">

**How _loadComponent()_ chooses an ad**

**`loadComponent()` 如何选择广告**

The `loadComponent()` method chooses an ad using some math.

`loadComponent()` 方法使用某种算法选择了一个广告。

First, it sets the `currentAdIndex` by taking whatever it
currently is plus one, dividing that by the length of the `AdItem` array, and
using the _remainder_ as the new `currentAdIndex` value. Then, it uses that
value to select an `adItem` from the array.

（译注：循环选取算法）首先，它把 `currentAdIndex` 递增一，然后用它除以 `AdItem` 数组长度的*余数*作为新的 `currentAdIndex` 的值，
最后用这个值来从数组中选取一个 `adItem`。

</div>

<<<<<<< HEAD
After `loadComponent()` selects an ad, it uses `ComponentFactoryResolver`
to resolve a `ComponentFactory` for each specific component.
The `ComponentFactory` then creates an instance of each component.

在 `loadComponent()` 选取了一个广告之后，它使用 `ComponentFactoryResolver` 来为每个具体的组件解析出一个 `ComponentFactory`。
然后 `ComponentFactory` 会为每一个组件创建一个实例。
=======

>>>>>>> 8ebc946c

Next, you're targeting the `viewContainerRef` that
exists on this specific instance of the component. How do you know it's
this specific instance? Because it's referring to `adHost` and `adHost` is the
directive you set up earlier to tell Angular where to insert dynamic components.

接下来，你要把 `viewContainerRef` 指向这个组件的现有实例。但你怎么才能找到这个实例呢？
很简单，因为它指向了 `adHost`，而这个 `adHost` 就是你以前设置过的指令，用来告诉 Angular 该把动态组件插入到什么位置。

As you may recall, `AdDirective` injects `ViewContainerRef` into its constructor.
This is how the directive accesses the element that you want to use to host the dynamic component.

回忆一下，`AdDirective` 曾在它的构造函数中注入了一个 `ViewContainerRef`。
因此这个指令可以访问到这个你打算用作动态组件宿主的元素。

To add the component to the template, you call `createComponent()` on `ViewContainerRef`.

要把这个组件添加到模板中，你可以调用 `ViewContainerRef` 的 `createComponent()`。

The `createComponent()` method returns a reference to the loaded component.
Use that reference to interact with the component by assigning to its properties or calling its methods.

`createComponent()` 方法返回一个引用，指向这个刚刚加载的组件。
使用这个引用就可以与该组件进行交互，比如设置它的属性或调用它的方法。


{@a common-interface}

## The _AdComponent_ interface

## 公共的 `AdComponent` 接口

In the ad banner, all components implement a common `AdComponent` interface to
standardize the API for passing data to the components.

在广告条中，所有组件都实现了一个公共接口 `AdComponent`，它定义了一个标准化的 API，来把数据传给组件。

Here are two sample components and the `AdComponent` interface for reference:

下面就是两个范例组件及其 `AdComponent` 接口：

<code-tabs>

  <code-pane header="hero-job-ad.component.ts" path="dynamic-component-loader/src/app/hero-job-ad.component.ts">

  </code-pane>

  <code-pane header="hero-profile.component.ts" path="dynamic-component-loader/src/app/hero-profile.component.ts">

  </code-pane>

  <code-pane header="ad.component.ts" path="dynamic-component-loader/src/app/ad.component.ts">

  </code-pane>

</code-tabs>

{@a final-ad-baner}

## Final ad banner

## 最终的广告栏

 The final ad banner looks like this:

 最终的广告栏是这样的：

<div class="lightbox">
  <img src="generated/images/guide/dynamic-component-loader/ads-example.gif" alt="Ads">
</div>

See the <live-example name="dynamic-component-loader"></live-example>.

参阅<live-example name="dynamic-component-loader"></live-example>。

@reviewed 2021-09-17<|MERGE_RESOLUTION|>--- conflicted
+++ resolved
@@ -1,6 +1,5 @@
 # Dynamic component loader
 
-<<<<<<< HEAD
 # 动态组件加载器
 
 <div class="alert is-warning">
@@ -9,16 +8,9 @@
 
 </div>
 
-Component templates are not always fixed. An application might need to load new components at runtime.
-
-组件的模板不会永远是固定的。应用可能会需要在运行期间加载一些新的组件。
-
-This cookbook shows you how to use `ComponentFactoryResolver` to add components dynamically.
-=======
 Component templates are not always fixed. An application might need to load new components at runtime. This cookbook shows you how to add components dynamically.
->>>>>>> 8ebc946c
-
-这本烹饪书为你展示如何使用 `ComponentFactoryResolver` 来动态添加组件。
+
+组件的模板不会永远是固定的。应用可能会需要在运行期间加载一些新的组件。这本烹饪书为你展示如何使用 `ComponentFactoryResolver` 来动态添加组件。
 
 See the <live-example name="dynamic-component-loader"></live-example>
 of the code in this cookbook.
@@ -167,16 +159,7 @@
 
 </div>
 
-<<<<<<< HEAD
-After `loadComponent()` selects an ad, it uses `ComponentFactoryResolver`
-to resolve a `ComponentFactory` for each specific component.
-The `ComponentFactory` then creates an instance of each component.
-
-在 `loadComponent()` 选取了一个广告之后，它使用 `ComponentFactoryResolver` 来为每个具体的组件解析出一个 `ComponentFactory`。
-然后 `ComponentFactory` 会为每一个组件创建一个实例。
-=======
-
->>>>>>> 8ebc946c
+
 
 Next, you're targeting the `viewContainerRef` that
 exists on this specific instance of the component. How do you know it's
