# Add the localize package

# 添加本地化包

To take advantage of the localization features of Angular, use the [Angular CLI][AioCliMain] to add the `@angular/localize` package to your project.

<<<<<<< HEAD
要利用 Angular 的本地化功能，请用 [Angular CLI][AioCliMain] 将 `@angular/localize` 包添加到你的项目中。

To add the `@angular/localize` package, use the following command to update the `package.json` and `polyfills.ts` files in your project.
=======
To add the `@angular/localize` package, use the following command to update the `package.json` and TypeScript configuration files in your project.
>>>>>>> 3b863ddc

要添加 `@angular/localize` 包，请使用如下命令来更新项目中的 `package.json` 和 `polyfills.ts` 文件。

<code-example path="i18n/doc-files/commands.sh" region="add-localize"></code-example>

It adds `types: ["@angular/localize"]` in the TypeScript configuration files as well as the reference to the type definition of `@angular/localize` at the top of the `main.ts` file.

<div class="alert is-helpful">

For more information about `package.json` and `tsconfig.json` files, see [Workspace npm dependencies][AioGuideNpmPackages] and [TypeScript Configuraiton][AioGuideTsConfig].

有关 `package.json` 和 `polyfill` 包的更多信息，请参阅[工作区的 npm 依赖项][AioGuideNpmPackages]。

</div>

If `@angular/localize` is not installed and you try to build a localized version of your project (for example, while using the `i18n` attributes in templates), the [Angular CLI][AioCliMain] will generate an error, which would contain the steps that you can take to enable i18n for your project.

## Options

<<<<<<< HEAD
如果尚未安装 `@angular/localize`，而你试图构建此项目的本地化版本，[Angular CLI][AioCliMain] 就会报错。

<!--todo: add example error -->
=======
| OPTION           | DESCRIPTION | VALUE TYPE | DEFAULT VALUE
|:---              |:---    |:------     |:------
| `--project`      | The name of the project. | `string` |
| `--use-at-runtime` | If set, then `$localize` can be used at runtime. Also `@angular/localize` gets included in the `dependencies` section of `package.json`, rather than `devDependencies`, which is the default.  | `boolean` | `false`
>>>>>>> 3b863ddc

For more available options, see [ng add][AioCliAdd] in [Angular CLI][AioCliMain].
## What's next

<<<<<<< HEAD
## 下一步呢？

* [Refer to locales by ID][AioGuideI18nCommonLocaleId]

  [通过 ID 引用语音环境][AioGuideI18nCommonLocaleId]
=======
*   [@angular/localize API][AioApiLocalize]
*   [Refer to locales by ID][AioGuideI18nCommonLocaleId]
>>>>>>> 3b863ddc

<!-- links -->

[AioCliMain]: cli "CLI Overview and Command Reference | Angular"

[AioGuideI18nCommonLocaleId]: guide/i18n-common-locale-id "Refer to locales by ID | Angular"

[AioGuideNpmPackages]: guide/npm-packages "Workspace npm dependencies | Angular"

[AioGuideTsConfig]: guide/typescript-configuration "TypeScript Configuration | Angular"

[AioCliAdd]: cli/add "ng add | CLI | Angular"

[AioApiLocalize]: api/localize "$localize | @angular/localize - API | Angular"

<!-- external links -->

<!-- end links -->

@reviewed 2023-03-10<|MERGE_RESOLUTION|>--- conflicted
+++ resolved
@@ -4,13 +4,9 @@
 
 To take advantage of the localization features of Angular, use the [Angular CLI][AioCliMain] to add the `@angular/localize` package to your project.
 
-<<<<<<< HEAD
 要利用 Angular 的本地化功能，请用 [Angular CLI][AioCliMain] 将 `@angular/localize` 包添加到你的项目中。
 
-To add the `@angular/localize` package, use the following command to update the `package.json` and `polyfills.ts` files in your project.
-=======
 To add the `@angular/localize` package, use the following command to update the `package.json` and TypeScript configuration files in your project.
->>>>>>> 3b863ddc
 
 要添加 `@angular/localize` 包，请使用如下命令来更新项目中的 `package.json` 和 `polyfills.ts` 文件。
 
@@ -28,32 +24,24 @@
 
 If `@angular/localize` is not installed and you try to build a localized version of your project (for example, while using the `i18n` attributes in templates), the [Angular CLI][AioCliMain] will generate an error, which would contain the steps that you can take to enable i18n for your project.
 
+如果尚未安装 `@angular/localize`，而你试图构建此项目的本地化版本，[Angular CLI][AioCliMain] 就会报错。
+
 ## Options
 
-<<<<<<< HEAD
-如果尚未安装 `@angular/localize`，而你试图构建此项目的本地化版本，[Angular CLI][AioCliMain] 就会报错。
-
-<!--todo: add example error -->
-=======
 | OPTION           | DESCRIPTION | VALUE TYPE | DEFAULT VALUE
 |:---              |:---    |:------     |:------
 | `--project`      | The name of the project. | `string` |
 | `--use-at-runtime` | If set, then `$localize` can be used at runtime. Also `@angular/localize` gets included in the `dependencies` section of `package.json`, rather than `devDependencies`, which is the default.  | `boolean` | `false`
->>>>>>> 3b863ddc
 
 For more available options, see [ng add][AioCliAdd] in [Angular CLI][AioCliMain].
 ## What's next
 
-<<<<<<< HEAD
 ## 下一步呢？
 
-* [Refer to locales by ID][AioGuideI18nCommonLocaleId]
+* [@angular/localize API][AioApiLocalize]
+*   [Refer to locales by ID][AioGuideI18nCommonLocaleId]
 
   [通过 ID 引用语音环境][AioGuideI18nCommonLocaleId]
-=======
-*   [@angular/localize API][AioApiLocalize]
-*   [Refer to locales by ID][AioGuideI18nCommonLocaleId]
->>>>>>> 3b863ddc
 
 <!-- links -->
 
