--- conflicted
+++ resolved
@@ -1,46 +1,24 @@
 # Add the localize package
-
-# 添加本地化包
 
 To take advantage of the localization features of Angular, use the [Angular CLI][AioCliMain] to add the `@angular/localize` package to your project.
 
-要利用 Angular 的本地化功能，请用 [Angular CLI][AioCliMain] 将 `@angular/localize` 包添加到你的项目中。
-
 To add the `@angular/localize` package, use the following command to update the `package.json` and `polyfills.ts` files in your project.
 
-<<<<<<< HEAD
-要添加 `@angular/localize` 包，请使用如下命令来更新项目中的 `package.json` 和  `polyfills.ts` 文件。
-
-<code-example path="i18n/doc-files/commands.sh" region="add-localize" language="sh"></code-example>
-=======
 <code-example path="i18n/doc-files/commands.sh" region="add-localize"></code-example>
->>>>>>> f25ac4ae
 
 <div class="alert is-helpful">
 
 For more information about `package.json` and `polyfill.ts` files, see [Workspace npm dependencies][AioGuideNpmPackages].
 
-有关 `package.json` 和 `polyfill` 包的更多信息，请参阅[工作区的 npm 依赖项][AioGuideNpmPackages]。
-
 </div>
 
 If `@angular/localize` is not installed and you try to build a localized version of your project, the [Angular CLI][AioCliMain] generates an error.
-
-如果尚未安装 `@angular/localize`，而你试图构建此项目的本地化版本，[Angular CLI][AioCliMain] 就会报错。
 
 <!--todo: add example error -->
 
 ## What's next
 
-<<<<<<< HEAD
-## 下一步？
-
 * [Refer to locales by ID][AioGuideI18nCommonLocaleId]
-
-  [通过 ID 引用语音环境][AioGuideI18nCommonLocaleId]
-=======
-* [Refer to locales by ID][AioGuideI18nCommonLocaleId]
->>>>>>> f25ac4ae
 
 <!-- links -->
 
