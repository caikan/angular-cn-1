# Reactive Forms

# 响应式表单

_Reactive forms_ is an Angular technique for creating forms in a _reactive_ style.
This guide explains reactive forms as you follow the steps to build a "Hero Detail Editor" form.

*响应式表单*是Angular中用*响应式*风格创建表单的技术。
本章中，我们会在构建“英雄详情编辑器”的过程中，逐步讲解响应式表单的概念。


{@a toc}

Try the <live-example stackblitz="final" title="Reactive Forms (final) in Stackblitz">Reactive Forms live-example</live-example>.

<<<<<<< HEAD
试试<live-example plnkr="final" title="Reactive Forms (final) in Plunker">响应式表单的在线例子</live-example>。

You can also run the <live-example title="Reactive Forms Demo in Plunker">Reactive Forms Demo</live-example> version
=======
You can also run the <live-example title="Reactive Forms Demo in Stackblitz">Reactive Forms Demo</live-example> version
>>>>>>> 8d34364f
and choose one of the intermediate steps from the "demo picker" at the top.

你还可以运行<live-example title="Reactive Forms Demo in Plunker">响应式表单的演示程序</live-example>，并从顶部选取一个中间步骤。


{@a intro}


## Introduction to Reactive Forms

## 响应式表单简介

Angular offers two form-building technologies: _reactive_ forms and _template-driven_ forms.
The two technologies belong to the `@angular/forms` library
and share a common set of form control classes.

Angular提供了两种构建表单的技术：*响应式*表单和*模板驱动*表单。
这两项技术都属于`@angular/forms`库，并且共享一组公共的表单控件类。

But they diverge markedly in philosophy, programming style, and technique.
They even have their own modules: the `ReactiveFormsModule` and the `FormsModule`.

但是它们在设计哲学、编程风格和具体技术上有显著区别。
所以，它们都有自己的模块：`ReactiveFormsModule` 和 `FormsModule`。

### _Reactive_ forms

### *响应式*表单

Angular _reactive_ forms facilitate a _reactive style_ of programming
that favors explicit management of the data flowing between
a non-UI _data model_ (typically retrieved from a server) and a
UI-oriented _form model_ that retains the states
and values of the HTML controls on screen. Reactive forms offer the ease
of using reactive patterns, testing, and validation.

Angular的*响应式*表单能让实现*响应式编程风格*更容易，这种编程风格更倾向于在非UI的*数据模型*（通常接收自服务器）之间显式的管理数据流，
并且用一个UI导向的*表单模型*来保存屏幕上HTML控件的状态和值。
响应式表单可以让使用响应式编程模式、测试和校验变得更容易。

With _reactive_ forms, you create a tree of Angular form control objects
in the component class and bind them to native form control elements in the
component template, using techniques described in this guide.

使用*响应式*表单，我们可以在组件中创建表单控件的对象树，并使用本章中传授的技巧把它们绑定到组件模板中的原生表单控件元素上。

You create and manipulate form control objects directly in the
component class. As the component class has immediate access to both the data
model and the form control structure, you can push data model values into
the form controls and pull user-changed values back out. The component can
observe changes in form control state and react to those changes.

我们可以在组件类中直接创建和维护表单控件对象。由于组件类可以同时访问数据模型和表单控件结构，
因此我们可以把表单模型值的变化推送到表单控件中，并把变化后的值拉取回来。
组件可以监听表单控件状态的变化，并对此做出响应。

One advantage of working with form control objects directly is that value and validity updates
are [always synchronous and under your control](guide/reactive-forms#async-vs-sync "Async vs sync").
You won't encounter the timing issues that sometimes plague a template-driven form
and reactive forms can be easier to unit test.

直接使用表单控件对象的优点之一是值和有效性状态的更新[总是同步的，并且在你的控制之下](guide/reactive-forms#async-vs-sync "Async vs sync")。
我们不会遇到时序问题，这个问题有时在模板驱动表单中会成为灾难。而且响应式表单更容易进行单元测试。

In keeping with the reactive paradigm, the component
preserves the immutability of the _data model_,
treating it as a pure source of original values.
Rather than update the data model directly,
the component extracts user changes and forwards them to an external component or service,
which does something with them (such as saving them)
and returns a new _data model_ to the component that reflects the updated model state.

在响应式编程范式中，组件会负责维护*数据模型*的不可变性，把模型当做纯粹的原始数据源。
组件不会直接更新数据模型，而是把用户的修改提取出来，把它们转发给外部的组件或服务，外部程序才会使用这些进行处理（比如保存它们），
并且给组件返回一个新的*数据模型*，以反映模型状态的变化。
  
Using reactive form directives does not require you to follow all reactive priniciples,
but it does facilitate the reactive programming approach should you choose to use it.

使用响应式表单的指令，并不要求你遵循所有的响应式编程原则，但它能让你更容易使用响应式编程方法，从而更愿意使用它。

### _Template-driven_ forms

### *模板驱动*表单

_Template-driven_ forms, introduced in the [Template guide](guide/forms), take a completely different approach.

在[模板](guide/forms)一章我们介绍过的*模板驱动*表单，是一种完全不同的方式。

You place HTML form controls (such as `<input>` and `<select>`) in the component template and
bind them to _data model_ properties in the component, using directives
like `ngModel`.

我们把HTML表单控件（比如`<input>`和`<select>`）放进组件模板中，并用`ngModel`等指令把它们绑定到组件中*数据模型*的属性上。

You don't create Angular form control objects. Angular directives
create them for you, using the information in your data bindings.
You don't push and pull data values. Angular handles that for you with `ngModel`.
Angular updates the mutable _data model_ with user changes as they happen.

我们不用自己创建Angular表单控件对象。Angular指令会使用数据绑定中的信息创建它们。
我们不用自己推送和拉取数据。Angular使用`ngModel`来替你管理它们。
当用户做出修改时，Angular会据此更新可变的*数据模型*。

For this reason, the `ngModel` directive is not part of the ReactiveFormsModule.

因此，`ngModel`并不是`ReactiveFormsModule`模块的一部分。

While this means less code in the component class,
[template-driven forms are asynchronous](guide/reactive-forms#async-vs-sync "Async vs sync")
which may complicate development in more advanced scenarios.

虽然这意味着组件中的代码更少，但是[模板驱动表单是异步工作的](guide/reactive-forms#async-vs-sync "Async vs sync")，这可能在更高级的场景中让开发复杂化。


{@a async-vs-sync}


### Async vs. sync

### 异步 vs. 同步

Reactive forms are synchronous. Template-driven forms are asynchronous. It's a difference that matters.

响应式表单是同步的。模板驱动表单是异步的。这个不同点很重要。

In reactive forms, you create the entire form control tree in code.
You can immediately update a value or drill down through the descendents of the parent form
because all controls are always available.

使用响应式表单，我们会在代码中创建整个表单控件树。
我们可以立即更新一个值或者深入到表单中的任意节点，因为所有的控件都始终是可用的。

Template-driven forms delegate creation of their form controls to directives.
To avoid "_changed after checked_" errors,
these directives take more than one cycle to build the entire control tree.
That means you must wait a tick before manipulating any of the controls
from within the component class.

模板驱动表单会委托指令来创建它们的表单控件。
为了消除“检查完后又变化了”的错误，这些指令需要消耗一个以上的变更检测周期来构建整个控件树。
这意味着在从组件类中操纵任何控件之前，我们都必须先等待一个节拍。

For example, if you inject the form control with a `@ViewChild(NgForm)` query and examine it in the
[`ngAfterViewInit` lifecycle hook](guide/lifecycle-hooks#afterview "Lifecycle hooks guide: AfterView"),
you'll discover that it has no children.
You must wait a tick, using `setTimeout`, before you can
extract a value from a control, test its validity, or set it to a new value.

比如，如果我们用`@ViewChild(NgForm)`查询来注入表单控件，并在[生命周期钩子`ngAfterViewInit`](guide/lifecycle-hooks#afterview "Lifecycle hooks guide: AfterView")中检查它，就会发现它没有子控件。
我们必须使用`setTimeout`等待一个节拍才能从控件中提取值、测试有效性，或把它设置为新值。

The asynchrony of template-driven forms also complicates unit testing.
You must wrap your test block in `async()` or `fakeAsync()` to
avoid looking for values in the form that aren't there yet.
With reactive forms, everything is available when you expect it to be.

模板驱动表单的异步性让单元测试也变得复杂化了。
我们必须把测试代码包裹在`async()`或`fakeAsync()`中来解决要查阅的值尚不存在的情况。
使用响应式表单，在所期望的时机一切都是可用的。

### Which is better, reactive or template-driven?

### 哪一个更好？响应式还是模板驱动？

Neither is "better".
They're two different architectural paradigms,
with their own strengths and weaknesses.
Choose the approach that works best for you.
You may decide to use both in the same application.

没有哪个“更好”。
它们是两种架构范式，各有优缺点。
请自行选择更合适的方法，甚至可以在同一个应用中同时使用它们。

The balance of this _reactive forms_ guide explores the _reactive_ paradigm and
concentrates exclusively on reactive forms techniques.
For information on _template-driven forms_, see the [_Forms_](guide/forms) guide.

在这章*响应式表单*中，我们只专注于*响应式*范式以及响应式表单技术的详情。

In the next section, you'll set up your project for the reactive form demo.
Then you'll learn about the [Angular form classes](guide/reactive-forms#essentials) and how to use them in a reactive form.

在下一节，我们将先准备一个响应式表单范例的项目，然后就可以开始学习[Angular表单类](guide/reactive-forms#essentials)，并在响应式表单中使用它们了。



{@a setup}


## Setup

## 准备工作

Create a new project named <code>angular-reactive-forms</code>:

创建一个名叫<code>angular-reactive-forms</code>的新项目：

<code-example language="sh" class="code-shell">

  ng new angular-reactive-forms

</code-example>

{@a data-model}


## Create a data model

## 创建数据模型

The focus of this guide is a reactive forms component that edits a hero.
You'll need a `hero` class and some hero data.

本章的焦点是响应式表单组件以及编辑一个英雄。
我们需要一个`Hero`类和一些英雄数据。

Using the CLI, generate a new class named `data-model`:

使用 CLI 创建一个名叫 `data-model` 的新类：

<code-example language="sh" class="code-shell">

  ng generate class data-model

</code-example>

And copy the content below:

并复制下列内容：

<code-example path="reactive-forms/src/app/data-model.ts" title="src/app/data-model.ts" linenums="false">

</code-example>

The file exports two classes and two constants. The `Address`
and `Hero` classes define the application _data model_.
The `heroes` and `states` constants supply the test data.

这个文件导出两个类和两个常量。`Address`和`Hero`类定义应用的*数据模型*。
`heroes`和`states`常量提供测试数据。



{@a create-component}


## Create a _reactive forms_ component

## 创建*响应式表单*组件

Generate a new component named `HeroDetail`:

生成一个名叫 `HeroDetail` 的新组件：

<code-example language="sh" class="code-shell">

  ng generate component HeroDetail

</code-example>

And import:

并导入：

<code-example path="reactive-forms/src/app/hero-detail/hero-detail-1.component.ts" region="import" title="src/app/hero-detail/hero-detail.component.ts" linenums="false">

</code-example>

Next, update the `HeroDetailComponent` class with a `FormControl`.
`FormControl` is a directive that allows you to create and manage
a `FormControl` instance directly.



接下来，创建并导出一个带`FormControl`的`HeroDetailComponent`类。
`FormControl`是一个指令，它允许我们直接创建并管理一个`FormControl`实例。

<code-example path="reactive-forms/src/app/hero-detail/hero-detail-1.component.ts" region="v1" title="src/app/hero-detail/hero-detail.component.ts (excerpt)" linenums="false">

</code-example>



Here you are creating a `FormControl` called `name`.
It will be bound in the template to an HTML `input` box for the hero name.

这里我们创建了一个名叫`name`的`FormControl`。
它将会绑定到模板中的一个`input`框，表示英雄的名字。

A `FormControl` constructor accepts three, optional arguments:
the initial data value, an array of validators, and an array of async validators.

`FormControl`构造函数接收三个可选参数：
初始值、验证器数组和异步验证器数组。

This simple control doesn't have data or validators.
In real apps, most form controls have both.

最简单的控件并不需要数据或验证器，但是在实际应用中，大部分表单控件都会同时具备它们。


<div class="l-sub-section">



This guide touches only briefly on `Validators`. For an in-depth look at them,
read the [Form Validation](guide/form-validation) guide.

本章中只会接触`Validators`中的一点点，要想更深入的了解它们，请阅读烹饪宝典中的[表单验证](guide/form-validation)一章。


</div>




{@a create-template}


## Create the template

## 创建模板

Now update the component's template, with the following markup.

现在，在创建组件的模板文件`src/app/hero-detail.component.html`，内容如下：


<code-example path="reactive-forms/src/app/hero-detail/hero-detail-1.component.html" region="simple-control" title="src/app/hero-detail/hero-detail.component.html" linenums="false">

</code-example>



To let Angular know that this is the input that you want to
associate to the `name` `FormControl` in the class,
you need `[formControl]="name"` in the template on the `<input>`.

要让Angular知道我们希望把这个输入框关联到类中的`FormControl`型属性`name`，我们需要在模板中的`<input>`上加一句`[formControl]="name"`。



<div class="l-sub-section">



Disregard the `form-control` _CSS_ class. It belongs to the
<a href="http://getbootstrap.com/" title="Bootstrap CSS">Bootstrap CSS library</a>,
not Angular.
It _styles_ the form but in no way impacts the logic of the form.

请忽略CSS类`form-control`，它属于<a href="http://getbootstrap.com/" target="_blank" title="Bootstrap CSS">Bootstrap CSS library</a>而不是Angular。
它会为表单添加样式，但是对表单的逻辑毫无影响。


</div>



{@a import}


## Import the _ReactiveFormsModule_

## 导入`ReactiveFormsModule`

The HeroDetailComponent template uses `formControlName`
directive from the `ReactiveFormsModule`.

`HeroDetailComponent`的模板中使用了来自`ReactiveFormsModule`的`formControlName`。

Do the following two things in `app.module.ts`:

在 `app.module.ts` 中做了下面两件事：

1. Use a JavaScript `import` statement to access
the `ReactiveFormsModule`.

  使用JavaScript的`import`语句访问`ReactiveFormsModule`和`HeroDetailComponent`。
  
1. Add `ReactiveFormsModule` to the `AppModule`'s `imports` list.

  把`ReactiveFormsModule`添加到`AppModule`的`imports`列表中。


<code-example path="reactive-forms/src/app/app.module.ts" region="v1" title="src/app/app.module.ts (excerpt)" linenums="false">

</code-example>



{@a update}



## Display the _HeroDetailComponent_

## 显示`HeroDetailComponent`

Revise the `AppComponent` template so it displays the `HeroDetailComponent`.

修改`AppComponent`的模板，以便显示`HeroDetailComponent`。


<code-example path="reactive-forms/src/app/app.component.1.html" title="src/app/app.component.html" linenums="false">

</code-example>



{@a essentials}


### Essential form classes

### 基础的表单类

It may be helpful to read a brief description of the core form classes.

阅读一下这些核心表单类的简短描述也许会有用。

* [_AbstractControl_](api/forms/AbstractControl "API Reference: AbstractControl")
is the abstract base class for the three concrete form control classes:
`FormControl`, `FormGroup`, and `FormArray`.
It provides their common behaviors and properties, some of which are _observable_.

  [`AbstractControl`](api/forms/AbstractControl "API Reference: AbstractControl")是三个具体表单类的抽象基类。
  并为它们提供了一些共同的行为和属性，其中有些是*可观察对象（Observable）*。

* [_FormControl_](api/forms/FormControl "API Reference: FormControl")
tracks the value and validity status of an _individual_ form control.
It corresponds to an HTML form control such as an input box or selector.

  [_FormControl_](api/forms/FormControl "API Reference: FormControl")
  用于跟踪一个*单独的*表单控件的值和有效性状态。它对应于一个HTML表单控件，比如输入框和下拉框。

* [_FormGroup_](api/forms/FormGroup "API Reference: FormGroup")
tracks the value and validity state of a _group_ of `AbstractControl` instances.
The group's properties include its child controls.
The top-level form in your component is a `FormGroup`.

  [_FormGroup_](api/forms/FormGroup "API Reference: FormGroup")用于
  跟踪*一组*`AbstractControl`的实例的值和有效性状态。
  该组的属性中包含了它的子控件。
  组件中的顶级表单就是一个`FormGroup`。

* [_FormArray_](api/forms/FormArray "API Reference: FormArray")
tracks the value and validity state of a numerically indexed _array_ of `AbstractControl` instances.

  [_FormArray_](api/forms/FormArray "API Reference: FormArray")用于跟踪`AbstractControl`实例组成的有序数组的值和有效性状态。

You'll learn more about these classes as you work through this guide.

随着本章的深入，我们将学到关于这三个类的更多知识。



### Style the app

### 为应用添加样式

You used bootstrap CSS classes in the template HTML of both the `AppComponent` and the `HeroDetailComponent`.
Add the `bootstrap` _CSS stylesheet_ to the head of `styles.css`:

我们在`AppComponent`和`HeroDetailComponent`的模板中使用Bootstrap中的CSS类。请把`bootstrap`的*CSS样式表文件*添加到`index.html`的`head`区。


<code-example path="reactive-forms/src/styles.1.css" title="styles.css" linenums="false">

</code-example>



Now that everything is wired up, the browser should display something like this:

这些做好之后，浏览器中应该显示成这样：


<figure>
  <img src="generated/images/guide/reactive-forms/just-formcontrol.png" alt="Single FormControl">
</figure>



{@a formgroup}


## Add a FormGroup

## 添加FormGroup

Usually, if you have multiple *FormControls*, you'll want to register
them within a parent `FormGroup`.
This is simple to do. To add a `FormGroup`, add it to the imports section
of `hero-detail.component.ts`:

通常，如果有多个*FormControl*，我们会希望把它们注册进一个父`FormGroup`中。这很容易。只要把它加入`hero-detail.component.ts`的`import`区就可以了。


<code-example path="reactive-forms/src/app/hero-detail/hero-detail-2.component.ts" region="imports" title="src/app/hero-detail/hero-detail.component.ts" linenums="false">

</code-example>



In the class, wrap the `FormControl` in a `FormGroup` called `heroForm` as follows:

在这个类中，把`FormControl`包裹进了一个名叫`heroForm`的`FormGroup`中，代码如下：


<code-example path="reactive-forms/src/app/hero-detail/hero-detail-2.component.ts" region="v2" title="src/app/hero-detail/hero-detail.component.ts" linenums="false">

</code-example>



Now that you've made changes in the class, they need to be reflected in the
template. Update `hero-detail.component.html` by replacing it with the following.

现在我们改完了这个类，该把它映射到模板中了。把`hero-detail.component.html`改成这样：


<code-example path="reactive-forms/src/app/hero-detail/hero-detail-2.component.html" region="basic-form" title="src/app/hero-detail/hero-detail.component.html" linenums="false">

</code-example>



Notice that now the single input is in a `form` element. The `novalidate`
attribute in the `<form>` element prevents the browser
from attempting native HTML validations.

注意，现在单行输入框位于一个`form`元素中。`<form>`元素上的`novalidate`属性会阻止浏览器使用原生HTML中的表单验证器。

`formGroup` is a reactive form directive that takes an existing
`FormGroup` instance and associates it with an HTML element.
In this case, it associates the `FormGroup` you saved as
`heroForm` with the form element.

`formGroup`是一个响应式表单的指令，它拿到一个现有`FormGroup`实例，并把它关联到一个HTML元素上。
这种情况下，它关联到的是`form`元素上的`FormGroup`实例`heroForm`。

Because the class now has a `FormGroup`, you must update the template
syntax for associating the input with the corresponding
`FormControl` in the component class.
Without a parent `FormGroup`,
`[formControl]="name"` worked earlier because that directive
can stand alone, that is, it works without being in a `FormGroup`.
With a parent `FormGroup`, the `name` input needs the syntax
`formControlName=name` in order to be associated
with the correct `FormControl`
in the class. This syntax tells Angular to look for the parent
`FormGroup`, in this case `heroForm`, and then _inside_ that group
to look for a `FormControl` called `name`.

由于现在有了一个`FormGroup`，因此我们必须修改模板语法来把输入框关联到组件类中对应的`FormControl`上。
以前没有父`FormGroup`的时候，`[formControl]="name"`也能正常工作，因为该指令可以独立工作，也就是说，不在`FormGroup`中时它也能用。
有了`FormGroup`，`name`输入框就需要再添加一个语法`formControlName=name`，以便让它关联到类中正确的`FormControl`上。
这个语法告诉Angular，查阅父`FormGroup`（这里是`heroForm`），然后在这个`FormGroup`中查阅一个名叫`name`的`FormControl`。


<div class="l-sub-section">



Disregard the `form-group` _CSS_ class. It belongs to the
<a href="http://getbootstrap.com/" title="Bootstrap CSS">Bootstrap CSS library</a>,
not Angular.
Like the `form-control` class, it _styles_ the form
but in no way impacts its logic.

请无视*CSS*类`form-group`，它属于<a href="http://getbootstrap.com/" target="_blank" title="Bootstrap CSS">Bootstrap CSS library</a>而不是Angular。
就像`form-control`类一样，它只是为表单添加样式，而对表单逻辑毫无影响。


</div>



The form looks great. But does it work?
When the user enters a name, where does the value go?

表单看起来很棒，但是它能用吗？
当用户输入名字时，它的值去了哪里？


{@a json}


## Taking a look at the form model

## 表单模型概览

The value goes into the **_form model_** that backs the group's `FormControls`.
To see the form model, add the following line after the
closing `form` tag in the `hero-detail.component.html`:

这个值进入了幕后**表单模型**中的`FormControl`构成的表单组。
要想知道表单模型是什么样的，请在`hero-detail.component.html`的`form`标签紧后面添加如下代码：


<code-example path="reactive-forms/src/app/hero-detail/hero-detail-2.component.html" region="form-value-json" title="src/app/hero-detail/hero-detail.component.html" linenums="false">

</code-example>



The `heroForm.value` returns the _form model_.
Piping it through the `JsonPipe` renders the model as JSON in the browser:

`heroForm.value`会返回表单模型。
用`JsonPipe`管道把这个模型以JSON格式渲染到浏览器中。


<figure>
  <img src="generated/images/guide/reactive-forms/json-output.png" alt="JSON output">
</figure>



The initial `name` property value is the empty string.
Type into the _name_ input box and watch the keystokes appear in the JSON.



最初的`name`属性是个空字符串，在*name*输入框中输入之后，可以看到这些按键出现在了JSON中。



Great! You have the basics of a form.

真棒！我们有了一个基本版表单。

In real life apps, forms get big fast.
`FormBuilder` makes form development and maintenance easier.


在真实的应用中，表单很快就会变大。
`FormBuilder`能让表单开发和维护变得更简单。



{@a formbuilder}


## Introduction to _FormBuilder_

## `FormBuilder`简介

The `FormBuilder` class helps reduce repetition and
clutter by handling details of control creation for you.

`FormBuilder`类能通过处理控件创建的细节问题来帮我们减少重复劳动。

To use `FormBuilder`, you need to import it into `hero-detail.component.ts`:

要使用`FormBuilder`，我们就要先把它导入到`hero-detail.component.ts`中：


<code-example path="reactive-forms/src/app/hero-detail/hero-detail-3a.component.ts" region="imports" title="src/app/hero-detail/hero-detail.component.ts (excerpt)" linenums="false">

</code-example>



Use it now to refactor the `HeroDetailComponent` into something that's a little easier to read and write,
by following this plan:

现在，我们遵循下列步骤用`FormBuilder`来把`HeroDetailComponent`重构得更加容易读写。

* Explicitly declare the type of the `heroForm` property to be `FormGroup`; you'll initialize it later.

  明确把`heroForm`属性的类型声明为`FormGroup`，稍后我们会初始化它。
  
* Inject a `FormBuilder` into the constructor.

  把`FormBuilder`注入到构造函数中。
  
* Add a new method that uses the `FormBuilder` to define the `heroForm`; call it `createForm`.

  添加一个名叫`createForm`的新方法，它会用`FormBuilder`来定义`heroForm`。
  
* Call `createForm` in the constructor.

  在构造函数中调用`createForm`。

The revised `HeroDetailComponent` looks like this:

修改过的`HeroDetailComponent`代码如下：


<code-example path="reactive-forms/src/app/hero-detail/hero-detail-3a.component.ts" region="v3a" title="src/app/hero-detail/hero-detail.component.ts (excerpt)" linenums="false">

</code-example>



`FormBuilder.group` is a factory method that creates a `FormGroup`. &nbsp;
`FormBuilder.group` takes an object whose keys and values are `FormControl` names and their definitions.
In this example, the `name` control is defined by its initial data value, an empty string.

`FormBuilder.group`是一个用来创建`FormGroup`的工厂方法，它接受一个对象，对象的键和值分别是`FormControl`的名字和它的定义。
在这个例子中，`name`控件的初始值是空字符串。

Defining a group of controls in a single object makes for a compact, readable style.
It beats writing an equivalent series of `new FormControl(...)` statements.

把一组控件定义在一个单一对象中，可以更加紧凑、易读。
完成相同功能时，这种形式优于一系列`new FormControl(...)`语句。


{@a validators}


### Validators.required

### Validators.required 验证器

Though this guide doesn't go deeply into validations, here is one example that
demonstrates the simplicity of using `Validators.required` in reactive forms.

虽然本章不会深入讲解验证机制，但还是有一个例子来示范如何简单的在响应式表单中使用`Validators.required`。

First, import the `Validators` symbol.

首先，导入`Validators`符号。


<code-example path="reactive-forms/src/app/hero-detail/hero-detail-3.component.ts" region="imports" title="src/app/hero-detail/hero-detail.component.ts (excerpt)" linenums="false">

</code-example>



To make the `name` `FormControl` required, replace the `name`
property in the `FormGroup` with an array.
The first item is the initial value for `name`;
the second is the required validator, `Validators.required`.

要想让`name`这个`FormControl`是必须的，请把`FormGroup`中的`name`属性改为一个数组。第一个条目是`name`的初始值，第二个是`required`验证器：`Validators.required`。


<code-example path="reactive-forms/src/app/hero-detail/hero-detail-3.component.ts" region="required" title="src/app/hero-detail/hero-detail.component.ts (excerpt)" linenums="false">

</code-example>



<div class="l-sub-section">



Reactive validators are simple, composable functions.
Configuring validation is harder in template-driven forms where you must wrap validators in a directive.

响应式验证器是一些简单、可组合的函数。
在模板驱动表单中配置验证器有些困难，因为我们必须把验证器包装进指令中。


</div>



Update the diagnostic message at the bottom of the template to display the form's validity status.

修改模板底部的诊断信息，以显示表单的有效性状态。


<code-example path="reactive-forms/src/app/hero-detail/hero-detail-3.component.html" region="form-value-json" title="src/app/hero-detail/hero-detail.component.html (excerpt)" linenums="false">

</code-example>



The browser displays the following:

浏览器会显示下列内容：


<figure>
  <img src="generated/images/guide/reactive-forms/validators-json-output.png" alt="Single FormControl">
</figure>



`Validators.required` is working. The status is `INVALID` because the input box has no value.
Type into the input box to see the status change from `INVALID` to `VALID`.

`Validators.required`生效了，但状态还是`INVALID`，因为输入框中还没有值。
在输入框中输入，就会看到这个状态从`INVALID`变成了`VALID`。

In a real app, you'd replace the diagnosic message with a user-friendly experience.

在真实的应用中，我们要把这些诊断信息替换成用户友好的信息。


Using `Validators.required` is optional for the rest of the guide.
It remains in each of the following examples with the same configuration.

在本章的其余部分，`Validators.required`是可有可无的，但在每个与此范例配置相同的范例中都会保留它。

For more on validating Angular forms, see the
[Form Validation](guide/form-validation) guide.

要了解Angular表单验证器的更多知识，参见[表单验证器](guide/form-validation)一章。


### More FormControls

### 更多的表单控件（FormControl）

A hero has more than a name.
A hero has an address, a super power and sometimes a sidekick too.

每个英雄可以有多个名字，还有一个住址、一项超能力，有时还会有一个副手。

The address has a state property. The user will select a state with a `<select>` box and you'll populate
the `<option>` elements with states. So import `states` from `data-model.ts`.

住址中有一个所在州属性，用户将会从`<select>`框中选择一个州，我们会用`<option>`元素渲染各个州。我们从`data-model.ts`中导入`states`（州列表）。


<code-example path="reactive-forms/src/app/hero-detail/hero-detail-4.component.ts" region="imports" title="src/app/hero-detail/hero-detail.component.ts (excerpt)" linenums="false">

</code-example>



Declare the `states` property and add some address `FormControls` to the `heroForm` as follows.

声明`states`属性并往`heroForm`中添加一些表示住址的`FormControl`，代码如下：


<code-example path="reactive-forms/src/app/hero-detail/hero-detail-4.component.ts" region="v4" title="src/app/hero-detail/hero-detail.component.ts (excerpt)" linenums="false">

</code-example>



Then add corresponding markup in `hero-detail.component.html`
within the `form` element.

然后在`hero-detail.component.html`文件中把对应的脚本添加到`form`元素中。


<code-example path="reactive-forms/src/app/hero-detail/hero-detail-4.component.html" title="src/app/hero-detail/hero-detail.component.html" linenums="false">

</code-example>



<div class="alert is-helpful">



*Reminder*: Ignore the many mentions of `form-group`,
`form-control`, `center-block`, and `checkbox` in this markup.
Those are _bootstrap_ CSS classes that Angular itself ignores.
Pay attention to the `[formGroup]` and `formControlName` attributes.
They are the Angular directives that bind the HTML controls to the
Angular `FormGroup` and `FormControl` properties in the component class.

*注意*：不用管这些脚本中提到的`form-group`、`form-control`、`center-block`和`checkbox`等。
它们是来自*Bootstrap*的CSS类，Angular本身不会管它们。
注意`formGroupName`和`formControlName`属性。
他们是Angular指令，用于把相应的HTML控件绑定到组件中的`FormGroup`和`FormControl`类型的属性上。


</div>



The revised template includes more text inputs, a select box for the `state`, radio buttons for the `power`,
and a checkbox for the `sidekick`.

修改过的模板包含更多文本输入框，一个`state`选择框，`power`（超能力）的单选按钮和一个`sidekick`检查框。

You must bind the option's value property with `[value]="state"`.
If you do not bind the value, the select shows the first option from the data model.

我们要用`[value]="state"`来绑定选项的`value`属性。
如果不绑定这个值，这个选择框就会显示来自数据模型中的第一个选项。

The component _class_ defines control properties without regard for their representation in the template.
You define the `state`, `power`, and `sidekick` controls the same way you defined the `name` control.
You tie these controls to the template HTML elements in the same way,
specifying the `FormControl` name with the `formControlName` directive.

组件*类*定义了控件属性而不用管它们在模板中的表现形式。
我们可以像定义`name`控件一样定义`state`、`power`和`sidekick`控件，并用`formControlName`指令来指定`FormControl`的名字。

See the API reference for more information about
[radio buttons](api/forms/RadioControlValueAccessor "API: RadioControlValueAccessor"),
[selects](api/forms/SelectControlValueAccessor "API: SelectControlValueAccessor"), and
[checkboxes](api/forms/CheckboxControlValueAccessor "API: CheckboxControlValueAccessor").

参见API参考手册中的[radio buttons](api/forms/RadioControlValueAccessor "API: RadioControlValueAccessor")、
  [selects](api/forms/SelectControlValueAccessor "API: SelectControlValueAccessor")和
  [checkboxes](api/forms/CheckboxControlValueAccessor "API: CheckboxControlValueAccessor")



{@a grouping}


### Nested FormGroups

### 多级`FormGroup`

This form is getting big and unwieldy. You can group some of the related `FormControls`
into a nested `FormGroup`. The `street`, `city`, `state`, and `zip` are properties
that would make a good _address_ `FormGroup`.
Nesting groups and controls in this way allows you to
mirror the hierarchical structure of the data model
and helps track validation and state for related sets of controls.

这个表单变得越来越大、越来越笨重。我们可以把一些相关的`FormControl`组织到多级`FormGroup`中。
`street`、`city`、`state`和`zip`属性就可以作为一个名叫`address`的`FormGroup`。
用这种方式，多级表单组和控件可以让我们轻松地映射多层结构的数据模型，以便帮助我们跟踪这组相关控件的有效性和状态。

You used the `FormBuilder` to create one `FormGroup` in this component called `heroForm`.
Let that be the parent `FormGroup`.
Use `FormBuilder` again to create a child `FormGroup` that encapsulates the address controls;
assign the result to a new `address` property of the parent `FormGroup`.

我们用`FormBuilder`在这个名叫`heroForm`的组件中创建一个`FormGroup`，并把它用作父`FormGroup`。
再次使用`FormBuilder`创建一个子级`FormGroup`，其中包括这些住址控件。把结果赋值给父`FormGroup`中新的`address`属性。


<code-example path="reactive-forms/src/app/hero-detail/hero-detail-5.component.ts" region="v5" title="src/app/hero-detail/hero-detail.component.ts (excerpt)" linenums="false">

</code-example>



You’ve changed the structure of the form controls in the component class;
you must make corresponding adjustments to the component template.

我们已经修改了组件类中表单控件的结构，还必须对组件模板进行相应的调整。

In `hero-detail.component.html`, wrap the address-related `FormControls` in a `div`.
Add a `formGroupName` directive to the `div` and bind it to `"address"`.
That's the property of the _address_ child `FormGroup` within the parent `FormGroup` called `heroForm`.

在`hero-detail.component.html`中，把与住址有关的`FormControl`包裹进一个`div`中。
往这个`div`上添加一个`formGroupName`指令，并且把它绑定到`"address"`上。
这个`address`属性是一个`FormGroup`，它的父`FormGroup`就是`heroForm`。

To make this change visually obvious, slip in an `<h4>` header near the top with the text, _Secret Lair_.
The new _address_ HTML looks like this:

要让这个变化更加明显，在文本的顶部加入一个`<h4>`头：*Secret Lair*。
新的*住址*组的HTML如下：


<code-example path="reactive-forms/src/app/hero-detail/hero-detail-5.component.html" region="add-group" title="src/app/hero-detail/hero-detail.component.html (excerpt)" linenums="false">

</code-example>



After these changes, the JSON output in the browser shows the revised _form model_
with the nested address `FormGroup`:

做完这些之后，浏览器中的JSON输出就变成了带有多级`FormGroup`的住址。


<figure>
  <img src="generated/images/guide/reactive-forms/address-group.png" alt="JSON output">
</figure>



Great! You’ve made a group and you can see that the template
and the form model are talking to one another.

真棒！我们制作了一个控件组，并且可以看到模板和表单模型已经能彼此通讯了。



{@a properties}


## Inspect _FormControl_ Properties

## 查看`FormControl`的属性

At the moment, you're dumping the entire form model onto the page.
Sometimes you're interested only in the state of one particular `FormControl`.

此刻，我们把整个表单模型展示在了页面里。
但有时我们可能只关心一个特定`FormControl`的状态。

You can inspect an individual `FormControl` within a form by extracting it with the `.get()` method.
You can do this _within_ the component class or display it on the
page by adding the following to the template,
immediately after the `{{form.value | json}}` interpolation as follows:

我们可以使用`.get()`方法来提取表单中一个单独`FormControl`的状态。
我们可以在组件类中这么做，或者通过往模板中添加下列代码来把它显示在页面中，就添加在`{{form.value | json}}`插值表达式的紧后面：


<code-example path="reactive-forms/src/app/hero-detail/hero-detail-5.component.html" region="inspect-value" title="src/app/hero-detail/hero-detail.component.html" linenums="false">

</code-example>



To get the state of a `FormControl` that’s inside a `FormGroup`, use dot notation to path to the control.

要点取得`FormGroup`中的`FormControl`的状态，使用点语法来指定到控件的路径。


<code-example path="reactive-forms/src/app/hero-detail/hero-detail-5.component.html" region="inspect-child-control" title="src/app/hero-detail/hero-detail.component.html" linenums="false">

</code-example>



You can use this technique to display _any_ property of a `FormControl`
such as one of the following:

我们可以使用此技术来显示`FromControl`的*任意*属性，代码如下：


<style>
  td, th {vertical-align: top}
</style>



<table width="100%">

  <col width="10%">

  </col>

  <col width="90%">

  </col>

  <tr>

    <th>
 
      <p>
        Property
      </p>

      <p>
        属性
      </p>

    </th>

    <th>
 
      <p>
        Description
      </p>

      <p>
        说明
      </p>

    </th>

  </tr>

  <tr>

    <td>
      <code>myControl.value</code>
    </td>

    <td>


      the value of a `FormControl`.

      `FormControl`的值。
    </td>

  </tr>

  <tr>

    <td>
      <code>myControl.status</code>
    </td>

    <td>


      the validity of a `FormControl`. Possible values: `VALID`,
       `INVALID`, `PENDING`, or `DISABLED`.

      `FormControl`的有效性。可能的值有`VALID`、`INVALID`、`PENDING`或`DISABLED`。
    </td>

  </tr>

  <tr>

    <td>
      <code>myControl.pristine</code>
    </td>

    <td>


      `true` if the user has _not_ changed the value in the UI.
       Its opposite is `myControl.dirty`.

      如果用户*尚未*改变过这个控件的值，则为`true`。它总是与`myControl.dirty`相反。
    </td>

  </tr>

  <tr>

    <td>
      <code>myControl.untouched</code>
    </td>

    <td>


      `true` if the control user has not yet entered the HTML control
       and triggered its blur event. Its opposite is `myControl.touched`.
                         如果用户尚未进入这个HTML控件，也没有触发过它的`blur`（失去焦点）事件，则为`true`。
      它是`myControl.touched`的反义词。
    </td>

  </tr>

</table>



Learn about other `FormControl` properties in the
[_AbstractControl_](api/forms/AbstractControl) API reference.

要了解`FormControl`的更多属性，参见API参考手册的[_AbstractControl_](api/forms/AbstractControl)部分。

One common reason for inspecting `FormControl` properties is to
make sure the user entered valid values.
Read more about validating Angular forms in the
[Form Validation](guide/form-validation) guide.

检查`FormControl`属性的另一个原因是确保用户输入了有效的值。
要了解更多关于Angular表单验证的知识，参见[表单验证](guide/form-validation)一章。



{@a data-model-form-model}


## The _data model_ and the _form model_

## *数据模型*与*表单模型*

At the moment, the form is displaying empty values.
The `HeroDetailComponent` should display values of a hero,
possibly a hero retrieved from a remote server.

此刻，表单显示的是空值。
`HeroDetailComponent`应该显示一个英雄的值，这个值可能接收自远端服务器。

In this app, the `HeroDetailComponent` gets its hero from a parent `HeroListComponent`

在这个应用中，`HeroDetailComponent`从它的父组件`HeroListComponent`中取得一个英雄。

The `hero` from the server is the **_data model_**.
The `FormControl` structure is the **_form model_**.

来自服务器的`hero`就是**数据模型**，而`FormControl`的结构就是**表单模型**。

The component must copy the hero values in the _data model_ into the _form model_.
There are two important implications:

组件必须把*数据模型*中的英雄值复制到*表单模型*中。这里隐含着两个非常重要的点。

1. The developer must understand how the properties of the _data model_
map to the properties of the _form model_.

  开发人员必须理解*数据模型*是如何映射到*表单模型*中的属性的。

2. User changes flow from the DOM elements to the _form model_, not to the _data model_.
The form controls never update the _data model_.

  用户修改时的数据流是从DOM元素流向*表单模型*的，而不是*数据模型*。表单控件永远不会修改*数据模型*。

The _form_ and _data_ model structures need not match exactly.
You often present a subset of the _data model_ on a particular screen.
But it makes things easier if the shape of the _form model_ is close to the shape of the _data model_.

*表单模型*和*数据模型*的结构并不需要精确匹配。在一个特定的屏幕上，我们通常只会展现*数据模型*的一个子集。
但是*表单模型*的形态越接近*数据模型*，事情就会越简单。

In this `HeroDetailComponent`, the two models are quite close.

在`HeroDetailComponent`中，这两个模型是非常接近的。

Recall the definition of `Hero` in `data-model.ts`:

回忆一下`data-model.ts`中的`Hero`定义：


<code-example path="reactive-forms/src/app/data-model.ts" region="model-classes" title="src/app/data-model.ts (classes)" linenums="false">

</code-example>



Here, again, is the component's `FormGroup` definition.

这里又是组件的`FormGroup`定义。


<code-example path="reactive-forms/src/app/hero-detail/hero-detail-6.component.ts" region="hero-form-model" title="src/app/hero-detail/hero-detail.component.ts (excerpt)" linenums="false">

</code-example>



There are two significant differences between these models:

在这些模型中有两点显著的差异：

1. The `Hero` has an `id`. The form model does not because you generally don't show primary keys to users.

  `Hero`有一个`id`。表单模型中则没有，因为我们通常不会把主键展示给用户。

1. The `Hero` has an array of addresses. This form model presents only one address,
a choice [revisited below](guide/reactive-forms#form-array "Form arrays").

  `Hero`有一个住址数组。这个表单模型只表示了一个住址，[稍后的修改](guide/reactive-forms#form-array "Form arrays")则可以表示多个。

Nonetheless, the two models are pretty close in shape and you'll see in a moment how this alignment facilitates copying the _data model_ properties
to the _form model_ with the `patchValue` and `setValue` methods.

虽然如此，这两个模型的形态仍然是非常接近的，我们很快就会看到如何用`patchValue`和`setValue`方法来把*数据模型*拷贝到*表单模型*中。


Take a moment to refactor the _address_ `FormGroup` definition for brevity and clarity as follows:

花一点时间来重构一下`address`这个`FormGroup`定义，来让它更简洁清晰，代码如下：


<code-example path="reactive-forms/src/app/hero-detail/hero-detail-7.component.ts" region="address-form-group" title="src/app/hero-detail/hero-detail-7.component.ts" linenums="false">

</code-example>



Also be sure to update the import from `data-model` so you can reference the `Hero` and `Address` classes:

为了确保从`data-model`中导入，我们可以引用`Hero`和`Address`类：


<code-example path="reactive-forms/src/app/hero-detail/hero-detail-7.component.ts" region="import-address" title="src/app/hero-detail/hero-detail-7.component.ts" linenums="false">

</code-example>




{@a set-data}


## Populate the form model with _setValue_ and _patchValue_

## 使用`setValue`和`patchValue`来操纵表单模型

Previously you created a control and initialized its value at the same time.
You can also initialize or reset the values _later_ with the
`setValue` and `patchValue` methods.

以前，我们创建了控件，并同时初始化它的值。
我们也可以稍后用`setValue`和`patchValue`来初始化或重置这些值。

### _setValue_

### _setValue_ 方法

With **`setValue`**, you assign _every_ form control value _at once_
by passing in a data object whose properties exactly match the _form model_ behind the `FormGroup`.

借助**`setValue`**，我们可以*立即*设置*每个*表单控件的值，只要把与*表单模型*的属性精确匹配的数据模型传进去就可以了。


<code-example path="reactive-forms/src/app/hero-detail/hero-detail-7.component.ts" region="set-value" title="src/app/hero-detail/hero-detail.component.ts (excerpt)" linenums="false">

</code-example>



The `setValue` method checks the data object thoroughly before assigning any form control values.

`setValue`方法会在赋值给任何表单控件之前先检查数据对象的值。

It will not accept a data object that doesn't match the FormGroup structure or is
missing values for any control in the group. This way, it can return helpful
error messages if you have a typo or if you've nested controls incorrectly.
`patchValue` will fail silently.

它不会接受一个与FormGroup结构不同或缺少表单组中任何一个控件的数据对象。
这种方式下，如果我们有什么拼写错误或控件嵌套的不正确，它就能返回一些有用的错误信息。
`patchValue`会默默地失败。

On the other hand,`setValue` will catch
the error and report it clearly.

而`setValue`会捕获错误，并清晰的报告它。

Notice that you can _almost_ use the entire `hero` as the argument to `setValue`
because its shape is similar to the component's `FormGroup` structure.

注意，你*几乎*可以把这个`hero`用作`setValue`的参数，因为它的形态与组件的`FormGroup`结构是非常像的。

You can only show the hero's first address and you must account for the possibility that the `hero` has no addresses at all.
This explains the conditional setting of the `address` property in the data object argument:

我们现在只能显示英雄的第一个住址，不过我们还必须考虑`hero`完全没有住址的可能性。
下面的例子解释了如何在数据对象参数中对`address`属性进行有条件的设置：


<code-example path="reactive-forms/src/app/hero-detail/hero-detail-7.component.ts" region="set-value-address" title="src/app/hero-detail/hero-detail-7.component.ts" linenums="false">

</code-example>



### _patchValue_

### _patchValue_ 方法

With **`patchValue`**, you can assign values to specific controls in a `FormGroup`
by supplying an object of key/value pairs for just the controls of interest.

借助**`patchValue`**，我们可以通过提供一个只包含要更新的控件的键值对象来把值赋给`FormGroup`中的指定控件。

This example sets only the form's `name` control.

这个例子只会设置表单的`name`控件。


<code-example path="reactive-forms/src/app/hero-detail/hero-detail-6.component.ts" region="patch-value" title="src/app/hero-detail/hero-detail.component.ts (excerpt)" linenums="false">

</code-example>



With **`patchValue`** you have more flexibility to cope with wildly divergent data and form models.
But unlike `setValue`,  `patchValue` cannot check for missing control
values and does not throw helpful errors.

借助**`patchValue`**，我们可以更灵活地解决数据模型和表单模型之间的差异。
但是和`setValue`不同，`patchValue`不会检查缺失的控件值，并且不会抛出有用的错误信息。

### When to set form model values (_ngOnChanges_)

### 什么时候设置表单的模型值（`ngOnChanges`）

Now you know _how_ to set the _form model_ values. But _when_ do you set them?
The answer depends upon when the component gets the _data model_ values.

现在，我们已经知道了*如何*设置*表单模型*的值，但是*什么时候*设置它门呢？
答案取决于组件何时得到*数据模型*的值。

The `HeroDetailComponent` in this reactive forms sample is nested within a _master/detail_ `HeroListComponent` ([discussed below](guide/reactive-forms#hero-list)).
The `HeroListComponent` displays hero names to the user.
When the user clicks on a hero, the list component passes the selected hero into the `HeroDetailComponent`
by binding to its `hero` input property.

这个响应式表单范例中的`HeroDetailComponent`组件嵌套在一个*主/从*结构的`HeroListComponent`（[稍后讨论](guide/reactive-forms#hero-list)）中。
`HeroListComponent`组件把英雄的名字显示给用户。
当用户点击一个英雄时，列表组件把所选的英雄通过输入属性`hero`传给`HeroDetailComponent`。


<code-example path="reactive-forms/src/app/hero-list/hero-list.component.1.html" title="hero-list.component.html (simplified)" linenums="false">

</code-example>



In this approach, the value of `hero` in the `HeroDetailComponent` changes
every time the user selects a new hero.
You should call  _setValue_ in the [ngOnChanges](guide/lifecycle-hooks#onchanges)
hook, which Angular calls whenever the input `hero` property changes
as the following steps demonstrate.

这种方式下，每当用户选择一个新英雄时，`HeroDetailComponent`中的`hero`值就会发生变化。
我们可以在[ngOnChanges](guide/lifecycle-hooks#onchanges)钩子中调用`setValue`，就像例子中所演示的那样，
每当输入属性`hero`发生变化时，Angular就会调用它。

First, import the `OnChanges` and `Input` symbols in `hero-detail.component.ts`.

首先，在`hero-detail.component.ts`中导入`OnChanges`和`Input`符号。


<code-example path="reactive-forms/src/app/hero-detail/hero-detail-6.component.ts" region="import-input" title="src/app/hero-detail/hero-detail.component.ts (core imports)" linenums="false">

</code-example>



Add the `hero` input property.

添加输入属性`hero`。


<code-example path="reactive-forms/src/app/hero-detail/hero-detail-6.component.ts" region="hero" title="src/app/hero-detail/hero-detail-6.component.ts" linenums="false">

</code-example>



Add the `ngOnChanges` method to the class as follows:

向该类中添加`ngOnChanges`方法，代码如下：


<code-example path="reactive-forms/src/app/hero-detail/hero-detail-7.component.ts" region="ngOnChanges-1" title="src/app/hero-detail/hero-detail.component.ts (ngOnchanges)" linenums="false">

</code-example>



### _reset_ the form flags

### *重置*表单的标识。

You should  reset the form when the hero changes so that
control values from the previous hero are cleared and
status flags are restored to the _pristine_ state.
You could call `reset` at the top of `ngOnChanges` like this.

我们应该在更换英雄的时候重置表单，以便来自前一个英雄的控件值被清除，并且其状态被恢复为`pristine`（原始）状态。
我们可以在`ngOnChanges`的顶部调用`reset`，就像这样：


<code-example path="reactive-forms/src/app/hero-detail/hero-detail-7.component.ts" region="reset" title="src/app/hero-detail/hero-detail-7.component.ts" linenums="false">

</code-example>



The `reset` method has an optional `state` value so you can reset the flags _and_ the control values at the same time.
Internally, `reset` passes the argument to `setValue`.
A little refactoring and `ngOnChanges` becomes this:

`reset`方法有一个可选的`state`值，让我们能在重置状态的同时*顺便设置*控件的值。
在内部实现上，`reset`会把该参数传给了`setValue`。
略微重构之后，`ngOnChanges`会变成这样：


<code-example path="reactive-forms/src/app/hero-detail/hero-detail-7.component.ts" region="ngOnChanges" title="src/app/hero-detail/hero-detail.component.ts (ngOnchanges - revised)" linenums="false">

</code-example>



{@a hero-list}


### Create the _HeroListComponent_ and _HeroService_

### 创建`HeroListComponent`和`HeroService`

The `HeroDetailComponent` is a nested sub-component of the `HeroListComponent` in a _master/detail_ view.
Together they look a bit like this:

`HeroDetalComponent`是一个嵌套在`HeroListComponent`的*主从*视图中的子组件。如果把它们放在一起就是这样的：


<figure>
  <img src="generated/images/guide/reactive-forms/hero-list.png" alt="HeroListComponent">
</figure>



The `HeroListComponent` uses an injected `HeroService` to retrieve heroes from the server
and then presents those heroes to the user as a series of buttons.
The `HeroService` emulates an HTTP service.
It returns an `Observable` of heroes that resolves after a short delay,
both to simulate network latency and to indicate visually
the necessarily asynchronous nature of the application.

`HeroListComponent`使用一个注入进来的`HeroService`来从服务器获取英雄列表，然后用一系列按钮把这些英雄展示给用户。
`HeroService`模拟了HTTP服务。
它返回一个英雄组成的`Observable`对象，并会在短暂的延迟之后被解析出来，这是为了模拟网络延迟，并展示应用在自然延迟下的异步效果。

When the user clicks on a hero,
the component sets its `selectedHero` property which
is bound to the `hero` input property of the `HeroDetailComponent`.
The `HeroDetailComponent` detects the changed hero and re-sets its form
with that hero's data values.

当用户点击一个英雄时，组件设置它的`selectedHero`属性，它绑定到`HeroDetailComponent`的输入属性`hero`上。
`HeroDetailComponent`检测到英雄的变化，并使用当前英雄的值重置此表单。

A "Refresh" button clears the hero list and the current selected hero before refetching the heroes.

"刷新"按钮清除英雄列表和当前选中的英雄，然后重新获取英雄列表。

The remaining `HeroListComponent` and `HeroService` implementation details are not relevant to understanding reactive forms.
The techniques involved are covered elsewhere in the documentation, including the _Tour of Heroes_
[here](tutorial/toh-pt3 "ToH: Multiple Components") and [here](tutorial/toh-pt4 "ToH: Services").

`HeroListComponent`和`HeroService`的其余部分的实现细节与响应式表单无关。
那些技术涵盖于本文档中的其它部分，包括*《英雄指南》*中的[这里](tutorial/toh-pt3 "ToH: Multiple Components")和[这里](tutorial/toh-pt4 "ToH: Services")。

If you're coding along with the steps in this reactive forms tutorial,
generate the pertinent files based on the
[source code displayed below](guide/reactive-forms#source-code "Reactive Forms source code").
Notice that `hero-list.component.ts` imports `Observable` and `finally` while `hero.service.ts` imports `Observable`, `of`,
and `delay` from `rxjs`.
Then return here to learn about _form array_ properties.

如果你正在随着本教程写代码，可以基于[下面显示的代码](guide/reactive-forms#source-code "Reactive Forms source code")来创建相应的文件。
注意，`hero-list.component.ts`从`rxjs`中导入了`Observable`和`finally`，而`hero.service.ts`导入了`Observable`、`of`和`delay`。
接下来我们回到正轨，继续学习*表单数组*属性。



{@a form-array}


## Use _FormArray_ to present an array of _FormGroups_

## 使用`FormArray`来表示`FormGroup`数组

So far, you've seen `FormControls` and `FormGroups`.
A `FormGroup` is a named object whose property values are `FormControls` and other `FormGroups`.

以前，我们见过了`FormControl`和`FormGroup`。
`FormGroup`是一个命名对象，它的属性值是`FormControl`和其它的`FormGroup`。

Sometimes you need to present an arbitrary number of controls or groups.
For example, a hero may have zero, one, or any number of addresses.

有时我们得表示任意数量的控件或控件组。
比如，一个英雄可能拥有0、1或任意数量的住址。

The `Hero.addresses` property is an array of `Address` instances.
An _address_ `FormGroup` can display one `Address`.
An Angular `FormArray` can display an array of _address_ `FormGroups`.

`Hero.addresses`属性就是一个`Address`实例的数组。
一个住址的`FormGroup`可以显示一个`Address`对象。
而`FormArray`可以显示一个住址`FormGroup`的数组。

To get access to the `FormArray` class, import it into `hero-detail.component.ts`:

要访问`FormArray`类，请先把它导入`hero-detail.component.ts`中：


<code-example path="reactive-forms/src/app/hero-detail/hero-detail-8.component.ts" region="imports" title="src/app/hero-detail/hero-detail.component.ts (excerpt)" linenums="false">

</code-example>



To _work_ with a `FormArray` you do the following:

要想使用`FormArray`，我们要这么做：

1. Define the items (`FormControls` or `FormGroups`) in the array.

  在数组中定义条目（`FormControl`或`FormGroup`）。
  
1. Initialize the array with items created from data in the _data model_.

  把这个数组初始化微一组从*数据模型*中的数据创建的条目。
  
1. Add and remove items as the user requires.

  根据用户的需求添加或移除这些条目。

In this guide, you define a `FormArray` for `Hero.addresses` and
let the user add or modify addresses (removing addresses is your homework).

在本章中，我们为`Hero.addresses`定义了一个`FormArray`，并且让用户添加或修改这些住址（移除住址功能请课后自行实现）。

You’ll need to redefine the form model in the `HeroDetailComponent` constructor,
which currently only displays the first hero address in an _address_ `FormGroup`.

我们需要在`HeroDetailComponent`的构造函数中重新定义表单模型，它现在只用`FormGroup`显示第一个英雄住址。


<code-example path="reactive-forms/src/app/hero-detail/hero-detail-7.component.ts" region="address-form-group" title="src/app/hero-detail/hero-detail-7.component.ts" linenums="false">

</code-example>



### From _address_ to _secret lairs_

### 从*住址*到*秘密小屋*（Secret Lair）

From the user's point of view, heroes don't have _addresses_.
_Addresses_ are for mere mortals. Heroes have _secret lairs_!
Replace the _address_ `FormGroup` definition with a _secretLairs_ `FormArray` definition:

从用户的视角来看，英雄们没有*住址*。
只有我们凡人才有*住址*，英雄们拥有的是*秘密小屋*！
把`FormGroup`型的住址替换为`FormArray`型的`secretLairs`定义：


<code-example path="reactive-forms/src/app/hero-detail/hero-detail-8.component.ts" region="secretLairs-form-array" title="src/app/hero-detail/hero-detail-8.component.ts" linenums="false">

</code-example>



<div class="alert is-helpful">



Changing the form control name from `address` to `secretLairs` drives home an important point:
the _form model_ doesn't have to match the _data model_.


把表单的控件名从`address`改为`secretLairs`让我们遇到了一个重要问题：*表单模型*与*数据模型*不再匹配了。


Obviously there has to be a relationship between the two.
But it can be anything that makes sense within the application domain.


显然，必须在两者之间建立关联。但它在应用领域中的意义不限于此，它可以用于任何东西。


_Presentation_ requirements often differ from _data_ requirements.
The reactive forms approach both emphasizes and facilitates this distinction.

*展现*的需求经常会与*数据*的需求不同。
响应式表单的方法既强调这种差异，也能为这种差异提供了便利。


</div>



### Initialize the "secretLairs" _FormArray_

### 初始化`FormArray`型的`secretLairs`

The default form displays a nameless hero with no addresses.

默认的表单显示一个无地址的无名英雄。

You need a method to populate (or repopulate) the _secretLairs_ with actual hero addresses whenever
the parent `HeroListComponent` sets the `HeroDetailComponent.hero` input property to a new `Hero`.

我们需要一个方法来用实际英雄的地址填充（或重新填充）`secretLairs`，
而不用管父组件`HeroListComponent`何时把输入属性`HeroDetailComponent.hero`设置为一个新的`Hero`。

The following `setAddresses` method replaces the _secretLairs_ `FormArray` with a new `FormArray`,
initialized by an array of hero address `FormGroups`.

下面的`setAddresses`方法把`secretLairs`数组替换为一个新的`FormArray`，使用一组表示英雄地址的`FormGroup`来进行初始化。


<code-example path="reactive-forms/src/app/hero-detail/hero-detail-8.component.ts" region="set-addresses" title="src/app/hero-detail/hero-detail-8.component.ts" linenums="false">

</code-example>



Notice that you replace the previous `FormArray` with the **`FormGroup.setControl` method**, not with `setValue`.
You're replacing a _control_, not the _value_ of a control.

注意，我们使用**`FormGroup.setControl`方法**，而不是`setValue`方法来设置前一个`FormArray`。
我们所要替换的是*控件*，而不是控件的*值*。

Notice also that the _secretLairs_ `FormArray` contains **`FormGroups`**, not `Addresses`.

还要注意，`secretLairs`数组中包含的是**`FormGroup`，而不是`Address`。

### Get the _FormArray_

### 获取`FormArray`

The `HeroDetailComponent` should be able to display, add, and remove items from the _secretLairs_ `FormArray`.

`HeroDetailComponent`应该能从`secretLairs`中显示、添加和删除条目。

Use the `FormGroup.get` method to acquire a reference to that `FormArray`.
Wrap the expression in a `secretLairs` convenience property for clarity and re-use.

使用`FormGroup.get`方法来获取到`FormArray`的引用。
把这个表达式包装进一个名叫`secretLairs`的便捷属性中来让它更清晰，并供复用。


<code-example path="reactive-forms/src/app/hero-detail/hero-detail-8.component.ts" region="get-secret-lairs" title="src/app/hero-detail/hero-detail.component.ts (secretLayers property)" linenums="false">

</code-example>



### Display the _FormArray_

### 显示`FormArray`

The current HTML template displays a single _address_ `FormGroup`.
Revise it to display zero, one, or more of the hero's _address_ `FormGroups`.

当前HTML模板显示单个的地址`FormGroup`。
我们要把它修改成能显示0、1或更多个表示英雄地址的`FormGroup`。

This is mostly a matter of wrapping the previous template HTML for an address in a `<div>` and
repeating that `<div>` with `*ngFor`.

要改的部分主要是把以前表示地址的HTML模板包裹进一个`<div>`中，并且使用`*ngFor`来重复渲染这个`<div>`。

The trick lies in knowing how to write the `*ngFor`. There are three key points:

诀窍在于要知道如何编写`*ngFor`。主要有三点：

1. Add another wrapping `<div>`, around the `<div>` with `*ngFor`, and
set its `formArrayName` directive to `"secretLairs"`.
This step establishes the _secretLairs_ `FormArray` as the context for form controls in the inner, repeated HTML template.

  在`*ngFor`的`<div>`之外套上另一个包装`<div>`，并且把它的`formArrayName`指令设为`"secretLairs"`。
  这一步为内部的表单控件建立了一个`FormArray`型的`secretLairs`作为上下文，以便重复渲染HTML模板。

1. The source of the repeated items is the `FormArray.controls`, not the `FormArray` itself.
Each control is an _address_ `FormGroup`, exactly what the previous (now repeated) template HTML expected.

  这些重复条目的数据源是`FormArray.controls`而不是`FormArray`本身。
  每个控件都是一个`FormGroup`型的地址对象，与以前的模板HTML所期望的格式完全一样。

1. Each repeated `FormGroup` needs a unique `formGroupName` which must be the index of the `FormGroup` in the `FormArray`.
You'll re-use that index to compose a unique label for each address.

  每个被重复渲染的`FormGroup`都需要一个独一无二的`formGroupName`，它必须是`FormGroup`在这个`FormArray`中的索引。
  我们将复用这个索引，以便为每个地址组合出一个独一无二的标签。

Here's the skeleton for the _secret lairs_ section of the HTML template:

下面是HTML模板中*秘密小屋*部分的代码骨架：


<code-example path="reactive-forms/src/app/hero-detail/hero-detail-8.component.html" region="form-array-skeleton" title="src/app/hero-detail/hero-detail.component.html (*ngFor)" linenums="false">

</code-example>



Here's the complete template for the _secret lairs_ section:

这里是*秘密小屋*部分的完整模板：


<code-example path="reactive-forms/src/app/hero-detail/hero-detail-8.component.html" region="form-array" title="src/app/hero-detail/hero-detail.component.html (excerpt)">

</code-example>



### Add a new lair to the _FormArray_

### 把新的小屋添加到`FormArray`中

Add an `addLair` method that gets the _secretLairs_ `FormArray` and appends a new _address_ `FormGroup` to it.

添加一个`addLair`方法，它获取`secretLairs`数组，并把新的表示地址的`FormGroup`添加到其中。


<code-example path="reactive-forms/src/app/hero-detail/hero-detail-8.component.ts" region="add-lair" title="src/app/hero-detail/hero-detail.component.ts (addLair method)" linenums="false">

</code-example>



Place a button on the form so the user can add a new _secret lair_ and wire it to the component's `addLair` method.

把一个按钮放在表单中，以便用户可以添加新的*秘密小屋*，并把它传给组件的`addLair`方法。


<code-example path="reactive-forms/src/app/hero-detail/hero-detail-8.component.html" region="add-lair" title="src/app/hero-detail/hero-detail.component.html (addLair button)" linenums="false">

</code-example>



<div class="alert is-important">



Be sure to **add the `type="button"` attribute**.
In fact, you should always specify a button's `type`.
Without an explicit type, the button type defaults to "submit".
When you later add a _form submit_ action, every "submit" button triggers the submit action which
might do something like save the current changes.
You do not want to save changes when the user clicks the _Add a Secret Lair_ button.

务必确保**添加了`type="button"`属性**。
事实上，我们应该总是指定按钮的`type`。
如果不明确指定类型，按钮的默认类型就是“submit”（提交）。
当我们稍后添加了*表单提交*的动作时，每个“submit”按钮都是触发一次提交操作，而它将可能会做一些处理，比如保存当前的修改。
我们显然不会希望每当用户点击“Add a Secret Lair”按钮时就保存一次。


</div>



### Try it!

### 试试看！

Back in the browser, select the hero named "Magneta".
"Magneta" doesn't have an address, as you can see in the diagnostic JSON at the bottom of the form.

回到浏览器中，选择名叫“Magneta”的英雄。
"Magneta"没有地址，我们会在表单底部的诊断用JSON中看到这一点。


<figure>
  <img src="generated/images/guide/reactive-forms/addresses-array.png" alt="JSON output of addresses array">
</figure>



Click the "_Add a Secret Lair_" button.
A new address section appears. Well done!

点击“Add a Secret Lair”按钮，一个新的地址区就出现了，干得好！

### Remove a lair

### 移除一个小屋

This example can _add_ addresses but it can't _remove_ them.
For extra credit, write a `removeLair` method and wire it to a button on the repeating address HTML.

这个例子可以*添加*地址，但是还不能*移除*它们。
作为练习，你可以自己写一个`removeLair`方法，并且把它关联到地址HTML模板的一个按钮上。



{@a observe-control}


## Observe control changes

## 监视控件的变化

Angular calls `ngOnChanges` when the user picks a hero in the parent `HeroListComponent`.
Picking a hero changes the `HeroDetailComponent.hero` input property.

每当用户在父组件`HeroListComponent`中选取了一个英雄，Angular就会调用一次`ngOnChanges`。
选取英雄会修改输入属性`HeroDetailComponent.hero`。

Angular does _not_ call `ngOnChanges` when the user modifies the hero's _name_ or _secret lairs_.
Fortunately, you can learn about such changes by subscribing to one of the form control properties
that raises a change event.

当用户修改英雄的*名字*或*秘密小屋*时，Angular*并不会*调用`ngOnChanges`。
幸运的是，我们可以通过订阅表单控件的属性之一来了解这些变化，此属性会发出变更通知。

These are properties, such as `valueChanges`, that return an RxJS `Observable`.
You don't need to know much about RxJS `Observable` to monitor form control values.

有一些属性，比如`valueChanges`，可以返回一个RxJS的`Observable`对象。
要监听控件值的变化，我们并不需要对RxJS的`Observable`了解更多。

Add the following method to log changes to the value of the _name_ `FormControl`.

添加下列方法，以监听姓名这个`FormControl`中值的变化。


<code-example path="reactive-forms/src/app/hero-detail/hero-detail.component.ts" region="log-name-change" title="src/app/hero-detail/hero-detail.component.ts (logNameChange)" linenums="false">

</code-example>



Call it in the constructor, after creating the form.

在构造函数中调用它，就在创建表单的代码之后：


<code-example path="reactive-forms/src/app/hero-detail/hero-detail-8.component.ts" region="ctor" title="src/app/hero-detail/hero-detail-8.component.ts" linenums="false">

</code-example>



The `logNameChange` method pushes name-change values into a `nameChangeLog` array.
Display that array at the bottom of the component template with this `*ngFor` binding:

`logNameChange`方法会把一条改名记录追加到`nameChangeLog`数组中。
用`*ngFor`绑定在组件模板的底部显示这个数组：


<code-example path="reactive-forms/src/app/hero-detail/hero-detail.component.html" region="name-change-log" title="src/app/hero-detail/hero-detail.component.html (Name change log)" linenums="false">

</code-example>



Return to the browser, select a hero (e.g, "Magneta"), and start typing in the _name_ input box.
You should see a new name in the log after each keystroke.

返回浏览器，选择一个英雄（比如“Magneta”），并开始在*姓名*输入框中键入。
我们会看到，每次按键都会记录一个新名字。

### When to use it

### 什么时候用它

An interpolation binding is the easier way to _display_ a name change.
Subscribing to an observable form control property is handy for triggering
application logic _within_ the component class.

插值表达式绑定时显示姓名变化比较简单的方式。
*在组件类中*订阅表单控件属性变化的可观察对象以触发应用逻辑则是比较难的方式。



{@a save}


## Save form data

## 保存表单数据

The `HeroDetailComponent` captures user input but it doesn't do anything with it.
In a real app, you'd probably save those hero changes.
In a real app, you'd also be able to revert unsaved changes and resume editing.
After you implement both features in this section, the form will look like this:

`HeroDetailComponent`捕获了用户输入，但没有用它做任何事。
在真实的应用中，我们可能要保存这些英雄的变化。
在真实的应用中，我们还要能丢弃未保存的变更，然后继续编辑。
在实现完本节的这些特性之后，表单是这样的：


<figure>
  <img src="generated/images/guide/reactive-forms/save-revert-buttons.png" alt="Form with save & revert buttons">
</figure>



### Save

### 保存

In this sample application, when the user submits the form,
the `HeroDetailComponent` will pass an instance of the hero _data model_
to a save method on the injected `HeroService`.

在这个范例应用中，当用户提交表单时，`HeroDetailComponent`会把英雄实例的*数据模型*传给所注入进来的`HeroService`的一个方法来进行保存。


<code-example path="reactive-forms/src/app/hero-detail/hero-detail.component.ts" region="on-submit" title="src/app/hero-detail/hero-detail.component.ts (onSubmit)" linenums="false">

</code-example>



This original `hero` had the pre-save values. The user's changes are still in the _form model_.
So you create a new `hero` from a combination of original hero values (the `hero.id`)
and deep copies of the changed form model values, using the `prepareSaveHero` helper.

原始的`hero`中有一些保存之前的值，用户的修改仍然是在*表单模型*中。
所以我们要根据原始英雄（根据`hero.id`找到它）的值组合出一个新的`hero`对象，并用`prepareSaveHero`助手来深层复制变化后的模型值。


<code-example path="reactive-forms/src/app/hero-detail/hero-detail.component.ts" region="prepare-save-hero" title="src/app/hero-detail/hero-detail.component.ts (prepareSaveHero)" linenums="false">

</code-example>



<div class="l-sub-section">



**Address deep copy**

**地址的深层复制**

Had you assigned the `formModel.secretLairs` to `saveHero.addresses` (see line commented out),
the addresses in `saveHero.addresses` array would be the same objects
as the lairs in the `formModel.secretLairs`.
A user's subsequent changes to a lair street would mutate an address street in the `saveHero`.

我们已经把`formModel.secretLairs`赋值给了`saveHero.addresses`（参见注释掉的部分），
`saveHero.addresses`数组中的地址和`formModel.secretLairs`中的会是同一个对象。
用户随后对小屋所在街道的修改将会改变`saveHero`中的街道地址。

The `prepareSaveHero` method makes copies of the form model's `secretLairs` objects so that can't happen.

但`prepareSaveHero`方法会制作表单模型中的`secretLairs`对象的复本，因此实际上并没有修改原有对象。


</div>



### Revert (cancel changes)

### 丢弃（撤销修改）

The user cancels changes and reverts the form to the original state by pressing the _Revert_ button.

用户可以撤销修改，并通过点击*Revert*按钮来把表单恢复到原始状态。

Reverting is easy. Simply re-execute the `ngOnChanges` method that built the _form model_ from the original, unchanged `hero` _data model_.

丢弃很容易。只要重新执行`ngOnChanges`方法就可以拆而，它会重新从原始的、未修改过的`hero`数据模型来构建出*表单模型*。


<code-example path="reactive-forms/src/app/hero-detail/hero-detail.component.ts" region="revert" title="src/app/hero-detail/hero-detail.component.ts (revert)" linenums="false">

</code-example>



### Buttons

### 按钮

Add the "Save" and "Revert" buttons near the top of the component's template:

把“Save”和“Revert”按钮添加到组件模板的顶部：


<code-example path="reactive-forms/src/app/hero-detail/hero-detail.component.html" region="buttons" title="src/app/hero-detail/hero-detail.component.html (Save and Revert buttons)" linenums="false">

</code-example>



The buttons are disabled until the user "dirties" the form by changing a value in any of its form controls (`heroForm.dirty`).

这些按钮默认是禁用的，直到用户通过修改任何一个表单控件的值“弄脏”了表单中的数据（即`heroForm.dirty`）。

Clicking a button of type `"submit"` triggers the `ngSubmit` event which calls the component's `onSubmit` method.
Clicking the revert button triggers a call to the component's `revert` method.
Users now can save or revert changes.

点击一个类型为`"submit"`的按钮会触发`ngSubmit`事件，而它会调用组件的`onSubmit`方法。
点击“Revert”按钮则会调用组件的`revert`方法。
现在，用户可以保存或放弃修改了。

This is the final step in the demo.
Try the <live-example stackblitz="final" title="Reactive Forms (final) in Stackblitz"></live-example>.


这是本演示的最后一步。
去试试<live-example plnkr="final" title="Reactive Forms (final) in Plunker"></live-example>吧。



## Summary

## 总结

* How to create a reactive form component and its corresponding template.

  如何创建一个响应式表单控件及其对应的模板。
  
* How to use `FormBuilder` to simplify coding a reactive form.

  如何使用`FormBuilder`来简化响应式表单的编码工作。
  
* Grouping `FormControls`.

  分组`FormControl`。
  
* Inspecting `FormControl` properties.

  审查`FormControl`的属性。
  
* Setting data with `patchValue` and `setValue`.

  使用`patchValue`和`setValue`设置数据。
  
* Adding groups dynamically with `FormArray`.

  使用`FormArray`动态添加控件组。
  
* Observing changes to the value of a `FormControl`.

  监听`FormControl`中值的变化。
  
* Saving form changes.

  保存表单中的更改。


{@a source-code}


The key files of the final version are as follows:

最终版中的核心文件如下：


<code-tabs>

  <code-pane title="src/app/app.component.html" path="reactive-forms/src/app/app.component.html">

  </code-pane>

  <code-pane title="src/app/app.component.ts" path="reactive-forms/src/app/app.component.ts">

  </code-pane>

  <code-pane title="src/app/app.module.ts" path="reactive-forms/src/app/app.module.ts">

  </code-pane>

  <code-pane title="src/app/hero-detail/hero-detail.component.ts" path="reactive-forms/src/app/hero-detail/hero-detail.component.ts">

  </code-pane>

  <code-pane title="src/app/hero-detail/hero-detail.component.html" path="reactive-forms/src/app/hero-detail/hero-detail.component.html">

  </code-pane>

  <code-pane title="src/app/hero-list/hero-list.component.html" path="reactive-forms/src/app/hero-list/hero-list.component.html">

  </code-pane>

  <code-pane title="src/app/hero-list/hero-list.component.ts" path="reactive-forms/src/app/hero-list/hero-list.component.ts">

  </code-pane>

  <code-pane title="src/app/data-model.ts" path="reactive-forms/src/app/data-model.ts">

  </code-pane>

  <code-pane title="src/app/hero.service.ts" path="reactive-forms/src/app/hero.service.ts">

  </code-pane>

</code-tabs>



You can download the complete source for all steps in this guide
<<<<<<< HEAD
from the <live-example title="Reactive Forms Demo in Plunker">Reactive Forms Demo</live-example> live example.

你可以到<live-example title="Reactive Forms Demo in Plunker">响应式表单在线例子</live-example>中下载本章所有步骤的完整代码。
=======
from the <live-example title="Reactive Forms Demo in Stackblitz">Reactive Forms Demo</live-example> live example.
>>>>>>> 8d34364f
<|MERGE_RESOLUTION|>--- conflicted
+++ resolved
@@ -13,13 +13,9 @@
 
 Try the <live-example stackblitz="final" title="Reactive Forms (final) in Stackblitz">Reactive Forms live-example</live-example>.
 
-<<<<<<< HEAD
 试试<live-example plnkr="final" title="Reactive Forms (final) in Plunker">响应式表单的在线例子</live-example>。
 
-You can also run the <live-example title="Reactive Forms Demo in Plunker">Reactive Forms Demo</live-example> version
-=======
 You can also run the <live-example title="Reactive Forms Demo in Stackblitz">Reactive Forms Demo</live-example> version
->>>>>>> 8d34364f
 and choose one of the intermediate steps from the "demo picker" at the top.
 
 你还可以运行<live-example title="Reactive Forms Demo in Plunker">响应式表单的演示程序</live-example>，并从顶部选取一个中间步骤。
@@ -2171,10 +2167,6 @@
 
 
 You can download the complete source for all steps in this guide
-<<<<<<< HEAD
-from the <live-example title="Reactive Forms Demo in Plunker">Reactive Forms Demo</live-example> live example.
-
-你可以到<live-example title="Reactive Forms Demo in Plunker">响应式表单在线例子</live-example>中下载本章所有步骤的完整代码。
-=======
 from the <live-example title="Reactive Forms Demo in Stackblitz">Reactive Forms Demo</live-example> live example.
->>>>>>> 8d34364f
+
+你可以到<live-example title="Reactive Forms Demo in Plunker">响应式表单在线例子</live-example>中下载本章所有步骤的完整代码。