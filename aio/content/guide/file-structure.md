--- conflicted
+++ resolved
@@ -2,16 +2,13 @@
 
 # 工作区和项目文件结构
 
-
 You develop applications in the context of an Angular [workspace](guide/glossary#workspace). A workspace contains the files for one or more [projects](guide/glossary#project). A project is the set of files that comprise a standalone application or a shareable library.
 
 你会以 Angular [工作空间](guide/glossary#workspace)作为上下文来开发应用。工作空间包含一个或多个[项目](guide/glossary#project)的文件集。一个项目就是一组包含独立应用或可共享库的文件。
 
-
 The Angular CLI `ng new` command creates a workspace.
 
-Angular CLI 的 `ng new`命令可以创建一个工作空间。
-
+Angular CLI 的 `ng new` 命令可以创建一个工作空间。
 
 <code-example language="bash">
 ng new &lt;my-project&gt;
@@ -22,7 +19,6 @@
 
 当你运行这个命令时，CLI 会在一个新的工作区中安装必需的 Angular npm 包和其它依赖项，其根应用名叫 *my-project*。
 该工作空间的根文件夹中包含一些工作空间配置文件，和一个带有自动生成的描述性文本的自述文件，你可以自定义它。
-
 
 By default, `ng new` creates an initial skeleton application at the root level of the workspace, along with its end-to-end tests.
 The skeleton is for a simple Welcome application that is ready to run and easy to modify.
@@ -30,12 +26,10 @@
 
 `ng new` 还会默认创建一个位于工作空间根级的骨架应用，及其端到端测试项目。这个骨架是一个简单的 Welcome 应用，它可以运行，也很容易修改。这个*根应用*与工作空间同名，其源文件位于工作空间的 `src/` 子文件夹中。
 
-
 This default behavior is suitable for a typical "multi-repo" development style where each application resides in its own workspace.
 Beginners and intermediate users are encouraged to use `ng new` to create a separate workspace for each application.
 
 这种默认行为适用于典型的“多重（multi）仓库”开发风格，每个应用都位于它自己的工作空间中。建议初学者和中级用户使用 `ng new` 为每个应用创建一个单独的工作空间。
-
 
 Angular also supports workspaces with [multiple projects](#multiple-projects).
 This type of development environment is suitable for advanced users who are developing [shareable libraries](guide/glossary#library),
@@ -43,71 +37,63 @@
 
 Angular 还支持包含[多个项目](#multiple-projects)的工作空间。这种开发环境适用于正在开发[可共享库](guide/glossary#library)的高级用户，以及那些使用“单一（mono）仓库”开发风格的企业，它只需要一个仓库，而且所有 Angular 项目都使用全局配置。
 
-
 To set up a monorepo workspace, you should skip the creating the root application.
 See [Setting up for a multi-project workspace](#multiple-projects) below.
 
 要设置单一仓库的工作空间，你应该跳过创建根应用的过程。请参阅下面的[设置多项目工作空间](#multiple-projects)部分。
 
-
 ## Workspace configuration files
 
 ## 工作区配置文件
-
 
 All projects within a workspace share a [CLI configuration context](guide/workspace-config).
 The top level of the workspace contains workspace-wide configuration files, configuration files for the root-level application, and subfolders for the root-level application source and test files.
 
-每个工作空间中的所有项目共享同一个 [CLI 配置环境](guide/workspace-config) 。该工作空间的顶层包含着全工作空间级的配置文件、根应用的配置文件以及一些包含根应用的源文件和测试文件的子文件夹。
+每个工作空间中的所有项目共享同一个 [CLI 配置环境](guide/workspace-config)。该工作空间的顶层包含着全工作空间级的配置文件、根应用的配置文件以及一些包含根应用的源文件和测试文件的子文件夹。
 
 | WORKSPACE CONFIG FILES    | PURPOSE |
 | :--------------------- | :------------------------------------------|
 | 工作空间配置文件      | 用途                 |
 | `.editorconfig`        | Configuration for code editors. See [EditorConfig](https://editorconfig.org/). |
-| `.editorconfig`        | 代码编辑器的配置。参见 [EditorConfig](https://editorconfig.org/) 。  |
+| `.editorconfig`        | 代码编辑器的配置。参见 [EditorConfig](https://editorconfig.org/)。 |
 | `.gitignore`           | Specifies intentionally untracked files that [Git](https://git-scm.com/) should ignore. |
-| `.gitignore`           | 指定 [Git](https://git-scm.com/) 应忽略的不必追踪的文件。      |
+| `.gitignore`           | 指定 [Git](https://git-scm.com/) 应忽略的不必追踪的文件。     |
 | `README.md`            | Introductory documentation for the root app. |
 | `README.md`            | 根应用的简介文档. |
 | `angular.json`         | CLI configuration defaults for all projects in the workspace, including configuration options for build, serve, and test tools that the CLI uses, such as [TSLint](https://palantir.github.io/tslint/), [Karma](https://karma-runner.github.io/), and [Protractor](http://www.protractortest.org/). For details, see [Angular Workspace Configuration](guide/workspace-config). |
-| `angular.json`         | 为工作区中的所有项目指定 CLI 的默认配置，包括 CLI 要用到的构建、启动开发服务器和测试工具的配置项，比如 [TSLint](https://palantir.github.io/tslint/)，[Karma](https://karma-runner.github.io/) 和 [Protractor](http://www.protractortest.org/)。欲知详情，请参阅 [Angular 工作空间配置](guide/workspace-config) 部分。                                                                 |
+| `angular.json`         | 为工作区中的所有项目指定 CLI 的默认配置，包括 CLI 要用到的构建、启动开发服务器和测试工具的配置项，比如 [TSLint](https://palantir.github.io/tslint/)，[Karma](https://karma-runner.github.io/) 和 [Protractor](http://www.protractortest.org/)。欲知详情，请参阅 [Angular 工作空间配置](guide/workspace-config) 部分。                                                                |
 | `package.json`         | Configures [npm package dependencies](guide/npm-packages) that are available to all projects in the workspace. See [npm documentation](https://docs.npmjs.com/files/package.json) for the specific format and contents of this file.                                                                                                                                            |
-| `package.json`         | 配置工作空间中所有项目可用的 [npm包依赖](guide/npm-packages) 。有关此文件的具体格式和内容，请参阅 [npm 的文档](https://docs.npmjs.com/files/package.json) 。                                                                                                                                                                                                                         |
+| `package.json`         | 配置工作空间中所有项目可用的 [npm 包依赖](guide/npm-packages)。有关此文件的具体格式和内容，请参阅 [npm 的文档](https://docs.npmjs.com/files/package.json)。                                                                                                                                                                                                                        |
 | `package-lock.json`    | Provides version information for all packages installed into `node_modules` by the npm client. See [npm documentation](https://docs.npmjs.com/files/package-lock.json) for details. If you use the yarn client, this file will be [yarn.lock](https://yarnpkg.com/lang/en/docs/yarn-lock/) instead.                                                                             |
-| `package-lock.json`    | 提供 npm 客户端安装到 `node_modules` 的所有软件包的版本信息。欲知详情，请参阅 [npm 的文档](https://docs.npmjs.com/files/package-lock.json)。如果你使用的是 yarn 客户端，那么该文件[就是 yarn.lock](https://yarnpkg.com/lang/en/docs/yarn-lock/) 。                                                                                                                                        |
+| `package-lock.json`    | 提供 npm 客户端安装到 `node_modules` 的所有软件包的版本信息。欲知详情，请参阅 [npm 的文档](https://docs.npmjs.com/files/package-lock.json)。如果你使用的是 yarn 客户端，那么该文件[就是 yarn.lock](https://yarnpkg.com/lang/en/docs/yarn-lock/)。                                                                                                                                       |
 | `src/`                  | Source files for the root-level application project. |
-| `src/`                  | 根项目的源文件。 |
+| `src/`                  | 根项目的源文件。|
 | `node_modules/`         | Provides [npm packages](guide/npm-packages) to the entire workspace. Workspace-wide `node_modules` dependencies are visible to all projects.                                                                                                                                                                                                                                                                                                                                    |
-| `README.md`            | 根应用的介绍性文档。                                                                                                                                                                                                                                                                                                                                                            |
+| `README.md`            | 根应用的介绍性文档。                                                                                                                                                                                                                                                                                                                                                           |
 | `tsconfig.json`        | Default [TypeScript](https://www.typescriptlang.org/) configuration for projects in the workspace.                                                                                                                                                                                                                                                                              |
-| `tsconfig.json`        | 工作空间中各个项目的默认 [TypeScript](https://www.typescriptlang.org/) 配置。                                                                                                                                                                                                                                                                                                         |
+| `tsconfig.json`        | 工作空间中各个项目的默认 [TypeScript](https://www.typescriptlang.org/) 配置。                                                                                                                                                                                                                                                                                                        |
 | `tslint.json`          | Default [TSLint](https://palantir.github.io/tslint/) configuration for projects in the workspace.                                                                                                                                                                                                                                                                               |
-| `tslint.json`          | 工作空间中各个项目的默认 [TSLint](https://palantir.github.io/tslint/) 配置。                                                                                                                                                                                                                                                                                                          |
-
+| `tslint.json`          | 工作空间中各个项目的默认 [TSLint](https://palantir.github.io/tslint/) 配置。                                                                                                                                                                                                                                                                                                         |
 
 ## Application project files
 
 ## 应用项目文件
-
 
 By default, the CLI command `ng new my-app` creates a workspace folder named "my-app" and generates a new application skeleton in a `src/` folder at the top level of the workspace.
 A newly generated application contains source files for a root module, with a root component and template.
 
-CLI 命令`ng new my-app` 会默认创建名为 “my-app” 的工作空间文件夹，并在 `src/` 文件夹下为工作空间顶层的根应用生成一个新的应用骨架。新生成的应用包含一个根模块的源文件，包括一个根组件及其模板。
-
+CLI 命令 `ng new my-app` 会默认创建名为 “my-app” 的工作空间文件夹，并在 `src/` 文件夹下为工作空间顶层的根应用生成一个新的应用骨架。新生成的应用包含一个根模块的源文件，包括一个根组件及其模板。
 
 When the workspace file structure is in place, you can use the `ng generate` command on the command line to add functionality and data to the application.
 This initial root-level application is the *default app* for CLI commands (unless you change the default after creating [additional apps](#multiple-projects)).
 
 当工作空间文件结构到位时，可以在命令行中使用 `ng generate` 命令往该应用中添加功能和数据。这个初始的根应用是 CLI 命令的*默认应用*（除非你在创建[其它应用](#multiple-projects)之后更改了默认值）。
 
-
 <div class="alert is-helpful">
 
    Besides using the CLI on the command line, you can also use an interactive development environment like [Angular Console](https://angularconsole.com/), or manipulate files directly in the app's source folder and configuration files.
 
    除了在命令行中使用 CLI 之外，你还可以使用像 [Angular Console](https://angularconsole.com/) 这样的交互式开发环境，或直接在应用的源文件夹和配置文件中操作这些文件。
-
 
 </div>
 
@@ -116,111 +102,91 @@
 
 对于单应用的工作区，工作空间的 `src/` 子文件夹包含根应用的源文件（应用逻辑、数据和静态资源）。对于多项目的工作空间，`projects/` 文件夹中的其它项目各自包含一个具有相同结构的 `project-name/src/` 子目录。
 
-
 ### Application source files
 
 ### 应用源文件
 
-
 Files at the top level of `src/` support testing and running your application. Subfolders contain the application source and application-specific configuration.
 
 顶层文件 `src/` 为测试并运行你的应用提供支持。其子文件夹中包含应用源代码和应用的专属配置。
-
 
 | APP SUPPORT FILES | PURPOSE                                                                                                                                                                                                                                                                                                                                                                                         |
 | :---------------- | :---------------------------------------------------------------------------------------------------------------------------------------------------------------------------------------------------------------------------------------------------------------------------------------------------------------------------------------------------------------------------------------------- |
 | 应用支持文件       | 目的                                                                                                                                                                                                                                                                                                                                                                                            |
 | `app/`            | Contains the component files in which your application logic and data are defined. See details [below](#app-src).                                                                                                                                                                                                                                                                               |
-| `app/`            | 包含定义应用逻辑和数据的组件文件。详见[下文](#app-src) 。                                                                                                                                                                                                                                                                                                                                       |
+| `app/`            | 包含定义应用逻辑和数据的组件文件。详见[下文](#app-src)。                                                                                                                                                                                                                                                                                                                                      |
 | `assets/`         | Contains image and other asset files to be copied as-is when you build your application.                                                                                                                                                                                                                                                                                                        |
-| `assets/`         | 包含要在构建应用时应该按原样复制的图像和其它静态资源文件。                                                                                                                                                                                                                                                                                                                                              |
+| `assets/`         | 包含要在构建应用时应该按原样复制的图像和其它静态资源文件。                                                                                                                                                                                                                                                                                                                                             |
 | `environments/`   | Contains build configuration options for particular target environments. By default there is an unnamed standard development environment and a production ("prod") environment. You can define additional target environment configurations.                                                                                                                                                    |
-| `environments/`   | 包含特定目标环境的构建配置选项。默认情况下，有一个无名的标准开发环境和一个生产（“prod”）环境。你还可以定义其它的目标环境配置。                                                                                                                                                                                                                                                              |
+| `environments/`   | 包含特定目标环境的构建配置选项。默认情况下，有一个无名的标准开发环境和一个生产（“prod”）环境。你还可以定义其它的目标环境配置。                                                                                                                                                                                                                                                             |
 | `favicon.ico`     | An icon to use for this application in the bookmark bar.                                                                                                                                                                                                                                                                                                                                        |
-| `favicon.ico`     | 用作该应用在标签栏中的图标。                                                                                                                                                                                                                                                                                                                                                                  |
+| `favicon.ico`     | 用作该应用在标签栏中的图标。                                                                                                                                                                                                                                                                                                                                                                 |
 | `index.html`      | The main HTML page that is served when someone visits your site. The CLI automatically adds all JavaScript and CSS files when building your app, so you typically don't need to add any `<script>` or`<link>` tags here manually.                                                                                                                                                               |
-| `index.html`      | 当有人访问你的站点时，提供服务的主要 HTML 页面。CLI 会在构建你的应用时自动添加所有的 JavaScript 和 CSS 文件，所以你通常不用手动添加任何 `<script>` 或 `<link>` 标签。                                                                                                                                                                                                                                     |
+| `index.html`      | 当有人访问你的站点时，提供服务的主要 HTML 页面。CLI 会在构建你的应用时自动添加所有的 JavaScript 和 CSS 文件，所以你通常不用手动添加任何 `<script>` 或 `<link>` 标签。                                                                                                                                                                                                                                    |
 | `main.ts`         | The main entry point for your application. Compiles the application with the [JIT compiler](https://angular.io/guide/glossary#jit) and bootstraps the application's root module (AppModule) to run in the browser. You can also use the [AOT compiler](https://angular.io/guide/aot-compiler) without changing any code by appending the `--aot` flag to the CLI `build` and `serve` commands. |
-| `main.ts`         | 应用的主要切入点。用 [JIT 编译器](https://angular.io/guide/glossary#jit)编译应用，然后引导应用的根模块（AppModule）在浏览器中运行。你也可以在不改变任何代码的情况下改用 [AOT 编译器](https://angular.io/guide/aot-compiler)， 只要在 CLI 的 `build` 和 `serve` 命令中加上 `--aot` 标志就可以了。                                                                                                          |
+| `main.ts`         | 应用的主要切入点。用 [JIT 编译器](https://angular.io/guide/glossary#jit)编译应用，然后引导应用的根模块（AppModule）在浏览器中运行。你也可以在不改变任何代码的情况下改用 [AOT 编译器](https://angular.io/guide/aot-compiler)，只要在 CLI 的 `build` 和 `serve` 命令中加上 `--aot` 标志就可以了。                                                                                                         |
 | `polyfills.ts`    | Provides polyfill scripts for browser support.                                                                                                                                                                                                                                                                                                                                                  |
-| `polyfills.ts`    | 为浏览器支持提供了腻子（polyfill）脚本。                                                                                                                                                                                                                                                                                                                                                                |
+| `polyfills.ts`    | 为浏览器支持提供了腻子（polyfill）脚本。                                                                                                                                                                                                                                                                                                                                                               |
 | `styles.sass`     | Lists CSS files that supply styles for a project. The extension reflects the style preprocessor you have configured for the project.                                                                                                                                                                                                                                                            |
-| `styles.sass`     | 列出为项目提供样式的 CSS 文件。该扩展还反映了你为该项目配置的样式预处理器。                                                                                                                                                                                                                                                                                                                       |
+| `styles.sass`     | 列出为项目提供样式的 CSS 文件。该扩展还反映了你为该项目配置的样式预处理器。                                                                                                                                                                                                                                                                                                                      |
 | `test.ts`         | The main entry point for your unit tests, with some Angular-specific configuration. You don't typically need to edit this file.                                                                                                                                                                                                                                                                 |
-| `test.ts`         | 单元测试的主入口点，带有一些Angular特有的配置。你通常不需要编辑这个文件。                                                                                                                                                                                                                                                                                                                       |
+| `test.ts`         | 单元测试的主入口点，带有一些 Angular 特有的配置。你通常不需要编辑这个文件。                                                                                                                                                                                                                                                                                                                      |
 
 {@a app-src}
-
 
 Inside the `src/` folder, the `app/` folder contains your project's logic and data.
 Angular components, templates, and styles go here.
 
-在 `src/` 文件夹里面， `app/` 文件夹中包含此项目的逻辑和数据。 Angular 组件、模板和样式也都在这里。
-
+在 `src/` 文件夹里面，`app/` 文件夹中包含此项目的逻辑和数据。Angular 组件、模板和样式也都在这里。
 
 | `src/app/` FILES            | PURPOSE                                                                                                                                                                                                                                             |
 | :-------------------------- | :-------------------------------------------------------------------------------------------------------------------------------------------------------------------------------------------------------------------------------------------------- |
 | `src/app/` 文件            | 用途                                                                                                                                                                                                                                                |
 | `app/app.component.ts`      | Defines the logic for the app's root component, named `AppComponent`. The view associated with this root component becomes the root of the [view hierarchy](guide/glossary#view-hierarchy) as you add components and services to your application. |
-| `app/app.component.ts`      | 为应用的根组件定义逻辑，名为 `AppComponent` 。当你向应用中添加组件和服务时，与这个根组件相关联的视图就会成为[视图树](guide/glossary#view-hierarchy)的根。                                                                                      |
+| `app/app.component.ts`      | 为应用的根组件定义逻辑，名为 `AppComponent`。当你向应用中添加组件和服务时，与这个根组件相关联的视图就会成为[视图树](guide/glossary#view-hierarchy)的根。                                                                                     |
 | `app/app.component.html`    | Defines the HTML template associated with the root `AppComponent`.                                                                                                                                                                                  |
-| `app/app.component.html`    | 定义与根组件 `AppComponent` 关联的 HTML 模板。                                                                                                                                                                                                              |
+| `app/app.component.html`    | 定义与根组件 `AppComponent` 关联的 HTML 模板。                                                                                                                                                                                                             |
 | `app/app.component.css`     | Defines the base CSS stylesheet for the root `AppComponent`.                                                                                                                                                                                        |
-| `app/app.component.css`     | 为根组件 `AppComponent` 定义了基本的 CSS 样式表。                                                                                                                                                                                                           |
+| `app/app.component.css`     | 为根组件 `AppComponent` 定义了基本的 CSS 样式表。                                                                                                                                                                                                          |
 | `app/app.component.spec.ts` | Defines a unit test for the root `AppComponent`.                                                                                                                                                                                                    |
-| `app/app.component.spec.ts` | 为根组件 `AppComponent` 定义了一个单元测试。                                                                                                                                                                                                                |
+| `app/app.component.spec.ts` | 为根组件 `AppComponent` 定义了一个单元测试。                                                                                                                                                                                                               |
 | `app/app.module.ts`         | Defines the root module, named `AppModule`, that tells Angular how to assemble the application. Initially declares only the `AppComponent`. As you add more components to the app, they must be declared here.                                      |
-| `app/app.module.ts`         | 定义了名为 `AppModule` 的根模块，它会告诉 Angular 如何组装应用。这里最初只声明一个 `AppComponent`。当你向应用中添加更多组件时，它们也必须在这里声明。                                                                                                                 |
+| `app/app.module.ts`         | 定义了名为 `AppModule` 的根模块，它会告诉 Angular 如何组装应用。这里最初只声明一个 `AppComponent`。当你向应用中添加更多组件时，它们也必须在这里声明。                                                                                                                |
 
 ### Application configuration files
 
 ### 应用配置文件
-
 
 The application-specific configuration files for the root application reside at the workspace root level.
 For a multi-project workspace, project-specific configuration files are in the project root, under `projects/project-name/`.
 
 根应用的配置文件位于工作空间的根目录下。对于多项目工作空间，项目专属的配置文件位于项目根目录 `projects/project-name/`。
 
-
 Project-specific [TypeScript](https://www.typescriptlang.org/) configuration files inherit from the workspace-wide `tsconfig.json`, and project-specific [TSLint](https://palantir.github.io/tslint/) configuration files inherit from the workspace-wide `tslint.json`.
 
-<<<<<<< HEAD
-项目专属的 [TypeScript](https://www.typescriptlang.org/) 配置文件继承自工作区范围内的 `tsconfig.json` ，而项目专属的 [TSLint](https://palantir.github.io/tslint/) 配置文件则继承自全工作区级内的 `tslint.json` 。
-
+项目专属的 [TypeScript](https://www.typescriptlang.org/) 配置文件继承自工作区范围内的 `tsconfig.json`，而项目专属的 [TSLint](https://palantir.github.io/tslint/) 配置文件则继承自全工作区级内的 `tslint.json`。
 
 | APPLICATION-SPECIFIC CONFIG FILES | PURPOSE                                                                                                                                                                                                       |
 | :-------------------------------- | :------------------------------------------------------------------------------------------------------------------------------------------------------------------------------------------------------------ |
 | 应用专属的配置文件              | 用途                                                                                                                                                                                                          |
-| `browserslist`                    | Configures sharing of target browsers and Node.js versions among various front-end tools. See [Browserslist on GitHub](https://github.com/browserslist/browserslist) for more information.                    |
-| `browserslist`                    | 配置各种前端工具之间共享的目标浏览器和 Node.js 版本。欲知详情，请参阅 [GitHub 上的浏览器列表](https://github.com/browserslist/browserslist) 。                                                                |
+| `.browserslistrc`                    | Configures sharing of target browsers and Node.js versions among various front-end tools. See [Browserslist on GitHub](https://github.com/browserslist/browserslist) for more information.                    |
+| `browserslist`                    | 配置各种前端工具之间共享的目标浏览器和 Node.js 版本。欲知详情，请参阅 [GitHub 上的浏览器列表](https://github.com/browserslist/browserslist)。                                                               |
 | `karma.conf.js`                   | Application-specific [Karma](https://karma-runner.github.io/2.0/config/configuration-file.html) configuration.                                                                                                |
-| `karma.conf.js`                   | 应用专属的 [Karma](https://karma-runner.github.io/2.0/config/configuration-file.html) 配置。                                                                                                                  |
+| `karma.conf.js`                   | 应用专属的 [Karma](https://karma-runner.github.io/2.0/config/configuration-file.html) 配置。                                                                                                                 |
 | `tsconfig.app.json`               | Application-specific [TypeScript](https://www.typescriptlang.org/) configuration, including TypeScript and Angular template compiler options. See [TypeScript Configuration](guide/typescript-configuration) and [Angular Compiler Options](guide/angular-compiler-options). |
-| `tsconfig.app.json`               | 应用专属的 [TypeScript](https://www.typescriptlang.org/) 配置，包括 TypeScript 和 Angular 模板编译器的选项。参见 [TypeScript 配置](guide/typescript-configuration) 。                                                 |
+| `tsconfig.app.json`               | 应用专属的 [TypeScript](https://www.typescriptlang.org/) 配置，包括 TypeScript 和 Angular 模板编译器的选项。参见 [TypeScript 配置](guide/typescript-configuration)。                                                |
 | `tsconfig.spec.json`              | [TypeScript](https://www.typescriptlang.org/) configuration for the application tests. See [TypeScript Configuration](guide/typescript-configuration).                                                        |
-| `tsconfig.spec.json`              | 应用测试的 [TypeScript](https://www.typescriptlang.org/) 配置。参见 [TypeScript 配置](guide/typescript-configuration) 。                                                                                          |
+| `tsconfig.spec.json`              | 应用测试的 [TypeScript](https://www.typescriptlang.org/) 配置。参见 [TypeScript 配置](guide/typescript-configuration)。                                                                                         |
 | `tslint.json`                     | Application-specific [TSLint](https://palantir.github.io/tslint/) configuration.                                                                                                                              |
-| `tslint.json`                     | 应用专属的 [TSLint](https://palantir.github.io/tslint/) 配置。                                                                                                          |
-=======
-| APPLICATION-SPECIFIC CONFIG FILES    | PURPOSE |
-| :--------------------- | :------------------------------------------|
-| `.browserslistrc`       | Configures sharing of target browsers and Node.js versions among various front-end tools. See [Browserslist on GitHub](https://github.com/browserslist/browserslist) for more information.  |
-| `karma.conf.js`      | Application-specific [Karma](https://karma-runner.github.io/2.0/config/configuration-file.html) configuration. |
-| `tsconfig.app.json`    | Application-specific [TypeScript](https://www.typescriptlang.org/) configuration, including TypeScript and Angular template compiler options. See [TypeScript Configuration](guide/typescript-configuration) and [Angular Compiler Options](guide/angular-compiler-options). |
-| `tsconfig.spec.json`   | [TypeScript](https://www.typescriptlang.org/) configuration for the application tests. See [TypeScript Configuration](guide/typescript-configuration). |
-| `tslint.json`          | Application-specific [TSLint](https://palantir.github.io/tslint/) configuration. |
->>>>>>> 4f3ac1d9
+| `tslint.json`                     | 应用专属的 [TSLint](https://palantir.github.io/tslint/) 配置。                                                                                                         |
 
 ### End-to-end test files
 
 ### 端到端测试文件
 
-
 An `e2e/` folder at the top level contains source files for a set of end-to-end tests that correspond to the root-level application, along with test-specific configuration files.
 
 根级的 `e2e/` 文件夹中包含一组针对根应用的端到端测试的源文件，以及测试专属的配置文件。
-
 
 For a multi-project workspace, application-specific end-to-end tests are in the project root, under `projects/project-name/e2e/`.
 
@@ -241,23 +207,19 @@
 
 ## 多重项目
 
-
 A multi-project workspace is suitable for an enterprise that uses a single repository and global configuration for all Angular projects (the "monorepo" model). A multi-project workspace also supports library development.
 
 多项目工作空间适用于对所有 Angular 项目使用单一存储库（单仓库模型）和全局配置的企业。多项目工作空间也能为库开发提供支持。
 
-
 ### Setting up for a multi-project workspace
 
 ### 建立多项目工作空间
-
 
 If you intend to have multiple projects in a workspace, you can skip the initial application generation when you create the workspace, and give the workspace a unique name.
 The following command creates a workspace with all of the workspace-wide configuration files, but no root-level application.
 
 如果你打算在工作区中包含多个项目，可以在创建工作空间时不要自动创建初始应用，并为工作空间指定一个唯一的名字。下列命令用于创建一个包含全工作空间级配置文件的工作空间，但没有根应用。
 
-
 <code-example language="bash">
 ng new my-workspace --createApplication="false"
 </code-example>
@@ -265,7 +227,6 @@
 You can then generate apps and libraries with names that are unique within the workspace.
 
 然后，你可以使用工作空间内唯一的名字来生成应用和库。
-
 
 <code-example language="bash">
 cd my-workspace
@@ -276,13 +237,11 @@
 
 ### 多重项目的文件结构
 
-
 The first explicitly generated application goes into the `projects/` folder along with all other projects in the workspace.
 Newly generated libraries are also added under `projects/`.
 When you create projects this way, the file structure of the workspace is entirely consistent with the structure of the [workspace configuration file](guide/workspace-config), `angular.json`.
 
 工作空间中第一个显式生成的应用会像工作空间中的其它项目一样放在 `projects/` 文件夹中。新生成的库也会添加到 `projects/` 下。当你以这种方式创建项目时，工作空间的文件结构与[工作空间配置文件](guide/workspace-config) `angular.json` 中的结构完全一致。
-
 
 <code-example language="none">
 my-workspace/
@@ -303,40 +262,36 @@
 
 ## 库项目文件
 
-
 When you generate a library using the CLI (with a command such as `ng generate library my-lib`), the generated files go into the projects/ folder of the workspace. For more information about creating your own libraries, see  [Creating Libraries](https://angular.io/guide/creating-libraries).
 
 当你使用 CLI 命令（例如 `ng generate library my-lib`）生成一个库时，所生成的文件会放在工作区的 `projects/` 文件夹中。关于如何创建自己的库的更多信息，请参阅[创建库](https://angular.io/guide/creating-libraries)一章。
 
-
 Libraries (unlike applications and their associated e2e projects) have their own `package.json` configuration files.
 
 与应用及其相关的 e2e 项目不同，库有它自己的 `package.json` 配置文件。
 
-
 Under the `projects/` folder, the `my-lib` folder contains your library code.
 
 在 `projects/` 目录下，`my-lib` 文件夹中包含你的库代码。
-
 
 | LIBRARY SOURCE FILES | PURPOSE                                                                                                                                                                                                   |
 | :------------------- | :-------------------------------------------------------------------------------------------------------------------------------------------------------------------------------------------------------- |
 | 库的源文件       | 用途                                                                                                                                                                                                      |
 | `src/lib`            | Contains your library project's logic and data. Like an application project, a library project can contain components, services, modules, directives, and pipes.                                          |
-| `src/lib`            | 包含库项目的逻辑和数据。像应用项目一样，库项目也可以包含组件、服务、模块、指令和管道。                                                                                                                      |
+| `src/lib`            | 包含库项目的逻辑和数据。像应用项目一样，库项目也可以包含组件、服务、模块、指令和管道。                                                                                                                     |
 | `src/test.ts`        | The main entry point for your unit tests, with some library-specific configuration. You don't typically need to edit this file.                                                                           |
-| `src/test.ts`        | 单元测试的主要入口点是一些库专属的配置。你通常不用编辑这个文件。                                                                                                                                      |
+| `src/test.ts`        | 单元测试的主要入口点是一些库专属的配置。你通常不用编辑这个文件。                                                                                                                                     |
 | `src/public-api.ts`  | Specifies all files that are exported from your library.                                                                                                                                                  |
-| `src/public-api.ts`  | 指定从库中导出的所有文件。                                                                                                                                                                                |
+| `src/public-api.ts`  | 指定从库中导出的所有文件。                                                                                                                                                                               |
 | `karma.conf.js`      | Library-specific [Karma](https://karma-runner.github.io/2.0/config/configuration-file.html) configuration.                                                                                                |
-| `karma.conf.js`      | 库专属的 [Karma](https://karma-runner.github.io/2.0/config/configuration-file.html) 配置。                                                                                                                |
+| `karma.conf.js`      | 库专属的 [Karma](https://karma-runner.github.io/2.0/config/configuration-file.html) 配置。                                                                                                               |
 | `ng-package.json`    | Configuration file used by [ng-packagr](https://github.com/ng-packagr/ng-packagr) for building your library.                                                                                              |
-| `ng-package.json`    | 构建库时，[ng-packagr](https://github.com/ng-packagr/ng-packagr) 用到的配置文件。                                                                                                                              |
+| `ng-package.json`    | 构建库时，[ng-packagr](https://github.com/ng-packagr/ng-packagr) 用到的配置文件。                                                                                                                             |
 | `package.json`       | Configures [npm package dependencies](guide/npm-packages) that are required for this library.                                                                                                             |
-| `package.json`       | 配置这个库所需的 [npm 包依赖](guide/npm-packages)。                                                                                                                                                        |
+| `package.json`       | 配置这个库所需的 [npm 包依赖](guide/npm-packages)。                                                                                                                                                       |
 | `tsconfig.lib.json`  | Library-specific [TypeScript](https://www.typescriptlang.org/) configuration, including TypeScript and Angular template compiler options. See [TypeScript Configuration](guide/typescript-configuration). |
-| `tsconfig.lib.json`  | 库专属的 [TypeScript](https://www.typescriptlang.org/) 配置，包括 TypeScript 和 Angular 模板编译器选项。参见 [TypeScript 配置](guide/typescript-configuration) 。                                               |
+| `tsconfig.lib.json`  | 库专属的 [TypeScript](https://www.typescriptlang.org/) 配置，包括 TypeScript 和 Angular 模板编译器选项。参见 [TypeScript 配置](guide/typescript-configuration)。                                              |
 | `tsconfig.spec.json` | [TypeScript](https://www.typescriptlang.org/) configuration for the library tests. See [TypeScript Configuration](guide/typescript-configuration).                                                        |
-| `tsconfig.spec.json` | 测试库时用到的 [TypeScript](https://www.typescriptlang.org/) 配置。参见 [TypeScript 配置](guide/typescript-configuration)。                                                                                      |
+| `tsconfig.spec.json` | 测试库时用到的 [TypeScript](https://www.typescriptlang.org/) 配置。参见 [TypeScript 配置](guide/typescript-configuration)。                                                                                     |
 | `tslint.json`        | Library-specific [TSLint](https://palantir.github.io/tslint/) configuration.                                                                                                                              |
-| `tslint.json`        | 库专属的 [TSLint](https://palantir.github.io/tslint/) 配置。                                                                                                        |+| `tslint.json`        | 库专属的 [TSLint](https://palantir.github.io/tslint/) 配置。                                                                                                       |