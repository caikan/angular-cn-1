# Workspace and project file structure

# 工作区和项目文件结构


You develop applications in the context of an Angular [workspace](guide/glossary#workspace). A workspace contains the files for one or more [projects](guide/glossary#project). A project is the set of files that comprise a standalone application or a shareable library.

你会以 Angular [工作空间](guide/glossary#workspace)作为上下文来开发应用。工作空间包含一个或多个[项目](guide/glossary#project)的文件集。一个项目就是一组包含独立应用或可共享库的文件。


The Angular CLI `ng new` command creates a workspace.

<<<<<<< HEAD
Angular CLI 的 `ng new`命令可以创建一个工作空间。


<code-example language="bash" linenums="false">
=======
<code-example language="bash">
>>>>>>> 6d28a209
ng new &lt;my-project&gt;
</code-example>

When you run this command, the CLI installs the necessary Angular npm packages and other dependencies in a new workspace, with a root-level application named *my-project*.
The workspace root folder contains various support and configuration files, and a README file with generated descriptive text that you can customize.

当你运行这个命令时，CLI 会在一个新的工作区中安装必需的 Angular npm 包和其它依赖项，其根应用名叫 *my-project*。
该工作空间的根文件夹中包含一些工作空间配置文件，和一个带有自动生成的描述性文本的自述文件，你可以自定义它。


By default, `ng new` creates an initial skeleton application at the root level of the workspace, along with its end-to-end tests.
The skeleton is for a simple Welcome application that is ready to run and easy to modify.
The root-level application has the same name as the workspace, and the source files reside in the `src/` subfolder of the workspace.

`ng new` 还会默认创建一个位于工作空间根级的骨架应用，及其端到端测试项目。这个骨架是一个简单的 Welcome 应用，它可以运行，也很容易修改。这个*根应用*与工作空间同名，其源文件位于工作空间的 `src/` 子文件夹中。


This default behavior is suitable for a typical "multi-repo" development style where each application resides in its own workspace.
Beginners and intermediate users are encouraged to use `ng new` to create a separate workspace for each application.

这种默认行为适用于典型的“多重（multi）仓库”开发风格，每个应用都位于它自己的工作空间中。建议初学者和中级用户使用 `ng new` 为每个应用创建一个单独的工作空间。


Angular also supports workspaces with [multiple projects](#multiple-projects).
This type of development environment is suitable for advanced users who are developing [shareable libraries](guide/glossary#library),
and for enterprises that use a "monorepo" development style, with a single repository and global configuration for all Angular projects.

Angular 还支持包含[多个项目](#multiple-projects)的工作空间。这种开发环境适用于正在开发[可共享库](guide/glossary#library)的高级用户，以及那些使用“单一（mono）仓库”开发风格的企业，它只需要一个仓库，而且所有 Angular 项目都使用全局配置。


To set up a monorepo workspace, you should skip the creating the root application.
See [Setting up for a multi-project workspace](#multiple-projects) below.

要设置单一仓库的工作空间，你应该跳过创建根应用的过程。请参阅下面的[设置多项目工作空间](#multiple-projects)部分。


## Workspace configuration files

## 工作区配置文件


All projects within a workspace share a [CLI configuration context](guide/workspace-config).
The top level of the workspace contains workspace-wide configuration files, configuration files for the root-level application, and subfolders for the root-level application source and test files.

每个工作空间中的所有项目共享同一个 [CLI 配置环境](guide/workspace-config) 。该工作空间的顶层包含着全工作空间级的配置文件、根应用的配置文件以及一些包含根应用的源文件和测试文件的子文件夹。

| WORKSPACE CONFIG FILES    | PURPOSE |
| :--------------------- | :------------------------------------------|
| 工作空间配置文件      | 用途                 |
| `.editorconfig`        | Configuration for code editors. See [EditorConfig](https://editorconfig.org/). |
| `.editorconfig`        | 代码编辑器的配置。参见 [EditorConfig](https://editorconfig.org/) 。  |
| `.gitignore`           | Specifies intentionally untracked files that [Git](https://git-scm.com/) should ignore. |
| `.gitignore`           | 指定 [Git](https://git-scm.com/) 应忽略的不必追踪的文件。      |
| `README.md`            | Introductory documentation for the root app. |
| `README.md`            | 根应用的简介文档. |
| `angular.json`         | CLI configuration defaults for all projects in the workspace, including configuration options for build, serve, and test tools that the CLI uses, such as [TSLint](https://palantir.github.io/tslint/), [Karma](https://karma-runner.github.io/), and [Protractor](http://www.protractortest.org/). For details, see [Angular Workspace Configuration](guide/workspace-config). |
| `angular.json`         | 为工作区中的所有项目指定 CLI 的默认配置，包括 CLI 要用到的构建、启动开发服务器和测试工具的配置项，比如 [TSLint](https://palantir.github.io/tslint/)，[Karma](https://karma-runner.github.io/) 和 [Protractor](http://www.protractortest.org/)。欲知详情，请参阅 [Angular 工作空间配置](guide/workspace-config) 部分。                                                                 |
| `package.json`         | Configures [npm package dependencies](guide/npm-packages) that are available to all projects in the workspace. See [npm documentation](https://docs.npmjs.com/files/package.json) for the specific format and contents of this file.                                                                                                                                            |
| `package.json`         | 配置工作空间中所有项目可用的 [npm包依赖](guide/npm-packages) 。有关此文件的具体格式和内容，请参阅 [npm 的文档](https://docs.npmjs.com/files/package.json) 。                                                                                                                                                                                                                         |
| `package-lock.json`    | Provides version information for all packages installed into `node_modules` by the npm client. See [npm documentation](https://docs.npmjs.com/files/package-lock.json) for details. If you use the yarn client, this file will be [yarn.lock](https://yarnpkg.com/lang/en/docs/yarn-lock/) instead.                                                                             |
| `package-lock.json`    | 提供 npm 客户端安装到 `node_modules` 的所有软件包的版本信息。欲知详情，请参阅 [npm 的文档](https://docs.npmjs.com/files/package-lock.json)。如果你使用的是 yarn 客户端，那么该文件[就是 yarn.lock](https://yarnpkg.com/lang/en/docs/yarn-lock/) 。                                                                                                                                        |
| `src/`                  | Source files for the root-level application project. |
| `src/`                  | 根项目的源文件。 |
| `node_modules/`         | Provides [npm packages](guide/npm-packages) to the entire workspace. Workspace-wide `node_modules` dependencies are visible to all projects.                                                                                                                                                                                                                                                                                                                                    |
| `README.md`            | 根应用的介绍性文档。                                                                                                                                                                                                                                                                                                                                                            |
| `tsconfig.json`        | Default [TypeScript](https://www.typescriptlang.org/) configuration for projects in the workspace.                                                                                                                                                                                                                                                                              |
| `tsconfig.json`        | 工作空间中各个项目的默认 [TypeScript](https://www.typescriptlang.org/) 配置。                                                                                                                                                                                                                                                                                                         |
| `tslint.json`          | Default [TSLint](https://palantir.github.io/tslint/) configuration for projects in the workspace.                                                                                                                                                                                                                                                                               |
| `tslint.json`          | 工作空间中各个项目的默认 [TSLint](https://palantir.github.io/tslint/) 配置。                                                                                                                                                                                                                                                                                                          |


## Application project files

## 应用项目文件


By default, the CLI command `ng new my-app` creates a workspace folder named "my-app" and generates a new application skeleton in a `src/` folder at the top level of the workspace.
A newly generated application contains source files for a root module, with a root component and template.

CLI 命令`ng new my-app` 会默认创建名为 “my-app” 的工作空间文件夹，并在 `src/` 文件夹下为工作空间顶层的根应用生成一个新的应用骨架。新生成的应用包含一个根模块的源文件，包括一个根组件及其模板。


When the workspace file structure is in place, you can use the `ng generate` command on the command line to add functionality and data to the application.
This initial root-level application is the *default app* for CLI commands (unless you change the default after creating [additional apps](#multiple-projects)).

当工作空间文件结构到位时，可以在命令行中使用 `ng generate` 命令往该应用中添加功能和数据。这个初始的根应用是 CLI 命令的*默认应用*（除非你在创建[其它应用](#multiple-projects)之后更改了默认值）。


<div class="alert is-helpful">

   Besides using the CLI on the command line, you can also use an interactive development environment like [Angular Console](https://angularconsole.com/), or manipulate files directly in the app's source folder and configuration files.

   除了在命令行中使用 CLI 之外，你还可以使用像 [Angular Console](https://angularconsole.com/) 这样的交互式开发环境，或直接在应用的源文件夹和配置文件中操作这些文件。


</div>

For a single-application workspace, the `src/` subfolder of the workspace contains the source files (application logic, data, and assets) for the root application.
For a multi-project workspace, additional projects in the `projects/` folder contain a `project-name/src/` subfolder with the same structure.

对于单应用的工作区，工作空间的 `src/` 子文件夹包含根应用的源文件（应用逻辑、数据和静态资源）。对于多项目的工作空间，`projects/` 文件夹中的其它项目各自包含一个具有相同结构的 `project-name/src/` 子目录。


### Application source files

<<<<<<< HEAD
### 应用源文件


Files at the top level of `src/` support testing and running your  application. Subfolders contain the application source and  application-specific configuration.

顶级文件 `src/` 为测试并运行你的应用提供支持。其子文件夹中包含应用源代码和应用的专属配置。


| APP SUPPORT FILES | PURPOSE                                                                                                                                                                                                                                                                                                                                                                                         |
| :---------------- | :---------------------------------------------------------------------------------------------------------------------------------------------------------------------------------------------------------------------------------------------------------------------------------------------------------------------------------------------------------------------------------------------- |
| 应用支持文件       | 目的                                                                                                                                                                                                                                                                                                                                                                                            |
| `app/`            | Contains the component files in which your application logic and data are defined. See details [below](#app-src).                                                                                                                                                                                                                                                                               |
| `app/`            | 包含定义应用逻辑和数据的组件文件。详见[下文](#app-src) 。                                                                                                                                                                                                                                                                                                                                       |
| `assets/`         | Contains image and other asset files to be copied as-is when you build your application.                                                                                                                                                                                                                                                                                                        |
| `assets/`         | 包含要在构建应用时应该按原样复制的图像和其它静态资源文件。                                                                                                                                                                                                                                                                                                                                              |
| `environments/`   | Contains build configuration options for particular target environments. By default there is an unnamed standard development environment and a production ("prod") environment. You can define additional target environment configurations.                                                                                                                                                    |
| `environments/`   | 包含特定目标环境的构建配置选项。默认情况下，有一个无名的标准开发环境和一个生产（“prod”）环境。你还可以定义其它的目标环境配置。                                                                                                                                                                                                                                                              |
| `favicon.ico`     | An icon to use for this application in the bookmark bar.                                                                                                                                                                                                                                                                                                                                        |
| `favicon.ico`     | 用作该应用在标签栏中的图标。                                                                                                                                                                                                                                                                                                                                                                  |
| `index.html`      | The main HTML page that is served when someone visits your site. The CLI automatically adds all JavaScript and CSS files when building your app, so you typically don't need to add any `<script>` or`<link>` tags here manually.                                                                                                                                                               |
| `index.html`      | 当有人访问你的站点时，提供服务的主要 HTML 页面。CLI 会在构建你的应用时自动添加所有的 JavaScript 和 CSS 文件，所以你通常不用手动添加任何 `<script>` 或 `<link>` 标签。                                                                                                                                                                                                                                     |
| `main.ts`         | The main entry point for your  application. Compiles the application with the [JIT compiler](https://angular.io/guide/glossary#jit) and bootstraps the application's root module (AppModule) to run in the browser. You can also use the [AOT compiler](https://angular.io/guide/aot-compiler) without changing any code by appending the `--aot` flag to the CLI `build` and `serve` commands. |
| `main.ts`         | 应用的主要切入点。用 [JIT 编译器](https://angular.io/guide/glossary#jit)编译应用，然后引导应用的根模块（AppModule）在浏览器中运行。你也可以在不改变任何代码的情况下改用 [AOT 编译器](https://angular.io/guide/aot-compiler)， 只要在 CLI 的 `build` 和 `serve` 命令中加上 `--aot` 标志就可以了。                                                                                                          |
| `polyfills.ts`    | Provides polyfill scripts for browser support.                                                                                                                                                                                                                                                                                                                                                  |
| `polyfills.ts`    | 为浏览器支持提供了腻子（polyfill）脚本。                                                                                                                                                                                                                                                                                                                                                                |
| `styles.sass`     | Lists CSS files that supply styles for a project. The extension reflects the style preprocessor you have configured for the project.                                                                                                                                                                                                                                                            |
| `styles.sass`     | 列出为项目提供样式的 CSS 文件。该扩展还反映了你为该项目配置的样式预处理器。                                                                                                                                                                                                                                                                                                                       |
| `test.ts`         | The main entry point for your unit tests, with some Angular-specific configuration. You don't typically need to edit this file.                                                                                                                                                                                                                                                                 |
| `test.ts`         | 单元测试的主入口点，带有一些Angular特有的配置。你通常不需要编辑这个文件。                                                                                                                                                                                                                                                                                                                       |
=======
Files at the top level of `src/` support testing and running your application. Subfolders contain the application source and application-specific configuration.

| APP SUPPORT FILES    | PURPOSE |
| :--------------------- | :------------------------------------------|
| `app/`                 | Contains the component files in which your application logic and data are defined. See details [below](#app-src). |
| `assets/`              | Contains image and other asset files to be copied as-is when you build your application. |
| `environments/`        | Contains build configuration options for particular target environments. By default there is an unnamed standard development environment and a production ("prod") environment. You can define additional target environment configurations. |
| `favicon.ico`          | An icon to use for this application in the bookmark bar. |
| `index.html`           | The main HTML page that is served when someone visits your site. The CLI automatically adds all JavaScript and CSS files when building your app, so you typically don't need to add any `<script>` or` <link>` tags here manually. |
| `main.ts`              | The main entry point for your application. Compiles the application with the [JIT compiler](https://angular.io/guide/glossary#jit) and bootstraps the application's root module (AppModule) to run in the browser. You can also use the [AOT compiler](https://angular.io/guide/aot-compiler) without changing any code by appending the `--aot` flag to the CLI `build` and `serve` commands. |
| `polyfills.ts`         | Provides polyfill scripts for browser support. |
| `styles.sass`          | Lists CSS files that supply styles for a project. The extension reflects the style preprocessor you have configured for the project. |
| `test.ts`              | The main entry point for your unit tests, with some Angular-specific configuration. You don't typically need to edit this file. |
>>>>>>> 6d28a209

{@a app-src}


Inside the `src/` folder, the `app/` folder contains your project's logic and data.
Angular components, templates, and styles go here.

<<<<<<< HEAD
在 `src/` 文件夹里面， `app/` 文件夹中包含此项目的逻辑和数据。 Angular 组件、模板和样式也都在这里。


| `src/app/` FILES            | PURPOSE                                                                                                                                                                                                                                             |
| :-------------------------- | :-------------------------------------------------------------------------------------------------------------------------------------------------------------------------------------------------------------------------------------------------- |
| `src/app/` 文件            | 用途                                                                                                                                                                                                                                                |
| `app/app.component.ts`      | Defines the logic for the app's root component, named `AppComponent`. The view associated with this root component becomes the root of the [view hierarchy](guide/glossary#view-hierarchy) as you add components and services to your  application. |
| `app/app.component.ts`      | 为应用的根组件定义逻辑，名为 `AppComponent` 。当你向应用中添加组件和服务时，与这个根组件相关联的视图就会成为[视图树](guide/glossary#view-hierarchy)的根。                                                                                      |
| `app/app.component.html`    | Defines the HTML template associated with the root `AppComponent`.                                                                                                                                                                                  |
| `app/app.component.html`    | 定义与根组件 `AppComponent` 关联的 HTML 模板。                                                                                                                                                                                                              |
| `app/app.component.css`     | Defines the base CSS stylesheet for the root `AppComponent`.                                                                                                                                                                                        |
| `app/app.component.css`     | 为根组件 `AppComponent` 定义了基本的 CSS 样式表。                                                                                                                                                                                                           |
| `app/app.component.spec.ts` | Defines a unit test for the root `AppComponent`.                                                                                                                                                                                                    |
| `app/app.component.spec.ts` | 为根组件 `AppComponent` 定义了一个单元测试。                                                                                                                                                                                                                |
| `app/app.module.ts`         | Defines the root module, named `AppModule`, that tells Angular how to assemble the application. Initially declares only the `AppComponent`. As you add more components to the app, they must be declared here.                                      |
| `app/app.module.ts`         | 定义了名为 `AppModule` 的根模块，它会告诉 Angular 如何组装应用。这里最初只声明一个 `AppComponent`。当你向应用中添加更多组件时，它们也必须在这里声明。                                                                                                                 |
=======
| `src/app/` FILES | PURPOSE |
| :-------------------------- | :------------------------------------------|
| `app/app.component.ts`      | Defines the logic for the app's root component, named `AppComponent`. The view associated with this root component becomes the root of the [view hierarchy](guide/glossary#view-hierarchy) as you add components and services to your application. |
| `app/app.component.html`    | Defines the HTML template associated with the root `AppComponent`. |
| `app/app.component.css`     | Defines the base CSS stylesheet for the root `AppComponent`. |
| `app/app.component.spec.ts` | Defines a unit test for the root `AppComponent`. |
| `app/app.module.ts`         | Defines the root module, named `AppModule`, that tells Angular how to assemble the application. Initially declares only the `AppComponent`. As you add more components to the app, they must be declared here. |
>>>>>>> 6d28a209

### Application configuration files

### 应用配置文件


The application-specific configuration files for the root application reside at the workspace root level.
For a multi-project workspace, project-specific configuration files are in the project root, under `projects/project-name/`.

根应用的配置文件位于工作空间的根目录下。对于多项目工作空间，项目专属的配置文件位于项目根目录 `projects/project-name/`。


Project-specific [TypeScript](https://www.typescriptlang.org/) configuration files inherit from the workspace-wide `tsconfig.json`, and project-specific [TSLint](https://palantir.github.io/tslint/) configuration files inherit from the workspace-wide `tslint.json`.

<<<<<<< HEAD
项目专属的 [TypeScript](https://www.typescriptlang.org/) 配置文件继承自工作区范围内的 `tsconfig.json` ，而项目专属的 [TSLint](https://palantir.github.io/tslint/) 配置文件则继承自全工作区级内的 `tslint.json` 。


| APPLICATION-SPECIFIC CONFIG FILES | PURPOSE                                                                                                                                                                                                       |
| :-------------------------------- | :------------------------------------------------------------------------------------------------------------------------------------------------------------------------------------------------------------ |
| 应用专属的配置文件              | 用途                                                                                                                                                                                                          |
| `browserslist`                    | Configures sharing of target browsers and Node.js versions among various front-end tools. See [Browserslist on GitHub](https://github.com/browserslist/browserslist) for more information.                    |
| `browserslist`                    | 配置各种前端工具之间共享的目标浏览器和 Node.js 版本。欲知详情，请参阅 [GitHub 上的浏览器列表](https://github.com/browserslist/browserslist) 。                                                                |
| `karma.conf.js`                   | Application-specific [Karma](https://karma-runner.github.io/2.0/config/configuration-file.html) configuration.                                                                                                |
| `karma.conf.js`                   | 应用专属的 [Karma](https://karma-runner.github.io/2.0/config/configuration-file.html) 配置。                                                                                                                  |
| `tsconfig.app.json`               | Application-specific [TypeScript](https://www.typescriptlang.org/) configuration, including TypeScript and Angular template compiler options. See [TypeScript Configuration](guide/typescript-configuration). |
| `tsconfig.app.json`               | 应用专属的 [TypeScript](https://www.typescriptlang.org/) 配置，包括 TypeScript 和 Angular 模板编译器的选项。参见 [TypeScript 配置](guide/typescript-configuration) 。                                                 |
| `tsconfig.spec.json`              | [TypeScript](https://www.typescriptlang.org/) configuration for the application tests. See [TypeScript Configuration](guide/typescript-configuration).                                                        |
| `tsconfig.spec.json`              | 应用测试的 [TypeScript](https://www.typescriptlang.org/) 配置。参见 [TypeScript 配置](guide/typescript-configuration) 。                                                                                          |
| `tslint.json`                     | Application-specific [TSLint](https://palantir.github.io/tslint/) configuration.                                                                                                                              |
| `tslint.json`                     | 应用专属的 [TSLint](https://palantir.github.io/tslint/) 配置。                                                                                                          |
=======
| APPLICATION-SPECIFIC CONFIG FILES    | PURPOSE |
| :--------------------- | :------------------------------------------|
| `browserslist`         | Configures sharing of target browsers and Node.js versions among various front-end tools. See [Browserslist on GitHub](https://github.com/browserslist/browserslist) for more information.  |
| `karma.conf.js`      | Application-specific [Karma](https://karma-runner.github.io/2.0/config/configuration-file.html) configuration. |
| `tsconfig.app.json`    | Application-specific [TypeScript](https://www.typescriptlang.org/) configuration, including TypeScript and Angular template compiler options. See [TypeScript Configuration](guide/typescript-configuration) and [Angular Compiler Options](guide/angular-compiler-options). |
| `tsconfig.spec.json`   | [TypeScript](https://www.typescriptlang.org/) configuration for the application tests. See [TypeScript Configuration](guide/typescript-configuration). |
| `tslint.json`          | Application-specific [TSLint](https://palantir.github.io/tslint/) configuration. |
>>>>>>> 6d28a209

### End-to-end test files

### 端到端测试文件


An `e2e/` folder at the top level contains source files for a set of end-to-end tests that correspond to the root-level application, along with test-specific configuration files.

根级的 `e2e/` 文件夹中包含一组针对根应用的端到端测试的源文件，以及测试专属的配置文件。


For a multi-project workspace, application-specific end-to-end tests are in the project root, under `projects/project-name/e2e/`.

<<<<<<< HEAD
对于多项目的工作空间，应用专属的端到端测试文件都位于项目各自的根目录下，即 `projects/project-name/e2e/`。

<code-example language="none" linenums="false">
=======
<code-example language="none">
>>>>>>> 6d28a209
  e2e/
     src/                 (end-to-end tests for my-app)
        app.e2e-spec.ts
        app.po.ts
      protractor.conf.js  (test-tool config)
      tsconfig.json       (TypeScript config inherits from workspace)
</code-example>

{@a multiple-projects}

## Multiple projects

## 多重项目


A multi-project workspace is suitable for an enterprise that uses a single repository and global configuration for all Angular projects (the "monorepo" model). A multi-project workspace also supports library development.

多项目工作空间适用于对所有 Angular 项目使用单一存储库（单仓库模型）和全局配置的企业。多项目工作空间也能为库开发提供支持。


### Setting up for a multi-project workspace

### 建立多项目工作空间


If you intend to have multiple projects in a workspace, you can skip the initial application generation when you create the workspace, and give the workspace a unique name.
The following command creates a workspace with all of the workspace-wide configuration files, but no root-level application.

<<<<<<< HEAD
如果你打算在工作区中包含多个项目，可以在创建工作空间时不要自动创建初始应用，并为工作空间指定一个唯一的名字。下列命令用于创建一个包含全工作空间级配置文件的工作空间，但没有根应用。


<code-example language="bash" linenums="false">
=======
<code-example language="bash">
>>>>>>> 6d28a209
ng new my-workspace --createApplication="false"
</code-example>

You can then generate apps and libraries with names that are unique within the workspace.

<<<<<<< HEAD
然后，你可以使用工作空间内唯一的名字来生成应用和库。


<code-example language="bash" linenums="false">
=======
<code-example language="bash">
>>>>>>> 6d28a209
cd my-workspace
ng generate application my-first-app
</code-example>

### Multiple project file structure

### 多重项目的文件结构


The first explicitly generated application goes into the `projects/` folder along with all other projects in the workspace.
Newly generated libraries are also added under `projects/`.
When you create projects this way, the file structure of the workspace is entirely consistent with the structure of the [workspace configuration file](guide/workspace-config), `angular.json`.

<<<<<<< HEAD
工作空间中第一个显式生成的应用会像工作空间中的其它项目一样放在 `projects/` 文件夹中。新生成的库也会添加到 `projects/` 下。当你以这种方式创建项目时，工作空间的文件结构与[工作空间配置文件](guide/workspace-config) `angular.json` 中的结构完全一致。


<code-example language="none" linenums="false">
=======
<code-example language="none">
>>>>>>> 6d28a209
my-workspace/
  ...             (workspace-wide config files)
  projects/       (generated applications and libraries)
    my-first-app/ --(an explicitly generated application)
      ...         --(application-specific config)
      e2e/        ----(corresponding e2e tests)
         src/     ----(e2e tests source)
         ...      ----(e2e-specific config)
      src/        --(source and support files for application)
    my-lib/       --(a generated library)
      ...         --(library-specific config)
      src/        --source and support files for library)
</code-example>

## Library project files

## 库项目文件


When you generate a library using the CLI (with a command such as `ng generate library my-lib`), the generated files go into the projects/ folder of the workspace. For more information about creating your own libraries, see  [Creating Libraries](https://angular.io/guide/creating-libraries).

当你使用 CLI 命令（例如 `ng generate library my-lib`）生成一个库时，所生成的文件会放在工作区的 `projects/` 文件夹中。关于如何创建自己的库的更多信息，请参阅[创建库](https://angular.io/guide/creating-libraries)一章。


Libraries (unlike applications and their associated e2e projects) have their own `package.json` configuration files.

与应用及其相关的 e2e 项目不同，库有它自己的 `package.json` 配置文件。


Under the `projects/` folder, the `my-lib` folder contains your library code.

在 `projects/` 目录下，`my-lib` 文件夹中包含你的库代码。


| LIBRARY SOURCE FILES | PURPOSE                                                                                                                                                                                                   |
| :------------------- | :-------------------------------------------------------------------------------------------------------------------------------------------------------------------------------------------------------- |
| 库的源文件       | 用途                                                                                                                                                                                                      |
| `src/lib`            | Contains your library project's logic and data. Like an application project, a library project can contain components, services, modules, directives, and pipes.                                          |
| `src/lib`            | 包含库项目的逻辑和数据。像应用项目一样，库项目也可以包含组件、服务、模块、指令和管道。                                                                                                                      |
| `src/test.ts`        | The main entry point for your unit tests, with some library-specific configuration. You don't typically need to edit this file.                                                                           |
| `src/test.ts`        | 单元测试的主要入口点是一些库专属的配置。你通常不用编辑这个文件。                                                                                                                                      |
| `src/public-api.ts`  | Specifies all files that are exported from your library.                                                                                                                                                  |
| `src/public-api.ts`  | 指定从库中导出的所有文件。                                                                                                                                                                                |
| `karma.conf.js`      | Library-specific [Karma](https://karma-runner.github.io/2.0/config/configuration-file.html) configuration.                                                                                                |
| `karma.conf.js`      | 库专属的 [Karma](https://karma-runner.github.io/2.0/config/configuration-file.html) 配置。                                                                                                                |
| `ng-package.json`    | Configuration file used by [ng-packagr](https://github.com/ng-packagr/ng-packagr) for building your library.                                                                                              |
| `ng-package.json`    | 构建库时，[ng-packagr](https://github.com/ng-packagr/ng-packagr) 用到的配置文件。                                                                                                                              |
| `package.json`       | Configures [npm package dependencies](guide/npm-packages) that are required for this library.                                                                                                             |
| `package.json`       | 配置这个库所需的 [npm 包依赖](guide/npm-packages)。                                                                                                                                                        |
| `tsconfig.lib.json`  | Library-specific [TypeScript](https://www.typescriptlang.org/) configuration, including TypeScript and Angular template compiler options. See [TypeScript Configuration](guide/typescript-configuration). |
| `tsconfig.lib.json`  | 库专属的 [TypeScript](https://www.typescriptlang.org/) 配置，包括 TypeScript 和 Angular 模板编译器选项。参见 [TypeScript 配置](guide/typescript-configuration) 。                                               |
| `tsconfig.spec.json` | [TypeScript](https://www.typescriptlang.org/) configuration for the library tests. See [TypeScript Configuration](guide/typescript-configuration).                                                        |
| `tsconfig.spec.json` | 测试库时用到的 [TypeScript](https://www.typescriptlang.org/) 配置。参见 [TypeScript 配置](guide/typescript-configuration)。                                                                                      |
| `tslint.json`        | Library-specific [TSLint](https://palantir.github.io/tslint/) configuration.                                                                                                                              |
| `tslint.json`        | 库专属的 [TSLint](https://palantir.github.io/tslint/) 配置。                                                                                                        |<|MERGE_RESOLUTION|>--- conflicted
+++ resolved
@@ -10,14 +10,10 @@
 
 The Angular CLI `ng new` command creates a workspace.
 
-<<<<<<< HEAD
 Angular CLI 的 `ng new`命令可以创建一个工作空间。
 
 
-<code-example language="bash" linenums="false">
-=======
 <code-example language="bash">
->>>>>>> 6d28a209
 ng new &lt;my-project&gt;
 </code-example>
 
@@ -123,11 +119,10 @@
 
 ### Application source files
 
-<<<<<<< HEAD
 ### 应用源文件
 
 
-Files at the top level of `src/` support testing and running your  application. Subfolders contain the application source and  application-specific configuration.
+Files at the top level of `src/` support testing and running your application. Subfolders contain the application source and application-specific configuration.
 
 顶级文件 `src/` 为测试并运行你的应用提供支持。其子文件夹中包含应用源代码和应用的专属配置。
 
@@ -145,7 +140,7 @@
 | `favicon.ico`     | 用作该应用在标签栏中的图标。                                                                                                                                                                                                                                                                                                                                                                  |
 | `index.html`      | The main HTML page that is served when someone visits your site. The CLI automatically adds all JavaScript and CSS files when building your app, so you typically don't need to add any `<script>` or`<link>` tags here manually.                                                                                                                                                               |
 | `index.html`      | 当有人访问你的站点时，提供服务的主要 HTML 页面。CLI 会在构建你的应用时自动添加所有的 JavaScript 和 CSS 文件，所以你通常不用手动添加任何 `<script>` 或 `<link>` 标签。                                                                                                                                                                                                                                     |
-| `main.ts`         | The main entry point for your  application. Compiles the application with the [JIT compiler](https://angular.io/guide/glossary#jit) and bootstraps the application's root module (AppModule) to run in the browser. You can also use the [AOT compiler](https://angular.io/guide/aot-compiler) without changing any code by appending the `--aot` flag to the CLI `build` and `serve` commands. |
+| `main.ts`         | The main entry point for your application. Compiles the application with the [JIT compiler](https://angular.io/guide/glossary#jit) and bootstraps the application's root module (AppModule) to run in the browser. You can also use the [AOT compiler](https://angular.io/guide/aot-compiler) without changing any code by appending the `--aot` flag to the CLI `build` and `serve` commands. |
 | `main.ts`         | 应用的主要切入点。用 [JIT 编译器](https://angular.io/guide/glossary#jit)编译应用，然后引导应用的根模块（AppModule）在浏览器中运行。你也可以在不改变任何代码的情况下改用 [AOT 编译器](https://angular.io/guide/aot-compiler)， 只要在 CLI 的 `build` 和 `serve` 命令中加上 `--aot` 标志就可以了。                                                                                                          |
 | `polyfills.ts`    | Provides polyfill scripts for browser support.                                                                                                                                                                                                                                                                                                                                                  |
 | `polyfills.ts`    | 为浏览器支持提供了腻子（polyfill）脚本。                                                                                                                                                                                                                                                                                                                                                                |
@@ -153,21 +148,6 @@
 | `styles.sass`     | 列出为项目提供样式的 CSS 文件。该扩展还反映了你为该项目配置的样式预处理器。                                                                                                                                                                                                                                                                                                                       |
 | `test.ts`         | The main entry point for your unit tests, with some Angular-specific configuration. You don't typically need to edit this file.                                                                                                                                                                                                                                                                 |
 | `test.ts`         | 单元测试的主入口点，带有一些Angular特有的配置。你通常不需要编辑这个文件。                                                                                                                                                                                                                                                                                                                       |
-=======
-Files at the top level of `src/` support testing and running your application. Subfolders contain the application source and application-specific configuration.
-
-| APP SUPPORT FILES    | PURPOSE |
-| :--------------------- | :------------------------------------------|
-| `app/`                 | Contains the component files in which your application logic and data are defined. See details [below](#app-src). |
-| `assets/`              | Contains image and other asset files to be copied as-is when you build your application. |
-| `environments/`        | Contains build configuration options for particular target environments. By default there is an unnamed standard development environment and a production ("prod") environment. You can define additional target environment configurations. |
-| `favicon.ico`          | An icon to use for this application in the bookmark bar. |
-| `index.html`           | The main HTML page that is served when someone visits your site. The CLI automatically adds all JavaScript and CSS files when building your app, so you typically don't need to add any `<script>` or` <link>` tags here manually. |
-| `main.ts`              | The main entry point for your application. Compiles the application with the [JIT compiler](https://angular.io/guide/glossary#jit) and bootstraps the application's root module (AppModule) to run in the browser. You can also use the [AOT compiler](https://angular.io/guide/aot-compiler) without changing any code by appending the `--aot` flag to the CLI `build` and `serve` commands. |
-| `polyfills.ts`         | Provides polyfill scripts for browser support. |
-| `styles.sass`          | Lists CSS files that supply styles for a project. The extension reflects the style preprocessor you have configured for the project. |
-| `test.ts`              | The main entry point for your unit tests, with some Angular-specific configuration. You don't typically need to edit this file. |
->>>>>>> 6d28a209
 
 {@a app-src}
 
@@ -175,14 +155,13 @@
 Inside the `src/` folder, the `app/` folder contains your project's logic and data.
 Angular components, templates, and styles go here.
 
-<<<<<<< HEAD
 在 `src/` 文件夹里面， `app/` 文件夹中包含此项目的逻辑和数据。 Angular 组件、模板和样式也都在这里。
 
 
 | `src/app/` FILES            | PURPOSE                                                                                                                                                                                                                                             |
 | :-------------------------- | :-------------------------------------------------------------------------------------------------------------------------------------------------------------------------------------------------------------------------------------------------- |
 | `src/app/` 文件            | 用途                                                                                                                                                                                                                                                |
-| `app/app.component.ts`      | Defines the logic for the app's root component, named `AppComponent`. The view associated with this root component becomes the root of the [view hierarchy](guide/glossary#view-hierarchy) as you add components and services to your  application. |
+| `app/app.component.ts`      | Defines the logic for the app's root component, named `AppComponent`. The view associated with this root component becomes the root of the [view hierarchy](guide/glossary#view-hierarchy) as you add components and services to your application. |
 | `app/app.component.ts`      | 为应用的根组件定义逻辑，名为 `AppComponent` 。当你向应用中添加组件和服务时，与这个根组件相关联的视图就会成为[视图树](guide/glossary#view-hierarchy)的根。                                                                                      |
 | `app/app.component.html`    | Defines the HTML template associated with the root `AppComponent`.                                                                                                                                                                                  |
 | `app/app.component.html`    | 定义与根组件 `AppComponent` 关联的 HTML 模板。                                                                                                                                                                                                              |
@@ -192,15 +171,6 @@
 | `app/app.component.spec.ts` | 为根组件 `AppComponent` 定义了一个单元测试。                                                                                                                                                                                                                |
 | `app/app.module.ts`         | Defines the root module, named `AppModule`, that tells Angular how to assemble the application. Initially declares only the `AppComponent`. As you add more components to the app, they must be declared here.                                      |
 | `app/app.module.ts`         | 定义了名为 `AppModule` 的根模块，它会告诉 Angular 如何组装应用。这里最初只声明一个 `AppComponent`。当你向应用中添加更多组件时，它们也必须在这里声明。                                                                                                                 |
-=======
-| `src/app/` FILES | PURPOSE |
-| :-------------------------- | :------------------------------------------|
-| `app/app.component.ts`      | Defines the logic for the app's root component, named `AppComponent`. The view associated with this root component becomes the root of the [view hierarchy](guide/glossary#view-hierarchy) as you add components and services to your application. |
-| `app/app.component.html`    | Defines the HTML template associated with the root `AppComponent`. |
-| `app/app.component.css`     | Defines the base CSS stylesheet for the root `AppComponent`. |
-| `app/app.component.spec.ts` | Defines a unit test for the root `AppComponent`. |
-| `app/app.module.ts`         | Defines the root module, named `AppModule`, that tells Angular how to assemble the application. Initially declares only the `AppComponent`. As you add more components to the app, they must be declared here. |
->>>>>>> 6d28a209
 
 ### Application configuration files
 
@@ -215,7 +185,6 @@
 
 Project-specific [TypeScript](https://www.typescriptlang.org/) configuration files inherit from the workspace-wide `tsconfig.json`, and project-specific [TSLint](https://palantir.github.io/tslint/) configuration files inherit from the workspace-wide `tslint.json`.
 
-<<<<<<< HEAD
 项目专属的 [TypeScript](https://www.typescriptlang.org/) 配置文件继承自工作区范围内的 `tsconfig.json` ，而项目专属的 [TSLint](https://palantir.github.io/tslint/) 配置文件则继承自全工作区级内的 `tslint.json` 。
 
 
@@ -226,21 +195,12 @@
 | `browserslist`                    | 配置各种前端工具之间共享的目标浏览器和 Node.js 版本。欲知详情，请参阅 [GitHub 上的浏览器列表](https://github.com/browserslist/browserslist) 。                                                                |
 | `karma.conf.js`                   | Application-specific [Karma](https://karma-runner.github.io/2.0/config/configuration-file.html) configuration.                                                                                                |
 | `karma.conf.js`                   | 应用专属的 [Karma](https://karma-runner.github.io/2.0/config/configuration-file.html) 配置。                                                                                                                  |
-| `tsconfig.app.json`               | Application-specific [TypeScript](https://www.typescriptlang.org/) configuration, including TypeScript and Angular template compiler options. See [TypeScript Configuration](guide/typescript-configuration). |
+| `tsconfig.app.json`               | Application-specific [TypeScript](https://www.typescriptlang.org/) configuration, including TypeScript and Angular template compiler options. See [TypeScript Configuration](guide/typescript-configuration) and [Angular Compiler Options](guide/angular-compiler-options). |
 | `tsconfig.app.json`               | 应用专属的 [TypeScript](https://www.typescriptlang.org/) 配置，包括 TypeScript 和 Angular 模板编译器的选项。参见 [TypeScript 配置](guide/typescript-configuration) 。                                                 |
 | `tsconfig.spec.json`              | [TypeScript](https://www.typescriptlang.org/) configuration for the application tests. See [TypeScript Configuration](guide/typescript-configuration).                                                        |
 | `tsconfig.spec.json`              | 应用测试的 [TypeScript](https://www.typescriptlang.org/) 配置。参见 [TypeScript 配置](guide/typescript-configuration) 。                                                                                          |
 | `tslint.json`                     | Application-specific [TSLint](https://palantir.github.io/tslint/) configuration.                                                                                                                              |
 | `tslint.json`                     | 应用专属的 [TSLint](https://palantir.github.io/tslint/) 配置。                                                                                                          |
-=======
-| APPLICATION-SPECIFIC CONFIG FILES    | PURPOSE |
-| :--------------------- | :------------------------------------------|
-| `browserslist`         | Configures sharing of target browsers and Node.js versions among various front-end tools. See [Browserslist on GitHub](https://github.com/browserslist/browserslist) for more information.  |
-| `karma.conf.js`      | Application-specific [Karma](https://karma-runner.github.io/2.0/config/configuration-file.html) configuration. |
-| `tsconfig.app.json`    | Application-specific [TypeScript](https://www.typescriptlang.org/) configuration, including TypeScript and Angular template compiler options. See [TypeScript Configuration](guide/typescript-configuration) and [Angular Compiler Options](guide/angular-compiler-options). |
-| `tsconfig.spec.json`   | [TypeScript](https://www.typescriptlang.org/) configuration for the application tests. See [TypeScript Configuration](guide/typescript-configuration). |
-| `tslint.json`          | Application-specific [TSLint](https://palantir.github.io/tslint/) configuration. |
->>>>>>> 6d28a209
 
 ### End-to-end test files
 
@@ -254,13 +214,9 @@
 
 For a multi-project workspace, application-specific end-to-end tests are in the project root, under `projects/project-name/e2e/`.
 
-<<<<<<< HEAD
 对于多项目的工作空间，应用专属的端到端测试文件都位于项目各自的根目录下，即 `projects/project-name/e2e/`。
 
-<code-example language="none" linenums="false">
-=======
 <code-example language="none">
->>>>>>> 6d28a209
   e2e/
      src/                 (end-to-end tests for my-app)
         app.e2e-spec.ts
@@ -289,27 +245,19 @@
 If you intend to have multiple projects in a workspace, you can skip the initial application generation when you create the workspace, and give the workspace a unique name.
 The following command creates a workspace with all of the workspace-wide configuration files, but no root-level application.
 
-<<<<<<< HEAD
 如果你打算在工作区中包含多个项目，可以在创建工作空间时不要自动创建初始应用，并为工作空间指定一个唯一的名字。下列命令用于创建一个包含全工作空间级配置文件的工作空间，但没有根应用。
 
 
-<code-example language="bash" linenums="false">
-=======
 <code-example language="bash">
->>>>>>> 6d28a209
 ng new my-workspace --createApplication="false"
 </code-example>
 
 You can then generate apps and libraries with names that are unique within the workspace.
 
-<<<<<<< HEAD
 然后，你可以使用工作空间内唯一的名字来生成应用和库。
 
 
-<code-example language="bash" linenums="false">
-=======
 <code-example language="bash">
->>>>>>> 6d28a209
 cd my-workspace
 ng generate application my-first-app
 </code-example>
@@ -323,14 +271,10 @@
 Newly generated libraries are also added under `projects/`.
 When you create projects this way, the file structure of the workspace is entirely consistent with the structure of the [workspace configuration file](guide/workspace-config), `angular.json`.
 
-<<<<<<< HEAD
 工作空间中第一个显式生成的应用会像工作空间中的其它项目一样放在 `projects/` 文件夹中。新生成的库也会添加到 `projects/` 下。当你以这种方式创建项目时，工作空间的文件结构与[工作空间配置文件](guide/workspace-config) `angular.json` 中的结构完全一致。
 
 
-<code-example language="none" linenums="false">
-=======
 <code-example language="none">
->>>>>>> 6d28a209
 my-workspace/
   ...             (workspace-wide config files)
   projects/       (generated applications and libraries)
