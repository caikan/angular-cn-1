# Animations transitions and triggers

# 动画转场与触发器

You learned the basics of Angular animations in the [introduction](guide/animations) page.

<<<<<<< HEAD
你已经在[简介](guide/animations)页学习了 Angular 动画的基础知识。

In this guide, we go into greater depth on special transition states such as `*` (wildcard) and `void`, and show how these special states are used for elements entering and leaving a view. The chapter also explores on multiple animation triggers, animation callbacks and sequence-based animation using keyframes.
=======
In this guide, we go into greater depth on special transition states such as `*` (wildcard) and `void`, and show how these special states are used for elements entering and leaving a view. The chapter also explores multiple animation triggers, animation callbacks and sequence-based animation using keyframes.
>>>>>>> 6d28a209

本章，我们将深入讲解特殊的转场状态，如 `*`（通配符）和 `void`，并说明这些特殊状态如何作用于进入或离开视图的元素。本章还探讨了多重触发器、动画回调，以及使用关键帧技术的序列动画。

## Predefined states and wildcard matching

## 预定义状态与通配符匹配

In Angular, transition states can be defined explicitly through the `state()` function, or using the predefined `*` (wildcard) and `void` states.

在 Angular 中，转场状态可以通过 `state()` 函数进行显式定义，或使用预定义的 `*`（通配符）状态和 `void` 状态。

### Wildcard state

### 通配符状态

An asterisk `*` or *wildcard* matches any animation state. This is useful for defining transitions that apply regardless of the HTML element's start or end state.

星号 `*` 或者叫*通配符*可以匹配任何一个动画状态。它可用来定义那些不用在乎 HTML 元素的起始状态或结束状态的转场动画。

For example, a transition of `open => *` applies when the element's state changes from open to anything else.

<<<<<<< HEAD
比如，一个 `open => *` 转场可应用在当元素的状态从 `open` 变成任何其它状态时。

<figure>
<img src="generated/images/guide/animations/wildcard-state-500.png" alt="wildcard state expressions">
</figure>
=======
<div class="lightbox">
  <img src="generated/images/guide/animations/wildcard-state-500.png" alt="wildcard state expressions">
</div>
>>>>>>> 6d28a209

Here's another code sample using the wildcard state together with our previous example using the `open` and `closed` states. Instead of defining each state-to-state transition pair, we're now saying that any transition to `closed` takes 1 second, and any transition to `open` takes 0.5 seconds.

下面是通配符状态的另一个代码范例，以及我们以前使用 `open` 和 `closed` 状态的实例。但这次，对于每个状态到状态的转换对，我们这次规定从任何状态转场到 `closed` 状态时要花 1 秒钟，而从任何状态转场到 `open` 状态时要花 0.5 秒。

This allows us to add new states without having to include separate transitions for each one.

<<<<<<< HEAD
这让我们可以添加新状态，而不必把它手动包含到每个单独的转场中。

<code-example header="src/app/open-close.component.ts" path="animations/src/app/open-close.component.ts" region="trigger-wildcard1" language="typescript" linenums="false">
</code-example>

Use a double arrow syntax to specify state-to-state transitions in both directions.

使用双向箭头语法可以指定任意方向的状态转场。

<code-example header="src/app/open-close.component.ts" path="animations/src/app/open-close.component.ts" region="trigger-wildcard2" language="typescript" linenums="false">
</code-example>
=======
<code-example header="src/app/open-close.component.ts" path="animations/src/app/open-close.component.ts" region="trigger-wildcard1" language="typescript"></code-example>

Use a double arrow syntax to specify state-to-state transitions in both directions.

<code-example header="src/app/open-close.component.ts" path="animations/src/app/open-close.component.ts" region="trigger-wildcard2" language="typescript"></code-example>
>>>>>>> 6d28a209

### Using wildcard state with multiple transition states

### 使用带多个转场状态的通配符状态

In our two-state button example, the wildcard isn't that useful because there are only two possible states, `open` and `closed`. Wildcard states are better when an element in one particular state has multiple potential states that it can change to. If our button can change from `open` to either `closed` or something like `inProgress`, using a wildcard state could reduce the amount of coding needed.

<<<<<<< HEAD
在这个双态按钮的例子中，通配符不是很有用，因为只有两种可能的状态：`open` 和 `closed`。当一个特定状态下的元素可能变更为多个潜在状态时，通配符状态会更好用。如果我们的按钮可以从 `open` 变成 `closed` 或类似 `inProgress` 的状态，则可以使用通配符状态来减少所需的编码量。

<figure>
<img src="generated/images/guide/animations/wildcard-3-states.png" alt="wildcard state with 3 states">
</figure>

<code-example path="animations/src/app/open-close.component.ts" header="src/app/open-close.component.ts" linenums="false"
region="trigger-transition" language="typescript">
</code-example>
=======
<div class="lightbox">
  <img src="generated/images/guide/animations/wildcard-3-states.png" alt="wildcard state with 3 states">
</div>


<code-example path="animations/src/app/open-close.component.ts" header="src/app/open-close.component.ts" region="trigger-transition" language="typescript"></code-example>
>>>>>>> 6d28a209

The `* => *` transition applies when any change between two states takes place.

当在*任意*两个状态之间切换时，`* => *` 转场都会生效。

Transitions are matched in the order in which they are defined. Thus, you can apply other transitions on top of the `* => *` (any-to-any) transition. For example, define style changes or animations that would apply just to `open => closed`, or just to `closed => open`, and then use `* => *` as a fallback for state pairings that aren't otherwise called out.

转场会按照其定义的顺序进行匹配。因此，你可以在 `* => *` 转场的前面定义其它转场。比如，定义只针对 `open => closed` 的状态变更或动画，或 `closed => open`，而使用 `* => *` 作为匹配不上其它状态对时的后备。

To do this, list the more specific transitions *before* `* => *`.

要这么做，只要把那些更特殊的转场放在 `* => *` *前面*就行了。

### Using wildcards with styles

### 使用带样式的通配符状态

Use the wildcard `*` with a style to tell the animation to use whatever the current style value is, and animate with that. Wildcard is a fallback value that's used if the state being animated isn't declared within the trigger.

<<<<<<< HEAD
使用带样式的 `*` 通配符来告诉动画使用当前的状态值，并用它进行动画处理。通配符是一个后备值，如果未在触发器中声明动画状态，就会使用这个值。

<code-example path="animations/src/app/open-close.component.ts" header="src/app/open-close.component.ts" linenums="false"
region="transition4" language="typescript">
</code-example>
=======
<code-example path="animations/src/app/open-close.component.ts" header="src/app/open-close.component.ts" region="transition4" language="typescript"></code-example>
>>>>>>> 6d28a209

### Void state

### `void` 状态

You can use the `void` state to configure transitions for an element that is entering or leaving a page. See [Animating entering and leaving a view](#enter-leave-view).

你可以使用 `void` 状态来为进入或离开页面的元素配置转场。参见[进入和离开视图的动画](#enter-leave-view)。

### Combining wildcard and void states

### 组合使用通配符和 `void` 状态

You can combine wildcard and void states in a transition to trigger animations that enter and leave the page:

你可以在转场中组合使用通配符和 `void` 状态，以触发那些进入和离开页面的动画：

* A transition of `* => void` applies when the element leaves a view, regardless of what state it was in before it left.

  当元素离开视图时，就会触发 `* => void` 转场，而不管它离开前处于什么状态。

* A transition of `void => *` applies when the element enters a view, regardless of what state it assumes when entering.

  当元素进入视图时，就会触发 `void => *` 转场，而不管它进入时处于什么状态。

* The wildcard state `*` matches to *any* state, including `void`.

  通配符状态 `*` 会匹配*任何*状态 —— 包括 `void`。

## Animating entering and leaving a view

## 播放进入和离开视图时的动画

This section shows how to animate elements entering or leaving a page.

本节介绍如何为进入和离开页面的元素设置动画。

<div class="alert is-helpful">

**Note:** For our purposes, an element entering or leaving a view is equivalent to being inserted or removed from the DOM.

**注意：**出于我们的目的，我们把元素进入或离开视图等价于从 DOM 中插入或删除。

</div>

Now we'll add a new behavior:

现在，我们要添加一些新的行为：

* When you add a hero to the list of heroes, it appears to fly onto the page from the left.

  当你把一个英雄添加到英雄列表中时，它看起来是从左侧飞进页面的。

* When you remove a hero from the list, it appears to fly out to the right.

<<<<<<< HEAD
  当你从列表中移除一个英雄时，它看起来是从右侧飞出去的。

<code-example path="animations/src/app/hero-list-enter-leave.component.ts" header="src/app/hero-list-enter-leave.component.ts" region="animationdef" language="typescript" linenums="false">
</code-example>
=======
<code-example path="animations/src/app/hero-list-enter-leave.component.ts" header="src/app/hero-list-enter-leave.component.ts" region="animationdef" language="typescript"></code-example>
>>>>>>> 6d28a209

In the above code, we applied the `void` state when the HTML element isn't attached to a view.

在上述代码中，当 HTML 元素没有附着在视图中时，我们就会应用 `void` 状态。

{@a enter-leave-view}

## :enter and :leave aliases

## :enter 和 :leave 别名

`:enter` and `:leave` are aliases for the `void => *` and `* => void` transitions. These aliases are used by several animation functions.

`:enter` 和 `:leave` 分别是 `void => *` 和 `* => void` 的别名。
这些别名供多个动画函数使用。

<code-example hideCopy language="typescript">
transition ( ':enter', [ ... ] );  // alias for void => *
transition ( ':leave', [ ... ] );  // alias for * => void
</code-example>

It's harder to target an element that is entering a view because it isn't in the DOM yet.
So, use the aliases `:enter` and `:leave` to target HTML elements that are inserted or removed from a view.

定位进入视图的元素更难，因为它不在 DOM  中。
因此，使用别名 `:enter` 和 `:leave` 来定位要从视图中插入或删除的 HTML 元素。

### Use of \*ngIf and \*ngFor with :enter and :leave

### 和 `:enter` 与 `:leave` 一起使用 `*ngIf` 和 `*ngFor`

The `:enter` transition runs when any `*ngIf` or `*ngFor` views are placed on the page, and `:leave` runs when those views are removed from the page.

当任何 `*ngIf` 或 `*ngFor` 中的视图放进页面中时，会运行 `:enter` 转场；当移除这些视图时，就会运行 `:leave` 转场。 

In this example, we have a special trigger for the enter and leave animation called `myInsertRemoveTrigger`. The HTML template contains the following code.

在这个例子中，我们有一个名叫 `myInsertRemoveTrigger` 的触发器，来表示进入和离开动画。
其 HTML 模板包含下列代码。

<code-example path="animations/src/app/insert-remove.component.html" header="src/app/insert-remove.component.html" region="insert-remove" language="typescript">
</code-example>

In the component file, the `:enter` transition sets an initial opacity of 0, and then animates it to change that opacity to 1 as the element is inserted into the view.

在组件文件中，`:enter` 转场会将初始透明度设置为 0，然后设置动画，当该元素已经插入视图中之后，把这个透明度设置为 1。

<code-example path="animations/src/app/insert-remove.component.ts" header="src/app/insert-remove.component.ts" region="enter-leave-trigger" language="typescript">
</code-example>

Note that this example doesn't need to use `state()`.

注意，这个例子并不需要使用 `state()`。

## :increment and :decrement in transitions

## 转场中的 `:increment` 和 `:decrement`

The `transition()` function takes additional selector values, `:increment` and `:decrement`. Use these to kick off a transition when a numeric value has increased or decreased in value.

`transition()` 函数还能接受额外的选择器值：`:increment` 和 `:decrement`。当数值增加或减小时，使用这些来启动转场。

<div class="alert is-helpful">

**Note:** The following example uses `query()` and `stagger()` methods, which is discussed in the [complex sequences](guide/complex-animation-sequences#complex-sequence) page.

**注意：**下面的例子使用 `query()` 和 `stagger()` 方法，它们会在[复杂序列](guide/complex-animation-sequences#complex-sequence)中讨论。

</div>

<code-example path="animations/src/app/hero-list-page.component.ts" header="src/app/hero-list-page.component.ts" region="increment" language="typescript"></code-example>

## Boolean values in transitions

## 转场中的逻辑值

If a trigger contains a boolean value as a binding value, then this value can be matched using a `transition()` expression that compares `true` and `false`, or `1` and `0`.

如果某个触发器以逻辑型的值作为绑定值，那么就可以使用能与 `true` 和 `false` 或 `1` 和 `0` 相比较的 `transition()` 表达式来匹配这个值。

<code-example path="animations/src/app/open-close.component.2.html" header="src/app/open-close.component.html" region="trigger-boolean">
</code-example>

In the code snippet above, the HTML template binds a `<div>` element to a trigger named `openClose` with a status expression of `isOpen`, and with possible values of `true` and `false`. This is an alternative to the practice of creating two named states of `open` and `close`.

在上述代码片段中，HTML 模板将 `<div>` 元素绑定到名为 `openClose` 的触发器，其状态表达式是 `isOpen`，可能的值为 `true` 和 `false`。这种方式可以代替创建两个命名状态 `open` 和 `close` 的方式。

In the component code, in the `@Component` metadata under the `animations:` property, when the state evaluates to `true` (meaning "open" here), the associated HTML element's height is a wildcard style or default. In this case, use whatever height the element already had before the animation started. When the element is "closed," the element animates to a height of 0, which makes it invisible.

在组件代码中，`@Component` 元数据下的 `animations:` 属性中，当该状态求值为 `true` 时（这里表示 "open"），相关 HTML 元素的高度值为通配符样式 `*` 或某个默认值。在这种情况下，它会使用此元素开始动画前的现有高度。当该元素是 "closed" 时，它的高度会从指定的高度运动到 0，这会让它不可见。

<code-example path="animations/src/app/open-close.component.2.ts" header="src/app/open-close.component.ts" region="trigger-boolean" language="typescript">
</code-example>

## Multiple animation triggers

## 多重动画触发器

You can define more than one animation trigger for a component. You can attach animation triggers to different elements, and the parent-child relationships among the elements affect how and when the animations run.

你可以为组件定义多个动画触发器并将这些动画触发器附着到不同的元素上，这些元素之间的父子关系会影响动画的运行方式和时机。

### Parent-child animations

### 父-子动画

Each time an animation is triggered in Angular, the parent animation always get priority and child animations are blocked. In order for a child animation to run, the parent animation must query each of the elements containing child animations and then allow the animations to run using the [`animateChild()`](https://angular.io/api/animations/animateChild) function.

每次在 Angular 中触发动画时，父动画始终会优先，而子动画会被阻塞。为了运行子动画，父动画必须查询出包含子动画的每个元素，然后使用 [`animateChild()`](https://angular.cn/api/animations/animateChild) 函数来运行它们。

#### Disabling an animation on an HTML element

#### 在某个 HTML 元素上禁用动画

A special animation control binding called `@.disabled` can be placed on an HTML element to disable animations on that element, as well as any nested elements. When true, the `@.disabled` binding prevents all animations from rendering.

可以把一个名叫 `@.disabled` 的动画控制绑定放在 HTML 元素上，以禁用该元素及其子元素上的动画。当 `@.disabled` 绑定为 `true` 时，就会禁止渲染所有动画。

The code sample below shows how to use this feature.

下面的代码范例展示了如何使用此特性。

<code-tabs>

<code-pane path="animations/src/app/open-close.component.4.html" header="src/app/open-close.component.html" region="toggle-animation">
</code-pane>

<code-pane path="animations/src/app/open-close.component.4.ts" header="src/app/open-close.component.ts" region="toggle-animation" language="typescript">
</code-pane>

</code-tabs>

When the `@.disabled` binding is true, the `@childAnimation` trigger doesn't kick off.

当 `@.disabled` 绑定为 `true` 时，`@childAnimation` 触发器就不会启动。

When an element within an HTML template has animations disabled using the `@.disabled` host binding, animations are disabled on all inner elements as well. You can't selectively disable multiple animations on a single element.

当 HTML 模板中的某个元素使用 `@.disabled` 禁止了动画时，也会同时禁止其所有内部元素的动画。你无法有选择的单独禁用单个元素上的多个动画。

However, selective child animations can still be run on a disabled parent in one of the following ways:

不过，选择性的子动画仍然可以用如下方式之一在已禁用的父元素上运行：

* A parent animation can use the [`query()`](https://angular.io/api/animations/query) function to collect inner elements located in disabled areas of the HTML template. Those elements can still animate.

  父动画可以使用 [`query()`](https://angular.cn/api/animations/query) 函数来收集 HTML 模板中位于禁止动画区域内部的元素。这些元素仍然可以播放动画。

* A subanimation can be queried by a parent and then later animated with the `animateChild()` function.

  子动画可以被父动画查询，并且稍后使用 `animateChild()` 来播放它。

#### Disabling all animations

#### 禁用所有动画

To disable all animations for an Angular app, place the `@.disabled` host binding on the topmost Angular component.

<<<<<<< HEAD
要禁用 Angular 应用中的所有动画，只要把 `@.disabled` 绑定放在顶级的 Angular 组件上即可。

<code-example path="animations/src/app/app.component.ts" header="src/app/app.component.ts" region="toggle-app-animations" language="typescript" linenums="false">
</code-example>
=======
<code-example path="animations/src/app/app.component.ts" header="src/app/app.component.ts" region="toggle-app-animations" language="typescript"></code-example>
>>>>>>> 6d28a209

<div class="alert is-helpful">

**Note:** Disabling animations application-wide is useful during end-to-end (E2E) testing.

**注意：**禁用应用级的动画在端到端（E2E）测试中是很有用的。

</div>

## Animation callbacks

## 动画回调

The animation `trigger()` function emits *callbacks* when it starts and when it finishes. In the example below we have a component that contains an `openClose` trigger.

<<<<<<< HEAD
当动画启动和终止时，`trigger()` 函数会发出一些*回调*。在下面的例子中，我们有一个包含 `openClose` 触发器的组件。

<code-example path="animations/src/app/open-close.component.ts" header="src/app/open-close.component.ts" region="events1" language="typescript" linenums="false">
</code-example>
=======
<code-example path="animations/src/app/open-close.component.ts" header="src/app/open-close.component.ts" region="events1" language="typescript"></code-example>
>>>>>>> 6d28a209

In the HTML template, the animation event is passed back via `$event`, as `@trigger.start` and `@trigger.done`, where `trigger` is the name of the trigger being used. In our example, the trigger `openClose` appears as follows.

在 HTML 模板中，动画事件可以通过 `$event` 传递回来，比如 `@trigger.start` 和 `@trigger.done` ，这里的 `trigger` 表示所使用的触发器名字。在我们的例子中，`openClose` 触发器将会是这样的：

<code-example path="animations/src/app/open-close.component.3.html" header="src/app/open-close.component.html" region="callbacks">
</code-example>

A potential use for animation callbacks could be to cover for a slow API call, such as a database lookup. For example, you could set up the **InProgress** button to have its own looping animation where it pulsates or does some other visual motion while the backend system operation finishes.

动画回调的潜在用途之一，是用来覆盖比较慢的 API 调用，比如查阅数据库。例如，你可以建立一个 **InProgress** 按钮，让它拥有自己的循环动画。当后端系统操作完成时，它会播放脉动效果或其它一些视觉动作。

Then, another animation can be called when the current animation finishes. For example, the button goes from the `inProgress` state to the `closed` state when the API call is completed.

然后，在当前动画结束时，可以调用另一个动画。比如，当 API 调用完成时，按钮会从 `inProgress` 状态编程 `closed` 状态。

An animation can influence an end user to *perceive* the operation as faster, even when it isn't. Thus, a simple animation can be a cost-effective way to keep users happy, rather than seeking to improve the speed of a server call and having to compensate for circumstances beyond your control, such as an unreliable network connection.

动画可以影响最终用户，让他*觉得*操作更快 —— 虽然并没有。因此，简单的动画是保持用户满意的一种经济有效的手段，而不必寻求提高服务器调用的速度或被迫补救那些你无法控制的情况，比如不可靠的网络连接。

Callbacks can serve as a debugging tool, for example in conjunction with `console.warn()` to view the application's progress in a browser's Developer JavaScript Console. The following code snippet creates console log output for our original example, a button with the two states of `open` and `closed`.

<<<<<<< HEAD
回调可以作为调试工具，例如与 `console.warn()` 结合使用，以便在浏览器的开发者控制台中查看应用的进度。下列代码片段为我们原始的双态按钮（`open` 与 `closed`）范例创建了控制台输出。

<code-example path="animations/src/app/open-close.component.ts" header="src/app/open-close.component.ts" region="events" language="typescript" linenums="false">
</code-example>
=======
<code-example path="animations/src/app/open-close.component.ts" header="src/app/open-close.component.ts" region="events" language="typescript"></code-example>
>>>>>>> 6d28a209

{@a keyframes}

## Keyframes

## 关键帧动画

In the previous section, we saw a simple two-state transition. Now we'll create an animation with multiple steps run in sequence using *keyframes*.

在前面的小节中，我们看到了一个简单的双态转场。现在，我们要使用*关键帧动画*创建一个具有多个顺序执行步骤的动画。

Angular's `keyframe()` function is similar to keyframes in CSS. Keyframes allow several style changes within a single timing segment. For example, our button, instead of fading, could change color several times over a single 2-second timespan.

<<<<<<< HEAD
Angular 的 `keyframe()` 函数类似于 CSS 中的关键帧。关键帧允许在单个时间段内进行多种样式更改。例如，我们的按钮可以在单个的 2 秒时间段内多次改变颜色，而不是渐隐掉。

<figure>
<img src="generated/images/guide/animations/keyframes-500.png" alt="keyframes">
</figure>

The code for this color change might look like this.

这些更改颜色的代码如下所示：

<code-example path="animations/src/app/status-slider.component.ts" header="src/app/status-slider.component.ts" region="keyframes" language="typescript" linenums="false">
</code-example>

### Offset

### 偏移

Keyframes include an *offset* that defines the point in the animation where each style change occurs. Offsets are relative measures from zero to one, marking the beginning and end of the animation, respectively.
=======
<div class="lightbox">
  <img src="generated/images/guide/animations/keyframes-500.png" alt="keyframes">
</div>

The code for this color change might look like this.

<code-example path="animations/src/app/status-slider.component.ts" header="src/app/status-slider.component.ts" region="keyframes" language="typescript"></code-example>

### Offset

Keyframes include an *offset* that defines the point in the animation where each style change occurs. Offsets are relative measures from zero to one, marking the beginning and end of the animation, respectively and should be applied to each of the keyframe's steps if used at least once.
>>>>>>> 6d28a209

关键帧包括一个用来定义动画中每个样式何时开始更改的*偏移（offset）*属性。偏移是个 0 到 1 之间的相对值，分别标记动画的开始和结束时间。

Defining offsets for keyframes is optional. If you omit them, evenly spaced offsets are automatically assigned. For example, three keyframes without predefined offsets receive offsets of 0, 0.5, and 1. Specifying an offset of 0.8 for the middle transition in the above example might look like this.

<<<<<<< HEAD
定义关键帧的偏移量是可选的。如果省略它们，就会自动分配均匀间隔的偏移。例如，三个没有预定义偏移的关键帧会分别使用 0、0.5、1 作为偏移。在上面的例子中，还可以为中间的转场指定偏移量 0.8。代码如下：

<figure>
<img src="generated/images/guide/animations/keyframes-offset-500.png" alt="keyframes with offset">
</figure>
=======
<div class="lightbox">
  <img src="generated/images/guide/animations/keyframes-offset-500.png" alt="keyframes with offset">
</div>
>>>>>>> 6d28a209

The code with offsets specified would be as follows.

带有指定偏移量的代码如下：

<code-example path="animations/src/app/status-slider.component.ts" header="src/app/status-slider.component.ts" region="keyframesWithOffsets" language="typescript">
</code-example>

You can combine keyframes with `duration`, `delay`, and `easing` within a single animation.

你可以在单个动画中组合使用 `duration`、`delay` 和 `easing` 来定义关键帧。

### Keyframes with a pulsation

### 带脉动效果的关键帧

Use keyframes to create a pulse effect in your animations by defining styles at specific offset throughout the animation.

通过在整个动画中定义特定偏移处的样式，可以使用关键帧在动画中创建脉动效果。

Here's an example of using keyframes to create a pulse effect:

下面是使用关键帧创建脉动效果的例子：

* The original `open` and `closed` states, with the original changes in height, color, and opacity, occurring over a timeframe of 1 second

  原始的 `open` 和 `closed` 状态（包括其原始的高度、颜色和透明度）会在一秒钟内逐渐发生变化。

* A keyframes sequence inserted in the middle that causes the button to appear to pulsate irregularly over the course of that same 1-second timeframe

<<<<<<< HEAD
  插在中间的关键帧序列会导致该按钮在一秒钟内出现不规则的脉动。

<figure>
<img src="generated/images/guide/animations/keyframes-pulsation.png" alt="keyframes with irregular pulsation">
</figure>

The code snippet for this animation might look like this.

此动画的代码片段是这样的：

<code-example path="animations/src/app/open-close.component.1.ts" header="src/app/open-close.component.ts" region="trigger" language="typescript" linenums="false">
</code-example>
=======
<div class="lightbox">
  <img src="generated/images/guide/animations/keyframes-pulsation.png" alt="keyframes with irregular pulsation">
</div>

The code snippet for this animation might look like this.

<code-example path="animations/src/app/open-close.component.1.ts" header="src/app/open-close.component.ts" region="trigger" language="typescript"></code-example>
>>>>>>> 6d28a209

### Animatable properties and units

### 可动的属性与单位

Angular's animation support builds on top of web animations, so you can animate any property that the browser considers animatable. This includes positions, sizes, transforms, colors, borders, and more. The W3C maintains a list of animatable properties on its [CSS Transitions](https://www.w3.org/TR/css-transitions-1/) page.

Angular 的动画支持是基于 Web 动画的，所以你可以动浏览器认为可动（animatable）的任意属性。包括位置、大小、变形、颜色、边框等。W3C 在 [CSS 转场](https://www.w3.org/TR/css-transitions-1/)页也维护了一个可动属性的列表。

For positional properties with a numeric value, define a unit by providing the value as a string, in quotes, with the appropriate suffix:

对于带有数值的位置属性，可以把值作为字符串（别忘了带引号）并使用适当的后缀来定义其单位：

* 50 pixels: `'50px'`

  50 像素：`'50px'`

* Relative font size: `'3em'`

  相对字体大小：`'3em'`

* Percentage: `'100%'`

  百分比：`'100%'`

If you don't provide a unit when specifying dimension, Angular assumes a default unit of pixels, or px. Expressing 50 pixels as `50` is the same as saying `'50px'`.

如果在指定尺寸时未提供单位，则 Angular 将使用默认单位像素（px）。把 50 像素表示为 `50` 和 `'50px'` 是一样的。

### Automatic property calculation with wildcards

### 使用通配符自动计算属性

Sometimes you don't know the value of a dimensional style property until runtime. For example, elements often have widths and heights that depend on their content and the screen size. These properties are often challenging to animate using CSS.

有时你在运行之前并不知道某个样式的属性值。比如，元素的宽度和高度通常取决于其内容和屏幕大小。在使用 CSS 动画时，这些属性通常会具有挑战性（译注：因为 CSS 动画不支持自动确定宽高）。

In these cases, you can use a special wildcard `*` property value under `style()`, so that the value of that particular style property is computed at runtime and then plugged into the animation.

这些情况下，你可以在 `style()` 中指定通配符 `*` 属性，以便在运行期间计算该属性的值，然后把它插入到动画中。

In this example, we have a trigger called `shrinkOut`, used when an HTML element leaves the page. The animation takes whatever height the element has before it leaves, and animates from that height to zero.

<<<<<<< HEAD
在这个例子中，我们有一个名叫 `shrinkOut` 的触发器，它会在 HTML 元素离开页面时使用。该动画会使用它离开之前的任意高度，并从该高度动画到 0。

<code-example path="animations/src/app/hero-list-auto.component.ts" header="src/app/hero-list-auto.component.ts" region="auto-calc" language="typescript" linenums="false"></code-example>
=======
<code-example path="animations/src/app/hero-list-auto.component.ts" header="src/app/hero-list-auto.component.ts" region="auto-calc" language="typescript"></code-example>
>>>>>>> 6d28a209

### Keyframes summary

### 关键帧动画总结

The `keyframes()` function in Angular allows you to specify multiple interim styles within a single transition, with an optional offset to define the point in the animation where each style change occurs.

Angular 中的 `keyframes()` 函数允许你在单个转场中指定多个临时样式，并使用可选的偏移量来定义动画中每次样式变化的发生时机。

## More on Angular animations

## Angular 动画的更多知识

You may also be interested in the following:

你可能还对下列内容感兴趣：

* [Introduction to Angular animations](guide/animations)

  [Angular 动画简介](guide/animations)

* [Complex animation sequences](guide/complex-animation-sequences)

  [复杂动画序列](guide/complex-animation-sequences)

* [Reusable animations](guide/reusable-animations)

  [可复用动画](guide/reusable-animations)

* [Route transition animations](guide/route-animations)

  [路由转场动画](guide/route-animations)<|MERGE_RESOLUTION|>--- conflicted
+++ resolved
@@ -4,13 +4,9 @@
 
 You learned the basics of Angular animations in the [introduction](guide/animations) page.
 
-<<<<<<< HEAD
 你已经在[简介](guide/animations)页学习了 Angular 动画的基础知识。
 
-In this guide, we go into greater depth on special transition states such as `*` (wildcard) and `void`, and show how these special states are used for elements entering and leaving a view. The chapter also explores on multiple animation triggers, animation callbacks and sequence-based animation using keyframes.
-=======
 In this guide, we go into greater depth on special transition states such as `*` (wildcard) and `void`, and show how these special states are used for elements entering and leaving a view. The chapter also explores multiple animation triggers, animation callbacks and sequence-based animation using keyframes.
->>>>>>> 6d28a209
 
 本章，我们将深入讲解特殊的转场状态，如 `*`（通配符）和 `void`，并说明这些特殊状态如何作用于进入或离开视图的元素。本章还探讨了多重触发器、动画回调，以及使用关键帧技术的序列动画。
 
@@ -32,17 +28,11 @@
 
 For example, a transition of `open => *` applies when the element's state changes from open to anything else.
 
-<<<<<<< HEAD
 比如，一个 `open => *` 转场可应用在当元素的状态从 `open` 变成任何其它状态时。
 
-<figure>
-<img src="generated/images/guide/animations/wildcard-state-500.png" alt="wildcard state expressions">
-</figure>
-=======
 <div class="lightbox">
   <img src="generated/images/guide/animations/wildcard-state-500.png" alt="wildcard state expressions">
 </div>
->>>>>>> 6d28a209
 
 Here's another code sample using the wildcard state together with our previous example using the `open` and `closed` states. Instead of defining each state-to-state transition pair, we're now saying that any transition to `closed` takes 1 second, and any transition to `open` takes 0.5 seconds.
 
@@ -50,25 +40,15 @@
 
 This allows us to add new states without having to include separate transitions for each one.
 
-<<<<<<< HEAD
 这让我们可以添加新状态，而不必把它手动包含到每个单独的转场中。
 
-<code-example header="src/app/open-close.component.ts" path="animations/src/app/open-close.component.ts" region="trigger-wildcard1" language="typescript" linenums="false">
-</code-example>
+<code-example header="src/app/open-close.component.ts" path="animations/src/app/open-close.component.ts" region="trigger-wildcard1" language="typescript"></code-example>
 
 Use a double arrow syntax to specify state-to-state transitions in both directions.
 
 使用双向箭头语法可以指定任意方向的状态转场。
 
-<code-example header="src/app/open-close.component.ts" path="animations/src/app/open-close.component.ts" region="trigger-wildcard2" language="typescript" linenums="false">
-</code-example>
-=======
-<code-example header="src/app/open-close.component.ts" path="animations/src/app/open-close.component.ts" region="trigger-wildcard1" language="typescript"></code-example>
-
-Use a double arrow syntax to specify state-to-state transitions in both directions.
-
 <code-example header="src/app/open-close.component.ts" path="animations/src/app/open-close.component.ts" region="trigger-wildcard2" language="typescript"></code-example>
->>>>>>> 6d28a209
 
 ### Using wildcard state with multiple transition states
 
@@ -76,24 +56,13 @@
 
 In our two-state button example, the wildcard isn't that useful because there are only two possible states, `open` and `closed`. Wildcard states are better when an element in one particular state has multiple potential states that it can change to. If our button can change from `open` to either `closed` or something like `inProgress`, using a wildcard state could reduce the amount of coding needed.
 
-<<<<<<< HEAD
 在这个双态按钮的例子中，通配符不是很有用，因为只有两种可能的状态：`open` 和 `closed`。当一个特定状态下的元素可能变更为多个潜在状态时，通配符状态会更好用。如果我们的按钮可以从 `open` 变成 `closed` 或类似 `inProgress` 的状态，则可以使用通配符状态来减少所需的编码量。
 
-<figure>
-<img src="generated/images/guide/animations/wildcard-3-states.png" alt="wildcard state with 3 states">
-</figure>
-
-<code-example path="animations/src/app/open-close.component.ts" header="src/app/open-close.component.ts" linenums="false"
-region="trigger-transition" language="typescript">
-</code-example>
-=======
 <div class="lightbox">
   <img src="generated/images/guide/animations/wildcard-3-states.png" alt="wildcard state with 3 states">
 </div>
 
-
 <code-example path="animations/src/app/open-close.component.ts" header="src/app/open-close.component.ts" region="trigger-transition" language="typescript"></code-example>
->>>>>>> 6d28a209
 
 The `* => *` transition applies when any change between two states takes place.
 
@@ -113,15 +82,9 @@
 
 Use the wildcard `*` with a style to tell the animation to use whatever the current style value is, and animate with that. Wildcard is a fallback value that's used if the state being animated isn't declared within the trigger.
 
-<<<<<<< HEAD
 使用带样式的 `*` 通配符来告诉动画使用当前的状态值，并用它进行动画处理。通配符是一个后备值，如果未在触发器中声明动画状态，就会使用这个值。
 
-<code-example path="animations/src/app/open-close.component.ts" header="src/app/open-close.component.ts" linenums="false"
-region="transition4" language="typescript">
-</code-example>
-=======
 <code-example path="animations/src/app/open-close.component.ts" header="src/app/open-close.component.ts" region="transition4" language="typescript"></code-example>
->>>>>>> 6d28a209
 
 ### Void state
 
@@ -177,14 +140,9 @@
 
 * When you remove a hero from the list, it appears to fly out to the right.
 
-<<<<<<< HEAD
   当你从列表中移除一个英雄时，它看起来是从右侧飞出去的。
 
-<code-example path="animations/src/app/hero-list-enter-leave.component.ts" header="src/app/hero-list-enter-leave.component.ts" region="animationdef" language="typescript" linenums="false">
-</code-example>
-=======
 <code-example path="animations/src/app/hero-list-enter-leave.component.ts" header="src/app/hero-list-enter-leave.component.ts" region="animationdef" language="typescript"></code-example>
->>>>>>> 6d28a209
 
 In the above code, we applied the `void` state when the HTML element isn't attached to a view.
 
@@ -343,14 +301,9 @@
 
 To disable all animations for an Angular app, place the `@.disabled` host binding on the topmost Angular component.
 
-<<<<<<< HEAD
 要禁用 Angular 应用中的所有动画，只要把 `@.disabled` 绑定放在顶级的 Angular 组件上即可。
 
-<code-example path="animations/src/app/app.component.ts" header="src/app/app.component.ts" region="toggle-app-animations" language="typescript" linenums="false">
-</code-example>
-=======
 <code-example path="animations/src/app/app.component.ts" header="src/app/app.component.ts" region="toggle-app-animations" language="typescript"></code-example>
->>>>>>> 6d28a209
 
 <div class="alert is-helpful">
 
@@ -366,14 +319,9 @@
 
 The animation `trigger()` function emits *callbacks* when it starts and when it finishes. In the example below we have a component that contains an `openClose` trigger.
 
-<<<<<<< HEAD
 当动画启动和终止时，`trigger()` 函数会发出一些*回调*。在下面的例子中，我们有一个包含 `openClose` 触发器的组件。
 
-<code-example path="animations/src/app/open-close.component.ts" header="src/app/open-close.component.ts" region="events1" language="typescript" linenums="false">
-</code-example>
-=======
 <code-example path="animations/src/app/open-close.component.ts" header="src/app/open-close.component.ts" region="events1" language="typescript"></code-example>
->>>>>>> 6d28a209
 
 In the HTML template, the animation event is passed back via `$event`, as `@trigger.start` and `@trigger.done`, where `trigger` is the name of the trigger being used. In our example, the trigger `openClose` appears as follows.
 
@@ -396,14 +344,9 @@
 
 Callbacks can serve as a debugging tool, for example in conjunction with `console.warn()` to view the application's progress in a browser's Developer JavaScript Console. The following code snippet creates console log output for our original example, a button with the two states of `open` and `closed`.
 
-<<<<<<< HEAD
 回调可以作为调试工具，例如与 `console.warn()` 结合使用，以便在浏览器的开发者控制台中查看应用的进度。下列代码片段为我们原始的双态按钮（`open` 与 `closed`）范例创建了控制台输出。
 
-<code-example path="animations/src/app/open-close.component.ts" header="src/app/open-close.component.ts" region="events" language="typescript" linenums="false">
-</code-example>
-=======
 <code-example path="animations/src/app/open-close.component.ts" header="src/app/open-close.component.ts" region="events" language="typescript"></code-example>
->>>>>>> 6d28a209
 
 {@a keyframes}
 
@@ -417,54 +360,33 @@
 
 Angular's `keyframe()` function is similar to keyframes in CSS. Keyframes allow several style changes within a single timing segment. For example, our button, instead of fading, could change color several times over a single 2-second timespan.
 
-<<<<<<< HEAD
 Angular 的 `keyframe()` 函数类似于 CSS 中的关键帧。关键帧允许在单个时间段内进行多种样式更改。例如，我们的按钮可以在单个的 2 秒时间段内多次改变颜色，而不是渐隐掉。
 
-<figure>
-<img src="generated/images/guide/animations/keyframes-500.png" alt="keyframes">
-</figure>
-
-The code for this color change might look like this.
-
-这些更改颜色的代码如下所示：
-
-<code-example path="animations/src/app/status-slider.component.ts" header="src/app/status-slider.component.ts" region="keyframes" language="typescript" linenums="false">
-</code-example>
-
-### Offset
-
-### 偏移
-
-Keyframes include an *offset* that defines the point in the animation where each style change occurs. Offsets are relative measures from zero to one, marking the beginning and end of the animation, respectively.
-=======
 <div class="lightbox">
   <img src="generated/images/guide/animations/keyframes-500.png" alt="keyframes">
 </div>
 
 The code for this color change might look like this.
 
+这些更改颜色的代码如下所示：
+
 <code-example path="animations/src/app/status-slider.component.ts" header="src/app/status-slider.component.ts" region="keyframes" language="typescript"></code-example>
 
 ### Offset
 
+### 偏移
+
 Keyframes include an *offset* that defines the point in the animation where each style change occurs. Offsets are relative measures from zero to one, marking the beginning and end of the animation, respectively and should be applied to each of the keyframe's steps if used at least once.
->>>>>>> 6d28a209
-
-关键帧包括一个用来定义动画中每个样式何时开始更改的*偏移（offset）*属性。偏移是个 0 到 1 之间的相对值，分别标记动画的开始和结束时间。
+
+关键帧包括一个用来定义动画中每个样式何时开始更改的*偏移（offset）*属性。偏移是个 0 到 1 之间的相对值，分别标记动画的开始和结束时间，并且只要使用了它，就要同样应用于这个关键帧的每个步骤。
 
 Defining offsets for keyframes is optional. If you omit them, evenly spaced offsets are automatically assigned. For example, three keyframes without predefined offsets receive offsets of 0, 0.5, and 1. Specifying an offset of 0.8 for the middle transition in the above example might look like this.
 
-<<<<<<< HEAD
 定义关键帧的偏移量是可选的。如果省略它们，就会自动分配均匀间隔的偏移。例如，三个没有预定义偏移的关键帧会分别使用 0、0.5、1 作为偏移。在上面的例子中，还可以为中间的转场指定偏移量 0.8。代码如下：
 
-<figure>
-<img src="generated/images/guide/animations/keyframes-offset-500.png" alt="keyframes with offset">
-</figure>
-=======
 <div class="lightbox">
   <img src="generated/images/guide/animations/keyframes-offset-500.png" alt="keyframes with offset">
 </div>
->>>>>>> 6d28a209
 
 The code with offsets specified would be as follows.
 
@@ -495,28 +417,17 @@
 
 * A keyframes sequence inserted in the middle that causes the button to appear to pulsate irregularly over the course of that same 1-second timeframe
 
-<<<<<<< HEAD
   插在中间的关键帧序列会导致该按钮在一秒钟内出现不规则的脉动。
 
-<figure>
-<img src="generated/images/guide/animations/keyframes-pulsation.png" alt="keyframes with irregular pulsation">
-</figure>
-
-The code snippet for this animation might look like this.
-
-此动画的代码片段是这样的：
-
-<code-example path="animations/src/app/open-close.component.1.ts" header="src/app/open-close.component.ts" region="trigger" language="typescript" linenums="false">
-</code-example>
-=======
 <div class="lightbox">
   <img src="generated/images/guide/animations/keyframes-pulsation.png" alt="keyframes with irregular pulsation">
 </div>
 
 The code snippet for this animation might look like this.
 
+此动画的代码片段是这样的：
+
 <code-example path="animations/src/app/open-close.component.1.ts" header="src/app/open-close.component.ts" region="trigger" language="typescript"></code-example>
->>>>>>> 6d28a209
 
 ### Animatable properties and units
 
@@ -560,13 +471,9 @@
 
 In this example, we have a trigger called `shrinkOut`, used when an HTML element leaves the page. The animation takes whatever height the element has before it leaves, and animates from that height to zero.
 
-<<<<<<< HEAD
 在这个例子中，我们有一个名叫 `shrinkOut` 的触发器，它会在 HTML 元素离开页面时使用。该动画会使用它离开之前的任意高度，并从该高度动画到 0。
 
-<code-example path="animations/src/app/hero-list-auto.component.ts" header="src/app/hero-list-auto.component.ts" region="auto-calc" language="typescript" linenums="false"></code-example>
-=======
 <code-example path="animations/src/app/hero-list-auto.component.ts" header="src/app/hero-list-auto.component.ts" region="auto-calc" language="typescript"></code-example>
->>>>>>> 6d28a209
 
 ### Keyframes summary
 
