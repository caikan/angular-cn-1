# Text interpolation

<<<<<<< HEAD
# 文本插值

Text interpolation allows you to incorporate dynamic string values into your HTML templates.
With interpolation, you can dynamically change what appears in an application view, such as displaying a custom greeting that includes the user's name.
=======
Text interpolation lets you incorporate dynamic string values into your HTML templates.
Use interpolation to dynamically change what appears in an application view, such as displaying a custom greeting that includes the user's name.
>>>>>>> 08caeadd

文本插值允许你将动态字符串值合并到 HTML 模板中。通过插值，你可以动态更改应用视图中显示的内容，例如显示包含用户名的自定义问候语。

<div class="alert is-helpful">

See the <live-example></live-example> for all of the syntax and code snippets in this guide.

要了解本指南中涉及的语法和代码片段，请参阅 <live-example></live-example>。

</div>

## Displaying values with interpolation

## 使用插值语法显示值

Interpolation refers to embedding expressions into marked up text.
By default, interpolation uses the double curly braces `{{` and `}}`  as delimiters.

插值是指将表达式嵌入到被标记的文本中。默认情况下，插值使用双花括号 `{{` 和 `}}` 作为定界符。

To illustrate how interpolation works, consider an Angular component that contains a `currentCustomer` variable:

为了说明插值的工作原理，请考虑一个包含 `currentCustomer` 变量的 Angular 组件：

<code-example path="interpolation/src/app/app.component.ts" region="customer" header="src/app/app.component.ts"></code-example>

Use interpolation to display the value of this variable in the corresponding component template:

你可以使用插值在相应的组件模板中显示此变量的值：

<code-example path="interpolation/src/app/app.component.html" region="interpolation-example1" header="src/app/app.component.html"></code-example>

Angular replaces `currentCustomer` with the string value of the corresponding component property.
In this case, the value is `Maria`.

Angular 会用相应组件属性的字符串值替换掉 `currentCustomer`。在这里，它的值是 `Maria`。

In the following example, Angular evaluates the `title` and `itemImageUrl` properties to display some title text and an image.

在以下示例中，Angular 会求出 `title` 和 `itemImageUrl` 属性的值，以显示一些标题文本和图像。

<code-example path="interpolation/src/app/app.component.html" region="component-property" header="src/app/app.component.html"></code-example>

## Template expressions

## 模板表达式

A template **expression** produces a value and appears within double curly braces, `{{ }}`.
Angular resolves the expression and assigns it to a property of a binding target.
The target could be an HTML element, a component, or a directive.

模板**表达式**会产生一个值，它出现在双花括号 `{{ }}` 中。 Angular 解析该表达式并将其赋值给绑定目标的某个属性。目标可以是 HTML 元素、组件或指令。

### Resolving expressions with interpolation

### 用插值解析表达式

More generally, the text between the braces is a template expression that Angular first evaluates and then converts to a string.
The following interpolation illustrates the point by adding two numbers:

一般来说，括号间的文本是一个模板表达式，Angular 先对它求值，再把它转换成字符串。
  下列插值通过把括号中的两个数字相加说明了这一点：

<code-example path="interpolation/src/app/app.component.html" region="convert-string" header="src/app/app.component.html"></code-example>

Expressions can also invoke methods of the host component such as `getVal()` in the following example:

这些表达式也可以调用宿主组件的方法，就像下面用的 `getVal()`：

<code-example path="interpolation/src/app/app.component.html" region="invoke-method" header="src/app/app.component.html"></code-example>

With interpolation, Angular performs the following tasks:

通过插值，Angular 执行以下任务：

1. Evaluates all expressions in double curly braces.

   计算所有位于双花括号中的表达式。

1. Converts the expression results to strings.

   将这些表达式的结果转换为字符串。

1. Links the results to any adjacent literal strings.

   将这些结果融入相邻的字符串文本中。

1. Assigns the composite to an element or directive property.

   将融合后的结果赋值给元素或指令的属性。

<div class="alert is-helpful">

Configure the interpolation delimiter with the [interpolation](api/core/Component#interpolation) option in the `@Component()` metadata.

如果你想用别的分隔符来代替 `{{` 和 `}}`，也可以通过 `@Component()` 元数据中的 [interpolation](api/core/Component#interpolation) 选项来配置插值分隔符。

</div>

### Syntax

### 语法

Template expressions are similar to JavaScript.
Many JavaScript expressions are legal template expressions, with the following exceptions.

模板表达式和 JavaScript 很相似。许多 JavaScript 表达式都是合法的模板表达式，但以下情况除外。

You can't use JavaScript expressions that have or promote side effects, including:

你不能使用那些具有或可能引发副作用的 JavaScript 表达式，包括：

* Assignments (`=`, `+=`, `-=`, `...`)

  赋值 (`=`, `+=`, `-=`, `...`)

* Operators such as `new`, `typeof`, or `instanceof`

  运算符，比如 `new`、`typeof` 或 `instanceof` 等。

* Chaining expressions with <code>;</code> or <code>,</code>

   使用 <code>;</code> 或 <code>,</code> 串联起来的表达式

* The increment and decrement operators `++` and `--`

   自增和自减运算符：`++` 和 `--`

* Some of the ES2015+ operators

   一些 ES2015+ 版本的运算符

Other notable differences from JavaScript syntax include:

和 JavaScript 语法的其它显著差异包括：

* No support for the bitwise operators such as `|` and `&`

   不支持位运算，比如 `|` 和 `&`

* New [template expression operators](guide/template-expression-operators), such as `|`, `?.` and `!`

  新的[模板表达式运算符](guide/template-expression-operators)，例如 `|`，`?.` 和 `!`

## Expression context

## 表达式上下文

Interpolated expressions have a context&mdash;a particular part of the application to which the expression belongs.
Typically, this context is the component instance.

插值表达式具有上下文 —— 表达式所属应用中的特定部分。通常，此上下文就是组件实例。

In the following snippet, the expression `recommended` and the expression `itemImageUrl2` refer to properties of the `AppComponent`.

在下面的代码片段中，表达式 `recommended` 和 `itemImageUrl2` 表达式所引用的都是 `AppComponent` 中的属性。

<code-example path="interpolation/src/app/app.component.html" region="component-context" header="src/app/app.component.html"></code-example>

An expression can also refer to properties of the _template's_ context such as a [template input variable](guide/structural-directives#shorthand) or a [template reference variable](guide/template-reference-variables).

表达式也可以引用*模板*上下文中的属性，例如[模板输入变量](guide/structural-directives#shorthand)或[模板引用变量](guide/template-reference-variables)。

The following example uses a template input variable of `customer`.

下面的例子就使用了模板输入变量 `customer`。

<code-example path="interpolation/src/app/app.component.html" region="template-input-variable" header="src/app/app.component.html (template input variable)"></code-example>

This next example features a template reference variable, `#customerInput`.

接下来的例子使用了模板引用变量 `#customerInput`。

<code-example path="interpolation/src/app/app.component.html" region="template-reference-variable" header="src/app/app.component.html (template reference variable)"></code-example>

<div class="alert is-helpful">

Template expressions cannot refer to anything in the global namespace, except `undefined`.
They can't refer to `window` or `document`.
Additionally, they can't call `console.log()` or `Math.max()` and they are restricted to referencing members of the expression context.

模板表达式不能引用全局命名空间中的任何东西，比如 `window` 或 `document`。它们也不能调用 `console.log` 或 `Math.max`。
它们只能引用表达式上下文中的成员。

</div>

### Preventing name collisions

### 防止命名冲突

The context against which an expression evaluates is the union of the template variables, the directive's context object&mdash;if it has one&mdash;and the component's members.
If you reference a name that belongs to more than one of these namespaces, Angular applies the following logic to determine the context:

表达式求值的上下文是模板变量、指令的上下文对象（如果有的话）以及组件成员的并集。如果所引用的名称在多个命名空间都有，则 Angular 将应用以下逻辑来确定上下文：

1. The template variable name.

   模板变量的名称。

1. A name in the directive's context.

   指令上下文中的名称。

1. The component's member names.

   组件成员的名称。

To avoid variables shadowing variables in another context, keep variable names unique.
In the following example, the `AppComponent` template greets the `customer`, Padma.

为避免变量遮盖另一个上下文中的变量，请保持变量名称唯一。在以下示例中，`AppComponent` 模板在问候 `customer` Padma。

An `ngFor` then lists each `customer` in the `customers` array.

然后，一个 `ngFor` 列出了 `customers` 数组中的每个 `customer`。

<code-example path="interpolation/src/app/app.component.1.ts" region="var-collision" header="src/app/app.component.ts"></code-example>

The `customer` within the `ngFor` is in the context of an `<ng-template>` and so refers to the `customer` in the `customers` array, in this case Ebony and Chiho.
This list does not feature Padma because `customer` outside of the `ngFor` is in a different context.
Conversely, `customer` in the `<h1>` doesn't include Ebony or Chiho because the context for this `customer` is the class and the class value for `customer` is Padma.

`ngFor` 中的 `customer` 处于一个 `<ng-template>` 的上下文中，所以它指向的是 `customers` 数组中的 `customer`，在这里是 Ebony 和 Chiho。此列表中不包含 Padma，因为那个 `customer` 位于 `ngFor` 以外的另一个上下文中。反之，`<h1>` 中的 `customer` 不包括 Ebony 或 Chiho，因为该 `customer` 的上下文是组件类，而这个类中 `customer` 的值是 Padma。

## Expression best practices

## 表达式最佳实践

When using template expressions, follow these best practices:

使用模板表达式时，请遵循以下最佳实践：

* **Use short expressions**

  **使用短表达式**

  Use property names or method calls whenever possible.
  Keep application and business logic in the component, where it is accessible to develop and test.

  尽可能使用属性名称或方法调用。将应用和业务逻辑保留在易于开发和测试的组件中。

* **Quick execution**

  **快速执行**

  Angular executes template expressions after every [change detection](guide/glossary#change-detection) cycle.
  Many asynchronous activities trigger change detection cycles, such as promise resolutions, HTTP results, timer events, key presses and mouse moves.

  Angular 会在每个[变更检测](guide/glossary#change-detection)周期之后执行模板表达式。许多异步活动都会触发变更检测周期，例如解析 Promise、HTTP 结果、计时器事件、按键和鼠标移动。

  Expressions should finish quickly to keep the user experience as efficient as possible, especially on slower devices.
  Consider caching values when their computation requires greater resources.

  表达式应尽快完成，以保持用户体验的性能，尤其是在速度较慢的设备上。当计算值需要更多资源时，请考虑缓存值。

* **No visible side effects**

  **没有可见的副作用**

    According to Angular's [unidirectional data flow model](guide/glossary#unidirectional-data-flow), a template expression should not change any application state other than the value of the target property.
    Reading a component value should not change some other displayed value.
    The view should be stable throughout a single rendering pass.

    根据 Angular 的[单向数据流模型](guide/glossary#unidirectional-data-flow)，除了目标属性的值之外，模板表达式不应更改任何应用状态。读取组件值不应更改其他显示值。该视图应在整个渲染过程中保持稳定。

    <div class="callout is-important">
      <header>Idempotent expressions reduce side effects</header>
      <header>幂等表达式能减少副作用</header>

    An [idempotent](https://en.wikipedia.org/wiki/Idempotence) expression is free of side effects and improves Angular's change detection performance.
    In Angular terms, an idempotent expression always returns *exactly the same thing* until one of its dependent values changes.

    [幂等](https://en.wikipedia.org/wiki/Idempotence)的表达式是最理想的，因为它没有副作用，并且可以提高 Angular 的变更检测性能。
用 Angular 术语来说，幂等表达式总会返回*完全相同的东西*，除非其依赖值之一发生了变化。

Dependent values should not change during a single turn of the event loop.
If an idempotent expression returns a string or a number, it returns the same string or number if you call it twice consecutively.
    If the expression returns an object, including an `array`, it returns the same object *reference* if you call it twice consecutively.

  在单独的一次事件循环中，被依赖的值不应该改变。
  如果幂等的表达式返回一个字符串或数字，如果连续调用它两次，会返回相同的字符串或数字。
  如果幂等的表达式返回一个对象（包括 `Date` 或 `Array`），如果连续调用它两次，会返回同一个对象的*引用*。

</div>

  <div class="alert is-important">

  There is one exception to this behavior that applies to `*ngFor`.
  `*ngFor` has `trackBy` functionality that can deal with changing values in objects when iterating over them.
  See [*ngFor with `trackBy`](guide/built-in-directives#ngfor-with-trackby) for details.

  对于 `*ngFor`，这种行为有一个例外。`*ngFor` 具有 `trackBy` 功能，在迭代对象时它可以正确处理对象值的变化。详情参见 [带 `trackBy` 的 *ngFor](guide/built-in-directives#ngfor-with-trackby)。

</div><|MERGE_RESOLUTION|>--- conflicted
+++ resolved
@@ -1,14 +1,9 @@
 # Text interpolation
 
-<<<<<<< HEAD
 # 文本插值
 
-Text interpolation allows you to incorporate dynamic string values into your HTML templates.
-With interpolation, you can dynamically change what appears in an application view, such as displaying a custom greeting that includes the user's name.
-=======
 Text interpolation lets you incorporate dynamic string values into your HTML templates.
 Use interpolation to dynamically change what appears in an application view, such as displaying a custom greeting that includes the user's name.
->>>>>>> 08caeadd
 
 文本插值允许你将动态字符串值合并到 HTML 模板中。通过插值，你可以动态更改应用视图中显示的内容，例如显示包含用户名的自定义问候语。
 
@@ -37,7 +32,7 @@
 
 Use interpolation to display the value of this variable in the corresponding component template:
 
-你可以使用插值在相应的组件模板中显示此变量的值：
+可以用插值在相应的组件模板中显示此变量的值：
 
 <code-example path="interpolation/src/app/app.component.html" region="interpolation-example1" header="src/app/app.component.html"></code-example>
 
@@ -248,7 +243,7 @@
   Use property names or method calls whenever possible.
   Keep application and business logic in the component, where it is accessible to develop and test.
 
-  尽可能使用属性名称或方法调用。将应用和业务逻辑保留在易于开发和测试的组件中。
+  尽可能使用属性名称或方法调用。将应用和业务逻辑保留在组件中，这里更便于开发和测试。
 
 * **Quick execution**
 
