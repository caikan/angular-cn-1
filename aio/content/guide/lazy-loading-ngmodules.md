# Lazy-loading feature modules

# 惰性加载特性模块

By default, NgModules are eagerly loaded, which means that as soon as the app loads, so do all the NgModules, whether or not they are immediately necessary. For large apps with lots of routes, consider lazy loading&mdash;a design pattern that loads NgModules as needed. Lazy loading helps keep initial
bundle sizes smaller, which in turn helps decrease load times.

默认情况下，NgModule 都是急性加载的，也就是说它会在应用加载时尽快加载，所有模块都是如此，无论是否立即要用。对于带有很多路由的大型应用，考虑使用惰性加载 —— 一种按需加载 NgModule 的模式。惰性加载可以减小初始包的尺寸，从而减少加载时间。

<div class="alert is-helpful">

For the final sample app with two lazy-loaded modules that this page describes, see the
<live-example></live-example>.

如果需要本页描述的具有两个惰性加载模块的范例应用，参阅<live-example></live-example>。

</div>

{@a lazy-loading}

## Lazy loading basics

## 惰性加载入门

This section introduces the basic procedure for configuring a lazy-loaded route.
For a step-by-step example, see the [step-by-step setup](#step-by-step) section on this page.

本节会介绍配置惰性加载路由的基本过程。
想要一个分步的范例，参阅本页的[分步设置](#step-by-step)部分。

To lazy load Angular modules, use `loadChildren` (instead of `component`) in your `AppRoutingModule` `routes` configuration as follows.

要惰性加载 Angular 模块，请在 `AppRoutingModule` `routes` 中使用 `loadChildren` 代替 `component` 进行配置，代码如下。

<code-example header="AppRoutingModule (excerpt)">

const routes: Routes = [
  {
    path: 'items',
    loadChildren: () => import('./items/items.module').then(m => m.ItemsModule)
  }
];

</code-example>

In the lazy-loaded module's routing module, add a route for the component.

在惰性加载模块的路由模块中，添加一个指向该组件的路由。

<code-example header="Routing module for lazy loaded module (excerpt)">

const routes: Routes = [
  {
    path: '',
    component: ItemsComponent
  }
];

</code-example>

Also be sure to remove the `ItemsModule` from the `AppModule`.
For step-by-step instructions on lazy loading modules, continue with the following sections of this page.

还要确保从 `AppModule` 中移除了 `ItemsModule`。
想要一个关于惰性加载模块的分步操作指南，请继续查看本页的后续章节。

{@a step-by-step}

## Step-by-step setup

## 分步设置

There are two main steps to setting up a lazy-loaded feature module:

建立惰性加载的特性模块有两个主要步骤：

1. Create the feature module with the CLI, using the `--route` flag.

   使用 `--route` 标志，用 CLI 创建特性模块。

1. Configure the routes.

   配置相关路由。

### Set up an app

### 建立应用

If you don’t already have an app, you can follow the steps below to
create one with the CLI. If you already have an app, skip to
[Configure the routes](#config-routes). Enter the following command
where `customer-app` is the name of your app:

如果你还没有应用，可以遵循下面的步骤使用 CLI 创建一个。如果已经有了，可以直接跳到 [配置路由](#config-routes)部分。
输入下列命令，其中的 `customer-app` 表示你的应用名称：

<code-example language="bash">
ng new customer-app --routing

</code-example>

This creates an app called `customer-app` and the `--routing` flag
generates a file called `app-routing.module.ts`, which is one of
the files you need for setting up lazy loading for your feature module.
Navigate into the project by issuing the command `cd customer-app`.

这会创建一个名叫 `customer-app` 的应用，而 `--routing` 标识生成了一个名叫 `app-routing.module.ts` 的文件，它是你建立惰性加载的特性模块时所必须的。
输入命令 `cd customer-app` 进入该项目。

<div class="alert is-helpful">

The `--routing` option requires Angular/CLI version 8.1 or higher.
See [Keeping Up to Date](guide/updating).

`--routing` 选项需要 Angular/CLI 8.1 或更高版本。
请参阅[保持最新](guide/updating)。

</div>

### Create a feature module with routing

### 创建一个带路由的特性模块

Next, you’ll need a feature module with a component to route to.
To make one, enter the following command in the terminal, where `customers` is the name of the feature module. The path for loading the `customers` feature modules is also `customers` because it is specified with the `--route` option:

接下来，你将需要一个包含路由的目标组件的特性模块。
要创建它，在终端中输入如下命令，其中 `customers` 是特性模块的名称。加载 `customers` 特性模块的路径也是 `customers`，因为它是通过 `--route` 选项指定的：

<code-example language="bash">
ng generate module customers --route customers --module app.module
</code-example>

This creates a `customers` folder having the new lazy-loadable feature module `CustomersModule` defined in the `customers.module.ts` file and the routing module `CustomersRoutingModule` defined in the `customers-routing.module.ts` file. The command automatically declares the `CustomersComponent` and imports `CustomersRoutingModule` inside the new feature module.

这将创建一个 `customers` 文件夹，在其 `customers.module.ts` 文件中定义了新的可惰性加载模块 `CustomersModule`。该命令会自动在新特性模块中声明 `CustomersComponent`。

Because the new module is meant to be lazy-loaded, the command does NOT add a reference to the new feature module in the application's root module file, `app.module.ts`.
Instead, it adds the declared route, `customers` to the `routes` array declared in the module provided as the `--module` option.

因为这个新模块想要惰性加载，所以该命令不会在应用的根模块 `app.module.ts` 中添加对新特性模块的引用。
相反，它将声明的路由 `customers` 添加到以 `--module` 选项指定的模块中声明的 `routes` 数组中。

<code-example
  header="src/app/app-routing.module.ts"
  path="lazy-loading-ngmodules/src/app/app-routing.module.ts"
  region="routes-customers">
</code-example>

Notice that the lazy-loading syntax uses `loadChildren` followed by a function that uses the browser's built-in `import('...')` syntax for dynamic imports.
The import path is the relative path to the module.

注意，惰性加载语法使用 `loadChildren`，其后是一个使用浏览器内置的 `import('...')` 语法进行动态导入的函数。
其导入路径是到当前模块的相对路径。

<div class="callout is-helpful">
<header>String-based lazy loading</header>

In Angular version 8, the string syntax for the `loadChildren` route specification [was deprecated](https://angular.io/guide/deprecations#loadchildren-string-syntax) in favor of the `import()` syntax. However, you can opt into using string-based lazy loading (`loadChildren: './path/to/module#Module'`) by including the lazy-loaded routes in your `tsconfig` file, which includes the lazy-loaded files in the compilation.

<<<<<<< HEAD
在 Angular 版本 8 中，`loadChildren` 路由规范的字符串语法[已弃用](https://angular.io/guide/deprecations#loadchildren-string-syntax)，建议改用 `import()` 语法。不过，你仍然可以通过在 `tsconfig` 文件中包含惰性加载的路由来选择使用基于字符串的惰性加载（`loadChildren: './path/to/module#Module'`），这样它就会在编译时包含惰性加载的文件。

By default the CLI will generate projects which stricter file inclusions intended to be used with the `import()` syntax.
=======
By default the CLI will generate projects with stricter file inclusions intended to be used with the `import()` syntax.
>>>>>>> 53aa7945

默认情况下，会用 CLI 生成项目，这些项目将更严格地包含旨在与 `import()` 语法一起使用的文件。

</div>

### Add another feature module

### 添加另一个特性模块

Use the same command to create a second lazy-loaded feature module with routing, along with its stub component.

使用同样的命令创建第二个带路由的惰性加载特性模块及其桩组件。

<code-example language="bash">
ng generate module orders --route orders --module app.module
</code-example>

This creates a new folder called `orders` containing the `OrdersModule` and `OrdersRoutingModule`, along with the new `OrdersComponent` source files.
The `orders` route, specified with the `--route` option, is added to the `routes` array inside the `app-routing.module.ts` file, using the lazy-loading syntax.

这将创建一个名为 `orders` 的新文件夹，其中包含 `OrdersModule` 和 `OrdersRoutingModule` 以及新的 `OrdersComponent` 源文件。
使用 `--route` 选项指定的 `orders` 路由，用惰性加载语法添加到了 `app-routing.module.ts` 文件内的 `routes` 数组中。

<code-example
  header="src/app/app-routing.module.ts"
  path="lazy-loading-ngmodules/src/app/app-routing.module.ts"
  region="routes-customers-orders">
</code-example>

### Set up the UI

### 建立 UI

Though you can type the URL into the address bar, a navigation UI is easier for the user and more common.
Replace the default placeholder markup in `app.component.html` with a custom nav
so you can easily navigate to your modules in the browser:

虽然你也可以在地址栏中输入 URL，不过导航 UI 会更好用，也更常见。
把 `app.component.html` 中的占位脚本替换成一个自定义的导航，以便你在浏览器中能轻松地在模块之间导航。

<code-example path="lazy-loading-ngmodules/src/app/app.component.html" header="app.component.html" region="app-component-template" header="src/app/app.component.html"></code-example>

To see your app in the browser so far, enter the following command in the terminal window:

要想在浏览器中看到你的应用，就在终端窗口中输入下列命令：

<code-example language="bash">
ng serve

</code-example>

Then go to `localhost:4200` where you should see  "customer-app"  and three buttons.

然后，跳转到 `localhost:4200`，这时你应该看到 "customer-app" 和三个按钮。

<div class="lightbox">

  <img src="generated/images/guide/lazy-loading-ngmodules/three-buttons.png" width="300" alt="three buttons in the browser">

</div>

These buttons work, because the CLI automatically added the routes to the feature modules to the `routes` array in `app.module.ts`.

这些按钮生效了，因为 CLI 会自动将特性模块的路由添加到 `app.module.ts` 中的 `routes` 数组中。

{@a config-routes}

### Imports and route configuration

### 导入与路由配置

The CLI automatically added each feature module to the routes map at the application level.
Finish this off by adding the default route. In the `app-routing.module.ts` file, update the `routes` array with the following:

CLI 会将每个特性模块自动添加到应用级的路由映射表中。
通过添加默认路由来最终完成这些步骤。
在 `app-routing.module.ts` 文件中，使用如下命令更新 `routes` 数组：

<code-example path="lazy-loading-ngmodules/src/app/app-routing.module.ts" id="app-routing.module.ts" region="const-routes" header="src/app/app-routing.module.ts"></code-example>

The first two paths are the routes to the `CustomersModule` and the `OrdersModule`.
The final entry defines a default route. The empty path matches everything that doesn't match an earlier path.

前两个路径是到 `CustomersModule` 和 `OrdersModule` 的路由。
最后一个条目则定义了默认路由。空路径匹配所有不匹配先前路径的内容。

### Inside the feature module

### 特性模块内部

Next, take a look at the `customers.module.ts` file. If you’re using the CLI and following the steps outlined in this page, you don’t have to do anything here.

接下来，仔细看看 `customers.module.ts` 文件。如果你使用的是 CLI，并按照此页面中的步骤进行操作，则无需在此处执行任何操作。

<code-example path="lazy-loading-ngmodules/src/app/customers/customers.module.ts" id="customers.module.ts" region="customers-module" header="src/app/customers/customers.module.ts"></code-example>

The `customers.module.ts` file imports the `customers-routing.module.ts` and `customers.component.ts` files. `CustomersRoutingModule` is listed in the `@NgModule` `imports` array giving `CustomersModule` access to its own routing module. `CustomersComponent` is in the `declarations` array, which means `CustomersComponent` belongs to the `CustomersModule`.

`customers.module.ts` 文件导入了 `customers-routing.module.ts` 和 `customers.component.ts` 文件。`@NgModule` 的 `imports` 数组中列出了 `CustomersRoutingModule`，让 `CustomersModule` 可以访问它自己的路由模块。`CustomersComponent` 位于 `declarations` 数组中，这意味着 `CustomersComponent` 属于 `CustomersModule`。

The `app-routing.module.ts` then imports the feature module, `customers.module.ts` using JavaScript's dynamic import.

然后，`app-routing.module.ts` 会使用 JavaScript 的动态导入功能来导入特性模块 `customers.module.ts`。

The feature-specific route definition file `customers-routing.module.ts` imports its own feature component defined in the `customers.component.ts` file, along with the other JavaScript import statements. It then maps the empty path to the `CustomersComponent`.

专属于特性模块的路由定义文件 `customers-routing.module.ts` 将导入在 `customers.component.ts` 文件中定义的自有特性组件，以及其它 JavaScript 导入语句。然后将空路径映射到 `CustomersComponent`。

<code-example path="lazy-loading-ngmodules/src/app/customers/customers-routing.module.ts" id="customers-routing.module.ts" region="customers-routing-module" header="src/app/customers/customers-routing.module.ts"></code-example>

The `path` here is set to an empty string because the path in `AppRoutingModule` is already set to `customers`, so this route in the `CustomersRoutingModule`, is already within the `customers` context. Every route in this routing module is a child route.

这里的 `path` 设置为空字符串，因为 `AppRoutingModule` 中的路径已经设置为 `customers`，因此，`CustomersRoutingModule` 中的此路由已经位于 `customers` 这个上下文中。此路由模块中的每个路由都是其子路由。

The other feature module's routing module is configured similarly.

另一个特性模块中路由模块的配置也类似。

<code-example path="lazy-loading-ngmodules/src/app/orders/orders-routing.module.ts" id="orders-routing.module.ts" region="orders-routing-module-detail" header="src/app/orders/orders-routing.module.ts (excerpt)"></code-example>

### Verify lazy loading

### 确认它工作正常

You can check to see that a module is indeed being lazy loaded with the Chrome developer tools. In Chrome, open the dev tools by pressing `Cmd+Option+i` on a Mac or `Ctrl+Shift+j` on a PC and go to the Network Tab.

你可以使用 Chrome 开发者工具来确认一下这些模块真的是惰性加载的。
在 Chrome 中，按 `Cmd+Option+i`（Mac）或 `Ctrl+Shift+j`（PC），并选中 `Network` 页标签。

<div class="lightbox">

  <img src="generated/images/guide/lazy-loading-ngmodules/network-tab.png" width="600" alt="lazy loaded modules diagram">

</div>

Click on the Orders or Customers button. If you see a chunk appear, everything is wired up properly and the feature module is being lazy loaded. A chunk should appear for Orders and for Customers but will only appear once for each.

点击 Orders 或 Customers 按钮。如果你看到某个 chunk 文件出现了，就表示一切就绪，特性模块被惰性加载成功了。Orders 和 Customers 都应该出现一次 chunk，并且它们各自只应该出现一次。

<div class="lightbox">

  <img src="generated/images/guide/lazy-loading-ngmodules/chunk-arrow.png" width="600" alt="lazy loaded modules diagram">

</div>

To see it again, or to test after working in the project, clear everything out by clicking the circle with a line through it in the upper left of the Network Tab:

要想再次查看它或测试本项目后面的行为，只要点击 Network 页左上放的 ` 清除 ` 图标即可。

<div class="lightbox">

  <img src="generated/images/guide/lazy-loading-ngmodules/clear.gif" width="200" alt="lazy loaded modules diagram">

</div>

Then reload with `Cmd+r` or `Ctrl+r`, depending on your platform.

然后，使用 `Cmd+r`（Mac） 或 `Ctrl+r`（PC） 重新加载页面。

## `forRoot()` and `forChild()`

## `forRoot()` 与 `forChild()`

You might have noticed that the CLI adds `RouterModule.forRoot(routes)` to the `AppRoutingModule` `imports` array.
This lets Angular know that the `AppRoutingModule` is a routing module and `forRoot()` specifies that this is the root routing module.
It configures all the routes you pass to it, gives you access to the router directives, and registers the `Router` service.
Use `forRoot()` only once in the application, inside the `AppRoutingModule`.

你可能已经注意到了，CLI 会把 `RouterModule.forRoot(routes)` 添加到 `AppRoutingModule` 的 `imports` 数组中。
这会让 Angular 知道 `AppRoutingModule` 是一个路由模块，而 `forRoot()` 表示这是一个根路由模块。
它会配置你传入的所有路由、让你能访问路由器指令并注册 `Router`。
`forRoot()` 在应用中只应该使用一次，也就是这个 `AppRoutingModule` 中。

The CLI also adds `RouterModule.forChild(routes)` to feature routing modules.
This way, Angular knows that the route list is only responsible for providing additional routes and is intended for feature modules.
You can use `forChild()` in multiple modules.

CLI 还会把 `RouterModule.forChild(routes)` 添加到各个特性模块中。这种方式下 Angular 就会知道这个路由列表只负责提供额外的路由并且其设计意图是作为特性模块使用。你可以在多个模块中使用 `forChild()`。

The `forRoot()` method takes care of the *global* injector configuration for the Router.
The `forChild()` method has no injector configuration. It uses directives such as `RouterOutlet` and `RouterLink`.
For more information, see the [`forRoot()` pattern](guide/singleton-services#forRoot) section of the [Singleton Services](guide/singleton-services) guide.

`forRoot()` 方法为路由器管理*全局性的*注入器配置。
`forChild()` 方法中没有注入器配置，只有像 `RouterOutlet` 和 `RouterLink` 这样的指令。
欲知详情，参阅[单例服务](guide/singleton-services)章的 [`forRoot()` 模式](guide/singleton-services#forRoot)小节。

{@a preloading}

## Preloading

## 预加载

Preloading improves UX by loading parts of your app in the background.
You can preload modules or component data.

预加载通过在后台加载部分应用来改进用户体验。你可以预加载模块或组件数据。

### Preloading modules

### 预加载模块

Preloading modules improves UX by loading parts of your app in the background so users don't have to wait for the elements to download when they activate a route.

预加载模块通过在后台加载部分应用来改善用户体验，这样用户在激活路由时就无需等待下载这些元素。

To enable preloading of all lazy loaded modules, import the `PreloadAllModules` token from the Angular `router`.

要启用所有惰性加载模块的预加载，请从 Angular 的 `router` 导入 `PreloadAllModules` 令牌。

<code-example header="AppRoutingModule (excerpt)">

import { PreloadAllModules } from '@angular/router';

</code-example>

Still in the `AppRoutingModule`, specify your preloading strategy in `forRoot()`.

还是在 `AppRoutingModule` 中，通过 `forRoot()` 指定你的预加载策略。

<code-example header="AppRoutingModule (excerpt)">

RouterModule.forRoot(
  appRoutes,
  {
    preloadingStrategy: PreloadAllModules
  }
)

</code-example>

### Preloading component data

### 预加载组件数据

To preload component data, you can use a `resolver`.
Resolvers improve UX by blocking the page load until all necessary data is available to fully display the page.

要预加载组件数据，你可以使用 `resolver` 守卫。解析器通过阻止页面加载来改进用户体验，直到显示页面时的全部必要数据都可用。

#### Resolvers

#### 解析器

Create a resolver service.
With the CLI, the command to generate a service is as follows:

创建一个解析器服务。通过 CLI，生成服务的命令如下：


<code-example language="sh">
  ng generate service <service-name>
</code-example>

In your service, import the following router members, implement `Resolve`, and inject the `Router` service:

在你的服务中，导入下列路由器成员，实现 `Resolve` 接口，并注入到 `Router` 服务中：


<code-example header="Resolver service (excerpt)">

import { Resolve } from '@angular/router';

...

export class CrisisDetailResolverService implements Resolve<> {
  resolve(route: ActivatedRouteSnapshot, state: RouterStateSnapshot): Observable<> {
    // your logic goes here
  }
}

</code-example>

Import this resolver into your module's routing module.

把这个解析器导入此模块的路由模块。

<code-example header="Feature module's routing module (excerpt)">

import { YourResolverService }    from './your-resolver.service';

</code-example>

Add a `resolve` object to the component's `route` configuration.

在组件的 `route` 配置中添加一个 `resolve` 对象。

<code-example header="Feature module's routing module (excerpt)">
{
  path: '/your-path',
  component: YourComponent,
  resolve: {
    crisis: YourResolverService
  }
}
</code-example>

In the component, use an `Observable` to get the data from the `ActivatedRoute`.

在此组件中，使用一个 `Observable` 来从 `ActivatedRoute` 获取数据。

<code-example header="Component (excerpt)">
ngOnInit() {
  this.route.data
    .subscribe((your-parameters) => {
      // your data-specific code goes here
    });
}
</code-example>

For more information with a working example, see the [routing tutorial section on preloading](guide/router-tutorial-toh#preloading-background-loading-of-feature-areas).

关于工作范例的更多信息，请参阅[路由教程的预加载部分](guide/router-tutorial-toh#preloading-background-loading-of-feature-areas)。

## Troubleshooting lazy-loading modules

## 对惰性加载模块进行故障排除

A common error when lazy-loading modules is importing common modules in multiple places within an application.  You can test for this condition by first generating the module using the Angular CLI and including the `--route route-name` parameter, where `route-name` is the name of your module. Next, generate the module without the `--route` parameter. If the Angular CLI generates an error when you use the `--route` parameter, but runs correctly without it, you may have imported the same module in multiple places.

惰性加载模块时常见的错误之一，就是在应用程序中的多个位置导入通用模块。你可以通过首先使用 Angular CLI 生成模块并包括 `--route route-name` 参数来测试这种情况，其中 `route-name` 是模块的名称。接下来，生成不带 `--route` 参数的模块。如果你用了`--route` 参数，Angular CLI 就会生成错误，但如果不使用它便可以正确运行，则可能是在多个位置导入了相同的模块。

Remember, many common Angular modules should be imported at the base of your application.

请记住，许多常见的 Angular 模块都应该导入应用的基础模块中。

For more information on Angular Modules, see [NgModules](guide/ngmodules).

有关 Angular 模块的更多信息，请参见 [NgModules](guide/ngmodules)。

## More on NgModules and routing

## 更多关于 NgModule 和路由的知识

You may also be interested in the following:

你可能还对下列内容感兴趣：

* [Routing and Navigation](guide/router).

   [路由与导航](guide/router)。

* [Providers](guide/providers).

   [服务提供者](guide/providers)。

* [Types of Feature Modules](guide/module-types).

   [特性模块的分类](guide/module-types)。

* [Route-level code-splitting in Angular](https://web.dev/route-level-code-splitting-in-angular/)

  [Angular 中的路由级代码拆分](https://web.dev/route-level-code-splitting-in-angular/)

* [Route preloading strategies in Angular](https://web.dev/route-preloading-in-angular/)

  [Angular 中的路由预加载策略](https://web.dev/route-preloading-in-angular/)<|MERGE_RESOLUTION|>--- conflicted
+++ resolved
@@ -158,13 +158,9 @@
 
 In Angular version 8, the string syntax for the `loadChildren` route specification [was deprecated](https://angular.io/guide/deprecations#loadchildren-string-syntax) in favor of the `import()` syntax. However, you can opt into using string-based lazy loading (`loadChildren: './path/to/module#Module'`) by including the lazy-loaded routes in your `tsconfig` file, which includes the lazy-loaded files in the compilation.
 
-<<<<<<< HEAD
 在 Angular 版本 8 中，`loadChildren` 路由规范的字符串语法[已弃用](https://angular.io/guide/deprecations#loadchildren-string-syntax)，建议改用 `import()` 语法。不过，你仍然可以通过在 `tsconfig` 文件中包含惰性加载的路由来选择使用基于字符串的惰性加载（`loadChildren: './path/to/module#Module'`），这样它就会在编译时包含惰性加载的文件。
 
-By default the CLI will generate projects which stricter file inclusions intended to be used with the `import()` syntax.
-=======
 By default the CLI will generate projects with stricter file inclusions intended to be used with the `import()` syntax.
->>>>>>> 53aa7945
 
 默认情况下，会用 CLI 生成项目，这些项目将更严格地包含旨在与 `import()` 语法一起使用的文件。
 
