# View encapsulation

# 视图封装

In Angular, a component's styles can be encapsulated within the component's host element so that they don't affect the rest of the application.

<<<<<<< HEAD
在 Angular 中，组件的样式可以封装在组件的宿主元素中，这样它们就不会影响应用程序的其余部分。

The `Component`'s decorator provides the [`encapsulation`](api/core/Component#encapsulation) option which can be used to control how the encapsulation is applied on a *per component* basis.
=======
The `Component` decorator provides the [`encapsulation`](api/core/Component#encapsulation) option which can be used to control how the encapsulation is applied on a *per component* basis.
>>>>>>> cfd87027

`Component` 的装饰器提供了 [`encapsulation`](api/core/Component#encapsulation) 选项，可用来控制如何基于*每个组件*应用视图封装。

Choose from the following modes:

<<<<<<< HEAD
从以下模式中选择：

| Modes | Details |
| :---- | :------ |
| 模式 | 详情 |
| `ViewEncapsulation.ShadowDom` | Angular uses the browser's built-in [Shadow DOM API](https://developer.mozilla.org/docs/Web/Web_Components/Shadow_DOM) to enclose the component's view inside a ShadowRoot (used as the component's host element) and apply the provided styles in an isolated manner. <div class="alert is-important"> `ViewEncapsulation.ShadowDom` only works on browsers that have built-in support for the shadow DOM (see [Can I use - Shadow DOM v1](https://caniuse.com/shadowdomv1)). Not all browsers support it, which is why the `ViewEncapsulation.Emulated` is the recommended and default mode. </div> |
| `ViewEncapsulation.ShadowDom` | Angular 使用浏览器内置的 [Shadow DOM API](https://developer.mozilla.org/docs/Web/Web_Components/Shadow_DOM) 将组件的视图包含在 ShadowRoot（用作组件的宿主元素）中，并以隔离的方式应用所提供的样式。<div class="alert is-important"> `ViewEncapsulation.ShadowDom` 仅适用于内置支持 shadow DOM 的浏览器（请参阅 [Can I use - Shadow DOM v1](https://caniuse.com/shadowdomv1)）。并非所有浏览器都支持它，这就是为什么 `ViewEncapsulation.Emulated` 是推荐和默认模式的原因。</div> |
| `ViewEncapsulation.Emulated` | Angular modifies the component's CSS selectors so that they are only applied to the component's view and do not affect other elements in the application (*emulating* Shadow DOM behavior). For more details, see [Inspecting generated CSS](guide/view-encapsulation#inspect-generated-css). |
| `ViewEncapsulation.Emulated` | Angular 会修改组件的 CSS 选择器，使它们只应用于组件的视图，不影响应用程序中的其他元素（*模拟 *Shadow DOM 行为）。有关更多详细信息，请参阅[查看生成的 CSS](guide/view-encapsulation#inspect-generated-css)。 |
| `ViewEncapsulation.None` | Angular does not apply any sort of view encapsulation meaning that any styles specified for the component are actually globally applied and can affect any HTML element present within the application. This mode is essentially the same as including the styles into the HTML itself. |
| `ViewEncapsulation.None` | Angular 不应用任何形式的视图封装，这意味着为组件指定的任何样式实际上都是全局应用的，并且可以影响应用程序中存在的任何 HTML 元素。这种模式本质上与将样式包含在 HTML 本身中是一样的。 |
=======
<!-- vale off -->

| Modes                         | Details |
|:---                           |:---     |
| `ViewEncapsulation.ShadowDom` | Angular uses the browser's built-in [Shadow DOM API](https://developer.mozilla.org/docs/Web/Web_Components/Shadow_DOM) to enclose the component's view inside a ShadowRoot, used as the component's host element, and apply the provided styles in an isolated manner. <div class="alert is-important"> `ViewEncapsulation.ShadowDom` only works on browsers that have built-in support for the shadow DOM \(see [Can I use - Shadow DOM v1](https://caniuse.com/shadowdomv1)\). Not all browsers support it, which is why the `ViewEncapsulation.Emulated` is the recommended and default mode. </div> |
| `ViewEncapsulation.Emulated`  | Angular modifies the component's CSS selectors so that they are only applied to the component's view and do not affect other elements in the application, *emulating* Shadow DOM behavior. For more details, see [Inspecting generated CSS](guide/view-encapsulation#inspect-generated-css).                                                                                                                                                                                                                                                                                                           |
| `ViewEncapsulation.None`      | Angular does not apply any sort of view encapsulation meaning that any styles specified for the component are actually globally applied and can affect any HTML element present within the application. This mode is essentially the same as including the styles into the HTML itself.                                                                                                                                                                                                                                                                                                                   |
>>>>>>> cfd87027

<a id="inspect-generated-css"></a>

## Inspecting generated CSS

<<<<<<< HEAD
## 查看生成的 CSS
=======
<!-- vale on -->
>>>>>>> cfd87027

When using the emulated view encapsulation, Angular pre-processes all the component's styles so that they are only applied to the component's view.

使用模拟视图封装时，Angular 会预处理所有组件的样式，以便它们仅应用于组件的视图。

In the DOM of a running Angular application, elements belonging to components using emulated view encapsulation have some extra attributes attached to them:

在正运行的 Angular 应用程序的 DOM 中，使用模拟视图封装模式的组件所在的元素附加了一些额外的属性：

<code-example language="html">

&lt;hero-details _nghost-pmm-5&gt;
  &lt;h2 _ngcontent-pmm-5&gt;Mister Fantastic&lt;/h2&gt;
  &lt;hero-team &lowbar;ngcontent-pmm-5 &lowbar;nghost-pmm-6&gt;
    &lt;h3 _ngcontent-pmm-6&gt;Team&lt;/h3&gt;
  &lt;/hero-team&gt;
&lt;/hero-details&gt;

</code-example>

Two kinds of these attributes exist:

有两种这样的属性：

| Attributes | Details |
| :--------- | :------ |
| 属性 | 详情 |
| `_nghost` | Are added to elements that enclose a component's view and that would be ShadowRoots in a native Shadow DOM encapsulation. This is typically the case for components' host elements. |
| `_nghost` | 被添加到包裹组件视图的元素中，这将是本机 Shadow DOM 封装中的 ShadowRoots。组件的宿主元素通常就是这种情况。 |
| `_ngcontent` | Are added to child element within a component's view, those are used to match the elements with their respective emulated ShadowRoots (host elements with a matching `_nghost` attribute). |
| `_ngcontent` | 被添加到组件视图中的子元素上，这些属性用于将元素与其各自模拟的 ShadowRoots（具有匹配 `_nghost` 属性的宿主元素）相匹配。 |

The exact values of these attributes are a private implementation detail of Angular.
They are automatically created and you should never refer to them in application code.

<<<<<<< HEAD
这些属性的确切值是 Angular 的私有实现细节。它们是自动生成的，你不应在应用程序代码中引用它们。

They are targeted by the generated component styles, which are injected in the `<head>` section of the DOM:
=======
They are targeted by the created component styles, which are injected in the `<head>` section of the DOM:
>>>>>>> cfd87027

它们以生成的组件样式为目标，这些样式会被注入到 DOM 的 `<head>` 部分：

<code-example format="css" language="css">

[_nghost-pmm-5] {
  display: block;
  border: 1px solid black;
}
h3[_ngcontent-pmm-6] {
  background-color: white;
  border: 1px solid #777;
}

</code-example>

These styles are post-processed so that each CSS selector is augmented with the appropriate `_nghost` or `_ngcontent` attribute.
These modified selectors make sure the styles to be applied to components' views in an isolated and targeted fashion.

这些样式经过后期处理，以便每个 CSS 选择器都使用适当的 `_nghost` 或 `_ngcontent` 属性进行扩充。这些修改后的选择器可以确保样式以隔离和有针对性的方式应用于组件的视图。

## Mixing encapsulation modes

<<<<<<< HEAD
## 混合封装模式

As previously mentioned you specify the encapsulation mode in the Component's decorator on a *per component* basis, this means that within your application you can have different components using different encapsulation strategies.
=======
As mentioned earlier, you specify the encapsulation mode in the Component's decorator on a *per component* basis. This means that within your application you can have different components using different encapsulation strategies.
>>>>>>> cfd87027

如前所述，你可以在组件的装饰器中针对*每个组件*指定封装模式，这意味着在你的应用程序中，不同的组件可以使用不同的封装策略。

Although possible, this is not recommended.
If it is really needed, you should be aware of how the styles of components using different encapsulation modes interact with each other:

尽管可能，但不建议这样做。如果真的需要，你应该知道使用不同封装模式的组件的样式会如何彼此交互：

| Modes | Details |
| :---- | :------ |
| 模式 | 详情 |
| `ViewEncapsulation.Emulated` | The styles of components are added to the `<head>` of the document, making them available throughout the application, but their selectors only affect elements within their respective components' templates. |
| `ViewEncapsulation.Emulated` | 组件的样式会添加到文档的 `<head>` 中，使它们在整个应用程序中可用，但它们的选择器只会影响它们各自组件模板中的元素。 |
| `ViewEncapsulation.None` | The styles of components are added to the `<head>` of the document, making them available throughout the application, so are completely global and affect any matching elements within the document. |
| `ViewEncapsulation.None` | 组件的样式会添加到文档的 `<head>` 中，使它们在整个应用程序中可用，因此是完全全局的，会影响文档中的任何匹配元素。 |
| `ViewEncapsulation.ShadowDom` | The styles of components are only added to the shadow DOM host, ensuring that they only affect elements within their respective components' views. |
| `ViewEncapsulation.ShadowDom` | 组件样式仅添加到 shadow DOM 宿主中，确保它们仅影响各自组件视图中的元素。 |

<div class="alert is-helpful">

Styles of `ViewEncapsulation.Emulated` and `ViewEncapsulation.None` components are also added to the shadow DOM host of each `ViewEncapsulation.ShadowDom` component.

<<<<<<< HEAD
`ViewEncapsulation.Emulated` 和 `ViewEncapsulation.None` 组件的样式也会添加到每个 `ViewEncapsulation.ShadowDom` 组件的 shadow DOM 宿主中。

This means that styles for components with `ViewEncapsulation.None` will affect matching elements within shadow DOMs.

这意味着带有 `ViewEncapsulation.None` 的组件的样式将影响 shadow DOM 中的匹配元素。

This approach may seem counter-intuitive at first, but without it a component with `ViewEncapsulation.None` would be rendered differently within a component using `ViewEncapsulation.ShadowDom`, since its styles would not be available.
=======
This means that styles for components with `ViewEncapsulation.None` affect matching elements within the shadow DOM.

This approach may seem counter-intuitive at first. But without it a component with `ViewEncapsulation.None` would be rendered differently within a component using `ViewEncapsulation.ShadowDom`, since its styles would not be available.
>>>>>>> cfd87027

这种方法乍一看似乎有违直觉，但如果没有它，带有 `ViewEncapsulation.None` 的组件将在使用 `ViewEncapsulation.ShadowDom` 的组件内呈现不同的效果，因为其样式将不可用。

</div>

### Examples

### 例子

This section shows examples of how the styling of components with different `ViewEncapsulation` interact.

本节展示了具有不同 `ViewEncapsulation` 的组件的样式如何交互的示例。

See the <live-example noDownload></live-example> to try out these components yourself.

请参阅 <live-example noDownload></live-example> 以自己尝试这些组件。

#### No encapsulation

#### 无封装

The first example shows a component that has `ViewEncapsulation.None`.
This component colors its template elements red.

第一个示例显示了一个具有 `ViewEncapsulation.None` 的组件。此组件将其模板元素着色为红色。

<code-example header="src/app/no-encapsulation.component.ts" path="view-encapsulation/src/app/no-encapsulation.component.ts"></code-example>

Angular adds the styles for this component as global styles to the `<head>` of the document.

<<<<<<< HEAD
Angular 将此组件的样式作为全局样式添加到文档的 `<head>` 中。

As already mentioned Angular also adds the styles to all shadow DOM hosts.
Therefore, the styles are available throughout the whole application.
=======
As already mentioned, Angular also adds the styles to all shadow DOM hosts, making the styles available throughout the whole application.
>>>>>>> cfd87027

如前所述，Angular 还会将这些样式添加到所有 shadow DOM 宿主。因此，样式在整个应用程序中都可用。

<div class="lightbox">

<img alt="component with no encapsulation" src="generated/images/guide/view-encapsulation/no-encapsulation.png">

</div>

#### Emulated encapsulation

#### 模拟封装

The second example shows a component that has `ViewEncapsulation.Emulated`.
This component colors its template elements green.

第二个示例显示了一个具有 `ViewEncapsulation.Emulated` 的组件。此组件将其模板元素着色为绿色。

<code-example header="src/app/emulated-encapsulation.component.ts" path="view-encapsulation/src/app/emulated-encapsulation.component.ts"></code-example>

Comparable to `ViewEncapsulation.None`, Angular adds the styles for this component to the `<head>` of the document, but with "scoped" styles.

<<<<<<< HEAD
与 `ViewEncapsulation.None` 类似，Angular 会将此组件的样式添加到文档的 `<head>` 中，但它们是带有“作用域”的样式。

Therefore, only the elements directly within this component's template will match its styles.
Since the "scoped" styles from the `EmulatedEncapsulationComponent` are very specific, they override the global styles from the `NoEncapsulationComponent`.

因此，只有直接在该组件模板中的元素才会匹配其样式。由于来自 `EmulatedEncapsulationComponent` 的样式是非常特化的，因此它们会覆盖来自 `NoEncapsulationComponent` 的全局样式。

In this example, the `EmulatedEncapsulationComponent` contains a `NoEncapsulationComponent`, but `NoEncapsulationComponent` is still styled as expected since the `EmulatedEncapsulationComponent`'s "scoped" styles do not match elements in its template.
=======
Only the elements directly within this component's template are going to match its styles.
Since the "scoped" styles from the `EmulatedEncapsulationComponent` are specific, they override the global styles from the `NoEncapsulationComponent`.

In this example, the `EmulatedEncapsulationComponent` contains a `NoEncapsulationComponent`, but `NoEncapsulationComponent` is still styled as expected since the `EmulatedEncapsulationComponent` 's "scoped" styles do not match elements in its template.
>>>>>>> cfd87027

在此示例中，`EmulatedEncapsulationComponent` 包含着 `NoEncapsulationComponent`，但 `NoEncapsulationComponent` 仍然如预期般生效了，因为 `EmulatedEncapsulationComponent` 的“范围化”样式与其模板中的元素并不匹配。

<div class="lightbox">

<img alt="component with no encapsulation" src="generated/images/guide/view-encapsulation/emulated-encapsulation.png">

</div>

#### Shadow DOM encapsulation

#### Shadow DOM 封装

The third example shows a component that has `ViewEncapsulation.ShadowDom`.
This component colors its template elements blue.

第三个示例显示了一个具有 `ViewEncapsulation.ShadowDom` 的组件。此组件会将其模板元素着色为蓝色。

<code-example header="src/app/shadow-dom-encapsulation.component.ts" path="view-encapsulation/src/app/shadow-dom-encapsulation.component.ts"></code-example>

Angular adds styles for this component only to the shadow DOM host, so they are not visible outside the shadow DOM.

Angular 仅将此组件的样式添加到 shadow DOM 宿主，因此它们在 shadow DOM 之外是不可见的。

<div class="alert is-helpful">

**NOTE**: <br />
Angular also adds the global styles from the `NoEncapsulationComponent` and `EmulatedEncapsulationComponent` to the shadow DOM host. Those styles are still available to the elements in the template of this component.

**注意**：<br />
Angular 还将 `NoEncapsulationComponent` 和 `EmulatedEncapsulationComponent` 的全局样式添加到了 shadow DOM 宿主中，因此这些样式仍然可用于该组件的模板中的元素。

</div>

In this example, the `ShadowDomEncapsulationComponent` contains both a `NoEncapsulationComponent` and `EmulatedEncapsulationComponent`.

在这个例子中，`ShadowDomEncapsulationComponent` 包含一个 `NoEncapsulationComponent` 和 `EmulatedEncapsulationComponent`。

The styles added by the `ShadowDomEncapsulationComponent` component are available throughout the shadow DOM of this component, and so to both the `NoEncapsulationComponent` and `EmulatedEncapsulationComponent`.

`ShadowDomEncapsulationComponent` 组件添加的样式在该组件的整个 shadow DOM 中都可用，在 `NoEncapsulationComponent` 和 `EmulatedEncapsulationComponent` 中也是如此。

The `EmulatedEncapsulationComponent` has specific "scoped" styles, so the styling of this component's template is unaffected.

<<<<<<< HEAD
`EmulatedEncapsulationComponent` 具有特化的“范围化”样式，因此该组件模板的样式不受影响。

But since styles from `ShadowDomEncapsulationComponent` are added to the shadow host after the global styles, the `h2` style overrides the style from the `NoEncapsulationComponent`.
=======
Since styles from `ShadowDomEncapsulationComponent` are added to the shadow host after the global styles, the `h2` style overrides the style from the `NoEncapsulationComponent`.
>>>>>>> cfd87027
The result is that the `<h2>` element in the `NoEncapsulationComponent` is colored blue rather than red, which may not be what the component's author intended.

但是由于 `ShadowDomEncapsulationComponent` 中的样式是在全局样式之后添加到 Shadow Host 中的，因此 `h2` 样式会覆盖 `NoEncapsulationComponent` 中的样式。结果是 `NoEncapsulationComponent` 中的 `<h2>` 元素被着色为蓝色而不是红色，这可能不是组件作者的本意。

<div class="lightbox">

<img alt="component with no encapsulation" src="generated/images/guide/view-encapsulation/shadow-dom-encapsulation.png">

</div>

<!-- links -->

<!-- external links -->

<!-- end links -->

@reviewed 2022-02-28<|MERGE_RESOLUTION|>--- conflicted
+++ resolved
@@ -4,49 +4,35 @@
 
 In Angular, a component's styles can be encapsulated within the component's host element so that they don't affect the rest of the application.
 
-<<<<<<< HEAD
 在 Angular 中，组件的样式可以封装在组件的宿主元素中，这样它们就不会影响应用程序的其余部分。
 
-The `Component`'s decorator provides the [`encapsulation`](api/core/Component#encapsulation) option which can be used to control how the encapsulation is applied on a *per component* basis.
-=======
 The `Component` decorator provides the [`encapsulation`](api/core/Component#encapsulation) option which can be used to control how the encapsulation is applied on a *per component* basis.
->>>>>>> cfd87027
 
 `Component` 的装饰器提供了 [`encapsulation`](api/core/Component#encapsulation) 选项，可用来控制如何基于*每个组件*应用视图封装。
 
 Choose from the following modes:
 
-<<<<<<< HEAD
 从以下模式中选择：
+
+<!-- vale off -->
 
 | Modes | Details |
 | :---- | :------ |
 | 模式 | 详情 |
-| `ViewEncapsulation.ShadowDom` | Angular uses the browser's built-in [Shadow DOM API](https://developer.mozilla.org/docs/Web/Web_Components/Shadow_DOM) to enclose the component's view inside a ShadowRoot (used as the component's host element) and apply the provided styles in an isolated manner. <div class="alert is-important"> `ViewEncapsulation.ShadowDom` only works on browsers that have built-in support for the shadow DOM (see [Can I use - Shadow DOM v1](https://caniuse.com/shadowdomv1)). Not all browsers support it, which is why the `ViewEncapsulation.Emulated` is the recommended and default mode. </div> |
+| `ViewEncapsulation.ShadowDom` | Angular uses the browser's built-in [Shadow DOM API](https://developer.mozilla.org/docs/Web/Web_Components/Shadow_DOM) to enclose the component's view inside a ShadowRoot, used as the component's host element, and apply the provided styles in an isolated manner. <div class="alert is-important"> `ViewEncapsulation.ShadowDom` only works on browsers that have built-in support for the shadow DOM (see [Can I use - Shadow DOM v1](https://caniuse.com/shadowdomv1)). Not all browsers support it, which is why the `ViewEncapsulation.Emulated` is the recommended and default mode. </div> |
 | `ViewEncapsulation.ShadowDom` | Angular 使用浏览器内置的 [Shadow DOM API](https://developer.mozilla.org/docs/Web/Web_Components/Shadow_DOM) 将组件的视图包含在 ShadowRoot（用作组件的宿主元素）中，并以隔离的方式应用所提供的样式。<div class="alert is-important"> `ViewEncapsulation.ShadowDom` 仅适用于内置支持 shadow DOM 的浏览器（请参阅 [Can I use - Shadow DOM v1](https://caniuse.com/shadowdomv1)）。并非所有浏览器都支持它，这就是为什么 `ViewEncapsulation.Emulated` 是推荐和默认模式的原因。</div> |
-| `ViewEncapsulation.Emulated` | Angular modifies the component's CSS selectors so that they are only applied to the component's view and do not affect other elements in the application (*emulating* Shadow DOM behavior). For more details, see [Inspecting generated CSS](guide/view-encapsulation#inspect-generated-css). |
+| `ViewEncapsulation.Emulated` | Angular modifies the component's CSS selectors so that they are only applied to the component's view and do not affect other elements in the application, *emulating* Shadow DOM behavior. For more details, see [Inspecting generated CSS](guide/view-encapsulation#inspect-generated-css). |
 | `ViewEncapsulation.Emulated` | Angular 会修改组件的 CSS 选择器，使它们只应用于组件的视图，不影响应用程序中的其他元素（*模拟 *Shadow DOM 行为）。有关更多详细信息，请参阅[查看生成的 CSS](guide/view-encapsulation#inspect-generated-css)。 |
 | `ViewEncapsulation.None` | Angular does not apply any sort of view encapsulation meaning that any styles specified for the component are actually globally applied and can affect any HTML element present within the application. This mode is essentially the same as including the styles into the HTML itself. |
 | `ViewEncapsulation.None` | Angular 不应用任何形式的视图封装，这意味着为组件指定的任何样式实际上都是全局应用的，并且可以影响应用程序中存在的任何 HTML 元素。这种模式本质上与将样式包含在 HTML 本身中是一样的。 |
-=======
-<!-- vale off -->
-
-| Modes                         | Details |
-|:---                           |:---     |
-| `ViewEncapsulation.ShadowDom` | Angular uses the browser's built-in [Shadow DOM API](https://developer.mozilla.org/docs/Web/Web_Components/Shadow_DOM) to enclose the component's view inside a ShadowRoot, used as the component's host element, and apply the provided styles in an isolated manner. <div class="alert is-important"> `ViewEncapsulation.ShadowDom` only works on browsers that have built-in support for the shadow DOM \(see [Can I use - Shadow DOM v1](https://caniuse.com/shadowdomv1)\). Not all browsers support it, which is why the `ViewEncapsulation.Emulated` is the recommended and default mode. </div> |
-| `ViewEncapsulation.Emulated`  | Angular modifies the component's CSS selectors so that they are only applied to the component's view and do not affect other elements in the application, *emulating* Shadow DOM behavior. For more details, see [Inspecting generated CSS](guide/view-encapsulation#inspect-generated-css).                                                                                                                                                                                                                                                                                                           |
-| `ViewEncapsulation.None`      | Angular does not apply any sort of view encapsulation meaning that any styles specified for the component are actually globally applied and can affect any HTML element present within the application. This mode is essentially the same as including the styles into the HTML itself.                                                                                                                                                                                                                                                                                                                   |
->>>>>>> cfd87027
 
 <a id="inspect-generated-css"></a>
 
 ## Inspecting generated CSS
 
-<<<<<<< HEAD
 ## 查看生成的 CSS
-=======
+
 <!-- vale on -->
->>>>>>> cfd87027
 
 When using the emulated view encapsulation, Angular pre-processes all the component's styles so that they are only applied to the component's view.
 
@@ -82,13 +68,9 @@
 The exact values of these attributes are a private implementation detail of Angular.
 They are automatically created and you should never refer to them in application code.
 
-<<<<<<< HEAD
 这些属性的确切值是 Angular 的私有实现细节。它们是自动生成的，你不应在应用程序代码中引用它们。
 
-They are targeted by the generated component styles, which are injected in the `<head>` section of the DOM:
-=======
 They are targeted by the created component styles, which are injected in the `<head>` section of the DOM:
->>>>>>> cfd87027
 
 它们以生成的组件样式为目标，这些样式会被注入到 DOM 的 `<head>` 部分：
 
@@ -112,13 +94,9 @@
 
 ## Mixing encapsulation modes
 
-<<<<<<< HEAD
 ## 混合封装模式
 
-As previously mentioned you specify the encapsulation mode in the Component's decorator on a *per component* basis, this means that within your application you can have different components using different encapsulation strategies.
-=======
 As mentioned earlier, you specify the encapsulation mode in the Component's decorator on a *per component* basis. This means that within your application you can have different components using different encapsulation strategies.
->>>>>>> cfd87027
 
 如前所述，你可以在组件的装饰器中针对*每个组件*指定封装模式，这意味着在你的应用程序中，不同的组件可以使用不同的封装策略。
 
@@ -141,19 +119,13 @@
 
 Styles of `ViewEncapsulation.Emulated` and `ViewEncapsulation.None` components are also added to the shadow DOM host of each `ViewEncapsulation.ShadowDom` component.
 
-<<<<<<< HEAD
 `ViewEncapsulation.Emulated` 和 `ViewEncapsulation.None` 组件的样式也会添加到每个 `ViewEncapsulation.ShadowDom` 组件的 shadow DOM 宿主中。
 
-This means that styles for components with `ViewEncapsulation.None` will affect matching elements within shadow DOMs.
+This means that styles for components with `ViewEncapsulation.None` affect matching elements within the shadow DOM.
 
 这意味着带有 `ViewEncapsulation.None` 的组件的样式将影响 shadow DOM 中的匹配元素。
 
-This approach may seem counter-intuitive at first, but without it a component with `ViewEncapsulation.None` would be rendered differently within a component using `ViewEncapsulation.ShadowDom`, since its styles would not be available.
-=======
-This means that styles for components with `ViewEncapsulation.None` affect matching elements within the shadow DOM.
-
 This approach may seem counter-intuitive at first. But without it a component with `ViewEncapsulation.None` would be rendered differently within a component using `ViewEncapsulation.ShadowDom`, since its styles would not be available.
->>>>>>> cfd87027
 
 这种方法乍一看似乎有违直觉，但如果没有它，带有 `ViewEncapsulation.None` 的组件将在使用 `ViewEncapsulation.ShadowDom` 的组件内呈现不同的效果，因为其样式将不可用。
 
@@ -184,14 +156,9 @@
 
 Angular adds the styles for this component as global styles to the `<head>` of the document.
 
-<<<<<<< HEAD
 Angular 将此组件的样式作为全局样式添加到文档的 `<head>` 中。
 
-As already mentioned Angular also adds the styles to all shadow DOM hosts.
-Therefore, the styles are available throughout the whole application.
-=======
 As already mentioned, Angular also adds the styles to all shadow DOM hosts, making the styles available throughout the whole application.
->>>>>>> cfd87027
 
 如前所述，Angular 还会将这些样式添加到所有 shadow DOM 宿主。因此，样式在整个应用程序中都可用。
 
@@ -214,21 +181,14 @@
 
 Comparable to `ViewEncapsulation.None`, Angular adds the styles for this component to the `<head>` of the document, but with "scoped" styles.
 
-<<<<<<< HEAD
 与 `ViewEncapsulation.None` 类似，Angular 会将此组件的样式添加到文档的 `<head>` 中，但它们是带有“作用域”的样式。
 
-Therefore, only the elements directly within this component's template will match its styles.
-Since the "scoped" styles from the `EmulatedEncapsulationComponent` are very specific, they override the global styles from the `NoEncapsulationComponent`.
-
-因此，只有直接在该组件模板中的元素才会匹配其样式。由于来自 `EmulatedEncapsulationComponent` 的样式是非常特化的，因此它们会覆盖来自 `NoEncapsulationComponent` 的全局样式。
-
-In this example, the `EmulatedEncapsulationComponent` contains a `NoEncapsulationComponent`, but `NoEncapsulationComponent` is still styled as expected since the `EmulatedEncapsulationComponent`'s "scoped" styles do not match elements in its template.
-=======
 Only the elements directly within this component's template are going to match its styles.
 Since the "scoped" styles from the `EmulatedEncapsulationComponent` are specific, they override the global styles from the `NoEncapsulationComponent`.
 
+只有直接在该组件模板中的元素才会匹配其样式。由于来自 `EmulatedEncapsulationComponent` 的样式是特化的，因此它们会覆盖来自 `NoEncapsulationComponent` 的全局样式。
+
 In this example, the `EmulatedEncapsulationComponent` contains a `NoEncapsulationComponent`, but `NoEncapsulationComponent` is still styled as expected since the `EmulatedEncapsulationComponent` 's "scoped" styles do not match elements in its template.
->>>>>>> cfd87027
 
 在此示例中，`EmulatedEncapsulationComponent` 包含着 `NoEncapsulationComponent`，但 `NoEncapsulationComponent` 仍然如预期般生效了，因为 `EmulatedEncapsulationComponent` 的“范围化”样式与其模板中的元素并不匹配。
 
@@ -273,16 +233,12 @@
 
 The `EmulatedEncapsulationComponent` has specific "scoped" styles, so the styling of this component's template is unaffected.
 
-<<<<<<< HEAD
 `EmulatedEncapsulationComponent` 具有特化的“范围化”样式，因此该组件模板的样式不受影响。
 
-But since styles from `ShadowDomEncapsulationComponent` are added to the shadow host after the global styles, the `h2` style overrides the style from the `NoEncapsulationComponent`.
-=======
 Since styles from `ShadowDomEncapsulationComponent` are added to the shadow host after the global styles, the `h2` style overrides the style from the `NoEncapsulationComponent`.
->>>>>>> cfd87027
 The result is that the `<h2>` element in the `NoEncapsulationComponent` is colored blue rather than red, which may not be what the component's author intended.
 
-但是由于 `ShadowDomEncapsulationComponent` 中的样式是在全局样式之后添加到 Shadow Host 中的，因此 `h2` 样式会覆盖 `NoEncapsulationComponent` 中的样式。结果是 `NoEncapsulationComponent` 中的 `<h2>` 元素被着色为蓝色而不是红色，这可能不是组件作者的本意。
+由于 `ShadowDomEncapsulationComponent` 中的样式是在全局样式之后添加到 Shadow Host 中的，因此 `h2` 样式会覆盖 `NoEncapsulationComponent` 中的样式。结果是 `NoEncapsulationComponent` 中的 `<h2>` 元素被着色为蓝色而不是红色，这可能不是组件作者的本意。
 
 <div class="lightbox">
 
