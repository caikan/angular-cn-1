--- conflicted
+++ resolved
@@ -1,6 +1,4 @@
 # Navigate the component tree with DI
-
-# 使用 DI 浏览组件树
 
 <div class="callout is-critical">
 
@@ -18,80 +16,33 @@
 You can often use loosely coupled techniques for sharing information, such as data binding and service sharing, but sometimes it makes sense for one component to have a direct reference to another component.
 You need a direct reference, for instance, to access values or call methods on that component.
 
-应用的组件之间经常需要共享信息。你通常要用松耦合的技术来共享信息，比如数据绑定和服务共享。但是有时候让一个组件直接引用另一个组件还是很有意义的。
-例如，你需要通过另一个组件的直接引用来访问其属性或调用其方法。
-
 Obtaining a component reference is a bit tricky in Angular.
 Angular components themselves do not have a tree that you can inspect or navigate programmatically.
 The parent-child relationship is indirect, established through the components' [view objects](guide/glossary#view).
 
-在 Angular 中获取组件引用略微有些棘手。
-Angular 组件本身并没有一棵可以用编程方式检查或浏览的树。
-其父子关系是通过组件的[视图对象](guide/glossary#view)间接建立的。
-
 Each component has a *host view*, and can have additional *embedded views*.
 An embedded view in component A is the host view of component B, which can in turn have embedded view.
 This means that there is a [view hierarchy](guide/glossary#view-hierarchy) for each component, of which that component's host view is the root.
 
-每个组件都有一个*宿主视图*和一些*内嵌视图*。
-组件 A 的内嵌视图可以是组件 B 的宿主视图，而组件 B 还可以有它自己的内嵌视图。
-这意味着每个组件都有一棵以该组件的宿主视图为根节点的[视图树](guide/glossary#view-hierarchy)。
-
 There is an API for navigating *down* the view hierarchy.
 Check out `Query`, `QueryList`, `ViewChildren`, and `ContentChildren` in the [API Reference](api).
 
-有一些用于在视图树中*向下*导航的 API。
-请到 [API 参考手册](api/)中查看 `Query`、`QueryList`、`ViewChildren` 和 `ContentChildren`。
-
 There is no public API for acquiring a parent reference.
 However, because every component instance is added to an injector's container, you can use Angular dependency injection to reach a parent component.
 
-不存在用于获取父引用的公共 API。
-不过，由于每个组件的实例都会添加到注入器的容器中，因此你可以通过 Angular 的依赖注入来访问父组件。
-
 This section describes some techniques for doing that.
 
-<<<<<<< HEAD
-本节描述的就是关于这种做法的一些技巧。
-
-=======
->>>>>>> f25ac4ae
 <a id="find-parent"></a>
 <a id="known-parent"></a>
 
 ### Find a parent component of known type
 
-### 查找已知类型的父组件
-
 You use standard class injection to acquire a parent component whose type you know.
 
-你可以使用标准的类注入形式来获取类型已知的父组件。
-
 In the following example, the parent `AlexComponent` has several children including a `CathyComponent`:
 
-<<<<<<< HEAD
-在下面的例子中，父组件 `AlexComponent` 具有一些子组件，包括 `CathyComponent`：
-
 <a id="alex"></a>
 
-<code-example path="dependency-injection-in-action/src/app/parent-finder.component.ts" region="alex-1" header="parent-finder.component.ts (AlexComponent v.1)"></code-example>
-
-*Cathy* reports whether or not she has access to *Alex*
-after injecting an `AlexComponent` into her constructor:
-
-在把 `AlexComponent` 注入到 `CathyComponent` 的构造函数中之后，*Cathy* 可以报告她是否能访问 *Alex*：
-
-<code-example path="dependency-injection-in-action/src/app/parent-finder.component.ts" region="cathy" header="parent-finder.component.ts (CathyComponent)"></code-example>
-
-Notice that even though the [@Optional](guide/dependency-injection-in-action#optional) qualifier
-is there for safety,
-the <live-example name="dependency-injection-in-action"></live-example>
-confirms that the `alex` parameter is set.
-
-注意，虽然为了安全起见我们用了 [@Optional](guide/dependency-injection-in-action#optional) 限定符，但是<live-example name="dependency-injection-in-action"></live-example>中仍然会确认 `alex` 参数是否有值。
-=======
-<a id="alex"></a>
-
 <code-example header="parent-finder.component.ts (AlexComponent v.1)" path="dependency-injection-in-action/src/app/parent-finder.component.ts" region="alex-1"></code-example>
 
 *Cathy* reports whether or not she has access to *Alex* after injecting an `AlexComponent` into her constructor:
@@ -99,32 +50,19 @@
 <code-example header="parent-finder.component.ts (CathyComponent)" path="dependency-injection-in-action/src/app/parent-finder.component.ts" region="cathy"></code-example>
 
 Notice that even though the [@Optional](guide/dependency-injection-in-action#optional) qualifier is there for safety, the <live-example name="dependency-injection-in-action"></live-example> confirms that the `alex` parameter is set.
->>>>>>> f25ac4ae
 
 <a id="base-parent"></a>
 
 ### Unable to find a parent by its base class
 
-### 不能根据父组件的基类访问父组件
-
 What if you *don't* know the concrete parent component class?
-
-如果你*不知道*具体的父组件类怎么办？
 
 A re-usable component might be a child of multiple components.
 Imagine a component for rendering breaking news about a financial instrument.
 For business reasons, this news component makes frequent calls directly into its parent instrument as changing market data streams by.
 
-可复用组件可能是多个组件的子组件。想象一个用于渲染相关金融工具的突发新闻的组件。
-出于商业原因，当市场上的数据流发生变化时，这些新组件会频繁调用其父组件。
-
 The app probably defines more than a dozen financial instrument components.
 If you're lucky, they all implement the same base class whose API your `NewsComponent` understands.
-<<<<<<< HEAD
-
-该应用可能定义了十几个金融工具组件。理想情况下，它们全都实现了同一个基类，你的 `NewsComponent` 也能理解其 API。
-=======
->>>>>>> f25ac4ae
 
 <div class="alert is-helpful">
 
@@ -132,33 +70,6 @@
 That's not possible because TypeScript interfaces disappear from the transpiled JavaScript, which doesn't support interfaces.
 There's no artifact to look for.
 
-<<<<<<< HEAD
-如果能查找实现了某个接口的组件当然更好。
-但那是不可能的。因为 TypeScript 接口在转译后的 JavaScript 中不存在，而 JavaScript 不支持接口。
-因此，找无可找。
-
-</div>
-
-This isn't necessarily good design.
-This example is examining *whether a component can
-inject its parent via the parent's base class*.
-
-这个设计并不怎么好。
-该例子是为了验证*组件是否能通过其父组件的基类来注入父组件*。
-
-The sample's `CraigComponent` explores this question. [Looking back](#alex),
-you see that the `Alex` component *extends* (*inherits*) from a class named `Base`.
-
-这个例子中的 `CraigComponent` 体现了此问题。[往回看](#alex)，你可以看到 `Alex` 组件*扩展*（*继承*）了基类 `Base`。
-
-<code-example path="dependency-injection-in-action/src/app/parent-finder.component.ts" region="alex-class-signature" header="parent-finder.component.ts (Alex class signature)"></code-example>
-
-The `CraigComponent` tries to inject `Base` into its `alex` constructor parameter and reports if it succeeded.
-
-`CraigComponent` 试图把 `Base` 注入到它的构造函数参数 `alex` 中，并汇报这次注入是否成功了。
-
-<code-example path="dependency-injection-in-action/src/app/parent-finder.component.ts" region="craig" header="parent-finder.component.ts (CraigComponent)"></code-example>
-=======
 </div>
 
 This isn't necessarily good design.
@@ -172,135 +83,61 @@
 The `CraigComponent` tries to inject `Base` into its `alex` constructor parameter and reports if it succeeded.
 
 <code-example header="parent-finder.component.ts (CraigComponent)" path="dependency-injection-in-action/src/app/parent-finder.component.ts" region="craig"></code-example>
->>>>>>> f25ac4ae
 
 Unfortunately, this doesn't work.
 The <live-example name="dependency-injection-in-action"></live-example> confirms that the `alex` parameter is null.
 *You cannot inject a parent by its base class.*
 
-<<<<<<< HEAD
-不幸的是，这不行！
-<live-example name="dependency-injection-in-action"></live-example> 确认了 `alex` 参数为空。
-因此，*你不能通过父组件的基类注入它*。
-
-=======
->>>>>>> f25ac4ae
 <a id="class-interface-parent"></a>
 
 ### Find a parent by its class interface
 
-### 根据父组件的类接口查找它
-
 You can find a parent component with a [class interface](guide/dependency-injection-in-action#class-interface).
 
-你可以通过父组件的[类接口](guide/dependency-injection-in-action#class-interface)来查找它。
-
 The parent must cooperate by providing an *alias* to itself in the name of a class interface token.
 
-<<<<<<< HEAD
-该父组件必须合作，以类接口令牌为名，为自己定义一个*别名提供者*。
-
-Recall that Angular always adds a component instance to its own injector;
-that's why you could inject *Alex* into *Cathy* [earlier](#known-parent).
-
-回忆一下，Angular 总是会把组件实例添加到它自己的注入器中，因此[以前](#known-parent)你才能把 *Alex* 注入到 *Cathy* 中。
-
-Write an [*alias provider*](guide/dependency-injection-in-action#useexisting)—a `provide` object literal with a `useExisting`
-definition—that creates an *alternative* way to inject the same component instance
-and add that provider to the `providers` array of the `@Component()` metadata for the `AlexComponent`.
-
-编写一个 [*别名提供者*](guide/dependency-injection-in-action#useexisting)（一个 `provide` 对象字面量，其中有一个 `useExisting` 定义），创造了另一种方式来注入同一个组件实例，并把那个提供者添加到 `AlexComponent` `@Component()` 元数据的 `providers` 数组中。
+Recall that Angular always adds a component instance to its own injector; that's why you could inject *Alex* into *Cathy* [earlier](#known-parent).
+
+Write an [*alias provider*](guide/dependency-injection-in-action#useexisting) —a `provide` object literal with a `useExisting` definition— that creates an *alternative* way to inject the same component instance and add that provider to the `providers` array of the `@Component()` metadata for the `AlexComponent`.
 
 <a id="alex-providers"></a>
-=======
-Recall that Angular always adds a component instance to its own injector; that's why you could inject *Alex* into *Cathy* [earlier](#known-parent).
-
-Write an [*alias provider*](guide/dependency-injection-in-action#useexisting) —a `provide` object literal with a `useExisting` definition— that creates an *alternative* way to inject the same component instance and add that provider to the `providers` array of the `@Component()` metadata for the `AlexComponent`.
->>>>>>> f25ac4ae
-
-<a id="alex-providers"></a>
-
-<<<<<<< HEAD
+
+<code-example header="parent-finder.component.ts (AlexComponent providers)" path="dependency-injection-in-action/src/app/parent-finder.component.ts" region="alex-providers"></code-example>
+
 [Parent](#parent-token) is the provider's class interface token.
 The [*forwardRef*](guide/dependency-injection-in-action#forwardref) breaks the circular reference you just created by having the `AlexComponent` refer to itself.
 
-[Parent](#parent-token) 是该提供者的类接口。
-[*forwardRef*](guide/dependency-injection-in-action#forwardref) 用于打破循环引用，因为在你刚才这个定义中 `AlexComponent` 引用了自身。
-
-*Carol*, the third of *Alex*'s child components, injects the parent into its `parent` parameter,
-the same way you've done it before.
-
-*Alex* 的第三个子组件 *Carol*，把其父组件注入到了自己的 `parent` 参数中 —— 和你以前做过的一样。
-
-<code-example path="dependency-injection-in-action/src/app/parent-finder.component.ts" region="carol-class" header="parent-finder.component.ts (CarolComponent class)"></code-example>
-=======
-<code-example header="parent-finder.component.ts (AlexComponent providers)" path="dependency-injection-in-action/src/app/parent-finder.component.ts" region="alex-providers"></code-example>
-
-[Parent](#parent-token) is the provider's class interface token.
-The [*forwardRef*](guide/dependency-injection-in-action#forwardref) breaks the circular reference you just created by having the `AlexComponent` refer to itself.
-
 *Carol*, the third of *Alex*'s child components, injects the parent into its `parent` parameter, the same way you've done it before.
 
 <code-example header="parent-finder.component.ts (CarolComponent class)" path="dependency-injection-in-action/src/app/parent-finder.component.ts" region="carol-class"></code-example>
->>>>>>> f25ac4ae
 
 Here's *Alex* and family in action.
 
-下面是 *Alex* 及其家人的运行效果。
-
 <div class="lightbox">
 
-<<<<<<< HEAD
-=======
 <img alt="Alex in action" src="generated/images/guide/dependency-injection-in-action/alex.png">
 
 </div>
 
->>>>>>> f25ac4ae
 <a id="parent-tree"></a>
 
 ### Find a parent in a tree with `@SkipSelf()`
-
-### 使用 `@SkipSelf()` 在树中查找父组件
 
 Imagine one branch of a component hierarchy: *Alice* -> *Barry* -> *Carol*.
 Both *Alice* and *Barry* implement the `Parent` class interface.
 
-<<<<<<< HEAD
-想象一下组件树的一个分支：*Alice* -> *Barry* -> *Carol*。
-无论 *Alice* 还是 *Barry* 都实现了类接口 `Parent`。
-
-*Barry* is the problem. He needs to reach his parent, *Alice*, and also be a parent to *Carol*.
-That means he must both *inject* the `Parent` class interface to get *Alice* and
-*provide* a `Parent` to satisfy *Carol*.
-=======
 *Barry* is the problem.
 He needs to reach his parent, *Alice*, and also be a parent to *Carol*.
 That means he must both *inject* the `Parent` class interface to get *Alice* and *provide* a `Parent` to satisfy *Carol*.
->>>>>>> f25ac4ae
-
-*Barry* 很为难。他需要访问他的母亲 *Alice*，同时他自己还是 *Carol* 的父亲。
-这意味着他必须同时*注入* `Parent` 类接口来找到 *Alice*，同时还要*提供*一个 `Parent` 来满足 *Carol* 的要求。
-
-<<<<<<< HEAD
+
 Here's *Barry*.
 
-*Barry* 的代码如下。
-
-<code-example path="dependency-injection-in-action/src/app/parent-finder.component.ts" region="barry" header="parent-finder.component.ts (BarryComponent)"></code-example>
-=======
 <code-example header="parent-finder.component.ts (BarryComponent)" path="dependency-injection-in-action/src/app/parent-finder.component.ts" region="barry"></code-example>
->>>>>>> f25ac4ae
 
 *Barry*'s `providers` array looks just like [*Alex*'s](#alex-providers).
 If you're going to keep writing [*alias providers*](guide/dependency-injection-in-action#useexisting) like this you should create a helper function.
 
-*Barry* 的 `providers` 数组看起来和 [*Alex*](#alex-providers) 的一样。
-如果你准备继续像这样编写[*别名提供者*](guide/dependency-injection-in-action#useexisting)，就应该创建一个辅助函数。
-
 For now, focus on *Barry*'s constructor.
-
-现在，注意看 *Barry* 的构造函数。
 
 <code-tabs>
     <code-pane header="Barry's constructor" path="dependency-injection-in-action/src/app/parent-finder.component.ts" region="barry-ctor"></code-pane>
@@ -309,39 +146,18 @@
 
 It's identical to *Carol*'s constructor except for the additional `@SkipSelf` decorator.
 
-除增加了 `@SkipSelf` 装饰器之外，它和 *Carol* 的构造函数相同。
-
 `@SkipSelf` is essential for two reasons:
 
-<<<<<<< HEAD
-使用 `@SkipSelf` 有两个重要原因：
-
-1. It tells the injector to start its search for a `Parent` dependency in a component *above* itself,
-   which *is* what parent means.
-
-   它告诉注入器开始从组件树中*高于*自己的位置（也就是父组件）开始搜索 `Parent` 依赖。
-=======
 1. It tells the injector to start its search for a `Parent` dependency in a component *above* itself, which *is* what parent means.
 1. Angular throws a cyclic dependency error if you omit the `@SkipSelf` decorator.
->>>>>>> f25ac4ae
 
    <code-example format="output" hideCopy language="shell">
 
-<<<<<<< HEAD
-    如果你省略了 `@SkipSelf` 装饰器，Angular 就会抛出循环依赖错误。
-
-   `NG0200: Circular dependency in DI detected for BethComponent. Dependency path: BethComponent -> Parent -> BethComponent`
-=======
    NG0200: Circular dependency in DI detected for BethComponent. Dependency path: BethComponent -&gt; Parent -&gt; BethComponent
->>>>>>> f25ac4ae
 
    </code-example>
 
-<<<<<<< HEAD
-下面是 *Alice*、*Barry* 及其家人的运行效果。
-=======
 Here's *Alice*, *Barry*, and family in action.
->>>>>>> f25ac4ae
 
 <div class="lightbox">
 
@@ -352,50 +168,19 @@
 <a id="parent-token"></a>
 
 ### Parent class interface
-<<<<<<< HEAD
-
-### 父类接口
-=======
->>>>>>> f25ac4ae
 
 You [learned earlier](guide/dependency-injection-in-action#class-interface) that a class interface is an abstract class used as an interface rather than as a base class.
 
-你[已经学过](guide/dependency-injection-in-action#class-interface)，类接口是一个抽象类，它实际上用做接口而不是基类。
-
-<<<<<<< HEAD
 The example defines a `Parent` class interface.
 
-下面的例子定义了一个类接口 `Parent`。
-
-<code-example path="dependency-injection-in-action/src/app/parent-finder.component.ts" region="parent" header="parent-finder.component.ts (Parent class-interface)"></code-example>
-=======
 <code-example header="parent-finder.component.ts (Parent class-interface)" path="dependency-injection-in-action/src/app/parent-finder.component.ts" region="parent"></code-example>
->>>>>>> f25ac4ae
 
 The `Parent` class interface defines a `name` property with a type declaration but *no implementation*.
 The `name` property is the only member of a parent component that a child component can call.
 Such a narrow interface helps decouple the child component class from its parent components.
 
-`Parent` 类接口定义了一个带类型的 `name` 属性，但没有实现它。
-这个 `name` 属性是父组件中唯一可供子组件调用的成员。
-这样的窄化接口帮助把子组件从它的父组件中解耦出来。
-
-<<<<<<< HEAD
 A component that could serve as a parent *should* implement the class interface as the `AliceComponent` does.
 
-一个组件想要作为父组件使用，就*应该*像 `AliceComponent` 那样实现这个类接口。
-
-<code-example path="dependency-injection-in-action/src/app/parent-finder.component.ts" region="alice-class-signature" header="parent-finder.component.ts (AliceComponent class signature)"></code-example>
-
-Doing so adds clarity to the code. But it's not technically necessary.
-Although `AlexComponent` has a `name` property, as required by its `Base` class,
-its class signature doesn't mention `Parent`.
-
-这样做可以增加代码的清晰度，但在技术上并不是必要的。
-虽然 `AlexComponent` 像 `Base` 类所要求的一样具有 `name` 属性，但它的类签名中并没有提及 `Parent`。
-
-<code-example path="dependency-injection-in-action/src/app/parent-finder.component.ts" region="alex-class-signature" header="parent-finder.component.ts (AlexComponent class signature)"></code-example>
-=======
 <code-example header="parent-finder.component.ts (AliceComponent class signature)" path="dependency-injection-in-action/src/app/parent-finder.component.ts" region="alice-class-signature"></code-example>
 
 Doing so adds clarity to the code.
@@ -404,17 +189,12 @@
 its class signature doesn't mention `Parent`.
 
 <code-example header="parent-finder.component.ts (AlexComponent class signature)" path="dependency-injection-in-action/src/app/parent-finder.component.ts" region="alex-class-signature"></code-example>
->>>>>>> f25ac4ae
 
 <div class="alert is-helpful">
 
 `AlexComponent` *should* implement `Parent` as a matter of proper style.
 It doesn't in this example *only* to demonstrate that the code will compile and run without the interface.
 
-<<<<<<< HEAD
-`AlexComponent` *应该*实现 `Parent` 才是一种正确的风格。
-这个例子中之所以没这样做，*只是*为了证明即使没有声明接口，代码也可以编译和运行。
-=======
 </div>
 
 <!-- links -->
@@ -422,6 +202,5 @@
 <!-- external links -->
 
 <!-- end links -->
->>>>>>> f25ac4ae
 
 @reviewed 2022-02-28