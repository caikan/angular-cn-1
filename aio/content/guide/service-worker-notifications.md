--- conflicted
+++ resolved
@@ -84,37 +84,19 @@
 
 The Angular service worker supports the following operations:
 
-<<<<<<< HEAD
-Angular Service Worker 支持以下操作：
-
-| Operations | Details |
-| :--------- | :------ |
-| 操作 | 详情 |
-| `openWindow` | Opens a new tab at the specified URL, which is resolved relative to the service worker scope. |
-| `openWindow` | 在指定的 URL 处打开一个新选项卡，该选项卡相对于 Service Worker 范围进行解析。 |
-| `focusLastFocusedOrOpen` | Focuses the last focused client. If there is no client open, then it opens a new tab at the specified URL, which is resolved relative to the service worker scope. |
-| `focusLastFocusedOrOpen` | 聚焦最后一个有焦点的客户端。如果没有客户端打开，则它会在指定的 URL 处打开一个新选项卡，该选项卡是相对于 Service Worker 范围解析的。 |
-| `navigateLastFocusedOrOpen` | Focuses the last focused client and navigates it to the specified URL, which is resolved relative to the service worker scope. If there is no client open, then it opens a new tab at the specified URL. |
-| `navigateLastFocusedOrOpen` | 聚焦最后一个有焦点的客户端并将其导航到指定的 URL，该 URL 相对于 Service Worker 范围进行解析。如果没有打开的客户端，则它会在指定的 URL 处打开一个新选项卡。 |
-=======
 | Operations                  | Details |
 |:---                         |:---     |
 | `openWindow`                | Opens a new tab at the specified URL.                                                                                                            |
 | `focusLastFocusedOrOpen`    | Focuses the last focused client. If there is no client open, then it opens a new tab at the specified URL.                                       |
 | `navigateLastFocusedOrOpen` | Focuses the last focused client and navigates it to the specified URL. If there is no client open, then it opens a new tab at the specified URL. |
 | `sendRequest`               | Send a simple GET request to the specified URL.                                                                                                                                                          |
->>>>>>> cfd87027
 
 <div class="alert is-important">
 
 URLs are resolved relative to the service worker's registration scope.<br />
 If an `onActionClick` item does not define a `url`, then the service worker's registration scope is used.
 
-<<<<<<< HEAD
 如果 `onActionClick` 项未定义 `url`，则使用 Service Worker 的注册范围。
-
-=======
->>>>>>> cfd87027
 </div>
 
 ### Actions
