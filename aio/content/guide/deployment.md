# Deployment

# 部署

When you are ready to deploy your Angular application to a remote server, you have various options for deployment.

<<<<<<< HEAD
当你准备把 Angular 应用部署到远程服务器上时，有很多可选的部署方式。

<a id="dev-deploy"></a>

=======
<a id="dev-deploy"></a>
>>>>>>> f25ac4ae
<a id="copy-files"></a>

## Simple deployment options

## 最简单的部署选项

Before fully deploying your application, you can test the process, build configuration, and deployed behavior by using one of these interim techniques.

在完整部署应用之前，你可以先临时用一种技术来测试流程、构建配置和部署行为。

### Building and serving from disk

### 从磁盘构建和提供服务

During development, you typically use the `ng serve` command to build, watch, and serve the application from local memory, using [webpack-dev-server](https://webpack.js.org/guides/development/#webpack-dev-server).
When you are ready to deploy, however, you must use the `ng build` command to build the application and deploy the build artifacts elsewhere.

在开发过程中，你通常会使用 `ng serve` 命令来借助 [webpack-dev-server](https://webpack.js.org/guides/development/#webpack-dev-server) 在本地内存中构建、监控和提供服务。但是，当你打算部署它时，就必须使用 `ng build` 命令来构建应用并在其它地方部署这些构建成果。

Both `ng build` and `ng serve` clear the output folder before they build the project, but only the `ng build` command writes the generated build artifacts to the output folder.

`ng build` 和 `ng serve` 在构建项目之前都会清除输出文件夹，但只有 `ng build` 命令会把生成的构建成果写入输出文件夹中。

<div class="alert is-helpful">

The output folder is `dist/project-name/` by default.
To output to a different folder, change the `outputPath` in `angular.json`.

默认情况下，输出目录是 `dist/project-name/`。要输出到其它文件夹，就要修改 `angular.json` 中的 `outputPath`。

</div>

As you near the end of the development process, serving the contents of your output folder from a local web server can give you a better idea of how your application will behave when it is deployed to a remote server.
You will need two terminals to get the live-reload experience.

当开发临近收尾时，让本地 Web 服务器使用输出文件夹中的内容提供服务可以让你更好地了解当应用部署到远程服务器时的行为。你需要用两个终端才能体验到实时刷新的特性。

* On the first terminal, run the [`ng build` command](cli/build) in *watch* mode to compile the application to the `dist` folder.

<<<<<<< HEAD
  在第一个终端上，在*监控（watch）*模式下执行 [`ng build` 命令](cli/build)把该应用编译进 `dist` 文件夹。

  <code-example language="sh">
=======
  <code-example format="shell" language="shell">
>>>>>>> f25ac4ae

  ng build --watch

  </code-example>

  Like the `ng serve` command, this regenerates output files when source files change.

<<<<<<< HEAD
  与 `ng serve` 命令一样，当源文件发生变化时，就会重新生成输出文件。

* On the second terminal, install a web server (such as [lite-server](https://github.com/johnpapa/lite-server)), and run it against the output folder. For example:

  在第二个终端上，安装一个 Web 服务器（比如 [lite-server](https://github.com/johnpapa/lite-server) ），然后使用输出文件夹中的内容运行它。例如：

  <code-example language="sh">
=======
* On the second terminal, install a web server (such as [lite-server](https://github.com/johnpapa/lite-server)), and run it against the output folder.
  For example:

  <code-example format="shell" language="shell">
>>>>>>> f25ac4ae

  lite-server --baseDir="dist/project-name"

  </code-example>

  The server will automatically reload your browser when new files are output.

   每当输出了新文件时，服务器就会自动刷新你的浏览器。

<div class="alert is-critical">

This method is for development and testing only, and is not a supported or secure way of deploying an application.

该方法只能用于开发和测试，在部署应用时，它不受支持，也不是安全的方式。

</div>

### Automatic deployment with the CLI

<<<<<<< HEAD
### 使用 CLI 进行自动部署

The Angular CLI command `ng deploy` (introduced in version 8.3.0) executes the `deploy` [CLI builder](guide/cli-builder) associated with your project. A number of third-party builders implement deployment capabilities to different platforms. You can add any of them to your project by running `ng add [package name]`.

Angular CLI 命令 `ng deploy`（在版本 8.3.0 中引入）执行与你的项目关联的 `deploy` [CLI 构建器](guide/cli-builder)。有许多第三方构建器实现了到不同平台的部署功能。你可以通过运行 `ng add [package name]` 把它们中的任何一个添加到项目中。

When you add a package with deployment capability, it'll automatically update your workspace configuration (`angular.json` file) with a `deploy` section for the selected project. You can then use the `ng deploy` command to deploy that project.
=======
The Angular CLI command `ng deploy` (introduced in version 8.3.0) executes the `deploy` [CLI builder](guide/cli-builder) associated with your project.
A number of third-party builders implement deployment capabilities to different platforms.
You can add any of them to your project by running `ng add [package name]`.

When you add a package with deployment capability, it'll automatically update your workspace configuration (`angular.json` file) with a `deploy` section for the selected project.
You can then use the `ng deploy` command to deploy that project.
>>>>>>> f25ac4ae

添加具有部署功能的程序包时，它将为所选项目自动更新自动更新工作区配置（`angular.json` 文件）中的 `deploy` 部分。然后，你就可以使用 `ng deploy` 命令来部署该项目了。

For example, the following command automatically deploys a project to Firebase.

<<<<<<< HEAD
例如，以下命令将项目自动部署到 Firebase。

<code-example language="sh">
=======
<code-example format="shell" language="shell">

>>>>>>> f25ac4ae
ng add @angular/fire
ng deploy

</code-example>

The command is interactive.
In this case, you must have or create a Firebase account, and authenticate using that account.
The command prompts you to select a Firebase project for deployment

该命令是交互式的。在这种情况下，你必须拥有或创建 Firebase 帐户，并使用该帐户进行身份验证。该命令提示你选择要部署的 Firebase 项目。

The command builds your application and uploads the production assets to Firebase.

<<<<<<< HEAD
该命令会构建你的应用，并将生产环境的资产文件上传到 Firebase。

In the table below, you can find a list of packages which implement deployment functionality to different platforms. The `deploy` command for each package may require different command line options. You can read more by following the links associated with the package names below:

在下表中，你可以找到实现了到不同平台部署功能的软件包列表。每个软件包的 `deploy` 命令可能需要不同的命令行选项。你可以通过以下与包名称相关的链接来阅读更多内容：

| Deployment to | Package |
| ------------- | ------- |
| 部署到 | NPM 包 |
| [Firebase hosting](https://firebase.google.com/docs/hosting) | [`@angular/fire`](https://npmjs.org/package/@angular/fire) |
| [Azure](https://azure.microsoft.com/en-us/) | [`@azure/ng-deploy`](https://npmjs.org/package/@azure/ng-deploy) |
| [Vercel (Previously known as Zeit)](https://vercel.com/solutions/angular) | [`@zeit/ng-deploy`](https://npmjs.org/package/@zeit/ng-deploy) |
| [Netlify](https://www.netlify.com/) | [`@netlify-builder/deploy`](https://npmjs.org/package/@netlify-builder/deploy) |
| [GitHub pages](https://pages.github.com/) | [`angular-cli-ghpages`](https://npmjs.org/package/angular-cli-ghpages) |
| [NPM](https://npmjs.com/) | [`ngx-deploy-npm`](https://npmjs.org/package/ngx-deploy-npm) |
=======
In the table below, you can find a list of packages which implement deployment functionality to different platforms.
The `deploy` command for each package may require different command line options.
You can read more by following the links associated with the package names below:

| Deployment to | Package |
| :------------ | :------ |
| [Firebase hosting](https://firebase.google.com/docs/hosting) | [`@angular/fire`](https://npmjs.org/package/@angular/fire) |
| [Azure](https://azure.microsoft.com/en-us) | [`@azure/ng-deploy`](https://npmjs.org/package/@azure/ng-deploy) |
| [Vercel](https://vercel.com/solutions/angular) | [`vercel init angular`](https://github.com/vercel/vercel/tree/main/examples/angular) |
| [Netlify](https://www.netlify.com) | [`@netlify-builder/deploy`](https://npmjs.org/package/@netlify-builder/deploy) |
| [GitHub pages](https://pages.github.com) | [`angular-cli-ghpages`](https://npmjs.org/package/angular-cli-ghpages) |
| [NPM](https://npmjs.com) | [`ngx-deploy-npm`](https://npmjs.org/package/ngx-deploy-npm) |
>>>>>>> f25ac4ae
| [Amazon Cloud S3](https://aws.amazon.com/s3/?nc2=h_ql_prod_st_s3) | [`@jefiozie/ngx-aws-deploy`](https://www.npmjs.com/package/@jefiozie/ngx-aws-deploy) |

If you're deploying to a self-managed server or there's no builder for your favorite cloud platform, you can either create a builder that allows you to use the `ng deploy` command, or read through this guide to learn how to manually deploy your application.

如果要部署到自己管理的服务器上，或者缺少针对你喜欢的云平台的构建器，则可以创建支持你使用 `ng deploy` 命令的构建器，或者通读本指南以了解如何手动部署应用程序。

### Basic deployment to a remote server

### 最简化的部署方式

For the simplest deployment, create a production build and copy the output directory to a web server.

最简化的部署方式就是为开发环境构建，并把其输出复制到 Web 服务器上。

1. Start with the production build:

<<<<<<< HEAD
    使用开发环境进行构建

   <code-example language="sh">

     ng build

=======
   <code-example format="shell" language="shell">

   ng build

>>>>>>> f25ac4ae
   </code-example>

1. Copy *everything* within the output folder (`dist/project-name/` by default) to a folder on the server.

<<<<<<< HEAD
   把输出目录（默认为 `dist/`）下的*每个文件*都复制到到服务器上的某个目录下。

3. Configure the server to redirect requests for missing files to `index.html`.
   Learn more about server-side redirects [below](#fallback).

   配置服务器，让缺失的文件都重定向到 `index.html` 上。
   欲知详情，参阅[稍后](#fallback)的服务端重定向部分。

This is the simplest production-ready deployment of your application.

这是对应用进行生产环境部署的最简方式。

=======
1. Configure the server to redirect requests for missing files to `index.html`.
   Learn more about server-side redirects [below](#fallback).

This is the simplest production-ready deployment of your application.

>>>>>>> f25ac4ae
<a id="deploy-to-github"></a>

### Deploy to GitHub Pages

<<<<<<< HEAD
### 部署到 GitHub Pages

To deploy your Angular application to [GitHub Pages](https://help.github.com/articles/what-is-github-pages/), complete the following steps:

要将 Angular 应用程序部署到 [GitHub Pages](https://help.github.com/articles/what-is-github-pages/)，请遵循以下步骤：

1. [Create a GitHub repository](https://help.github.com/articles/create-a-repo/) for your project.
=======
To deploy your Angular application to [GitHub Pages](https://help.github.com/articles/what-is-github-pages), complete the following steps:

1. [Create a GitHub repository](https://help.github.com/articles/create-a-repo) for your project.
>>>>>>> f25ac4ae

   为你的项目[创建一个 GitHub Pages 仓库](https://help.github.com/articles/what-is-github-pages/)。

1. Configure `git` in your local project by adding a remote that specifies the GitHub repository you created in previous step.
   GitHub provides these commands when you create the repository so that you can copy and paste them at your command prompt.
   The commands should be similar to the following, though GitHub fills in your project-specific settings for you:

<<<<<<< HEAD
   通过添加指定你在上一步中创建的 GitHub 存储库的远端地址，来在本地项目中配置 `git`。创建存储库时，GitHub 已提供了这些命令，以便你可以在命令提示符下复制和粘贴它们。尽管 GitHub 会为你填上某些特定于项目的设置，但这些命令应该类似于以下形式：

   ```sh
   git remote add origin https://github.com/your-username/your-project-name.git
   git branch -M main
   git push -u origin main
   ```

   When you paste these commands from GitHub, they run automatically.

   当你从 GitHub 粘贴这些命令时，它们会自动运行。

1. Create and check out a `git` branch named `gh-pages`.

   创建并签出一个名为 `gh-pages` 的 `git` 分支。

   ```sh
   git checkout -b gh-pages
   ```

1. Build your project using the Github project name, with the Angular CLI command [`ng build`](cli/build) and the following options, where `your_project_name` is the name of the project that you gave the GitHub repository in step 1.

   借助 Angular CLI 命令 [`ng build`](cli/build)和以下选项，使用 Github 项目名称构建应用。这里的 `your_project_name` 是你在步骤 1 中为 GitHub 存储库提供的项目的名称。

   Be sure to include the slashes on either side of your project name as in `/your_project_name/`.

   确保在项目名称的两边都包含有斜杠，如 `/your_project_name/` 的斜杠。
=======
   <code-example format="shell" language="shell">

   git remote add origin https://github.com/your-username/your-project-name.git
   git branch -M main
   git push -u origin main

   </code-example>

   When you paste these commands from GitHub, they run automatically.

1. Create and check out a `git` branch named `gh-pages`.

   <code-example format="shell" language="shell">

   git checkout -b gh-pages

   </code-example>

1. Build your project using the Github project name, with the Angular CLI command [`ng build`](cli/build) and the following options, where `your_project_name` is the name of the project that you gave the GitHub repository in step 1.

   Be sure to include the slashes on either side of your project name as in `/your_project_name/`.
>>>>>>> f25ac4ae

   <code-example format="shell" language="shell">

   ng build --output-path docs --base-href /your_project_name/

   </code-example>

1. When the build is complete, make a copy of `docs/index.html` and name it `docs/404.html`.

   当构建完成时，把 `docs/index.html` 复制为 `docs/404.html`。

1. Commit your changes and push.

<<<<<<< HEAD
   提交你的更改，并推送。

1. On the GitHub project page, go to Settings and scroll down to the GitHub Pages section to configure the site to [publish from the docs folder](https://help.github.com/articles/configuring-a-publishing-source-for-github-pages/#publishing-your-github-pages-site-from-a-docs-folder-on-your-master-branch).
=======
1. On the GitHub project page, go to Settings and scroll down to the GitHub Pages section to configure the site to [publish from the docs folder](https://docs.github.com/en/pages/getting-started-with-github-pages/configuring-a-publishing-source-for-your-github-pages-site#choosing-a-publishing-source).
>>>>>>> f25ac4ae

   在 GitHub 的项目页中，把该项目配置为[从 docs 目录下发布](https://help.github.com/articles/configuring-a-publishing-source-for-github-pages/#publishing-your-github-pages-site-from-a-docs-folder-on-your-master-branch)。

1. Click Save.

   单击保存。

1. Click on the GitHub Pages link at the top of the GitHub Pages section to see your deployed application.
   The format of the link is `https://<user_name>.github.io/<project_name>`.

   单击 GitHub Pages 区顶部的 “GitHub Pages” 链接，以查看已部署的应用程序。链接的格式为 `https://<user_name>.github.io/<project_name>/`。

<div class="alert is-helpful">

Check out [angular-cli-ghpages](https://github.com/angular-buch/angular-cli-ghpages), a full featured package that does all this for you and has extra functionality.

 参阅 [angular-cli-ghpages](https://github.com/angular-buch/angular-cli-ghpages)，这个包用到了全部这些特性，还提供了一些额外功能。

</div>

<a id="server-configuration"></a>

## Server configuration

## 服务端配置

This section covers changes you may have to make to the server or to files deployed on the server.

<<<<<<< HEAD
这一节涵盖了你可能对服务器或准备部署到服务器的文件要做的那些修改。

=======
>>>>>>> f25ac4ae
<a id="fallback"></a>

### Routed apps must fallback to `index.html`

### 带路由的应用必须以 `index.html` 作为后备页面

Angular applications are perfect candidates for serving with a simple static HTML server.
You don't need a server-side engine to dynamically compose application pages because
Angular does that on the client-side.

<<<<<<< HEAD
Angular 应用很适合用简单的静态 HTML 服务器提供服务。
你不需要服务端引擎来动态合成应用页面，因为 Angular 会在客户端完成这件事。

If the application uses the Angular router, you must configure the server
to return the application's host page (`index.html`) when asked for a file that it does not have.

如果该应用使用 Angular 路由器，你就必须配置服务器，让它对不存在的文件返回应用的宿主页(`index.html`)。

=======
If the application uses the Angular router, you must configure the server to return the application's host page (`index.html`) when asked for a file that it does not have.

>>>>>>> f25ac4ae
<a id="deep-link"></a>

A routed application should support "deep links".
A *deep link* is a URL that specifies a path to a component inside the application.
For example, `http://www.mysite.com/heroes/42` is a *deep link* to the hero detail page that displays the hero with `id: 42`.

带路由的应用应该支持“深链接”。
所谓*深链接*就是指一个 URL，它用于指定到应用内某个组件的路径。
比如，`http://www.mysite.com/heroes/42` 就是一个到英雄详情页面的*深链接*，用于显示 `id: 42` 的英雄。

There is no issue when the user navigates to that URL from within a running client.
The Angular router interprets the URL and routes to that page and hero.

<<<<<<< HEAD
当用户从运行中的客户端应用导航到这个 URL 时，这没问题。
Angular 路由器会拦截这个 URL，并且把它路由到正确的页面。

But clicking a link in an email, entering it in the browser address bar,
or merely refreshing the browser while on the hero detail page —
all of these actions are handled by the browser itself, _outside_ the running application.
=======
But clicking a link in an email, entering it in the browser address bar, or merely refreshing the browser while on the hero detail page —all of these actions are handled by the browser itself, *outside* the running application.
>>>>>>> f25ac4ae
The browser makes a direct request to the server for that URL, bypassing the router.

但是，当从邮件中点击链接或在浏览器地址栏中输入它或仅仅在英雄详情页刷新下浏览器时，所有这些操作都是由浏览器本身处理的，在应用的控制范围之外。
浏览器会直接向服务器请求那个 URL，路由器没机会插手。

A static server routinely returns `index.html` when it receives a request for `http://www.mysite.com/`.
But it rejects `http://www.mysite.com/heroes/42` and returns a `404 - Not Found` error *unless* it is configured to return `index.html` instead.

静态服务器会在收到对 `http://www.mysite.com/` 的请求时返回 `index.html`，但是会拒绝对 `http://www.mysite.com/heroes/42` 的请求，
并返回一个 `404 - Not Found` 错误，除非，它被配置成了返回 `index.html`。

#### Fallback configuration examples

#### 后备页面配置范例

There is no single configuration that works for every server.
The following sections describe configurations for some of the most popular servers.
The list is by no means exhaustive, but should provide you with a good starting point.

<<<<<<< HEAD
没有一种配置可以适用于所有服务器。
后面这些部分会描述对常见服务器的配置方式。
这个列表虽然不够详尽，但可以为你提供一个良好的起点。

* [Apache](https://httpd.apache.org/): add a
  [rewrite rule](https://httpd.apache.org/docs/current/mod/mod_rewrite.html) to the `.htaccess` file as shown
    (<https://ngmilk.rocks/2015/03/09/angularjs-html5-mode-or-pretty-urls-on-apache-using-htaccess/>):

     [Apache](https://httpd.apache.org/)：在 `.htaccess` 文件中添加一个[重写规则](http://httpd.apache.org/docs/current/mod/mod_rewrite.html)，
  代码如下（[出处](https://ngmilk.rocks/2015/03/09/angularjs-html5-mode-or-pretty-urls-on-apache-using-htaccess/)）：

    <code-example>
      RewriteEngine On
      &#35 If an existing asset or directory is requested go to it as it is
      RewriteCond %{DOCUMENT_ROOT}%{REQUEST_URI} -f [OR]
      RewriteCond %{DOCUMENT_ROOT}%{REQUEST_URI} -d
      RewriteRule ^ - [L]<br>
      &#35 If the requested resource doesn't exist, use index.html
      RewriteRule ^ /index.html
    </code-example>

* [Nginx](https://nginx.org/): use `try_files`, as described in
  [Front Controller Pattern Web Apps](https://www.nginx.com/resources/wiki/start/topics/tutorials/config_pitfalls/#front-controller-pattern-web-apps),
  modified to serve `index.html`:

     [NGinx](http://nginx.org/)：使用 `try_files` 指向 `index.html`，详细描述见[Web 应用的前端控制器模式](https://www.nginx.com/resources/wiki/start/topics/tutorials/config_pitfalls/#front-controller-pattern-web-apps)。

  ```
  try_files $uri $uri/ /index.html;
  ```

* [Ruby](https://www.ruby-lang.org/): create a Ruby server using ([sinatra](http://sinatrarb.com/)) with a basic Ruby file that configures the server `server.rb`:

  [Ruby](https://www.ruby-lang.org/)：使用 [sinatra](http://sinatrarb.com/) 和用来配置服务器的基础 Ruby 文件 `server.rb` 创建一个 Ruby 服务器：

  ```ruby
  require 'sinatra'

  # Folder structure

  # .

  # -- server.rb

  # -- public

  #    |-- project-name
  #        |-- index.html

  get '/' do
      folderDir = settings.public_folder + '/project-name'  # ng build output folder
      send_file File.join(folderDir, 'index.html')
  end
  ```

* [IIS](https://www.iis.net/): add a rewrite rule to `web.config`, similar to the one shown
  [here](https://stackoverflow.com/a/26152011):

     [IIS](https://www.iis.net/)：往 `web.config` 中添加一条重写规则，类似于[这里](http://stackoverflow.com/a/26152011/2116927)：

    <code-example format='.' language="xml">
      &lt;system.webServer&gt;
        &lt;rewrite&gt;
          &lt;rules&gt;
            &lt;rule name="Angular Routes" stopProcessing="true"&gt;
              &lt;match url=".*" /&gt;
              &lt;conditions logicalGrouping="MatchAll"&gt;
                &lt;add input="{REQUEST_FILENAME}" matchType="IsFile" negate="true" /&gt;
                &lt;add input="{REQUEST_FILENAME}" matchType="IsDirectory" negate="true" /&gt;
              &lt;/conditions&gt;
              &lt;action type="Rewrite" url="/index.html" /&gt;
            &lt;/rule&gt;
          &lt;/rules&gt;
        &lt;/rewrite&gt;
      &lt;/system.webServer&gt;
    </code-example>

* [GitHub Pages](https://pages.github.com/): you can't
  [directly configure](https://github.com/isaacs/github/issues/408)
  the GitHub Pages server, but you can add a 404 page.
  Copy `index.html` into `404.html`.
  It will still be served as the 404 response, but the browser will process that page and load the application properly.
  It's also a good idea to
  [serve from `docs/` on master](https://help.github.com/articles/configuring-a-publishing-source-for-github-pages/#publishing-your-github-pages-site-from-a-docs-folder-on-your-master-branch)
  and to
  [create a `.nojekyll` file](https://www.bennadel.com/blog/3181-including-node-modules-and-vendors-folders-in-your-github-pages-site.htm)

   [GitHub 页面服务](https://pages.github.com/)：你没办法[直接配置](https://github.com/isaacs/github/issues/408) Github 的页面服务，但可以添加一个 404 页，只要把 `index.html` 复制到 `404.html` 就可以了。
  它仍然会给出一个 404 响应，但是浏览器将会正确处理该页，并正常加载该应用。
  使用[在主分支的 `docs/` 下启动服务](https://help.github.com/articles/configuring-a-publishing-source-for-github-pages/#publishing-your-github-pages-site-from-a-docs-folder-on-your-master-branch)
  并[创建一个 `.nojekyll` 文件](https://www.bennadel.com/blog/3181-including-node-modules-and-vendors-folders-in-your-github-pages-site.htm)也是一个好办法。

* [Firebase hosting](https://firebase.google.com/docs/hosting/): add a
  [rewrite rule](https://firebase.google.com/docs/hosting/url-redirects-rewrites#section-rewrites).

     [Firebase 托管服务](https://firebase.google.com/docs/hosting/)：添加一条[重写规则](https://firebase.google.com/docs/hosting/url-redirects-rewrites#section-rewrites)。

  <code-example language="json">
    "rewrites": [ {
      "source": "**",
      "destination": "/index.html"
    } ]
  </code-example>
=======
| Servers | Details |
| :------ | :------ |
| [Apache](https://httpd.apache.org) | Add a [rewrite rule](https://httpd.apache.org/docs/current/mod/mod_rewrite.html) to the `.htaccess` file as shown ([ngmilk.rocks/2015/03/09/angularjs-html5-mode-or-pretty-urls-on-apache-using-htaccess](https://ngmilk.rocks/2015/03/09/angularjs-html5-mode-or-pretty-urls-on-apache-using-htaccess)): <code-example format="apache" language="apache"> RewriteEngine On &NewLine;&nbsp; &num; If an existing asset or directory is requested go to it as it is &NewLine;&nbsp; RewriteCond %{DOCUMENT_ROOT}%{REQUEST_URI} -f [OR] &NewLine;&nbsp; RewriteCond %{DOCUMENT_ROOT}%{REQUEST_URI} -d &NewLine;&nbsp; RewriteRule ^ - [L] &NewLine; &NewLine;&nbsp; &num; If the requested resource doesn't exist, use index.html &NewLine;&nbsp; RewriteRule ^ /index.html </code-example> |
| [Nginx](https://nginx.org) | Use `try_files`, as described in [Front Controller Pattern Web Apps](https://www.nginx.com/resources/wiki/start/topics/tutorials/config_pitfalls/#front-controller-pattern-web-apps), modified to serve `index.html`: <code-example format="nginx" language="nginx"> try_files &dollar;uri &dollar;uri/ /index.html; </code-example> |
| [Ruby](https://www.ruby-lang.org) | Create a Ruby server using ([sinatra](http://sinatrarb.com)) with a basic Ruby file that configures the server `server.rb`: <code-example format="ruby" language="ruby"> require 'sinatra' &NewLine; &NewLine;&num; Folder structure &NewLine;&num; . &NewLine;&num; -- server.rb &NewLine;&num; -- public &NewLine;&num; &nbsp;&nbsp; &verbar;-- project-name &NewLine;&num; &nbsp;&nbsp;&nbsp;&nbsp;&nbsp;&nbsp; &verbar;-- index.html &NewLine; &NewLine;get '/' do &NewLine;&nbsp; folderDir = settings.public_folder + '/project-name'  &num; ng build output folder &NewLine;&nbsp; send_file File.join(folderDir, 'index.html') &NewLine;end </code-example> |
| [IIS](https://www.iis.net) | Add a rewrite rule to `web.config`, similar to the one shown [here](https://stackoverflow.com/a/26152011): <code-example format="xml" language="xml"> &lt;system.webServer&gt; &NewLine;&nbsp; &lt;rewrite&gt; &NewLine;&nbsp;&nbsp;&nbsp; &lt;rules&gt; &NewLine;&nbsp;&nbsp;&nbsp;&nbsp;&nbsp; &lt;rule name="Angular Routes" stopProcessing="true"&gt; &NewLine;&nbsp;&nbsp;&nbsp;&nbsp;&nbsp;&nbsp;&nbsp; &lt;match url=".*" /&gt; &NewLine;&nbsp;&nbsp;&nbsp;&nbsp;&nbsp;&nbsp;&nbsp; &lt;conditions logicalGrouping="MatchAll"&gt; &NewLine;&nbsp;&nbsp;&nbsp;&nbsp;&nbsp;&nbsp;&nbsp;&nbsp;&nbsp; &lt;add input="{REQUEST_FILENAME}" matchType="IsFile" negate="true" /&gt; &NewLine;&nbsp;&nbsp;&nbsp;&nbsp;&nbsp;&nbsp;&nbsp;&nbsp;&nbsp; &lt;add input="{REQUEST_FILENAME}" matchType="IsDirectory" negate="true" /&gt; &NewLine;&nbsp;&nbsp;&nbsp;&nbsp;&nbsp;&nbsp;&nbsp; &lt;/conditions&gt; &NewLine;&nbsp;&nbsp;&nbsp;&nbsp;&nbsp;&nbsp;&nbsp; &lt;action type="Rewrite" url="/index.html" /&gt; &NewLine;&nbsp;&nbsp;&nbsp;&nbsp;&nbsp; &lt;/rule&gt; &NewLine;&nbsp;&nbsp;&nbsp; &lt;/rules&gt; &NewLine;&nbsp; &lt;/rewrite&gt; &NewLine;&lt;/system.webServer&gt; </code-example> |
| [GitHub Pages](https://pages.github.com) | You can't [directly configure](https://github.com/isaacs/github/issues/408) the GitHub Pages server, but you can add a 404 page. Copy `index.html` into `404.html`. It will still be served as the 404 response, but the browser will process that page and load the application properly. It's also a good idea to [serve from `docs` on main](https://docs.github.com/en/pages/getting-started-with-github-pages/configuring-a-publishing-source-for-your-github-pages-site#choosing-a-publishing-source) and to [create a `.nojekyll` file](https://www.bennadel.com/blog/3181-including-node-modules-and-vendors-folders-in-your-github-pages-site.htm) |
| [Firebase hosting](https://firebase.google.com/docs/hosting) | Add a [rewrite rule](https://firebase.google.com/docs/hosting/url-redirects-rewrites#section-rewrites). <code-example language="json"> "rewrites": [ { &NewLine;&nbsp; "source": "**", &NewLine;&nbsp; "destination": "/index.html" &NewLine;} ] </code-example> |
>>>>>>> f25ac4ae

<a id="mime"></a>

### Configuring correct MIME-type for JavaScript assets

<<<<<<< HEAD
### 为 JavaScript 资产配置正确的 MIME 类型

All of your application JavaScript files must be served by the server with the [`Content-Type` header](https://developer.mozilla.org/en-US/docs/Web/HTTP/Headers/Content-Type) set to `text/javascript` or another [JavaScript-compatible MIME-type](https://developer.mozilla.org/en-US/docs/Web/HTTP/Basics_of_HTTP/MIME_types#textjavascript).
=======
All of your application JavaScript files must be served by the server with the [`Content-Type` header](https://developer.mozilla.org/docs/Web/HTTP/Headers/Content-Type) set to `text/javascript` or another [JavaScript-compatible MIME-type](https://developer.mozilla.org/docs/Web/HTTP/Basics_of_HTTP/MIME_types#textjavascript).
>>>>>>> f25ac4ae

你的所有应用程序 JavaScript 文件都必须由服务器提供出来，并将 [`Content-Type` 标头](https://developer.mozilla.org/en-US/docs/Web/HTTP/Headers/Content-Type)设置为 `text/javascript` 或其他[与 JavaScript 兼容的 MIME-type](https://developer.mozilla.org/en-US/docs/Web/HTTP/Basics_of_HTTP/MIME_types#textjavascript) 。

Most servers and hosting services already do this by default.

默认情况下，大多数服务器和托管服务已经这样做了。

Server with misconfigured mime-type for JavaScript files will cause an application to fail to start with the following error:

<<<<<<< HEAD
如果服务器为 JavaScript 文件配置了错误的 MIME 类型，将导致应用程序无法启动并出现以下错误：

```
=======
<code-example format="output" hideCopy language="shell">

>>>>>>> f25ac4ae
Failed to load module script: The server responded with a non-JavaScript MIME type of "text/plain". Strict MIME type checking is enforced for module scripts per HTML spec.

</code-example>

<<<<<<< HEAD
如果是这种情况，你将需要检查你的服务器配置并将其重新配置为使用 `Content-Type: text/javascript` 来提供 `.js` 文件。有关如何执行此操作的说明，请参阅服务器手册。
=======
If this is the case, you will need to check your server configuration and reconfigure it to serve `.js` files with `Content-Type: text/javascript`.
See your server's manual for instructions on how to do this.
>>>>>>> f25ac4ae

<a id="cors"></a>

### Requesting services from a different server (CORS)

<<<<<<< HEAD
### 请求来自另一个服务器的服务（CORS）

Angular developers may encounter a
<a href="https://en.wikipedia.org/wiki/Cross-origin_resource_sharing" title="Cross-origin resource sharing">
<i>cross-origin resource sharing</i></a> error when making a service request (typically a data service request)
to a server other than the application's own host server.
=======
Angular developers may encounter a [*cross-origin resource sharing*](https://en.wikipedia.org/wiki/Cross-origin_resource_sharing "Cross-origin resource sharing") error when making a service request (typically a data service request) to a server other than the application's own host server.
>>>>>>> f25ac4ae
Browsers forbid such requests unless the server permits them explicitly.

Angular 开发者在向与该应用的宿主服务器不同域的服务器发起请求时，可能会遇到一种<a href="https://en.wikipedia.org/wiki/Cross-origin_resource_sharing" target="_blank" title="Cross-origin resource sharing"><i>跨域资源共享（CORS）</i></a>错误。
浏览器会阻止该请求，除非得到那台服务器的明确许可。

There isn't anything the client application can do about these errors.
The server must be configured to accept the application's requests.
Read about how to enable CORS for specific servers at [enable-cors.org](https://enable-cors.org/server.html "Enabling CORS server").

<a id="optimize"></a>

<<<<<<< HEAD
客户端应用对这种错误无能为力。
服务器必须配置成可以接受来自该应用的请求。
要了解如何对特定的服务器开启 CORS，参阅<a href="http://enable-cors.org/server.html" target="_blank" title="Enabling CORS server">enable-cors.org</a>。

<a id="optimize"></a>

=======
>>>>>>> f25ac4ae
## Production optimizations

## 为生产环境优化

The `production` configuration engages the following build optimization features.

<<<<<<< HEAD
`production` 配置项指定如下优化特性。

* [Ahead-of-Time (AOT) Compilation](guide/aot-compiler): pre-compiles Angular component templates.

  [预先(AOT)编译](guide/aot-compiler)：预编译 Angular 的组件模板。

* [Production mode](#enable-prod-mode): deploys the production environment which enables _production mode_.

  [生产模式](#enable-prod-mode)：部署到启用了*生产模式*的生产环境。

* Bundling: concatenates your many application and library files into a few bundles.

  打包：把你的多个应用于库文件拼接到少量包（bundle）中。

* Minification: removes excess whitespace, comments, and optional tokens.

  最小化：删除多余的空格、注释和可选令牌。

* Uglification: rewrites code to use short, cryptic variable and function names.

  混淆/丑化：重写代码，使用简短的、不容易理解的变量名和函数名。

* Dead code elimination: removes unreferenced modules and much unused code.
=======
| Features | Details |
| :------- | :------ |
| [Ahead-of-Time (AOT) Compilation](guide/aot-compiler) | Pre-compiles Angular component templates. |
| [Production mode](#enable-prod-mode) | Deploys the production environment which enables *production mode*. |
| Bundling | Concatenates your many application and library files into a few bundles. |
| Minification | Removes excess whitespace, comments, and optional tokens. |
| Uglification | Rewrites code to use short, cryptic variable and function names. |
| Dead code elimination | Removes unreferenced modules and much unused code. |
>>>>>>> f25ac4ae

  消除死代码：删除未引用过的模块和很多未用到的代码。

See [`ng build`](cli/build) for more about CLI build options and what they do.

<<<<<<< HEAD
要了解关于 CLI 构建选项及其作用的更多知识，参阅 [`ng build`](cli/build)。

=======
>>>>>>> f25ac4ae
<a id="enable-prod-mode"></a>

### Enable runtime production mode

<<<<<<< HEAD
### 启用生产模式

In addition to build optimizations, Angular also has a runtime production mode. Angular applications run in development mode by default, as you can see by the following message on the browser console:

除了构建期优化之外，Angular 还支持运行期生产模式。Angular 应用默认运行在开发模式下，你可以在浏览器的控制台中看到如下信息：

<code-example format="nocode">
=======
In addition to build optimizations, Angular also has a runtime production mode.
Angular applications run in development mode by default, as you can see by the following message on the browser console:

<code-example format="output" hideCopy language="shell">
>>>>>>> f25ac4ae

Angular is running in development mode.
Call `enableProdMode()` to enable production mode.

  Angular 正运行在开发模式下。调用 enableProdMode（）以启用生产模式。

</code-example>

*Production mode* improves application performance by disabling development-only safety checks and debugging utilities, such as the expression-changed-after-checked detection.
Building your application with the production configuration automatically enables Angular's runtime production mode.

<<<<<<< HEAD
*生产模式*通过禁用仅供开发用的安全检查和调试工具（例如，expression-changed-after-checked 检测）来提高应用程序性能。使用生产配置构建应用程序时会自动启用 Angular 的运行时生产模式。

=======
>>>>>>> f25ac4ae
<a id="lazy-loading"></a>

### Lazy loading

<<<<<<< HEAD
### 惰性加载

You can dramatically reduce launch time by only loading the application modules that
absolutely must be present when the application starts.

通过只加载应用启动时绝对必须的那些模块，你可以极大缩短应用启动的时间。

Configure the Angular Router to defer loading of all other modules (and their associated code), either by
[waiting until the app has launched](guide/router-tutorial-toh#preloading "Preloading")
or by [_lazy loading_](guide/router#lazy-loading "Lazy loading")
them on demand.
=======
You can dramatically reduce launch time by only loading the application modules that absolutely must be present when the application starts.

Configure the Angular Router to defer loading of all other modules (and their associated code), either by [waiting until the app has launched](guide/router-tutorial-toh#preloading "Preloading") or by [*lazy loading*](guide/router#lazy-loading "Lazy loading") them on demand.
>>>>>>> f25ac4ae

可以配置 Angular 的路由器，来推迟所有其它模块（及其相关代码）的加载时机，方法有[一直等到应用启动完毕](guide/router-tutorial-toh#preloading "Preloading")，或者当用到时才按需[*惰性加载*](guide/router#lazy-loading "Lazy loading")。

<div class="callout is-helpful">

<header>Don't eagerly import something from a lazy-loaded module</header>

<<<<<<< HEAD
<header>不要急性（eagerly）导入来自惰性加载模块中的任何东西</header>

If you mean to lazy-load a module, be careful not to import it
in a file that's eagerly loaded when the application starts (such as the root `AppModule`).
=======
If you mean to lazy-load a module, be careful not to import it in a file that's eagerly loaded when the application starts (such as the root `AppModule`).
>>>>>>> f25ac4ae
If you do that, the module will be loaded immediately.

如果要惰性加载某个模块，就要小心别在应用启动时要急性加载的模块（比如根模块 `AppModule`）中导入它。
如果那么做，该模块就会立刻加载起来。

The bundling configuration must take lazy loading into consideration.
Because lazy-loaded modules aren't imported in JavaScript, bundlers exclude them by default.
Bundlers don't know about the router configuration and can't create separate bundles for lazy-loaded modules.
You would have to create these bundles manually.

<<<<<<< HEAD
配置打包方式时必须考虑惰性加载。
因为默认情况下惰性加载的模块没有在 JavaScript 中导入过，因此打包器默认会排除它们。
打包器不认识路由器配置，也就不能为惰性加载的模块创建独立的包。
你必须手动创建这些包。

The CLI runs the
[Angular Ahead-of-Time Webpack Plugin](https://github.com/angular/angular-cli/tree/master/packages/ngtools/webpack)
which automatically recognizes lazy-loaded `NgModules` and creates separate bundles for them.
=======
The CLI runs the [Angular Ahead-of-Time Webpack Plugin](https://github.com/angular/angular-cli/tree/main/packages/ngtools/webpack) which automatically recognizes lazy-loaded `NgModules` and creates separate bundles for them.
>>>>>>> f25ac4ae

CLI 会运行 [Angular Ahead-of-Time Webpack 插件](https://github.com/angular/angular-cli/tree/master/packages/ngtools/webpack)，它会自动识别出惰性加载的 `NgModules`，并为它们创建独立的包。

</div>

<a id="measure"></a>

### Measure performance

<<<<<<< HEAD
### 测量性能

You can make better decisions about what to optimize and how when you have a clear and accurate understanding of
what's making the application slow.
=======
You can make better decisions about what to optimize and how when you have a clear and accurate understanding of what's making the application slow.
>>>>>>> f25ac4ae
The cause may not be what you think it is.
You can waste a lot of time and money optimizing something that has no tangible benefit or even makes the application slower.
You should measure the application's actual behavior when running in the environments that are important to you.

<<<<<<< HEAD
如果你对哪些东西拖慢了应用有更加清晰、精确的了解，就可以更好地决定优化什么以及如何优化。
慢的原因可能和你所想的不一样。
你可能花费了大量的时间和金钱来优化一些实际上无关紧要的东西，甚至可能让应用变得更慢。
你应该测量应用在运行环境中的实际行为，这才是最重要的。

<p>
The
<a href="https://developer.chrome.com/docs/devtools/network/reference/" title="Chrome DevTools Network Performance">
Chrome DevTools Network Performance page</a> is a good place to start learning about measuring performance.
</p>

<p><a href="https://developer.chrome.com/docs/devtools/network/reference/" title="Chrome DevTools Network Performance">
Chrome DevTools 的网络和性能页</a>是你开始学习如何测量性能的好地方。</p>
=======
The [Chrome DevTools Network Performance page](https://developer.chrome.com/docs/devtools/network/reference "Chrome DevTools Network Performance") is a good place to start learning about measuring performance.
>>>>>>> f25ac4ae

The [WebPageTest](https://www.webpagetest.org) tool is another good choice that can also help verify that your deployment was successful.

<<<<<<< HEAD
[WebPageTest](https://www.webpagetest.org/)工具是另一个不错的选择，它还能帮你验证这次部署是否成功。

=======
>>>>>>> f25ac4ae
<a id="inspect-bundle"></a>

### Inspect the bundles

<<<<<<< HEAD
### 检查发布包

The <a href="https://github.com/danvk/source-map-explorer/blob/master/README.md">source-map-explorer</a>
tool is a great way to inspect the generated JavaScript bundles after a production build.
=======
The [source-map-explorer](https://github.com/danvk/source-map-explorer/blob/master/README.md) tool is a great way to inspect the generated JavaScript bundles after a production build.
>>>>>>> f25ac4ae

<a href="https://github.com/danvk/source-map-explorer/blob/master/README.md">source-map-explorer</a> 工具可以帮你在生产环境构建之后探查 JavaScript 包。

Install `source-map-explorer`:

<<<<<<< HEAD
安装 `source-map-explorer`：

<code-example language="sh">
=======
<code-example format="shell" language="shell">
>>>>>>> f25ac4ae

npm install source-map-explorer --save-dev

</code-example>

Build your application for production *including the source maps*

<<<<<<< HEAD
为生产环境构建应用，包括源码映射表（source map）

<code-example language="sh">
=======
<code-example format="shell" language="shell">
>>>>>>> f25ac4ae

ng build --source-map

</code-example>

List the generated bundles in the `dist/project-name/` folder.

<<<<<<< HEAD
在 `dist/` 目录下列出生成的包。

<code-example language="sh">
=======
<code-example format="shell" language="shell">
>>>>>>> f25ac4ae

ls dist/project-name/*.js

</code-example>

Run the explorer to generate a graphical representation of one of the bundles.
The following example displays the graph for the *main* bundle.

<<<<<<< HEAD
运行浏览器来生成其中一个包的图形化表示。
下面的例子展示了 `main` 包的图表。

<code-example language="sh">
=======
<code-example format="shell" language="shell">
>>>>>>> f25ac4ae

node_modules/.bin/source-map-explorer dist/project-name/main*

</code-example>

The `source-map-explorer` analyzes the source map generated with the bundle and draws a map of all dependencies, showing exactly which classes are included in the bundle.

<<<<<<< HEAD
`source-map-explorer` 会分析与包一起生成的 source map，并画出所有依赖的地图，精确展示哪些类包含在哪个包中。

Here's the output for the _main_ bundle of an example application called `cli-quickstart`.
=======
Here's the output for the *main* bundle of an example application called `cli-quickstart`.
>>>>>>> f25ac4ae

下面是范例应用 `cli-quickstart` 中 `main` 包的输出。

<div class="lightbox">

<<<<<<< HEAD
  <img src="generated/images/guide/deployment/quickstart-sourcemap-explorer.png" alt="quickstart sourcemap explorer">
=======
<img alt="quickstart sourcemap explorer" src="generated/images/guide/deployment/quickstart-sourcemap-explorer.png">
>>>>>>> f25ac4ae

</div>

<a id="base-tag"></a>

## The `base` tag

<<<<<<< HEAD
## `base` 标签

The HTML [_&lt;base href="..."/>_](/guide/router)
specifies a base path for resolving relative URLs to assets such as images, scripts, and style sheets.
For example, given the `<base href="/my/app/">`, the browser resolves a URL such as `some/place/foo.jpg`
into a server request for `my/app/some/place/foo.jpg`.
During navigation, the Angular router uses the _base href_ as the base path to component, template, and module files.
=======
The HTML [`<base href="..." />`](guide/router) specifies a base path for resolving relative URLs to assets such as images, scripts, and style sheets.
For example, given the `<base href="/my/app/">`, the browser resolves a URL such as `some/place/foo.jpg` into a server request for `my/app/some/place/foo.jpg`.
During navigation, the Angular router uses the *base href* as the base path to component, template, and module files.
>>>>>>> f25ac4ae

HTML 的 [_&lt;base href="..."/>_](/guide/router) 标签指定了用于解析静态文件（如图片、脚本和样式表）相对地址的基地址。
比如，对于 `<base href="/my/app/">`，浏览器就会把 `some/place/foo.jpg` 这样的 URL 解析成到 `my/app/some/place/foo.jpg` 的请求。
在导航期间，Angular 路由器使用 *base href* 作为到组件模板文件和模块文件的基地址。

<div class="alert is-helpful">

See also the [`APP_BASE_HREF`](api/common/APP_BASE_HREF "API: APP_BASE_HREF") alternative.

另一种方式参阅 [*APP_BASE_HREF*](api/common/APP_BASE_HREF "API: APP_BASE_HREF")。

</div>

In development, you typically start the server in the folder that holds `index.html`.
That's the root folder and you'd add `<base href="/">` near the top of `index.html` because `/` is the root of the application.

在开发期间，你通常会在存有 `index.html` 的目录下启动开发服务器。
那就是根目录，你要在 `index.html` 的顶部附近添加 `<base href="/">`，因为 `/` 就是该应用的根路径。

But on the shared or production server, you might serve the application from a subfolder.
For example, when the URL to load the application is something like `http://www.mysite.com/my/app`, the subfolder is `my/app/` and you should add `<base href="/my/app/">` to the server version of the `index.html`.

<<<<<<< HEAD
但是在共享或生产服务器上，你可能会在子目录下启动服务器。
比如，当前应用的加载地址可能类似于 `http://www.mysite.com/my/app/`，这里的子目录就是 `my/app/`。所以你就要往服务端版本的 `index.html` 中添加 `<base href="/my/app/">`。

When the `base` tag is mis-configured, the application fails to load and the browser console displays `404 - Not Found` errors
for the missing files. Look at where it _tried_ to find those files and adjust the base tag appropriately.

这里如果不配置 `base` 标签，应用就会失败，并在浏览器的控制台中为缺失的文件显示一个 `404 - Not Found` 错误。看看它*试图*从哪里去查找那些文件，并据此调整 base 标签。

=======
When the `base` tag is mis-configured, the application fails to load and the browser console displays `404 - Not Found` errors for the missing files.
Look at where it *tried* to find those files and adjust the base tag appropriately.

>>>>>>> f25ac4ae
<a id="deploy-url"></a>

## The `deploy` url

<<<<<<< HEAD
## 部署 url（`deploy-url`）

A command line option used to specify the base path for resolving relative URLs for assets such as images, scripts, and style sheets at _compile_ time. For example: `ng build --deploy-url /my/assets`.
=======
A command line option used to specify the base path for resolving relative URLs for assets such as images, scripts, and style sheets at *compile* time.
For example: `ng build --deploy-url /my/assets`.
>>>>>>> f25ac4ae

一个命令行选项，用于指定在*编译*时解析图片、脚本和样式表等资产（assets）的相对 URL 的基础路径。例如： `ng build --deploy-url /my/assets` 。

The effects of defining a `deploy url` and `base href` can overlap.

<<<<<<< HEAD
`deploy url` 和 `base href` 这两个定义的作用有所重叠。

=======
>>>>>>> f25ac4ae
* Both can be used for initial scripts, stylesheets, lazy scripts, and css resources.

  两者都可用于初始脚本、样式表、惰性脚本和 css 资源。

However, defining a `base href` has a few unique effects.

<<<<<<< HEAD
但是，定义 `base href` 有一些独有的作用。

* Defining a `base href` can be used for locating relative template (HTML) assets, and relative fetch/XMLHttpRequests.

  定义 `base href` 可用于定位相对路径模板 (HTML) 资产和针对相对路径的 fetch/XMLHttpRequests。

The `base href` can also be used to define the Angular router's default base (see [APP_BASE_HREF](api/common/APP_BASE_HREF)). Users with more complicated setups may need to manually configure the `APP_BASE_HREF` token within the application. (e.g., application routing base is / but assets/scripts/etc. are at /assets/).

`base href` 也可用于定义 Angular 路由器的默认基础 URL（请参阅[APP_BASE_HREF](api/common/APP_BASE_HREF) ）。需要进行更复杂设置的用户可能需要在应用程序中手动配置 `APP_BASE_HREF` 令牌。 （例如，应用程序路由基地址是/，但各种资产、脚本等都在 `/assets`/ 下）。

Unlike the `base href` which can be defined in a single place, the `deploy url` needs to be hard-coded into an application at build time. This means specifying a `deploy url` will decrease build speed, but this is the unfortunate cost of using an option that embeds itself throughout an application. That is why a `base href` is generally the better option.

与可以只在一个地方定义的 `base href` 不同， `deploy url` 需要在构建时硬编码到应用程序中。这意味着指定 `deploy url` 会降低构建速度，但这是使用在整个应用程序中嵌入自己的选项的代价。这也是为什么说 `base href` 通常是更好的选择。
=======
* Defining a `base href` can be used for locating relative template (HTML) assets, and relative fetch/XMLHttpRequests.

The `base href` can also be used to define the Angular router's default base (see [`APP_BASE_HREF`](api/common/APP_BASE_HREF)).
Users with more complicated setups may need to manually configure the `APP_BASE_HREF` token within the application (for example, application routing base is `/` but`assets/scripts/etc.` are at `/assets/`).

Unlike the `base href` which can be defined in a single place, the `deploy url` needs to be hard-coded into an application at build time.
This means specifying a `deploy url` will decrease build speed, but this is the unfortunate cost of using an option that embeds itself throughout an application.
That is why a `base href` is generally the better option.

<!-- links -->

<!-- external links -->

<!-- end links -->

@reviewed 2022-02-28
>>>>>>> f25ac4ae
<|MERGE_RESOLUTION|>--- conflicted
+++ resolved
@@ -1,63 +1,34 @@
 # Deployment
 
-# 部署
-
 When you are ready to deploy your Angular application to a remote server, you have various options for deployment.
 
-<<<<<<< HEAD
-当你准备把 Angular 应用部署到远程服务器上时，有很多可选的部署方式。
-
 <a id="dev-deploy"></a>
-
-=======
-<a id="dev-deploy"></a>
->>>>>>> f25ac4ae
 <a id="copy-files"></a>
 
 ## Simple deployment options
 
-## 最简单的部署选项
-
 Before fully deploying your application, you can test the process, build configuration, and deployed behavior by using one of these interim techniques.
 
-在完整部署应用之前，你可以先临时用一种技术来测试流程、构建配置和部署行为。
-
 ### Building and serving from disk
-
-### 从磁盘构建和提供服务
 
 During development, you typically use the `ng serve` command to build, watch, and serve the application from local memory, using [webpack-dev-server](https://webpack.js.org/guides/development/#webpack-dev-server).
 When you are ready to deploy, however, you must use the `ng build` command to build the application and deploy the build artifacts elsewhere.
 
-在开发过程中，你通常会使用 `ng serve` 命令来借助 [webpack-dev-server](https://webpack.js.org/guides/development/#webpack-dev-server) 在本地内存中构建、监控和提供服务。但是，当你打算部署它时，就必须使用 `ng build` 命令来构建应用并在其它地方部署这些构建成果。
-
 Both `ng build` and `ng serve` clear the output folder before they build the project, but only the `ng build` command writes the generated build artifacts to the output folder.
-
-`ng build` 和 `ng serve` 在构建项目之前都会清除输出文件夹，但只有 `ng build` 命令会把生成的构建成果写入输出文件夹中。
 
 <div class="alert is-helpful">
 
 The output folder is `dist/project-name/` by default.
 To output to a different folder, change the `outputPath` in `angular.json`.
 
-默认情况下，输出目录是 `dist/project-name/`。要输出到其它文件夹，就要修改 `angular.json` 中的 `outputPath`。
-
 </div>
 
 As you near the end of the development process, serving the contents of your output folder from a local web server can give you a better idea of how your application will behave when it is deployed to a remote server.
 You will need two terminals to get the live-reload experience.
 
-当开发临近收尾时，让本地 Web 服务器使用输出文件夹中的内容提供服务可以让你更好地了解当应用部署到远程服务器时的行为。你需要用两个终端才能体验到实时刷新的特性。
-
 * On the first terminal, run the [`ng build` command](cli/build) in *watch* mode to compile the application to the `dist` folder.
 
-<<<<<<< HEAD
-  在第一个终端上，在*监控（watch）*模式下执行 [`ng build` 命令](cli/build)把该应用编译进 `dist` 文件夹。
-
-  <code-example language="sh">
-=======
   <code-example format="shell" language="shell">
->>>>>>> f25ac4ae
 
   ng build --watch
 
@@ -65,20 +36,10 @@
 
   Like the `ng serve` command, this regenerates output files when source files change.
 
-<<<<<<< HEAD
-  与 `ng serve` 命令一样，当源文件发生变化时，就会重新生成输出文件。
-
-* On the second terminal, install a web server (such as [lite-server](https://github.com/johnpapa/lite-server)), and run it against the output folder. For example:
-
-  在第二个终端上，安装一个 Web 服务器（比如 [lite-server](https://github.com/johnpapa/lite-server) ），然后使用输出文件夹中的内容运行它。例如：
-
-  <code-example language="sh">
-=======
 * On the second terminal, install a web server (such as [lite-server](https://github.com/johnpapa/lite-server)), and run it against the output folder.
   For example:
 
   <code-example format="shell" language="shell">
->>>>>>> f25ac4ae
 
   lite-server --baseDir="dist/project-name"
 
@@ -86,47 +47,25 @@
 
   The server will automatically reload your browser when new files are output.
 
-   每当输出了新文件时，服务器就会自动刷新你的浏览器。
-
 <div class="alert is-critical">
 
 This method is for development and testing only, and is not a supported or secure way of deploying an application.
 
-该方法只能用于开发和测试，在部署应用时，它不受支持，也不是安全的方式。
-
 </div>
 
 ### Automatic deployment with the CLI
 
-<<<<<<< HEAD
-### 使用 CLI 进行自动部署
-
-The Angular CLI command `ng deploy` (introduced in version 8.3.0) executes the `deploy` [CLI builder](guide/cli-builder) associated with your project. A number of third-party builders implement deployment capabilities to different platforms. You can add any of them to your project by running `ng add [package name]`.
-
-Angular CLI 命令 `ng deploy`（在版本 8.3.0 中引入）执行与你的项目关联的 `deploy` [CLI 构建器](guide/cli-builder)。有许多第三方构建器实现了到不同平台的部署功能。你可以通过运行 `ng add [package name]` 把它们中的任何一个添加到项目中。
-
-When you add a package with deployment capability, it'll automatically update your workspace configuration (`angular.json` file) with a `deploy` section for the selected project. You can then use the `ng deploy` command to deploy that project.
-=======
 The Angular CLI command `ng deploy` (introduced in version 8.3.0) executes the `deploy` [CLI builder](guide/cli-builder) associated with your project.
 A number of third-party builders implement deployment capabilities to different platforms.
 You can add any of them to your project by running `ng add [package name]`.
 
 When you add a package with deployment capability, it'll automatically update your workspace configuration (`angular.json` file) with a `deploy` section for the selected project.
 You can then use the `ng deploy` command to deploy that project.
->>>>>>> f25ac4ae
-
-添加具有部署功能的程序包时，它将为所选项目自动更新自动更新工作区配置（`angular.json` 文件）中的 `deploy` 部分。然后，你就可以使用 `ng deploy` 命令来部署该项目了。
 
 For example, the following command automatically deploys a project to Firebase.
 
-<<<<<<< HEAD
-例如，以下命令将项目自动部署到 Firebase。
-
-<code-example language="sh">
-=======
 <code-example format="shell" language="shell">
 
->>>>>>> f25ac4ae
 ng add @angular/fire
 ng deploy
 
@@ -136,27 +75,8 @@
 In this case, you must have or create a Firebase account, and authenticate using that account.
 The command prompts you to select a Firebase project for deployment
 
-该命令是交互式的。在这种情况下，你必须拥有或创建 Firebase 帐户，并使用该帐户进行身份验证。该命令提示你选择要部署的 Firebase 项目。
-
 The command builds your application and uploads the production assets to Firebase.
 
-<<<<<<< HEAD
-该命令会构建你的应用，并将生产环境的资产文件上传到 Firebase。
-
-In the table below, you can find a list of packages which implement deployment functionality to different platforms. The `deploy` command for each package may require different command line options. You can read more by following the links associated with the package names below:
-
-在下表中，你可以找到实现了到不同平台部署功能的软件包列表。每个软件包的 `deploy` 命令可能需要不同的命令行选项。你可以通过以下与包名称相关的链接来阅读更多内容：
-
-| Deployment to | Package |
-| ------------- | ------- |
-| 部署到 | NPM 包 |
-| [Firebase hosting](https://firebase.google.com/docs/hosting) | [`@angular/fire`](https://npmjs.org/package/@angular/fire) |
-| [Azure](https://azure.microsoft.com/en-us/) | [`@azure/ng-deploy`](https://npmjs.org/package/@azure/ng-deploy) |
-| [Vercel (Previously known as Zeit)](https://vercel.com/solutions/angular) | [`@zeit/ng-deploy`](https://npmjs.org/package/@zeit/ng-deploy) |
-| [Netlify](https://www.netlify.com/) | [`@netlify-builder/deploy`](https://npmjs.org/package/@netlify-builder/deploy) |
-| [GitHub pages](https://pages.github.com/) | [`angular-cli-ghpages`](https://npmjs.org/package/angular-cli-ghpages) |
-| [NPM](https://npmjs.com/) | [`ngx-deploy-npm`](https://npmjs.org/package/ngx-deploy-npm) |
-=======
 In the table below, you can find a list of packages which implement deployment functionality to different platforms.
 The `deploy` command for each package may require different command line options.
 You can read more by following the links associated with the package names below:
@@ -169,358 +89,123 @@
 | [Netlify](https://www.netlify.com) | [`@netlify-builder/deploy`](https://npmjs.org/package/@netlify-builder/deploy) |
 | [GitHub pages](https://pages.github.com) | [`angular-cli-ghpages`](https://npmjs.org/package/angular-cli-ghpages) |
 | [NPM](https://npmjs.com) | [`ngx-deploy-npm`](https://npmjs.org/package/ngx-deploy-npm) |
->>>>>>> f25ac4ae
 | [Amazon Cloud S3](https://aws.amazon.com/s3/?nc2=h_ql_prod_st_s3) | [`@jefiozie/ngx-aws-deploy`](https://www.npmjs.com/package/@jefiozie/ngx-aws-deploy) |
 
 If you're deploying to a self-managed server or there's no builder for your favorite cloud platform, you can either create a builder that allows you to use the `ng deploy` command, or read through this guide to learn how to manually deploy your application.
 
-如果要部署到自己管理的服务器上，或者缺少针对你喜欢的云平台的构建器，则可以创建支持你使用 `ng deploy` 命令的构建器，或者通读本指南以了解如何手动部署应用程序。
-
 ### Basic deployment to a remote server
 
-### 最简化的部署方式
-
 For the simplest deployment, create a production build and copy the output directory to a web server.
 
-最简化的部署方式就是为开发环境构建，并把其输出复制到 Web 服务器上。
-
 1. Start with the production build:
 
-<<<<<<< HEAD
-    使用开发环境进行构建
-
-   <code-example language="sh">
-
-     ng build
-
-=======
    <code-example format="shell" language="shell">
 
    ng build
 
->>>>>>> f25ac4ae
    </code-example>
 
 1. Copy *everything* within the output folder (`dist/project-name/` by default) to a folder on the server.
 
-<<<<<<< HEAD
-   把输出目录（默认为 `dist/`）下的*每个文件*都复制到到服务器上的某个目录下。
-
-3. Configure the server to redirect requests for missing files to `index.html`.
-   Learn more about server-side redirects [below](#fallback).
-
-   配置服务器，让缺失的文件都重定向到 `index.html` 上。
-   欲知详情，参阅[稍后](#fallback)的服务端重定向部分。
-
-This is the simplest production-ready deployment of your application.
-
-这是对应用进行生产环境部署的最简方式。
-
-=======
 1. Configure the server to redirect requests for missing files to `index.html`.
    Learn more about server-side redirects [below](#fallback).
 
 This is the simplest production-ready deployment of your application.
 
->>>>>>> f25ac4ae
 <a id="deploy-to-github"></a>
 
 ### Deploy to GitHub Pages
 
-<<<<<<< HEAD
-### 部署到 GitHub Pages
-
-To deploy your Angular application to [GitHub Pages](https://help.github.com/articles/what-is-github-pages/), complete the following steps:
-
-要将 Angular 应用程序部署到 [GitHub Pages](https://help.github.com/articles/what-is-github-pages/)，请遵循以下步骤：
-
-1. [Create a GitHub repository](https://help.github.com/articles/create-a-repo/) for your project.
-=======
 To deploy your Angular application to [GitHub Pages](https://help.github.com/articles/what-is-github-pages), complete the following steps:
 
 1. [Create a GitHub repository](https://help.github.com/articles/create-a-repo) for your project.
->>>>>>> f25ac4ae
-
-   为你的项目[创建一个 GitHub Pages 仓库](https://help.github.com/articles/what-is-github-pages/)。
 
 1. Configure `git` in your local project by adding a remote that specifies the GitHub repository you created in previous step.
    GitHub provides these commands when you create the repository so that you can copy and paste them at your command prompt.
    The commands should be similar to the following, though GitHub fills in your project-specific settings for you:
 
-<<<<<<< HEAD
-   通过添加指定你在上一步中创建的 GitHub 存储库的远端地址，来在本地项目中配置 `git`。创建存储库时，GitHub 已提供了这些命令，以便你可以在命令提示符下复制和粘贴它们。尽管 GitHub 会为你填上某些特定于项目的设置，但这些命令应该类似于以下形式：
-
-   ```sh
+   <code-example format="shell" language="shell">
+
    git remote add origin https://github.com/your-username/your-project-name.git
    git branch -M main
    git push -u origin main
-   ```
+
+   </code-example>
 
    When you paste these commands from GitHub, they run automatically.
 
-   当你从 GitHub 粘贴这些命令时，它们会自动运行。
-
 1. Create and check out a `git` branch named `gh-pages`.
 
-   创建并签出一个名为 `gh-pages` 的 `git` 分支。
-
-   ```sh
+   <code-example format="shell" language="shell">
+
    git checkout -b gh-pages
-   ```
+
+   </code-example>
 
 1. Build your project using the Github project name, with the Angular CLI command [`ng build`](cli/build) and the following options, where `your_project_name` is the name of the project that you gave the GitHub repository in step 1.
 
-   借助 Angular CLI 命令 [`ng build`](cli/build)和以下选项，使用 Github 项目名称构建应用。这里的 `your_project_name` 是你在步骤 1 中为 GitHub 存储库提供的项目的名称。
-
    Be sure to include the slashes on either side of your project name as in `/your_project_name/`.
 
-   确保在项目名称的两边都包含有斜杠，如 `/your_project_name/` 的斜杠。
-=======
    <code-example format="shell" language="shell">
 
-   git remote add origin https://github.com/your-username/your-project-name.git
-   git branch -M main
-   git push -u origin main
+   ng build --output-path docs --base-href /your_project_name/
 
    </code-example>
 
-   When you paste these commands from GitHub, they run automatically.
-
-1. Create and check out a `git` branch named `gh-pages`.
-
-   <code-example format="shell" language="shell">
-
-   git checkout -b gh-pages
-
-   </code-example>
-
-1. Build your project using the Github project name, with the Angular CLI command [`ng build`](cli/build) and the following options, where `your_project_name` is the name of the project that you gave the GitHub repository in step 1.
-
-   Be sure to include the slashes on either side of your project name as in `/your_project_name/`.
->>>>>>> f25ac4ae
-
-   <code-example format="shell" language="shell">
-
-   ng build --output-path docs --base-href /your_project_name/
-
-   </code-example>
-
 1. When the build is complete, make a copy of `docs/index.html` and name it `docs/404.html`.
 
-   当构建完成时，把 `docs/index.html` 复制为 `docs/404.html`。
-
 1. Commit your changes and push.
 
-<<<<<<< HEAD
-   提交你的更改，并推送。
-
-1. On the GitHub project page, go to Settings and scroll down to the GitHub Pages section to configure the site to [publish from the docs folder](https://help.github.com/articles/configuring-a-publishing-source-for-github-pages/#publishing-your-github-pages-site-from-a-docs-folder-on-your-master-branch).
-=======
 1. On the GitHub project page, go to Settings and scroll down to the GitHub Pages section to configure the site to [publish from the docs folder](https://docs.github.com/en/pages/getting-started-with-github-pages/configuring-a-publishing-source-for-your-github-pages-site#choosing-a-publishing-source).
->>>>>>> f25ac4ae
-
-   在 GitHub 的项目页中，把该项目配置为[从 docs 目录下发布](https://help.github.com/articles/configuring-a-publishing-source-for-github-pages/#publishing-your-github-pages-site-from-a-docs-folder-on-your-master-branch)。
 
 1. Click Save.
-
-   单击保存。
 
 1. Click on the GitHub Pages link at the top of the GitHub Pages section to see your deployed application.
    The format of the link is `https://<user_name>.github.io/<project_name>`.
 
-   单击 GitHub Pages 区顶部的 “GitHub Pages” 链接，以查看已部署的应用程序。链接的格式为 `https://<user_name>.github.io/<project_name>/`。
-
 <div class="alert is-helpful">
 
 Check out [angular-cli-ghpages](https://github.com/angular-buch/angular-cli-ghpages), a full featured package that does all this for you and has extra functionality.
 
- 参阅 [angular-cli-ghpages](https://github.com/angular-buch/angular-cli-ghpages)，这个包用到了全部这些特性，还提供了一些额外功能。
-
 </div>
 
 <a id="server-configuration"></a>
 
 ## Server configuration
 
-## 服务端配置
-
 This section covers changes you may have to make to the server or to files deployed on the server.
 
-<<<<<<< HEAD
-这一节涵盖了你可能对服务器或准备部署到服务器的文件要做的那些修改。
-
-=======
->>>>>>> f25ac4ae
 <a id="fallback"></a>
 
 ### Routed apps must fallback to `index.html`
-
-### 带路由的应用必须以 `index.html` 作为后备页面
 
 Angular applications are perfect candidates for serving with a simple static HTML server.
 You don't need a server-side engine to dynamically compose application pages because
 Angular does that on the client-side.
 
-<<<<<<< HEAD
-Angular 应用很适合用简单的静态 HTML 服务器提供服务。
-你不需要服务端引擎来动态合成应用页面，因为 Angular 会在客户端完成这件事。
-
-If the application uses the Angular router, you must configure the server
-to return the application's host page (`index.html`) when asked for a file that it does not have.
-
-如果该应用使用 Angular 路由器，你就必须配置服务器，让它对不存在的文件返回应用的宿主页(`index.html`)。
-
-=======
 If the application uses the Angular router, you must configure the server to return the application's host page (`index.html`) when asked for a file that it does not have.
 
->>>>>>> f25ac4ae
 <a id="deep-link"></a>
 
 A routed application should support "deep links".
 A *deep link* is a URL that specifies a path to a component inside the application.
 For example, `http://www.mysite.com/heroes/42` is a *deep link* to the hero detail page that displays the hero with `id: 42`.
 
-带路由的应用应该支持“深链接”。
-所谓*深链接*就是指一个 URL，它用于指定到应用内某个组件的路径。
-比如，`http://www.mysite.com/heroes/42` 就是一个到英雄详情页面的*深链接*，用于显示 `id: 42` 的英雄。
-
 There is no issue when the user navigates to that URL from within a running client.
 The Angular router interprets the URL and routes to that page and hero.
 
-<<<<<<< HEAD
-当用户从运行中的客户端应用导航到这个 URL 时，这没问题。
-Angular 路由器会拦截这个 URL，并且把它路由到正确的页面。
-
-But clicking a link in an email, entering it in the browser address bar,
-or merely refreshing the browser while on the hero detail page —
-all of these actions are handled by the browser itself, _outside_ the running application.
-=======
 But clicking a link in an email, entering it in the browser address bar, or merely refreshing the browser while on the hero detail page —all of these actions are handled by the browser itself, *outside* the running application.
->>>>>>> f25ac4ae
 The browser makes a direct request to the server for that URL, bypassing the router.
-
-但是，当从邮件中点击链接或在浏览器地址栏中输入它或仅仅在英雄详情页刷新下浏览器时，所有这些操作都是由浏览器本身处理的，在应用的控制范围之外。
-浏览器会直接向服务器请求那个 URL，路由器没机会插手。
 
 A static server routinely returns `index.html` when it receives a request for `http://www.mysite.com/`.
 But it rejects `http://www.mysite.com/heroes/42` and returns a `404 - Not Found` error *unless* it is configured to return `index.html` instead.
 
-静态服务器会在收到对 `http://www.mysite.com/` 的请求时返回 `index.html`，但是会拒绝对 `http://www.mysite.com/heroes/42` 的请求，
-并返回一个 `404 - Not Found` 错误，除非，它被配置成了返回 `index.html`。
-
 #### Fallback configuration examples
-
-#### 后备页面配置范例
 
 There is no single configuration that works for every server.
 The following sections describe configurations for some of the most popular servers.
 The list is by no means exhaustive, but should provide you with a good starting point.
 
-<<<<<<< HEAD
-没有一种配置可以适用于所有服务器。
-后面这些部分会描述对常见服务器的配置方式。
-这个列表虽然不够详尽，但可以为你提供一个良好的起点。
-
-* [Apache](https://httpd.apache.org/): add a
-  [rewrite rule](https://httpd.apache.org/docs/current/mod/mod_rewrite.html) to the `.htaccess` file as shown
-    (<https://ngmilk.rocks/2015/03/09/angularjs-html5-mode-or-pretty-urls-on-apache-using-htaccess/>):
-
-     [Apache](https://httpd.apache.org/)：在 `.htaccess` 文件中添加一个[重写规则](http://httpd.apache.org/docs/current/mod/mod_rewrite.html)，
-  代码如下（[出处](https://ngmilk.rocks/2015/03/09/angularjs-html5-mode-or-pretty-urls-on-apache-using-htaccess/)）：
-
-    <code-example>
-      RewriteEngine On
-      &#35 If an existing asset or directory is requested go to it as it is
-      RewriteCond %{DOCUMENT_ROOT}%{REQUEST_URI} -f [OR]
-      RewriteCond %{DOCUMENT_ROOT}%{REQUEST_URI} -d
-      RewriteRule ^ - [L]<br>
-      &#35 If the requested resource doesn't exist, use index.html
-      RewriteRule ^ /index.html
-    </code-example>
-
-* [Nginx](https://nginx.org/): use `try_files`, as described in
-  [Front Controller Pattern Web Apps](https://www.nginx.com/resources/wiki/start/topics/tutorials/config_pitfalls/#front-controller-pattern-web-apps),
-  modified to serve `index.html`:
-
-     [NGinx](http://nginx.org/)：使用 `try_files` 指向 `index.html`，详细描述见[Web 应用的前端控制器模式](https://www.nginx.com/resources/wiki/start/topics/tutorials/config_pitfalls/#front-controller-pattern-web-apps)。
-
-  ```
-  try_files $uri $uri/ /index.html;
-  ```
-
-* [Ruby](https://www.ruby-lang.org/): create a Ruby server using ([sinatra](http://sinatrarb.com/)) with a basic Ruby file that configures the server `server.rb`:
-
-  [Ruby](https://www.ruby-lang.org/)：使用 [sinatra](http://sinatrarb.com/) 和用来配置服务器的基础 Ruby 文件 `server.rb` 创建一个 Ruby 服务器：
-
-  ```ruby
-  require 'sinatra'
-
-  # Folder structure
-
-  # .
-
-  # -- server.rb
-
-  # -- public
-
-  #    |-- project-name
-  #        |-- index.html
-
-  get '/' do
-      folderDir = settings.public_folder + '/project-name'  # ng build output folder
-      send_file File.join(folderDir, 'index.html')
-  end
-  ```
-
-* [IIS](https://www.iis.net/): add a rewrite rule to `web.config`, similar to the one shown
-  [here](https://stackoverflow.com/a/26152011):
-
-     [IIS](https://www.iis.net/)：往 `web.config` 中添加一条重写规则，类似于[这里](http://stackoverflow.com/a/26152011/2116927)：
-
-    <code-example format='.' language="xml">
-      &lt;system.webServer&gt;
-        &lt;rewrite&gt;
-          &lt;rules&gt;
-            &lt;rule name="Angular Routes" stopProcessing="true"&gt;
-              &lt;match url=".*" /&gt;
-              &lt;conditions logicalGrouping="MatchAll"&gt;
-                &lt;add input="{REQUEST_FILENAME}" matchType="IsFile" negate="true" /&gt;
-                &lt;add input="{REQUEST_FILENAME}" matchType="IsDirectory" negate="true" /&gt;
-              &lt;/conditions&gt;
-              &lt;action type="Rewrite" url="/index.html" /&gt;
-            &lt;/rule&gt;
-          &lt;/rules&gt;
-        &lt;/rewrite&gt;
-      &lt;/system.webServer&gt;
-    </code-example>
-
-* [GitHub Pages](https://pages.github.com/): you can't
-  [directly configure](https://github.com/isaacs/github/issues/408)
-  the GitHub Pages server, but you can add a 404 page.
-  Copy `index.html` into `404.html`.
-  It will still be served as the 404 response, but the browser will process that page and load the application properly.
-  It's also a good idea to
-  [serve from `docs/` on master](https://help.github.com/articles/configuring-a-publishing-source-for-github-pages/#publishing-your-github-pages-site-from-a-docs-folder-on-your-master-branch)
-  and to
-  [create a `.nojekyll` file](https://www.bennadel.com/blog/3181-including-node-modules-and-vendors-folders-in-your-github-pages-site.htm)
-
-   [GitHub 页面服务](https://pages.github.com/)：你没办法[直接配置](https://github.com/isaacs/github/issues/408) Github 的页面服务，但可以添加一个 404 页，只要把 `index.html` 复制到 `404.html` 就可以了。
-  它仍然会给出一个 404 响应，但是浏览器将会正确处理该页，并正常加载该应用。
-  使用[在主分支的 `docs/` 下启动服务](https://help.github.com/articles/configuring-a-publishing-source-for-github-pages/#publishing-your-github-pages-site-from-a-docs-folder-on-your-master-branch)
-  并[创建一个 `.nojekyll` 文件](https://www.bennadel.com/blog/3181-including-node-modules-and-vendors-folders-in-your-github-pages-site.htm)也是一个好办法。
-
-* [Firebase hosting](https://firebase.google.com/docs/hosting/): add a
-  [rewrite rule](https://firebase.google.com/docs/hosting/url-redirects-rewrites#section-rewrites).
-
-     [Firebase 托管服务](https://firebase.google.com/docs/hosting/)：添加一条[重写规则](https://firebase.google.com/docs/hosting/url-redirects-rewrites#section-rewrites)。
-
-  <code-example language="json">
-    "rewrites": [ {
-      "source": "**",
-      "destination": "/index.html"
-    } ]
-  </code-example>
-=======
 | Servers | Details |
 | :------ | :------ |
 | [Apache](https://httpd.apache.org) | Add a [rewrite rule](https://httpd.apache.org/docs/current/mod/mod_rewrite.html) to the `.htaccess` file as shown ([ngmilk.rocks/2015/03/09/angularjs-html5-mode-or-pretty-urls-on-apache-using-htaccess](https://ngmilk.rocks/2015/03/09/angularjs-html5-mode-or-pretty-urls-on-apache-using-htaccess)): <code-example format="apache" language="apache"> RewriteEngine On &NewLine;&nbsp; &num; If an existing asset or directory is requested go to it as it is &NewLine;&nbsp; RewriteCond %{DOCUMENT_ROOT}%{REQUEST_URI} -f [OR] &NewLine;&nbsp; RewriteCond %{DOCUMENT_ROOT}%{REQUEST_URI} -d &NewLine;&nbsp; RewriteRule ^ - [L] &NewLine; &NewLine;&nbsp; &num; If the requested resource doesn't exist, use index.html &NewLine;&nbsp; RewriteRule ^ /index.html </code-example> |
@@ -529,65 +214,32 @@
 | [IIS](https://www.iis.net) | Add a rewrite rule to `web.config`, similar to the one shown [here](https://stackoverflow.com/a/26152011): <code-example format="xml" language="xml"> &lt;system.webServer&gt; &NewLine;&nbsp; &lt;rewrite&gt; &NewLine;&nbsp;&nbsp;&nbsp; &lt;rules&gt; &NewLine;&nbsp;&nbsp;&nbsp;&nbsp;&nbsp; &lt;rule name="Angular Routes" stopProcessing="true"&gt; &NewLine;&nbsp;&nbsp;&nbsp;&nbsp;&nbsp;&nbsp;&nbsp; &lt;match url=".*" /&gt; &NewLine;&nbsp;&nbsp;&nbsp;&nbsp;&nbsp;&nbsp;&nbsp; &lt;conditions logicalGrouping="MatchAll"&gt; &NewLine;&nbsp;&nbsp;&nbsp;&nbsp;&nbsp;&nbsp;&nbsp;&nbsp;&nbsp; &lt;add input="{REQUEST_FILENAME}" matchType="IsFile" negate="true" /&gt; &NewLine;&nbsp;&nbsp;&nbsp;&nbsp;&nbsp;&nbsp;&nbsp;&nbsp;&nbsp; &lt;add input="{REQUEST_FILENAME}" matchType="IsDirectory" negate="true" /&gt; &NewLine;&nbsp;&nbsp;&nbsp;&nbsp;&nbsp;&nbsp;&nbsp; &lt;/conditions&gt; &NewLine;&nbsp;&nbsp;&nbsp;&nbsp;&nbsp;&nbsp;&nbsp; &lt;action type="Rewrite" url="/index.html" /&gt; &NewLine;&nbsp;&nbsp;&nbsp;&nbsp;&nbsp; &lt;/rule&gt; &NewLine;&nbsp;&nbsp;&nbsp; &lt;/rules&gt; &NewLine;&nbsp; &lt;/rewrite&gt; &NewLine;&lt;/system.webServer&gt; </code-example> |
 | [GitHub Pages](https://pages.github.com) | You can't [directly configure](https://github.com/isaacs/github/issues/408) the GitHub Pages server, but you can add a 404 page. Copy `index.html` into `404.html`. It will still be served as the 404 response, but the browser will process that page and load the application properly. It's also a good idea to [serve from `docs` on main](https://docs.github.com/en/pages/getting-started-with-github-pages/configuring-a-publishing-source-for-your-github-pages-site#choosing-a-publishing-source) and to [create a `.nojekyll` file](https://www.bennadel.com/blog/3181-including-node-modules-and-vendors-folders-in-your-github-pages-site.htm) |
 | [Firebase hosting](https://firebase.google.com/docs/hosting) | Add a [rewrite rule](https://firebase.google.com/docs/hosting/url-redirects-rewrites#section-rewrites). <code-example language="json"> "rewrites": [ { &NewLine;&nbsp; "source": "**", &NewLine;&nbsp; "destination": "/index.html" &NewLine;} ] </code-example> |
->>>>>>> f25ac4ae
 
 <a id="mime"></a>
 
 ### Configuring correct MIME-type for JavaScript assets
 
-<<<<<<< HEAD
-### 为 JavaScript 资产配置正确的 MIME 类型
-
-All of your application JavaScript files must be served by the server with the [`Content-Type` header](https://developer.mozilla.org/en-US/docs/Web/HTTP/Headers/Content-Type) set to `text/javascript` or another [JavaScript-compatible MIME-type](https://developer.mozilla.org/en-US/docs/Web/HTTP/Basics_of_HTTP/MIME_types#textjavascript).
-=======
 All of your application JavaScript files must be served by the server with the [`Content-Type` header](https://developer.mozilla.org/docs/Web/HTTP/Headers/Content-Type) set to `text/javascript` or another [JavaScript-compatible MIME-type](https://developer.mozilla.org/docs/Web/HTTP/Basics_of_HTTP/MIME_types#textjavascript).
->>>>>>> f25ac4ae
-
-你的所有应用程序 JavaScript 文件都必须由服务器提供出来，并将 [`Content-Type` 标头](https://developer.mozilla.org/en-US/docs/Web/HTTP/Headers/Content-Type)设置为 `text/javascript` 或其他[与 JavaScript 兼容的 MIME-type](https://developer.mozilla.org/en-US/docs/Web/HTTP/Basics_of_HTTP/MIME_types#textjavascript) 。
 
 Most servers and hosting services already do this by default.
 
-默认情况下，大多数服务器和托管服务已经这样做了。
-
 Server with misconfigured mime-type for JavaScript files will cause an application to fail to start with the following error:
 
-<<<<<<< HEAD
-如果服务器为 JavaScript 文件配置了错误的 MIME 类型，将导致应用程序无法启动并出现以下错误：
-
-```
-=======
 <code-example format="output" hideCopy language="shell">
 
->>>>>>> f25ac4ae
 Failed to load module script: The server responded with a non-JavaScript MIME type of "text/plain". Strict MIME type checking is enforced for module scripts per HTML spec.
 
 </code-example>
 
-<<<<<<< HEAD
-如果是这种情况，你将需要检查你的服务器配置并将其重新配置为使用 `Content-Type: text/javascript` 来提供 `.js` 文件。有关如何执行此操作的说明，请参阅服务器手册。
-=======
 If this is the case, you will need to check your server configuration and reconfigure it to serve `.js` files with `Content-Type: text/javascript`.
 See your server's manual for instructions on how to do this.
->>>>>>> f25ac4ae
 
 <a id="cors"></a>
 
 ### Requesting services from a different server (CORS)
 
-<<<<<<< HEAD
-### 请求来自另一个服务器的服务（CORS）
-
-Angular developers may encounter a
-<a href="https://en.wikipedia.org/wiki/Cross-origin_resource_sharing" title="Cross-origin resource sharing">
-<i>cross-origin resource sharing</i></a> error when making a service request (typically a data service request)
-to a server other than the application's own host server.
-=======
 Angular developers may encounter a [*cross-origin resource sharing*](https://en.wikipedia.org/wiki/Cross-origin_resource_sharing "Cross-origin resource sharing") error when making a service request (typically a data service request) to a server other than the application's own host server.
->>>>>>> f25ac4ae
 Browsers forbid such requests unless the server permits them explicitly.
-
-Angular 开发者在向与该应用的宿主服务器不同域的服务器发起请求时，可能会遇到一种<a href="https://en.wikipedia.org/wiki/Cross-origin_resource_sharing" target="_blank" title="Cross-origin resource sharing"><i>跨域资源共享（CORS）</i></a>错误。
-浏览器会阻止该请求，除非得到那台服务器的明确许可。
 
 There isn't anything the client application can do about these errors.
 The server must be configured to accept the application's requests.
@@ -595,46 +247,10 @@
 
 <a id="optimize"></a>
 
-<<<<<<< HEAD
-客户端应用对这种错误无能为力。
-服务器必须配置成可以接受来自该应用的请求。
-要了解如何对特定的服务器开启 CORS，参阅<a href="http://enable-cors.org/server.html" target="_blank" title="Enabling CORS server">enable-cors.org</a>。
-
-<a id="optimize"></a>
-
-=======
->>>>>>> f25ac4ae
 ## Production optimizations
 
-## 为生产环境优化
-
 The `production` configuration engages the following build optimization features.
 
-<<<<<<< HEAD
-`production` 配置项指定如下优化特性。
-
-* [Ahead-of-Time (AOT) Compilation](guide/aot-compiler): pre-compiles Angular component templates.
-
-  [预先(AOT)编译](guide/aot-compiler)：预编译 Angular 的组件模板。
-
-* [Production mode](#enable-prod-mode): deploys the production environment which enables _production mode_.
-
-  [生产模式](#enable-prod-mode)：部署到启用了*生产模式*的生产环境。
-
-* Bundling: concatenates your many application and library files into a few bundles.
-
-  打包：把你的多个应用于库文件拼接到少量包（bundle）中。
-
-* Minification: removes excess whitespace, comments, and optional tokens.
-
-  最小化：删除多余的空格、注释和可选令牌。
-
-* Uglification: rewrites code to use short, cryptic variable and function names.
-
-  混淆/丑化：重写代码，使用简短的、不容易理解的变量名和函数名。
-
-* Dead code elimination: removes unreferenced modules and much unused code.
-=======
 | Features | Details |
 | :------- | :------ |
 | [Ahead-of-Time (AOT) Compilation](guide/aot-compiler) | Pre-compiles Angular component templates. |
@@ -643,111 +259,47 @@
 | Minification | Removes excess whitespace, comments, and optional tokens. |
 | Uglification | Rewrites code to use short, cryptic variable and function names. |
 | Dead code elimination | Removes unreferenced modules and much unused code. |
->>>>>>> f25ac4ae
-
-  消除死代码：删除未引用过的模块和很多未用到的代码。
 
 See [`ng build`](cli/build) for more about CLI build options and what they do.
 
-<<<<<<< HEAD
-要了解关于 CLI 构建选项及其作用的更多知识，参阅 [`ng build`](cli/build)。
-
-=======
->>>>>>> f25ac4ae
 <a id="enable-prod-mode"></a>
 
 ### Enable runtime production mode
 
-<<<<<<< HEAD
-### 启用生产模式
-
-In addition to build optimizations, Angular also has a runtime production mode. Angular applications run in development mode by default, as you can see by the following message on the browser console:
-
-除了构建期优化之外，Angular 还支持运行期生产模式。Angular 应用默认运行在开发模式下，你可以在浏览器的控制台中看到如下信息：
-
-<code-example format="nocode">
-=======
 In addition to build optimizations, Angular also has a runtime production mode.
 Angular applications run in development mode by default, as you can see by the following message on the browser console:
 
 <code-example format="output" hideCopy language="shell">
->>>>>>> f25ac4ae
 
 Angular is running in development mode.
 Call `enableProdMode()` to enable production mode.
 
-  Angular 正运行在开发模式下。调用 enableProdMode（）以启用生产模式。
-
 </code-example>
 
 *Production mode* improves application performance by disabling development-only safety checks and debugging utilities, such as the expression-changed-after-checked detection.
 Building your application with the production configuration automatically enables Angular's runtime production mode.
 
-<<<<<<< HEAD
-*生产模式*通过禁用仅供开发用的安全检查和调试工具（例如，expression-changed-after-checked 检测）来提高应用程序性能。使用生产配置构建应用程序时会自动启用 Angular 的运行时生产模式。
-
-=======
->>>>>>> f25ac4ae
 <a id="lazy-loading"></a>
 
 ### Lazy loading
 
-<<<<<<< HEAD
-### 惰性加载
-
-You can dramatically reduce launch time by only loading the application modules that
-absolutely must be present when the application starts.
-
-通过只加载应用启动时绝对必须的那些模块，你可以极大缩短应用启动的时间。
-
-Configure the Angular Router to defer loading of all other modules (and their associated code), either by
-[waiting until the app has launched](guide/router-tutorial-toh#preloading "Preloading")
-or by [_lazy loading_](guide/router#lazy-loading "Lazy loading")
-them on demand.
-=======
 You can dramatically reduce launch time by only loading the application modules that absolutely must be present when the application starts.
 
 Configure the Angular Router to defer loading of all other modules (and their associated code), either by [waiting until the app has launched](guide/router-tutorial-toh#preloading "Preloading") or by [*lazy loading*](guide/router#lazy-loading "Lazy loading") them on demand.
->>>>>>> f25ac4ae
-
-可以配置 Angular 的路由器，来推迟所有其它模块（及其相关代码）的加载时机，方法有[一直等到应用启动完毕](guide/router-tutorial-toh#preloading "Preloading")，或者当用到时才按需[*惰性加载*](guide/router#lazy-loading "Lazy loading")。
 
 <div class="callout is-helpful">
 
 <header>Don't eagerly import something from a lazy-loaded module</header>
 
-<<<<<<< HEAD
-<header>不要急性（eagerly）导入来自惰性加载模块中的任何东西</header>
-
-If you mean to lazy-load a module, be careful not to import it
-in a file that's eagerly loaded when the application starts (such as the root `AppModule`).
-=======
 If you mean to lazy-load a module, be careful not to import it in a file that's eagerly loaded when the application starts (such as the root `AppModule`).
->>>>>>> f25ac4ae
 If you do that, the module will be loaded immediately.
-
-如果要惰性加载某个模块，就要小心别在应用启动时要急性加载的模块（比如根模块 `AppModule`）中导入它。
-如果那么做，该模块就会立刻加载起来。
 
 The bundling configuration must take lazy loading into consideration.
 Because lazy-loaded modules aren't imported in JavaScript, bundlers exclude them by default.
 Bundlers don't know about the router configuration and can't create separate bundles for lazy-loaded modules.
 You would have to create these bundles manually.
 
-<<<<<<< HEAD
-配置打包方式时必须考虑惰性加载。
-因为默认情况下惰性加载的模块没有在 JavaScript 中导入过，因此打包器默认会排除它们。
-打包器不认识路由器配置，也就不能为惰性加载的模块创建独立的包。
-你必须手动创建这些包。
-
-The CLI runs the
-[Angular Ahead-of-Time Webpack Plugin](https://github.com/angular/angular-cli/tree/master/packages/ngtools/webpack)
-which automatically recognizes lazy-loaded `NgModules` and creates separate bundles for them.
-=======
 The CLI runs the [Angular Ahead-of-Time Webpack Plugin](https://github.com/angular/angular-cli/tree/main/packages/ngtools/webpack) which automatically recognizes lazy-loaded `NgModules` and creates separate bundles for them.
->>>>>>> f25ac4ae
-
-CLI 会运行 [Angular Ahead-of-Time Webpack 插件](https://github.com/angular/angular-cli/tree/master/packages/ngtools/webpack)，它会自动识别出惰性加载的 `NgModules`，并为它们创建独立的包。
 
 </div>
 
@@ -755,67 +307,24 @@
 
 ### Measure performance
 
-<<<<<<< HEAD
-### 测量性能
-
-You can make better decisions about what to optimize and how when you have a clear and accurate understanding of
-what's making the application slow.
-=======
 You can make better decisions about what to optimize and how when you have a clear and accurate understanding of what's making the application slow.
->>>>>>> f25ac4ae
 The cause may not be what you think it is.
 You can waste a lot of time and money optimizing something that has no tangible benefit or even makes the application slower.
 You should measure the application's actual behavior when running in the environments that are important to you.
 
-<<<<<<< HEAD
-如果你对哪些东西拖慢了应用有更加清晰、精确的了解，就可以更好地决定优化什么以及如何优化。
-慢的原因可能和你所想的不一样。
-你可能花费了大量的时间和金钱来优化一些实际上无关紧要的东西，甚至可能让应用变得更慢。
-你应该测量应用在运行环境中的实际行为，这才是最重要的。
-
-<p>
-The
-<a href="https://developer.chrome.com/docs/devtools/network/reference/" title="Chrome DevTools Network Performance">
-Chrome DevTools Network Performance page</a> is a good place to start learning about measuring performance.
-</p>
-
-<p><a href="https://developer.chrome.com/docs/devtools/network/reference/" title="Chrome DevTools Network Performance">
-Chrome DevTools 的网络和性能页</a>是你开始学习如何测量性能的好地方。</p>
-=======
 The [Chrome DevTools Network Performance page](https://developer.chrome.com/docs/devtools/network/reference "Chrome DevTools Network Performance") is a good place to start learning about measuring performance.
->>>>>>> f25ac4ae
 
 The [WebPageTest](https://www.webpagetest.org) tool is another good choice that can also help verify that your deployment was successful.
 
-<<<<<<< HEAD
-[WebPageTest](https://www.webpagetest.org/)工具是另一个不错的选择，它还能帮你验证这次部署是否成功。
-
-=======
->>>>>>> f25ac4ae
 <a id="inspect-bundle"></a>
 
 ### Inspect the bundles
 
-<<<<<<< HEAD
-### 检查发布包
-
-The <a href="https://github.com/danvk/source-map-explorer/blob/master/README.md">source-map-explorer</a>
-tool is a great way to inspect the generated JavaScript bundles after a production build.
-=======
 The [source-map-explorer](https://github.com/danvk/source-map-explorer/blob/master/README.md) tool is a great way to inspect the generated JavaScript bundles after a production build.
->>>>>>> f25ac4ae
-
-<a href="https://github.com/danvk/source-map-explorer/blob/master/README.md">source-map-explorer</a> 工具可以帮你在生产环境构建之后探查 JavaScript 包。
 
 Install `source-map-explorer`:
 
-<<<<<<< HEAD
-安装 `source-map-explorer`：
-
-<code-example language="sh">
-=======
 <code-example format="shell" language="shell">
->>>>>>> f25ac4ae
 
 npm install source-map-explorer --save-dev
 
@@ -823,13 +332,7 @@
 
 Build your application for production *including the source maps*
 
-<<<<<<< HEAD
-为生产环境构建应用，包括源码映射表（source map）
-
-<code-example language="sh">
-=======
 <code-example format="shell" language="shell">
->>>>>>> f25ac4ae
 
 ng build --source-map
 
@@ -837,13 +340,7 @@
 
 List the generated bundles in the `dist/project-name/` folder.
 
-<<<<<<< HEAD
-在 `dist/` 目录下列出生成的包。
-
-<code-example language="sh">
-=======
 <code-example format="shell" language="shell">
->>>>>>> f25ac4ae
 
 ls dist/project-name/*.js
 
@@ -852,14 +349,7 @@
 Run the explorer to generate a graphical representation of one of the bundles.
 The following example displays the graph for the *main* bundle.
 
-<<<<<<< HEAD
-运行浏览器来生成其中一个包的图形化表示。
-下面的例子展示了 `main` 包的图表。
-
-<code-example language="sh">
-=======
 <code-example format="shell" language="shell">
->>>>>>> f25ac4ae
 
 node_modules/.bin/source-map-explorer dist/project-name/main*
 
@@ -867,23 +357,11 @@
 
 The `source-map-explorer` analyzes the source map generated with the bundle and draws a map of all dependencies, showing exactly which classes are included in the bundle.
 
-<<<<<<< HEAD
-`source-map-explorer` 会分析与包一起生成的 source map，并画出所有依赖的地图，精确展示哪些类包含在哪个包中。
-
-Here's the output for the _main_ bundle of an example application called `cli-quickstart`.
-=======
 Here's the output for the *main* bundle of an example application called `cli-quickstart`.
->>>>>>> f25ac4ae
-
-下面是范例应用 `cli-quickstart` 中 `main` 包的输出。
 
 <div class="lightbox">
 
-<<<<<<< HEAD
-  <img src="generated/images/guide/deployment/quickstart-sourcemap-explorer.png" alt="quickstart sourcemap explorer">
-=======
 <img alt="quickstart sourcemap explorer" src="generated/images/guide/deployment/quickstart-sourcemap-explorer.png">
->>>>>>> f25ac4ae
 
 </div>
 
@@ -891,98 +369,38 @@
 
 ## The `base` tag
 
-<<<<<<< HEAD
-## `base` 标签
-
-The HTML [_&lt;base href="..."/>_](/guide/router)
-specifies a base path for resolving relative URLs to assets such as images, scripts, and style sheets.
-For example, given the `<base href="/my/app/">`, the browser resolves a URL such as `some/place/foo.jpg`
-into a server request for `my/app/some/place/foo.jpg`.
-During navigation, the Angular router uses the _base href_ as the base path to component, template, and module files.
-=======
 The HTML [`<base href="..." />`](guide/router) specifies a base path for resolving relative URLs to assets such as images, scripts, and style sheets.
 For example, given the `<base href="/my/app/">`, the browser resolves a URL such as `some/place/foo.jpg` into a server request for `my/app/some/place/foo.jpg`.
 During navigation, the Angular router uses the *base href* as the base path to component, template, and module files.
->>>>>>> f25ac4ae
-
-HTML 的 [_&lt;base href="..."/>_](/guide/router) 标签指定了用于解析静态文件（如图片、脚本和样式表）相对地址的基地址。
-比如，对于 `<base href="/my/app/">`，浏览器就会把 `some/place/foo.jpg` 这样的 URL 解析成到 `my/app/some/place/foo.jpg` 的请求。
-在导航期间，Angular 路由器使用 *base href* 作为到组件模板文件和模块文件的基地址。
 
 <div class="alert is-helpful">
 
 See also the [`APP_BASE_HREF`](api/common/APP_BASE_HREF "API: APP_BASE_HREF") alternative.
-
-另一种方式参阅 [*APP_BASE_HREF*](api/common/APP_BASE_HREF "API: APP_BASE_HREF")。
 
 </div>
 
 In development, you typically start the server in the folder that holds `index.html`.
 That's the root folder and you'd add `<base href="/">` near the top of `index.html` because `/` is the root of the application.
 
-在开发期间，你通常会在存有 `index.html` 的目录下启动开发服务器。
-那就是根目录，你要在 `index.html` 的顶部附近添加 `<base href="/">`，因为 `/` 就是该应用的根路径。
-
 But on the shared or production server, you might serve the application from a subfolder.
 For example, when the URL to load the application is something like `http://www.mysite.com/my/app`, the subfolder is `my/app/` and you should add `<base href="/my/app/">` to the server version of the `index.html`.
 
-<<<<<<< HEAD
-但是在共享或生产服务器上，你可能会在子目录下启动服务器。
-比如，当前应用的加载地址可能类似于 `http://www.mysite.com/my/app/`，这里的子目录就是 `my/app/`。所以你就要往服务端版本的 `index.html` 中添加 `<base href="/my/app/">`。
-
-When the `base` tag is mis-configured, the application fails to load and the browser console displays `404 - Not Found` errors
-for the missing files. Look at where it _tried_ to find those files and adjust the base tag appropriately.
-
-这里如果不配置 `base` 标签，应用就会失败，并在浏览器的控制台中为缺失的文件显示一个 `404 - Not Found` 错误。看看它*试图*从哪里去查找那些文件，并据此调整 base 标签。
-
-=======
 When the `base` tag is mis-configured, the application fails to load and the browser console displays `404 - Not Found` errors for the missing files.
 Look at where it *tried* to find those files and adjust the base tag appropriately.
 
->>>>>>> f25ac4ae
 <a id="deploy-url"></a>
 
 ## The `deploy` url
 
-<<<<<<< HEAD
-## 部署 url（`deploy-url`）
-
-A command line option used to specify the base path for resolving relative URLs for assets such as images, scripts, and style sheets at _compile_ time. For example: `ng build --deploy-url /my/assets`.
-=======
 A command line option used to specify the base path for resolving relative URLs for assets such as images, scripts, and style sheets at *compile* time.
 For example: `ng build --deploy-url /my/assets`.
->>>>>>> f25ac4ae
-
-一个命令行选项，用于指定在*编译*时解析图片、脚本和样式表等资产（assets）的相对 URL 的基础路径。例如： `ng build --deploy-url /my/assets` 。
 
 The effects of defining a `deploy url` and `base href` can overlap.
 
-<<<<<<< HEAD
-`deploy url` 和 `base href` 这两个定义的作用有所重叠。
-
-=======
->>>>>>> f25ac4ae
 * Both can be used for initial scripts, stylesheets, lazy scripts, and css resources.
 
-  两者都可用于初始脚本、样式表、惰性脚本和 css 资源。
-
 However, defining a `base href` has a few unique effects.
 
-<<<<<<< HEAD
-但是，定义 `base href` 有一些独有的作用。
-
-* Defining a `base href` can be used for locating relative template (HTML) assets, and relative fetch/XMLHttpRequests.
-
-  定义 `base href` 可用于定位相对路径模板 (HTML) 资产和针对相对路径的 fetch/XMLHttpRequests。
-
-The `base href` can also be used to define the Angular router's default base (see [APP_BASE_HREF](api/common/APP_BASE_HREF)). Users with more complicated setups may need to manually configure the `APP_BASE_HREF` token within the application. (e.g., application routing base is / but assets/scripts/etc. are at /assets/).
-
-`base href` 也可用于定义 Angular 路由器的默认基础 URL（请参阅[APP_BASE_HREF](api/common/APP_BASE_HREF) ）。需要进行更复杂设置的用户可能需要在应用程序中手动配置 `APP_BASE_HREF` 令牌。 （例如，应用程序路由基地址是/，但各种资产、脚本等都在 `/assets`/ 下）。
-
-Unlike the `base href` which can be defined in a single place, the `deploy url` needs to be hard-coded into an application at build time. This means specifying a `deploy url` will decrease build speed, but this is the unfortunate cost of using an option that embeds itself throughout an application. That is why a `base href` is generally the better option.
-
-与可以只在一个地方定义的 `base href` 不同， `deploy url` 需要在构建时硬编码到应用程序中。这意味着指定 `deploy url` 会降低构建速度，但这是使用在整个应用程序中嵌入自己的选项的代价。这也是为什么说 `base href` 通常是更好的选择。
-=======
 * Defining a `base href` can be used for locating relative template (HTML) assets, and relative fetch/XMLHttpRequests.
 
 The `base href` can also be used to define the Angular router's default base (see [`APP_BASE_HREF`](api/common/APP_BASE_HREF)).
@@ -998,5 +416,4 @@
 
 <!-- end links -->
 
-@reviewed 2022-02-28
->>>>>>> f25ac4ae
+@reviewed 2022-02-28