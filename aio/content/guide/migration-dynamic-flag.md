--- conflicted
+++ resolved
@@ -1,30 +1,14 @@
 # Dynamic queries flag migration
 
-# 动态查询标志的迁移
-
 ## What does this migration do?
-
-## 这种迁移是做什么的？
 
 In Angular version 8, a schematic added `static` flags to all `@ViewChild()` and `@ContentChild()` queries.
 This was the first step towards changing the default behavior.
 With version 9, the default value changes to `static: false` and the flag becomes optional.
 
-在 Angular 的 8 版本中，升级原理图为所有 `@ViewChild()` 和 `@ContentChild()` 查询都添加了 `static` 标志。这是改变默认行为的第一步。在版本 9 中，默认值变成了 `static: false`，该标志变为可选的。
-
 This schematic scans classes in the compilation and for each class, checks if the members have a `@ViewChild()` or `@ContentChild()` query with the `static` flag set to `false`.
 If so, the schematic removes the flag, as it now matches the default.
 
-<<<<<<< HEAD
-该原理图扫描了编译中的类，并为每个类检查这些成员是否有 `static` 标志设置为 `false` 的 `@ViewChild()` 或 `@ContentChild()` 查询。如果是这样，该原理图会移除该标志，因为它现在是默认值了。
-
-**Before:**
-
-**之前：**
-
-```ts
-@ViewChild('foo', {static: false}) foo: ElementRef;
-=======
 **Before**:
 
 <code-example format="typescript" language="typescript">
@@ -32,24 +16,14 @@
 &commat;ViewChild('foo', {static: false}) foo: ElementRef;
 
 &commat;ViewChild('bar', {static: true}) bar: ElementRef;
->>>>>>> f25ac4ae
 
 </code-example>
 
-<<<<<<< HEAD
-**After:**
-
-**之后：**
-
-```ts
-@ViewChild('foo') foo: ElementRef;
-=======
 **After**:
 
 <code-example format="typescript" language="typescript">
 
 &commat;ViewChild('foo') foo: ElementRef;
->>>>>>> f25ac4ae
 
 // this query doesn't change because the static value is true
 &commat;ViewChild('bar', {static: true}) bar: ElementRef;
@@ -61,112 +35,40 @@
 **NOTE**: <br />
 The flag is not supported in `@ViewChildren()` or `@ContentChildren()` queries, so the schematic will not check these properties.
 
-<<<<<<< HEAD
-请注意，`@ViewChildren()` 或 `@ContentChildren()` 查询中不支持该标志，因此该原理图不会检查这些属性。
-=======
 </br>
->>>>>>> f25ac4ae
 
 ## Why is this migration necessary?
-
-## 为何这次迁移必不可少？
 
 This schematic performs a code cleanup to remove `static` flags that match the default, as they are no longer necessary.
 Functionally, the code change should be a noop.
 
-<<<<<<< HEAD
-这个原理图执行代码清理工作来移除与默认值相匹配的 `static` 标志，因为它们不再是必需的。从功能上讲，这种代码更改应该没有影响。
-
-Before version 9, Angular figured out the static or dynamic nature of a query automatically, based on how the template was written.
-Looking at templates in this way, however, caused buggy and surprising behavior (see more about that in the [Static Query Migration Guide](guide/static-query-migration#what-does-this-flag-mean)).
-As of version 9, Angular uses dynamic queries (`static: false`) by default, which simplifies queries.
-Developers can still explicitly set a query to `static: true` if necessary.
-
-在版本 9 之前，Angular 会根据模板的编写方式来自动判定查询应该是静态的还是动态的。然而，以这种方式处理模板会导致错误和意外行为（请参阅[静态查询迁移指南](guide/static-query-migration#what-does-this-flag-mean)中的更多内容）。所以，从版本 9 开始，Angular 默认使用动态查询（ `static: false` ），简化了查询过程。开发人员仍然可以把查询显式设置为 `static: true`。
-=======
 | Versions | Details |
 | :------- | :------ |
 | Before version 9 | Angular figured out the static or dynamic nature of a query automatically, based on how the template was written. Looking at templates in this way, however, caused buggy and surprising behavior (see more about that in the [Static Query Migration Guide](guide/static-query-migration#what-does-this-flag-mean)). |
 | As of version 9 | Angular uses dynamic queries (`static: false`) by default, which simplifies queries. Developers can still explicitly set a query to `static: true` if necessary. |
->>>>>>> f25ac4ae
 
 <div class=" alert is-helpful">
 
 ### What is the difference between static and dynamic queries?
 
-### 静态查询和动态查询有什么区别？
-
 The `static` option for `@ViewChild()` and `@ContentChild()` queries determines when the query results become available.
 
-<<<<<<< HEAD
-`@ViewChild()` 和 `@ContentChild()` 查询的 `static` 选项决定了其查询结果何时可用。
-
-With static queries (`static: true`), the query resolves once the view has been created, but before change detection runs.
-The result, though, will never be updated to reflect changes to your view, such as changes to `ngIf` and `ngFor` blocks.
-
-使用静态查询（ `static: true` ）时，视图刚刚被创建，还没有运行变更检测之前，此查询就会解析。但是，其结果永远不会更新，以反映对视图的更改，例如对 `ngIf` 和 `ngFor` 块的更改。
-
-With dynamic queries (`static: false`), the query resolves after either `ngAfterViewInit()` or `ngAfterContentInit()` for `@ViewChild()` and `@ContentChild()` respectively.
-The result will be updated for changes to your view, such as changes to `ngIf` and `ngFor` blocks.
-
-而使用动态查询（ `static: false` ）时，此查询会分别在 `ngAfterViewInit()` 或 `ngAfterContentInit()` 之后进行解析。此结果将随着对视图的更改而更新，例如对 `ngIf` 和 `ngFor` 块的更改。
-
-For more information, see the following entries in the
-[Static Query Migration Guide](guide/static-query-migration):
-=======
 | Queries | Details |
 | :------ | :------ |
 | Static queries (`static: true`) | The query resolves once the view has been created, but before change detection runs. The result, though, will never be updated to reflect changes to your view, such as changes to `ngIf` and `ngFor` blocks. |
 | Dynamic queries (`static: false`) | The query resolves after either `ngAfterViewInit()` or `ngAfterContentInit()` for `@ViewChild()` and `@ContentChild()` respectively. The result will be updated for changes to your view, such as changes to `ngIf` and `ngFor` blocks. |
 
 For more information, see the following entries in the [Static Query Migration Guide](guide/static-query-migration):
->>>>>>> f25ac4ae
-
-要了解更多信息，请参阅[静态查询迁移指南](guide/static-query-migration)中的以下条目：
 
 * [How do I choose which `static` flag value to use: `true` or `false`?](guide/static-query-migration#how-do-i-choose-which-static-flag-value-to-use-true-or-false)
-<<<<<<< HEAD
-
-  [如何选择使用哪个 `static` 标志值： `true` 还是 `false` ？](guide/static-query-migration#how-do-i-choose-which-static-flag-value-to-use-true-or-false)
-
-=======
->>>>>>> f25ac4ae
 * [Is there a case where I should use `{static: true}`?](guide/static-query-migration#is-there-a-case-where-i-should-use-static-true)
 
-  [哪些情况下我应该使用 `{static: true}` ？](guide/static-query-migration#is-there-a-case-where-i-should-use-static-true)
-
-<<<<<<< HEAD
 </div>
 
-=======
->>>>>>> f25ac4ae
 ## What does this mean for libraries?
-
-## 这对库来说意味着什么？
 
 In order to support applications that are still running with version 8, the safest option for libraries is to retain the `static` flag to keep the resolution timing consistent.
 
-<<<<<<< HEAD
-为了支持那些仍在运行版本 8 的应用，库中最安全的选项是保留 `static` 标志，以保持解析时序的一致性。
-
-- *Libraries on version 9 with applications running version 8: *
-
-  *库的版本为 9，应用的版本为 8：*
-
-  The schematic won't run on libraries.
-  As long as libraries retain their `static` flags from version 8, they should work with apps on 8.
-
-  该原理图不会在库中运行。只要库从版本 8 开始就保留了 `static` 标志，就同样可以在 8 上运行。
-
-- *Libraries on version 8 with applications running version 9: *
-
-  *应用的版本为 9，库的版本为 8：*
-
-  Libraries will have explicit flags defined.
-  The behavior with explicit flags has not changed.
-
-  库中中会定义显式的标志。只要带有显式标志，其行为就不会改变。
-=======
 | Library and application combination | Details |
 | :---------------------------------- | :------ |
 | Libraries on version 9 with applications running version 8 | The schematic won't run on libraries. As long as libraries retain their `static` flags from version 8, they should work with apps on 8. |
@@ -179,16 +81,7 @@
 <!-- links -->
 
 <!-- external links -->
->>>>>>> f25ac4ae
 
 <!-- end links -->
 
-<<<<<<< HEAD
-### 那些使用未迁移库的应用呢？
-
-Because this is a code cleanup that is a noop, non-migrated libraries will work the same either way.
-
-因为这只是一个什么也不做的代码清理工作，所以未迁移的库也同样可以工作。
-=======
-@reviewed 2022-02-28
->>>>>>> f25ac4ae
+@reviewed 2022-02-28