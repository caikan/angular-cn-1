# Browser support

# 浏览器支持

Angular supports most recent browsers. This includes the following specific versions:

Angular 支持大多数常用浏览器，包括下列版本：

<table>
  <tr>
<<<<<<< HEAD

<th>

      Browser

      浏览器

</th>

<th>

      Supported versions

      支持的版本

</th>

=======
    <th>Browser</th>
    <th>Supported versions</th>
>>>>>>> a371646a
  </tr>
  <tr>
<<<<<<< HEAD

    <td>

      Chrome

    </td>

    <td>

      latest

      最新版

    </td>

=======
    <td>Chrome</td>
    <td>latest</td>
>>>>>>> a371646a
  </tr>
  <tr>
<<<<<<< HEAD

    <td>

      Firefox

    </td>

    <td>

      latest and extended support release (ESR)

      最新版以及扩展支持版本（ESR）

    </td>

=======
    <td>Firefox</td>
    <td>latest and extended support release (ESR)</td>
>>>>>>> a371646a
  </tr>
  <tr>
<<<<<<< HEAD

    <td>

      Edge

    </td>

    <td>

      2 most recent major versions

      最近的两个主版本

    </td>

  </tr>
  <tr> 
    <td>

      IE

    </td>

    <td>
      <div>11</div>
=======
    <td>Edge</td>
    <td>2 most recent major versions</td>
  </tr>
  <tr>
    <td>IE</td>
    <td>
      11<br>
      <em>*deprecated, see the <a href="guide/deprecations#internet-explorer-11">deprecations guide</a></em>
>>>>>>> a371646a
    </td>

  </tr>
<<<<<<< HEAD
 <tr>

    <td>

      Safari

    </td>

    <td>

      2 most recent major versions

      最近的两个主版本

    </td>

  </tr>
  <tr>

    <td>

      iOS

    </td>

    <td>

      2 most recent major versions

      最近的两个主版本

    </td>

  </tr>
  <tr>

    <td>

      Android

    </td>

    <td>

     Q (10.0), Pie (9.0), Oreo (8.0), Nougat (7.0)
    </td>

=======
  <tr>
    <td>Safari</td>
    <td>2 most recent major versions</td>
  </tr>
  <tr>
    <td>iOS</td>
    <td>2 most recent major versions</td>
  </tr>
  <tr>
    <td>Android</td>
    <td>Q (10.0), Pie (9.0), Oreo (8.0), Nougat (7.0)</td>
>>>>>>> a371646a
  </tr>
</table>


<div class="alert is-helpful">

Angular's continuous integration process runs unit tests of the framework on all of these browsers for every pull request,
using [Sauce Labs](https://saucelabs.com/) and
[BrowserStack](https://www.browserstack.com/).

Angular 在持续集成过程中，对每一个提交都会使用 <a href="https://saucelabs.com/" target="_blank">SauceLabs</a> 和
<a href="https://www.browserstack.com" target="_blank">Browserstack</a> 在上述所有浏览器上执行单元测试。

</div>

## Polyfills

## 腻子脚本 (polyfill)

Angular is built on the latest standards of the web platform.
Targeting such a wide range of browsers is challenging because they do not support all features of modern browsers.
You compensate by loading polyfill scripts ("polyfills") for the browsers that you must support.
The [table below](#polyfill-libs) identifies most of the polyfills you might need.

Angular 构建于 Web 平台的最新标准之上。
要支持这么多浏览器是一个不小的挑战，因为它们不支持现代浏览器的所有特性。
你可以通过加载腻子脚本("polyfills")来为想要支持的浏览器弥补这些特性。
[下表](#polyfill-libs) 列出了可能用到的大多数腻子脚本。

<div class="alert is-important">

The suggested polyfills are the ones that run full Angular applications.
You may need additional polyfills to support features not covered by this list.
Note that polyfills cannot magically transform an old, slow browser into a modern, fast one.

这些建议的腻子脚本是运行完整 Angular 应用所需的。
你可能还会需要另一些的腻子脚本来支持没有出现在此列表中的哪些特性。
注意，这些腻子脚本并没有神奇的魔力来把老旧、慢速的浏览器变成现代、快速的浏览器，它只是填充了 API。

</div>

In Angular CLI version 8 and higher, applications are built using *differential loading*, a strategy where the CLI builds two separate bundles as part of your deployed application.

在 Angular CLI 版本 8 和更高版本中，应用程序是使用*差异化加载*的方式构建的，*差异化加载*是一种策略，CLI 会构建两个单独的捆绑包作为已部署应用程序的一部分。

* The first bundle contains modern ES2015 syntax, takes advantage of built-in support in modern browsers, ships less polyfills, and results in a smaller bundle size.

  第一个捆绑包中包含现代 ES2015 语法，利用了现代浏览器中的内置支持，减少了 polyfill 的发布，并减小了捆绑包的大小。

* The second bundle contains code in the old ES5 syntax, along with all necessary polyfills. This results in a larger bundle size, but supports older browsers.

  第二个捆绑包中包含旧 ES5 语法中的代码以及所有必要的 polyfill。这会导致更大的捆绑包大小，但支持较旧的浏览器。

This strategy allows you to continue to build your web application to support multiple browsers, but only load the necessary code that the browser needs.
For more information about how this works, see [Differential Loading](guide/deployment#differential-loading) in the [Deployment guide](guide/deployment).

通过此策略，你可以继续构建 Web 应用程序以支持多个浏览器，但仅加载当前浏览器所需的必要代码。关于此工作原理的更多信息，请参阅《[部署指南》](guide/deployment)中的“[差异化加载](guide/deployment#differential-loading) ”。

## Enabling polyfills with CLI projects

## 在 CLI 项目中启用腻子脚本

The [Angular CLI](cli) provides support for polyfills.
If you are not using the CLI to create your projects, see [Polyfill instructions for non-CLI users](#non-cli).

[Angular CLI](cli) 提供了对腻子脚本的支持。如果未使用 CLI 创建项目，请参阅[针对非 CLI 用户的腻子脚本说明](#non-cli)。

When you create a project with the `ng new` command, a `src/polyfills.ts` configuration file is created as part of your project folder.
This file incorporates the mandatory and many of the optional polyfills as JavaScript `import` statements.

使用 `ng new` 命令创建项目时，会在项目文件夹中创建一个 `src/polyfills.ts` 配置文件。该文件包含许多强制性和可选腻子脚本的 JavaScript `import` 语句。

* The npm packages for the [_mandatory_ polyfills](#polyfill-libs) (such as `zone.js`) are installed automatically for you when you create your project with `ng new`, and their corresponding `import` statements are already enabled in the `src/polyfills.ts` configuration file.

  使用 `ng new` 创建项目时，会自动为你安装[*强制性*](#polyfill-libs) `zone.js` 的 npm 捆绑包（例如 `zone.js` ），并且它对应的 `import` 语句已在 `src/polyfills.ts` 配置文件中启用。

* If you need an _optional_ polyfill, you must install its npm package, then uncomment or create the corresponding import statement in the `src/polyfills.ts` configuration file.

  如果需要*可选的*腻子脚本，则必须安装其 npm 捆绑包，然后取消注释或在 `src/polyfills.ts` 配置文件中创建相应的 import 语句。

For example, if you need the optional [web animations polyfill](https://caniuse.com/web-animation), you could install it with `npm`, using the following command (or the `yarn` equivalent):

比如，如果需要可选的 [Web 动画腻子脚本](http://caniuse.com/#feat=web-animation)，则可以使用以下命令来通过 `npm`（或等效的 `yarn` ）安装它：

<code-example language="sh" class="code-shell">
  # install the optional web animations polyfill
  npm install --save web-animations-js
</code-example>

You can then add the import statement in the `src/polyfills.ts` file.
For many polyfills, you can simply un-comment the corresponding `import` statement in the file, as in the following example.

然后你还要在 `src/polyfills.ts` 文件中添加导入语句。
对于大多数腻子脚本，你可以直接在此文件中反注释对应的 `import` 语句，如下所示。

<code-example header="src/polyfills.ts">
  /**

  * Required to support Web Animations `@angular/platform-browser/animations`.

  * Needed for: All but Chrome, Firefox and Opera. https://caniuse.com/web-animation
  **/
  import 'web-animations-js';  // Run `npm install --save web-animations-js`.
</code-example>

If the polyfill you want is not already in `polyfills.ts` file, add the `import` statement by hand.

如果 `polyfills.ts` 文件中没有你想要的腻子脚本，请手动添加 `import` 语句。

{@a polyfill-libs}

### Mandatory polyfills

### 强制性腻子脚本

These are the polyfills required to run an Angular application on each supported browser:

下表中的腻子脚本是每个浏览器中运行 Angular 应用时要用到哪些：

<table>
  <tr style="vertical-align: top">
<<<<<<< HEAD

    <th>

      Browsers (Desktop & Mobile)

      浏览器（桌面和移动）

    </th>

    <th>

      Polyfills Required

      需要的腻子脚本

    </th>

=======
    <th>Browsers (Desktop & Mobile)</th>
    <th>Polyfills Required</th>
>>>>>>> a371646a
  </tr>
  <tr style="vertical-align: top">
    <td>
      Chrome, Firefox, Edge, <br>
      Safari, Android, IE 11
    </td>
    <td>
      <a href="guide/browser-support#core-es6">ES2015</a>
    </td>
  </tr>
</table>

### Optional browser features to polyfill

### 可选浏览器特性的腻子脚本

Some features of Angular may require additional polyfills.

有些 Angular 特性可能需要额外的腻子脚本。

<table>
  <tr style="vertical-align: top">
<<<<<<< HEAD

    <th>

      Feature

      特性

    </th>

    <th>

      Polyfill

      腻子脚本

    </th>

    <th style="width: 50%">

       Browsers (Desktop & Mobile)

       浏览器（桌面和移动）

    </th>

=======
    <th>Feature</th>
    <th>Polyfill</th>
    <th style="width: 50%">Browsers (Desktop & Mobile)</th>
>>>>>>> a371646a
  </tr>
  <tr style="vertical-align: top">
    <td>
      <a href="api/animations/AnimationBuilder">AnimationBuilder</a>
      (Standard animation support does not require polyfills.)
<<<<<<< HEAD

      [AnimationBuilder](api/animations/AnimationBuilder)。
      （支持标准动画不需要腻子脚本。）

=======
>>>>>>> a371646a
    </td>
    <td>
<<<<<<< HEAD

      [Web Animations](guide/browser-support#web-animations)

      [Web 动画](guide/browser-support#web-animations)

=======
      <a href="guide/browser-support#web-animations">Web Animations</a>
>>>>>>> a371646a
    </td>
    <td>
      <p>If AnimationBuilder is used, enables scrubbing
      support for IE/Edge and Safari.
      (Chrome and Firefox support this natively).</p>

      <p>如果用到了 AnimationBuilder，还要启用 IE/Edge 和 Safari 的 scrubbing（擦除）支持
      （Chrome 和 Firefox 对此提供了原生支持）</p>
    </td>
  </tr>

  <tr style="vertical-align: top">
    <td>
<<<<<<< HEAD

       [NgClass](api/common/NgClass) on SVG elements

       在 SVG 元素上应用时

=======
      <a href="api/common/NgClass">NgClass</a> on SVG elements
>>>>>>> a371646a
    </td>
    <td>
      <a href="guide/browser-support#classlist">classList</a>
    </td>
    <td>
      IE 11
    </td>
  </tr>

  <tr style="vertical-align: top">
    <td>
<<<<<<< HEAD

      [Router](guide/router) when using
      [hash-based routing](guide/router#location-strategy)

      当使用[基于 hash 的路由](guide/router#location-strategy)时。
=======
      <a href="guide/router">Router</a> when using <a href="guide/router#location-strategy">hash-based routing</a>
>>>>>>> a371646a
    </td>
    <td>
      <a href="guide/browser-support#core-es7-array">ES7/array</a>
    </td>
    <td>
      IE 11
    </td>
  </tr>
</table>

### Suggested polyfills

### 建议的腻子脚本

The following polyfills are used to test the framework itself. They are a good starting point for an application.

下列腻子脚本是用来测试框架本身的。它们是应用程序的优质起点。

<table>
  <tr>
    <th>

      Polyfill

      腻子脚本

    </th>
    <th>

      License

      授权方式

    </th>
    <th>

      Size*

      大小*

    </th>
  </tr>
  <tr>
    <td>
      <a id='core-es7-array' href="https://github.com/zloirock/core-js/tree/v2/fn/array">ES7/array</a>
    </td>
    <td>
      MIT
    </td>
    <td>
      0.1KB
    </td>
  </tr>
  <tr>
    <td>
      <a id='core-es6' href="https://github.com/zloirock/core-js">ES2015</a>
    </td>
    <td>

      MIT

    </td>
    <td>

      27.4KB

    </td>
  </tr>

  <tr>
    <td>
      <a id='classlist' href="https://github.com/eligrey/classList.js">classList</a>
    </td>
    <td>

      Public domain

      公共域

    </td>
    <td>

      1KB

    </td>
  </tr>
  <tr>
    <td>
<<<<<<< HEAD

      MIT / Unicode license

    </td>

    <td>

      13.5KB

    </td>

  </tr>

  <tr>

    <td>

=======
>>>>>>> a371646a
       <a id='web-animations' href="https://github.com/web-animations/web-animations-js">Web Animations</a>
    </td>
    <td>

      Apache

    </td>
    <td>

      14.8KB

    </td>
  </tr>
</table>

\* Figures are for minified and gzipped code,
computed with the [closure compiler](https://closure-compiler.appspot.com/home).

\* 这里的数据都按最小化并且 gzip 压缩后的版本算，是由<a href="http://closure-compiler.appspot.com/home">closure compiler</a>计算出的。

{@a non-cli}

## Polyfills for non-CLI users

## 非 CLI 的用户的腻子脚本

If you are not using the CLI, add your polyfill scripts directly to the host web page (`index.html`).

如果你不使用 CLI，就要直接把腻子脚本添加到宿主页（`index.html`）中，就像这样：

For example:

比如：

<code-example header="src/index.html" language="html">
  &lt;!-- pre-zone polyfills -->
  &lt;script src="node_modules/core-js/client/shim.min.js">&lt;/script>
  &lt;script src="node_modules/web-animations-js/web-animations.min.js">&lt;/script>
  &lt;script>
    /**

     * you can configure some zone flags which can disable zone interception for some

     * asynchronous activities to improve startup performance - use these options only

     * if you know what you are doing as it could result in hard to trace down bugs..
     */
    // __Zone_disable_requestAnimationFrame = true; // disable patch requestAnimationFrame
    // __Zone_disable_on_property = true; // disable patch onProperty such as onclick
    // __zone_symbol__UNPATCHED_EVENTS = ['scroll', 'mousemove']; // disable patch specified eventNames
    /*

     * in IE/Edge developer tools, the addEventListener will also be wrapped by zone.js

     * with the following flag, it will bypass `zone.js` patch for IE/Edge
     */
    // __Zone_enable_cross_context_check = true;
  &lt;/script>
  &lt;!-- zone.js required by Angular -->
  &lt;script src="node_modules/zone.js/bundles/zone.umd.js">&lt;/script>
  &lt;!-- application polyfills -->
</code-example><|MERGE_RESOLUTION|>--- conflicted
+++ resolved
@@ -8,174 +8,70 @@
 
 <table>
   <tr>
-<<<<<<< HEAD
-
-<th>
-
-      Browser
-
-      浏览器
-
-</th>
-
-<th>
-
-      Supported versions
-
-      支持的版本
-
-</th>
-
-=======
     <th>Browser</th>
     <th>Supported versions</th>
->>>>>>> a371646a
-  </tr>
-  <tr>
-<<<<<<< HEAD
-
-    <td>
-
-      Chrome
-
-    </td>
-
-    <td>
-
-      latest
-
-      最新版
-
-    </td>
-
-=======
+  </tr>
+  <tr>
+    <th>浏览器</th>
+    <th>支持的版本</th>
+  </tr>
+  <tr>
     <td>Chrome</td>
     <td>latest</td>
->>>>>>> a371646a
-  </tr>
-  <tr>
-<<<<<<< HEAD
-
-    <td>
-
-      Firefox
-
-    </td>
-
-    <td>
-
-      latest and extended support release (ESR)
-
-      最新版以及扩展支持版本（ESR）
-
-    </td>
-
-=======
+  </tr>
+  <tr>
+    <td>Chrome</td>
+    <td>最新</td>
+  </tr>
+  <tr>
     <td>Firefox</td>
     <td>latest and extended support release (ESR)</td>
->>>>>>> a371646a
-  </tr>
-  <tr>
-<<<<<<< HEAD
-
-    <td>
-
-      Edge
-
-    </td>
-
-    <td>
-
-      2 most recent major versions
-
-      最近的两个主版本
-
-    </td>
-
-  </tr>
-  <tr> 
-    <td>
-
-      IE
-
-    </td>
-
-    <td>
-      <div>11</div>
-=======
+  </tr>
+  <tr>
+    <td>Firefox</td>
+    <td>最新版以及扩展支持版本 (ESR)</td>
+  </tr>
+  <tr>
     <td>Edge</td>
     <td>2 most recent major versions</td>
   </tr>
   <tr>
+    <td>Edge</td>
+    <td>最近的两个主版本</td>
+  </tr>
+  <tr>
     <td>IE</td>
     <td>
       11<br>
       <em>*deprecated, see the <a href="guide/deprecations#internet-explorer-11">deprecations guide</a></em>
->>>>>>> a371646a
-    </td>
-
-  </tr>
-<<<<<<< HEAD
- <tr>
-
-    <td>
-
-      Safari
-
-    </td>
-
-    <td>
-
-      2 most recent major versions
-
-      最近的两个主版本
-
-    </td>
-
-  </tr>
-  <tr>
-
-    <td>
-
-      iOS
-
-    </td>
-
-    <td>
-
-      2 most recent major versions
-
-      最近的两个主版本
-
-    </td>
-
-  </tr>
-  <tr>
-
-    <td>
-
-      Android
-
-    </td>
-
-    <td>
-
-     Q (10.0), Pie (9.0), Oreo (8.0), Nougat (7.0)
-    </td>
-
-=======
+    </td>
+  </tr>
+  <tr>
+    <td>IE</td>
+    <td>
+      11<br>
+      <em>*已弃用，参见 <a href="guide/deprecations#internet-explorer-11">弃用指南</a></em>
+    </td>
+  </tr>
   <tr>
     <td>Safari</td>
     <td>2 most recent major versions</td>
   </tr>
   <tr>
+    <td>Safari</td>
+    <td>最近的两个主版本</td>
+  </tr>
+  <tr>
     <td>iOS</td>
     <td>2 most recent major versions</td>
   </tr>
   <tr>
+    <td>iOS</td>
+    <td>最近的两个主版本</td>
+  </tr>
+  <tr>
     <td>Android</td>
     <td>Q (10.0), Pie (9.0), Oreo (8.0), Nougat (7.0)</td>
->>>>>>> a371646a
   </tr>
 </table>
 
@@ -297,28 +193,12 @@
 
 <table>
   <tr style="vertical-align: top">
-<<<<<<< HEAD
-
-    <th>
-
-      Browsers (Desktop & Mobile)
-
-      浏览器（桌面和移动）
-
-    </th>
-
-    <th>
-
-      Polyfills Required
-
-      需要的腻子脚本
-
-    </th>
-
-=======
     <th>Browsers (Desktop & Mobile)</th>
     <th>Polyfills Required</th>
->>>>>>> a371646a
+  </tr>
+  <tr style="vertical-align: top">
+    <th>浏览器（桌面&移动端）</th>
+    <th>所需的腻子脚本</th>
   </tr>
   <tr style="vertical-align: top">
     <td>
@@ -341,82 +221,45 @@
 
 <table>
   <tr style="vertical-align: top">
-<<<<<<< HEAD
-
-    <th>
-
-      Feature
-
-      特性
-
-    </th>
-
-    <th>
-
-      Polyfill
-
-      腻子脚本
-
-    </th>
-
-    <th style="width: 50%">
-
-       Browsers (Desktop & Mobile)
-
-       浏览器（桌面和移动）
-
-    </th>
-
-=======
     <th>Feature</th>
     <th>Polyfill</th>
     <th style="width: 50%">Browsers (Desktop & Mobile)</th>
->>>>>>> a371646a
+  </tr>
+  <tr style="vertical-align: top">
+    <th>特性</th>
+    <th>腻子脚本</th>
+    <th style="width: 50%">浏览器（桌面&移动端）</th>
   </tr>
   <tr style="vertical-align: top">
     <td>
       <a href="api/animations/AnimationBuilder">AnimationBuilder</a>
       (Standard animation support does not require polyfills.)
-<<<<<<< HEAD
-
-      [AnimationBuilder](api/animations/AnimationBuilder)。
-      （支持标准动画不需要腻子脚本。）
-
-=======
->>>>>>> a371646a
-    </td>
-    <td>
-<<<<<<< HEAD
-
-      [Web Animations](guide/browser-support#web-animations)
-
-      [Web 动画](guide/browser-support#web-animations)
-
-=======
+    </td>
+    <td>
       <a href="guide/browser-support#web-animations">Web Animations</a>
->>>>>>> a371646a
     </td>
     <td>
       <p>If AnimationBuilder is used, enables scrubbing
       support for IE/Edge and Safari.
       (Chrome and Firefox support this natively).</p>
-
-      <p>如果用到了 AnimationBuilder，还要启用 IE/Edge 和 Safari 的 scrubbing（擦除）支持
-      （Chrome 和 Firefox 对此提供了原生支持）</p>
-    </td>
-  </tr>
-
-  <tr style="vertical-align: top">
-    <td>
-<<<<<<< HEAD
-
-       [NgClass](api/common/NgClass) on SVG elements
-
-       在 SVG 元素上应用时
-
-=======
+    </td>
+  </tr>
+  <tr style="vertical-align: top">
+    <td>
+      <a href="api/animations/AnimationBuilder">AnimationBuilder</a>
+（支持标准动画不需要腻子脚本）
+    </td>
+    <td>
+      <a href="guide/browser-support#web-animations">Web 动画</a>
+    </td>
+    <td>
+      <p>如果用到了 AnimationBuilder，还要启用 IE/Edge 和 Safari 的 scrubbing（擦除）支持（Chrome 和 Firefox 对此提供了原生支持）</p>
+    </td>
+  </tr>
+
+  <tr style="vertical-align: top">
+    <td>
       <a href="api/common/NgClass">NgClass</a> on SVG elements
->>>>>>> a371646a
     </td>
     <td>
       <a href="guide/browser-support#classlist">classList</a>
@@ -428,15 +271,19 @@
 
   <tr style="vertical-align: top">
     <td>
-<<<<<<< HEAD
-
-      [Router](guide/router) when using
-      [hash-based routing](guide/router#location-strategy)
-
-      当使用[基于 hash 的路由](guide/router#location-strategy)时。
-=======
+      在 SVG 元素上的 <a href="api/common/NgClass">NgClass</a>
+    </td>
+    <td>
+      <a href="guide/browser-support#classlist">classList</a>
+    </td>
+    <td>
+      IE 11
+    </td>
+  </tr>
+
+  <tr style="vertical-align: top">
+    <td>
       <a href="guide/router">Router</a> when using <a href="guide/router#location-strategy">hash-based routing</a>
->>>>>>> a371646a
     </td>
     <td>
       <a href="guide/browser-support#core-es7-array">ES7/array</a>
@@ -445,6 +292,18 @@
       IE 11
     </td>
   </tr>
+
+  <tr style="vertical-align: top">
+    <td>
+      当[路由器](guide/router)使用[基于 hash 的路由](guide/router#location-strategy)时。
+    </td>
+    <td>
+      <a href="guide/browser-support#core-es7-array">ES7/array</a>
+    </td>
+    <td>
+      IE 11
+    </td>
+  </tr>
 </table>
 
 ### Suggested polyfills
@@ -458,25 +317,24 @@
 <table>
   <tr>
     <th>
-
       Polyfill
-
+    </th>
+    <th>
+      License
+    </th>
+    <th>
+      Size*
+    </th>
+  </tr>
+  <tr>
+    <th>
       腻子脚本
-
-    </th>
-    <th>
-
-      License
-
+    </th>
+    <th>
       授权方式
-
-    </th>
-    <th>
-
-      Size*
-
+    </th>
+    <th>
       大小*
-
     </th>
   </tr>
   <tr>
@@ -495,14 +353,10 @@
       <a id='core-es6' href="https://github.com/zloirock/core-js">ES2015</a>
     </td>
     <td>
-
       MIT
-
-    </td>
-    <td>
-
+    </td>
+    <td>
       27.4KB
-
     </td>
   </tr>
 
@@ -511,51 +365,32 @@
       <a id='classlist' href="https://github.com/eligrey/classList.js">classList</a>
     </td>
     <td>
-
       Public domain
-
-      公共域
-
-    </td>
-    <td>
-
+    </td>
+    <td>
       1KB
-
-    </td>
-  </tr>
-  <tr>
-    <td>
-<<<<<<< HEAD
-
-      MIT / Unicode license
-
-    </td>
-
-    <td>
-
-      13.5KB
-
-    </td>
-
-  </tr>
-
-  <tr>
-
-    <td>
-
-=======
->>>>>>> a371646a
+    </td>
+  </tr>
+  <tr>
+    <td>
        <a id='web-animations' href="https://github.com/web-animations/web-animations-js">Web Animations</a>
     </td>
     <td>
-
       Apache
-
-    </td>
-    <td>
-
+    </td>
+    <td>
       14.8KB
-
+    </td>
+  </tr>
+  <tr>
+    <td>
+       <a id='web-animations' href="https://github.com/web-animations/web-animations-js">Web 动画</a>
+    </td>
+    <td>
+      Apache
+    </td>
+    <td>
+      14.8KB
     </td>
   </tr>
 </table>
