# Browser support

# 浏览器支持

Angular supports most recent browsers. This includes the following specific versions:

Angular 支持大多数常用浏览器，包括下列版本：

<table>

  <tr>

<th>

      Browser

      浏览器

</th>

<th>

      Supported versions

      支持的版本

</th>

  </tr>

  <tr>

    <td>

      Chrome

    </td>

    <td>

      latest

      最新版

    </td>

  </tr>

  <tr>

    <td>

      Firefox

    </td>

    <td>

      latest

      最新版

    </td>

  </tr>

  <tr>

    <td>

      Edge

    </td>

    <td>

      2 most recent major versions

      最近的两个主版本

    </td>

  </tr>
  <tr> 

    <td>

      IE

    </td>

    <td>

      11<br>10<br>9

    </td>

  </tr>
 <tr>
   <tr> 

    <td>

      IE Mobile

    </td>

    <td>

      11

    </td>

  </tr>
 <tr>

    <td>

      Safari

    </td>

    <td>

      2 most recent major versions

      最近的两个主版本

    </td>

  </tr>
  <tr>

    <td>

      iOS

    </td>

    <td>

      2 most recent major versions

      最近的两个主版本

    </td>

  </tr> 
  <tr>

    <td>

      Android

    </td>

    <td>

      Nougat (7.0)<br>Marshmallow (6.0)<br>Lollipop (5.0, 5.1)<br>KitKat (4.4)

    </td>

  </tr> 

</table>

<div class="alert is-helpful">

Angular's continuous integration process runs unit tests of the framework on all of these browsers for every pull request,
using <a href="https://saucelabs.com/">SauceLabs</a> and
<a href="https://www.browserstack.com">Browserstack</a>.

Angular 在持续集成过程中，对每一个提交都会使用 <a href="https://saucelabs.com/" target="_blank">SauceLabs</a> 和
<a href="https://www.browserstack.com" target="_blank">Browserstack</a> 在上述所有浏览器上执行单元测试。

</div>

## Polyfills

## 腻子脚本 (polyfill)

Angular is built on the latest standards of the web platform.
Targeting such a wide range of browsers is challenging because they do not support all features of modern browsers.

Angular 构建于 Web 平台的最新标准之上。
要支持这么多浏览器是一个不小的挑战，因为它们不支持现代浏览器的所有特性。

You compensate by loading polyfill scripts ("polyfills") for the browsers that you must support.
The [table below](#polyfill-libs) identifies most of the polyfills you might need.

你可以通过加载腻子脚本("polyfills")来为想要支持的浏览器弥补这些特性。
[下表](#polyfill-libs) 列出了可能用到的大多数腻子脚本。

<div class="alert is-important">

The suggested polyfills are the ones that run full Angular applications.
You may need additional polyfills to support features not covered by this list.
Note that polyfills cannot magically transform an old, slow browser into a modern, fast one.

这些建议的腻子脚本是运行完整 Angular 应用所需的。
你可能还会需要另一些的腻子脚本来支持没有出现在此列表中的哪些特性。
注意，这些腻子脚本并没有神奇的魔力来把老旧、慢速的浏览器变成现代、快速的浏览器，它只是填充了 API。

</div>

## Enabling polyfills

## 启用腻子脚本

[Angular CLI](https://github.com/angular/angular-cli/wiki) users enable polyfills through the `src/polyfills.ts` file that
the CLI created with your project.

[Angular CLI](https://github.com/angular/angular-cli/wiki) 的用户可以通过自动创建的 `src/polyfills.ts` 文件来启用这些腻子脚本。

This file incorporates the mandatory and many of the optional polyfills as JavaScript `import` statements.

这个文件把强制的和很多可选的腻子脚本组织成 JavaScript 的 `import` 语句。

The npm packages for the _mandatory_ polyfills (such as `zone.js`) were installed automatically for you when you created your project and their corresponding `import` statements are ready to go. You probably won't touch these.

**强制性** 腻子脚本（如 `zone.js`）的 npm 包在创建项目时就已经自动安装了，相应的 `import` 语句也都加好了。你一般不用动它们。

But if you need an optional polyfill, you'll have to install its npm package.
For example, [if you need the web animations polyfill](http://caniuse.com/#feat=web-animation), you could install it with `npm`, using the following command (or the `yarn` equivalent):

但是如果要用一个可选的腻子脚本，就要通过 `npm` 或 `yarn` 来安装它们的 npm 包了。
比如，[如果你需要 web 动画的腻子脚本](http://caniuse.com/#feat=web-animation)，就要通过下列命令之一来安装它：

<code-example language="sh" class="code-shell">

  # note that the web-animations-js polyfill is only here as an example

  # it isn't a strict requirement of Angular anymore (more below)

  npm install --save web-animations-js
</code-example>

Then open the `polyfills.ts` file and un-comment the corresponding `import` statement as in the following example:

然后打开 `polyfills.ts` 文件，并反注释对应的 `import` 语句，就像这样：

<code-example title="src/polyfills.ts">
  /**

  * Required to support Web Animations `@angular/platform-browser/animations`.

  * Needed for: All but Chrome, Firefox and Opera. http://caniuse.com/#feat=web-animation
  **/
  import 'web-animations-js';  // Run `npm install --save web-animations-js`.
</code-example>

If you can't find the polyfill you want in `polyfills.ts`,
add it yourself, following the same pattern:

如果在 `polyfills.ts` 中找不到要使用的腻子脚本，就可以仿照下列模式自行添加它：

1. install the npm package

   安装 npm 包

1. `import` the file in `polyfills.ts`

<<<<<<< HEAD
   在 `polyfills.ts` 中 `import` 这个文件

<div class="l-sub-section">
=======
<div class="alert is-helpful">
>>>>>>> 601064e4

Non-CLI users should follow the instructions [below](#non-cli).

不使用 CLI 的用户可以遵循[下列](#non-cli)步骤自行操作。

</div>

{@a polyfill-libs}

### Mandatory polyfills

### 强制性腻子脚本

These are the polyfills required to run an Angular application on each supported browser:

下表中的腻子脚本是每个浏览器都要用到的：

<table>

  <tr style="vertical-align: top">

    <th>

      Browsers (Desktop & Mobile)

      浏览器（桌面和移动）

    </th>

    <th>

      Polyfills Required

      需要的腻子脚本

    </th>

  </tr>

  <tr style="vertical-align: top">

    <td>

      Chrome, Firefox, Edge, Safari 9+

    </td>

    <td>

      [ES7/reflect](guide/browser-support#core-es7-reflect) (JIT only)

      [ES7/reflect](guide/browser-support#core-es7-reflect) (仅 JIT)

    </td>

  </tr>

  <tr style="vertical-align: top">

    <td>

      Safari 7 & 8, IE10 & 11, Android 4.1+

    </td>

    <td>

      [ES6](guide/browser-support#core-es6)

    </td>

  </tr>

  <tr style="vertical-align: top">

    <td>

      IE9

    </td>

    <td>

      [ES6<br>classList](guide/browser-support#classlist)

    </td>

  </tr>

</table>

### Optional browser features to polyfill

### 可选浏览器特性的腻子脚本

Some features of Angular may require additional polyfills.

有些 Angular 特性可能需要额外的腻子脚本。

For example, the animations library relies on the standard web animation API, which is only available in Chrome and Firefox today.
(note that the dependency of web-animations-js in Angular is only necessary if `AnimationBuilder` is used.)

例如，动画库依赖于标准的 web 动画 API，目前它只在 Chrome 和 Firefox 上可用。你可能需要一个腻子脚本来在其它浏览器上使用动画功能。

Here are the features which may require additional polyfills:

下列特性可能需要更多腻子脚本：

<table>

  <tr style="vertical-align: top">

    <th>

      Feature

      特性

    </th>

    <th>

      Polyfill

      腻子脚本

    </th>

    <th style="width: 50%">

       Browsers (Desktop & Mobile)

       浏览器（桌面和移动）

    </th>

  </tr>

  <tr style="vertical-align: top">

    <td>

      [JIT compilation](guide/aot-compiler).

      [JIT 编译](guide/aot-compiler)。

      Required to reflect for metadata.

      需要 reflect 来提供元数据。

    </td>

    <td>

      [ES7/reflect](guide/browser-support#core-es7-reflect)

    </td>

    <td>

      All current browsers. Enabled by default.
      Can remove if you always use AOT and only use Angular decorators.

      默认对目前的所有浏览器都启用了。如果总是使用 AOT 模式，并且只使用 Angular 自带的装饰器，那么可以移除它。

    </td>

  </tr>

  <tr style="vertical-align: top">

    <td>

      [Animations](guide/animations)
      <br>Only if `Animation Builder` is used within the application--standard
      animation support in Angular doesn't require any polyfills (as of NG6).

      [动画](guide/animations)
      <br>只有在应用中用到了 `Animation Builder` 时才需要；Angular 标准的动画支持是不需要任何腻子脚本的（截至 NG6）。

    </td>

    <td>

      [Web Animations](guide/browser-support#web-animations)

      [Web 动画](guide/browser-support#web-animations)

    </td>

    <td>

      <p>If AnimationBuilder is used then the polyfill will enable scrubbing
      support for IE/Edge and Safari (Chrome and Firefox support this natively).</p>

      <p>如果使用了 AnimationBuilder，那么腻子脚本将为 IE/Edge 和 Safari 启用擦除（scrubbing）支持（Chrome 和 Firefox 原生支持此特性）</p>

    </td>

  </tr>

  <tr style="vertical-align: top">

    <td>

    If you use the following deprecated i18n pipes:

    如果你使用下列已废弃的 i18n 管道：

     [date](api/common/DeprecatedDatePipe), 

     [currency](api/common/DeprecatedCurrencyPipe),

     [decimal](api/common/DeprecatedDecimalPipe), 

     [percent](api/common/DeprecatedPercentPipe)

    </td>

    <td>

      [Intl API](guide/browser-support#intl)

    </td>

    <td>

      All but Chrome, Firefox, Edge, IE11 and Safari 10

      除了 Chrome、Firefox、Edge、IE11 和 Safari 10 外的所有浏览器

    </td>

  </tr>

  <tr style="vertical-align: top">

    <td>

       [NgClass](api/common/NgClass) 

       on SVG elements

       在 SVG 元素上应用时

    </td>

    <td>

      [classList](guide/browser-support#classlist)

    </td>

    <td>

      IE10, IE11

    </td>

  </tr>

  <tr style="vertical-align: top">

    <td>

      [Http](guide/http) 

      when sending and receiving binary data

      用 [Http](guide/http) 发送和接收二进制数据时

    </td>

    <td>

      [Typed&nbsp;Array](guide/browser-support#typedarray)<br>

      [Blob](guide/browser-support#blob)<br>

      [FormData](guide/browser-support#formdata)

    </td>

    <td>

      IE 9

    </td>

  </tr>

</table>

### Suggested polyfills ##

### 建议的腻子脚本 ##

Below are the polyfills which are used to test the framework itself. They are a good starting point for an application.

下表中是用来测试框架本身的腻子脚本，它们是应用程序的优质起点。

<table>

  <tr>

    <th>

      Polyfill

      腻子脚本

    </th>

    <th>

      License

      授权方式

    </th>

    <th>

      Size*

      大小*

    </th>

  </tr>

  <tr>

    <td>

      <a id='core-es7-reflect' href="https://github.com/zloirock/core-js/blob/master/es7/reflect.js">ES7/reflect</a>

    </td>

    <td>

      MIT

    </td>

    <td>

      0.5KB

    </td>

  </tr>

  <tr>

    <td>

      <a id='core-es6' href="https://github.com/zloirock/core-js">ES6</a>

    </td>

    <td>

      MIT

    </td>

    <td>

      27.4KB

    </td>

  </tr>

  <tr>

    <td>

      <a id='classlist' href="https://github.com/eligrey/classList.js">classList</a>

    </td>

    <td>

      Public domain

      公共域

    </td>

    <td>

      1KB

    </td>

  </tr>

  <tr>

    <td>

      <a id='intl' href="https://github.com/andyearnshaw/Intl.js">Intl</a>

    </td>

    <td>

      MIT / Unicode license

    </td>

    <td>

      13.5KB

    </td>

  </tr>

  <tr>

    <td>

       <a id='web-animations' href="https://github.com/web-animations/web-animations-js">Web Animations</a>

    </td>

    <td>

      Apache

    </td>

    <td>

      14.8KB

    </td>

  </tr>

  <tr>

    <td>

      <a id='typedarray' href="https://github.com/inexorabletash/polyfill/blob/master/typedarray.js">Typed Array</a>

    </td>

    <td>

      MIT

    </td>

    <td>

      4KB

    </td>

  </tr>

  <tr>

    <td>

       <a id='blob' href="https://github.com/eligrey/Blob.js">Blob</a>

    </td>

    <td>

      MIT

    </td>

    <td>

      1.3KB

    </td>

  </tr>

  <tr>

    <td>

       <a id='formdata' href="https://github.com/francois2metz/html5-formdata">FormData</a>

    </td>

    <td>

      MIT

    </td>

    <td>

      0.4KB

    </td>

  </tr>

</table>

\* Figures are for minified and gzipped code,
computed with the <a href="http://closure-compiler.appspot.com/home">closure compiler</a>.

\* 这里的数据都按最小化并且 gzip 压缩后的版本算，是由<a href="http://closure-compiler.appspot.com/home">closure compiler</a>计算出的。

{@a non-cli}

## Polyfills for non-CLI users

## 非 CLI 的用户的腻子脚本

If you are not using the CLI, you should add your polyfill scripts directly to the host web page (`index.html`), perhaps like this.

如果你不使用 CLI，就要直接把腻子脚本添加到宿主页（`index.html`）中，就像这样：

<code-example title="src/index.html">
  &lt;!-- pre-zone polyfills -->
  &lt;script src="node_modules/core-js/client/shim.min.js">&lt;/script>
  &lt;script src="node_modules/web-animations-js/web-animations.min.js">&lt;/script>
  &lt;script>
    /**

     * you can configure some zone flags which can disable zone interception for some

     * asynchronous activities to improve startup performance - use these options only

     * if you know what you are doing as it could result in hard to trace down bugs..
     */
    // __Zone_disable_requestAnimationFrame = true; // disable patch requestAnimationFrame
    // __Zone_disable_on_property = true; // disable patch onProperty such as onclick
    // __zone_symbol__BLACK_LISTED_EVENTS = ['scroll', 'mousemove']; // disable patch specified eventNames

    /*

     * in IE/Edge developer tools, the addEventListener will also be wrapped by zone.js

     * with the following flag, it will bypass `zone.js` patch for IE/Edge
     */
    // __Zone_enable_cross_context_check = true;
  &lt;/script>
  &lt;!-- zone.js required by Angular -->
  &lt;script src="node_modules/zone.js/dist/zone.js">&lt;/script>

  &lt;!-- application polyfills -->
</code-example><|MERGE_RESOLUTION|>--- conflicted
+++ resolved
@@ -260,13 +260,9 @@
 
 1. `import` the file in `polyfills.ts`
 
-<<<<<<< HEAD
    在 `polyfills.ts` 中 `import` 这个文件
 
-<div class="l-sub-section">
-=======
 <div class="alert is-helpful">
->>>>>>> 601064e4
 
 Non-CLI users should follow the instructions [below](#non-cli).
 
