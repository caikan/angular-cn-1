--- conflicted
+++ resolved
@@ -154,13 +154,9 @@
 
 For example, if you need the optional [web animations polyfill](https://caniuse.com/web-animation), you could install it with `npm`, using the following command (or the `yarn` equivalent):
 
-<<<<<<< HEAD
 比如，如果需要可选的 [Web 动画腻子脚本](http://caniuse.com/#feat=web-animation)，则可以使用以下命令来通过 `npm`（或等效的 `yarn` ）安装它：
 
-<code-example language="sh" class="code-shell">
-=======
 <code-example language="sh">
->>>>>>> 53aa7945
   # install the optional web animations polyfill
   npm install --save web-animations-js
 </code-example>
