--- conflicted
+++ resolved
@@ -2,51 +2,17 @@
 
 # Testing Attribute Directives
 
-<<<<<<< HEAD
-# 测试属性型指令
-
-An _attribute directive_ modifies the behavior of an element, component or another directive.
-=======
 An *attribute directive* modifies the behavior of an element, component or another directive.
->>>>>>> f25ac4ae
 Its name reflects the way the directive is applied: as an attribute on a host element.
-
-*属性型指令*会修改元素、组件或其他指令的行为。它的名字反映了该指令的应用方式：作为宿主元素的一个属性。
 
 <div class="alert is-helpful">
 
 If you'd like to experiment with the application that this guide describes, <live-example name="testing" noDownload>run it in your browser</live-example> or <live-example name="testing" downloadOnly>download and run it locally</live-example>.
 
-  如果你要试验本指南中所讲的应用，请<live-example name="testing" noDownload>在浏览器中运行它</live-example>或<live-example name="testing" downloadOnly>下载并在本地运行它</live-example>。
-
 </div>
 
 ## Testing the `HighlightDirective`
 
-<<<<<<< HEAD
-## 测试 `HighlightDirective`
-
-The sample application's `HighlightDirective` sets the background color of an element
-based on either a data bound color or a default color (lightgray).
-It also sets a custom property of the element (`customProperty`) to `true`
-for no reason other than to show that it can.
-
-本范例应用的 `HighlightDirective` 会根据数据绑定中的颜色或默认颜色（浅灰）来设置元素的背景色。它还会把该元素的自定义属性（`customProperty`）设置为 `true` ，当然这除了示范本技术之外别无它用。
-
-<code-example path="testing/src/app/shared/highlight.directive.ts" header="app/shared/highlight.directive.ts"></code-example>
-
-It's used throughout the application, perhaps most simply in the `AboutComponent`:
-
-它在整个应用中都用到过，也许最简单的是在 `AboutComponent` 中：
-
-<code-example path="testing/src/app/about/about.component.ts" header="app/about/about.component.ts"></code-example>
-
-Testing the specific use of the `HighlightDirective` within the `AboutComponent` requires only the techniques explored in the ["Nested component tests"](guide/testing-components-scenarios#nested-component-tests) section of [Component testing scenarios](guide/testing-components-scenarios).
-
-要想在 `AboutComponent` 中测试 `HighlightDirective` 的特定用法，只需要浏览[组件测试场景](guide/testing-components-scenarios)中的[“嵌套组件测试”](guide/testing-components-scenarios#nested-component-tests)一节中提到的各种技巧。
-
-<code-example path="testing/src/app/about/about.component.spec.ts" region="tests" header="app/about/about.component.spec.ts"></code-example>
-=======
 The sample application's `HighlightDirective` sets the background color of an element based on either a data bound color or a default color (lightgray).
 It also sets a custom property of the element (`customProperty`) to `true` for no reason other than to show that it can.
 
@@ -59,34 +25,16 @@
 Testing the specific use of the `HighlightDirective` within the `AboutComponent` requires only the techniques explored in the ["Nested component tests"](guide/testing-components-scenarios#nested-component-tests) section of [Component testing scenarios](guide/testing-components-scenarios).
 
 <code-example header="app/about/about.component.spec.ts" path="testing/src/app/about/about.component.spec.ts" region="tests"></code-example>
->>>>>>> f25ac4ae
 
 However, testing a single use case is unlikely to explore the full range of a directive's capabilities.
 Finding and testing all components that use the directive is tedious, brittle, and almost as unlikely to afford full coverage.
 
-<<<<<<< HEAD
-但是，测试单个用例不太可能涉及指令的全部能力。要找到并测试那些使用了该指令的所有组件会很乏味、很脆弱，而且几乎不可能做到完全覆盖。
-
-_Class-only tests_ might be helpful,
-but attribute directives like this one tend to manipulate the DOM.
-Isolated unit tests don't touch the DOM and, therefore,
-do not inspire confidence in the directive's efficacy.
-=======
 *Class-only tests* might be helpful, but attribute directives like this one tend to manipulate the DOM.
 Isolated unit tests don't touch the DOM and, therefore, do not inspire confidence in the directive's efficacy.
->>>>>>> f25ac4ae
-
-*纯类测试*可能会有一点帮助，但像这种属性型指令往往会操纵 DOM。孤立的单元测试不会触及 DOM，因此也无法给人带来对指令功效的信心。
 
 A better solution is to create an artificial test component that demonstrates all ways to apply the directive.
 
-<<<<<<< HEAD
-更好的解决方案是创建一个人工测试组件来演示应用该指令的所有方法。
-
-<code-example path="testing/src/app/shared/highlight.directive.spec.ts" region="test-component" header="app/shared/highlight.directive.spec.ts (TestComponent)"></code-example>
-=======
 <code-example header="app/shared/highlight.directive.spec.ts (TestComponent)" path="testing/src/app/shared/highlight.directive.spec.ts" region="test-component"></code-example>
->>>>>>> f25ac4ae
 
 <div class="lightbox">
 
@@ -99,46 +47,10 @@
 The `<input>` case binds the `HighlightDirective` to the name of a color value in the input box.
 The initial value is the word "cyan" which should be the background color of the input box.
 
-这个 `<input>` 用例将 `HighlightDirective` 绑定到输入框中颜色值的名称。初始值是单词“cyan”，应该把它设为输入框的背景颜色。
-
 </div>
 
 Here are some tests of this component:
 
-<<<<<<< HEAD
-下面是对该组件的一些测试：
-
-<code-example path="testing/src/app/shared/highlight.directive.spec.ts" region="selected-tests" header="app/shared/highlight.directive.spec.ts (selected tests)"></code-example>
-
-A few techniques are noteworthy:
-
-一些技巧值得注意：
-
-- The `By.directive` predicate is a great way to get the elements that have this directive _when their element types are unknown_.
-
-  `By.directive` 谓词是一种获取那些*不知道类型*但都附有本指令的元素的好办法。
-
-- The <a href="https://developer.mozilla.org/en-US/docs/Web/CSS/:not">`:not` pseudo-class</a>
-  in `By.css('h2:not([highlight])')` helps find `<h2>` elements that _do not_ have the directive.
-  `By.css('*:not([highlight])')` finds _any_ element that does not have the directive.
-
-  `By.css('h2:not([highlight])')` 中的 [`:not` 伪类](https://developer.mozilla.org/en-US/docs/Web/CSS/:not)可以帮助你找到那些*没有*该指令的 `<h2>` 元素。`By.css('*:not([highlight])')` 可以找到没有该指令的*任意*元素。
-
-- `DebugElement.styles` affords access to element styles even in the absence of a real browser, thanks to the `DebugElement` abstraction.
-  But feel free to exploit the `nativeElement` when that seems easier or more clear than the abstraction.
-
-  `DebugElement.styles` 提供了对元素样式的访问，即使没有真正的浏览器也是如此，这要归功于 `DebugElement` 提供的抽象。但是，如果 `nativeElement` 显得比使用其抽象版本更容易或更清晰，那就把它暴露出来。
-
-- Angular adds a directive to the injector of the element to which it is applied.
-  The test for the default color uses the injector of the second `<h2>` to get its `HighlightDirective` instance
-  and its `defaultColor`.
-
-  Angular 会在指令宿主元素的注入器中添加上该指令。对默认颜色的测试使用第二个 `<h2>` 上的注入器来获取它的 `HighlightDirective` 实例及其 `defaultColor`。
-
-- `DebugElement.properties` affords access to the artificial custom property that is set by the directive.
-
-  `DebugElement.properties` 允许访问本指令设置的自定义属性。
-=======
 <code-example header="app/shared/highlight.directive.spec.ts (selected tests)" path="testing/src/app/shared/highlight.directive.spec.ts" region="selected-tests"></code-example>
 
 A few techniques are noteworthy:
@@ -162,5 +74,4 @@
 
 <!-- end links -->
 
-@reviewed 2022-02-28
->>>>>>> f25ac4ae
+@reviewed 2022-02-28