# Glossary

# Angular 词汇表

Angular has its own vocabulary.
Most Angular terms are common English words or computing terms
that have a specific meaning within the Angular system.

Angular 有自己的词汇表。
虽然大多数 Angular 短语都是日常用语或计算机术语，但是在 Angular 体系中，它们有特别的含义。

This glossary lists the most prominent terms
and a few less familiar ones with unusual or
unexpected definitions.

本词汇表列出了常用术语和少量具有反常或意外含义的不常用术语。

[A](#A) [B](#B) [C](#C) [D](#D) [E](#E) [F](#F) [G](#G) [H](#H) [I](#I)
[J](#J) [K](#K) [L](#L) [M](#M) [N](#N) [O](#O) [P](#P) [Q](#Q) [R](#R)
[S](#S) [T](#T) [U](#U) [V](#V) [W](#W) [X](#X) [Y](#Y) [Z](#Z)

{@a A}

{@a aot}

## ahead-of-time (AOT) compilation

## 预 (ahead-of-time, AOT) 编译

The Angular ahead-of-time (AOT) compiler converts Angular HTML and TypeScript code
into efficient JavaScript code during the build phase, before the browser downloads
and runs that code.
This is the best compilation mode for production environments, with decreased load time and increased performance compared to [just-in-time (JIT) compilation](#jit).

Angular 的预先（AOT）编译器可以在编译期间把 Angular 的 HTML 代码和 TypeScript 代码转换成高效的 JavaScript 代码，这样浏览器就可以直接下载并运行它们。
对于产品环境，这是最好的编译模式，相对于[即时 (JIT) 编译](#jit)而言，它能减小加载时间，并提高性能。

By compiling your application using the `ngc` command-line tool, you can bootstrap directly to a module factory, so you don't need to include the Angular compiler in your JavaScript bundle.

使用命令行工具 `ngc` 来编译你的应用之后，就可以直接启动一个模块工厂，这意味着你不必再在 JavaScript 打包文件中包含 Angular 编译器。

{@a angular-element}

## Angular element

## Angular 元素（element）

An Angular [component](#component) packaged as a [custom element](#custom-element).

被包装成[自定义元素](#custom-element)的 Angular [组件](#component)。

Learn more in [Angular Elements Overview](guide/elements).

参见 [_Angular 元素 _](guide/elements) 一文。

{@a annotation}

## Annotation

## 注解（Annotation）

A structure that provides metadata for a class. See [decorator](#decorator).

一种为类提供元数据的结构。参见 [装饰器](#decorator)。

{@a app-shell}

## app-shell

## 应用外壳（app-shell）

App shell is a way to render a portion of your application via a route at build time.
This gives users a meaningful first paint of your application that appears quickly because the browser can render static HTML and CSS without the need to initialize JavaScript.

应用外壳是一种在构建期间通过路由为应用渲染出部分内容的方式。
这样就能为用户快速渲染出一个有意义的首屏页面，因为浏览器可以在初始化脚本之前渲染出静态的 HTML 和 CSS。

Learn more in [The App Shell Model](https://developers.google.com/web/fundamentals/architecture/app-shell).

欲知详情，参见[应用外壳模型](https://developers.google.com/web/fundamentals/architecture/app-shell)。

You can use the Angular CLI to [generate](cli/generate#appshell) an app shell.
This can improve the user experience by quickly launching a static rendered page (a skeleton common to all pages) while the browser downloads the full client version and switches to it automatically after the code loads.

你可以使用 Angular CLI 来[生成](cli/generate#appshell)一个应用外壳。
它可以在浏览器下载完整版应用之前，先快速启动一个静态渲染页面（所有页面的公共骨架）来增强用户体验，等代码加载完毕后再自动切换到完整版。

See also [Service Worker and PWA](guide/service-worker-intro).

参见 [Service Worker 与 PWA](guide/service-worker-intro)。

{@a architect}

## Architect

## 建筑师（Architect）

The tool that the CLI uses to perform complex tasks such as compilation and test running, according to a provided configuration.
Architect is a shell that runs a [builder](#builder) (defined in an [npm package](#npm-package)) with a given [target configuration](#target).

CLI 用来根据所提供的配置执行复杂任务（比如编译和执行测试）的工具。
建筑师是一个外壳，它用来对一个指定的[目标配置](#target)来执行一个[构建器（builder）](#builder) (定义在一个 [npm 包](#npm-package)中)。

In the [workspace configuration file](guide/workspace-config#project-tool-configuration-options), an "architect" section provides configuration options for Architect builders.

在[工作空间配置文件](guide/workspace-config#project-tool-configuration-options)中，"architect" 区可以为建筑师的各个构建器提供配置项。

For example, a built-in builder for linting is defined in the package `@angular-devkit/build_angular:tslint`, which uses the [TSLint](https://palantir.github.io/tslint/) tool to perform linting, with a configuration specified in a `tslint.json` file.

比如，内置的 linting 构建器定义在 `@angular-devkit/build_angular:tslint` 包中，它使用 [TSLint](https://palantir.github.io/tslint/) 工具来执行 linting 操作，其配置是在 `tslint.json` 文件中指定的。

Use the [CLI command `ng run`](cli/run) to invoke a builder by specifying a [target configuration](#target) associated with that builder.
Integrators can add builders to enable tools and workflows to run through the Angular CLI. For example, a custom builder can replace the third-party tools used by the built-in implementations for CLI commands such as `ng build` or `ng test`.

使用 [CLI 命令 `ng run`](cli/run)可以通过指定与某个构建器相关联的[目标配置](#target)来调用此构建器。
整合器（Integrator）可以添加一些构建器来启用某些工具和工作流，以便通过 Angular CLI 来运行它。比如，自定义构建器可以把 CLI 命令（如 `ng build` 或 `ng test`）的内置实现替换为第三方工具。

{@a attribute-directive}

{@a attribute-directives}

## attribute directives

## 属性型指令（attribute directives）

A category of [directive](#directive) that can listen to and modify the behavior of
other HTML elements, attributes, properties, and components. They are usually represented
as HTML attributes, hence the name.

[指令 (directive)](#directive)的一种。可以监听或修改其它 HTML 元素、特性 (attribute)、属性 (property)、组件的行为。通常用作 HTML 属性，就像它的名字所暗示的那样。

Learn more in [Attribute Directives](guide/attribute-directives).

要了解更多，参见[*属性型指令*](guide/attribute-directives)

{@a B}

{@a binding}

## binding

## 绑定 (binding)

Generally, the practice of setting a variable or property to a data value.
Within Angular, typically refers to [data binding](#data-binding),
which coordinates DOM object properties with data object properties.

广义上是指把变量或属性设置为某个数据值的一种实践。
在 Angular 中，一般是指[数据绑定](#data-binding)，它会根据数据对象属性的值来设置 DOM 对象的属性。

Sometimes refers to a [dependency-injection](#dependency-injection) binding
between a [token](#token) and a dependency [provider](#provider).

有时也会指在“[令牌（Token）](#token)”和依赖[提供者（Provider）](#provider)
之间的[依赖注入](#dependency-injection) 绑定。

{@a bootstrap}

## bootstrap

## 启动/引导 (bootstrap)

A way to initialize and launch an app or system.

一种用来初始化和启动应用或系统的途径。

In Angular, an app's root NgModule (`AppModule`) has a `bootstrap` property that identifies the app's top-level [components](#component).
During the bootstrap process, Angular creates and inserts these components into the `index.html` host web page.
You can bootstrap multiple apps in the same `index.html`. Each app contains its own components.

在 Angular 中，应用的根模块（`AppModule`）有一个 `bootstrap` 属性，用于指出该应用的的顶层[组件](#component)。
在引导期间，Angular 会创建这些组件，并插入到宿主页面 `index.html` 中。
你可以在同一个 `index.html` 中引导多个应用，每个应用都有一些自己的组件。

Learn more in [Bootstrapping](guide/bootstrapping).

要了解更多，参见[*引导*](guide/bootstrapping)一章。

{@a builder}

## builder

## 构建器（Builder）

A function that uses the [Architect](#architect) API to perform a complex process such as "build" or "test".
The builder code is defined in an [npm package](#npm-package).

一个函数，它使用 [Architect](#architect) API 来执行复杂的过程，比如构建或测试。
构建器的代码定义在一个 [npm 包](#npm-package)中。

For example, [BrowserBuilder](https://github.com/angular/angular-cli/tree/master/packages/angular_devkit/build_angular/src/browser) runs a [webpack](https://webpack.js.org/) build for a browser target and [KarmaBuilder](https://github.com/angular/angular-cli/tree/master/packages/angular_devkit/build_angular/src/karma) starts the Karma server and runs a webpack build for unit tests.

比如，[BrowserBuilder](https://github.com/angular/angular-cli/tree/master/packages/angular_devkit/build_angular/src/browser) 针对某个浏览器目标运行 [webpack](https://webpack.js.org/) 构建，而 [KarmaBuilder](https://github.com/angular/angular-cli/tree/master/packages/angular_devkit/build_angular/src/karma) 则启动 Karma 服务器，并且针对单元测试运行 webpack 构建。

The [CLI command `ng run`](cli/run) invokes a builder with a specific [target configuration](#target).
The [workspace configuration](guide/workspace-config) file, `angular.json`, contains default configurations for built-in builders.

[CLI 命令 `ng run`](cli/run) 使用一个特定的[目标配置](#target)来调用构建器。
[工作空间配置](guide/workspace-config)文件 `angular.json` 中包含这些内置构建器的默认配置。

{@a C}

{@a case-conventions}

{@a dash-case}

{@a camelcase}

{@a kebab-case}

## case types

## 大小写类型（case types）

Angular uses capitalization conventions to distinguish the names of various types, as described in the [naming guidelines section](guide/styleguide#02-01) of the Style Guide. Here's a summary of the case types:

Angular 使用大小写约定来区分多种名字，详见[风格指南中的 "命名" 一节](guide/styleguide#02-01)。下面是这些大小写类型的汇总表：

* camelCase : Symbols, properties, methods, pipe names, non-component directive selectors, constants.
Standard or lower camel case uses lowercase on the first letter of the item. For example, "selectedHero".

  小驼峰形式（camelCase）：符号、属性、方法、管道名、非组件指令的选择器、常量。
  小驼峰（也叫标准驼峰）形式的第一个字母要使用小写形式。比如 "selectedHero"。

* UpperCamelCase (or PascalCase): Class names, including classes that define components, interfaces, NgModules, directives, and pipes,
Upper camel case uses uppercase on the first letter of the item. For example, "HeroListComponent".

  大驼峰形式（UpperCamelCase）或叫帕斯卡形式（PascalCase）：类名（包括用来定义组件、接口、NgModule、指令、管道等的类）。
  大驼峰形式的第一个字母要使用大写形式。比如 "HeroListComponent"。

* dash-case (or "kebab-case"): Descriptive part of file names, component selectors. For example, "app-hero-list".

  中线形式（dash-case）或叫烤串形式（kebab-case）：文件名中的描述部分，组件的选择器。比如 "app-hero-list"。

* underscore_case (or "snake_case"): Not typically used in Angular. Snake case uses words connected with underscores.
For example, "convert_link_mode".

  下划线形式（underscore_case）或叫蛇形形式（snake_case）：在 Angular 中没有典型用法。蛇形形式使用下划线连接各个单词。
  比如 "convert_link_mode"。

* UPPER_UNDERSCORE_CASE (or UPPER_SNAKE_CASE, or SCREAMING_SNAKE_CASE): Traditional for constants (acceptable, but prefer camelCase).
Upper snake case uses words in all capital letters connected with underscores. For example, "FIX_ME".

  大写下划线形式（UPPER_UNDERSCORE_CASE）或叫大写蛇形形式（UPPER_SNAKE_CASE）：传统的常量写法（可以接受，但更推荐用小驼峰形式（camelCase））
  大蛇形形式使用下划线分隔的全大写单词。比如 "FIX_ME"。

{@a change-detection}
## change detection

## 变更检测（change detection）

The mechanism by which the Angular framework synchronizes the state of an application's UI with the state of the data.
The change detector checks the current state of the data model whenever it runs, and maintains it as the previous state to compare on the next iteration.

Angular 框架会通过此机制将应用程序 UI 的状态与数据的状态同步。变更检测器在运行时会检查数据模型的当前状态，并在下一轮迭代时将其和先前保存的状态进行比较。

As the application logic updates component data, values that are bound to DOM properties in the view can change.
The change detector is responsible for updating the view to reflect the current data model.
Similarly, the user can interact with the UI, causing events that change the state of the data model.
These events can trigger change detection.

当应用逻辑更改组件数据时，绑定到视图中 DOM 属性上的值也要随之更改。变更检测器负责更新视图以反映当前的数据模型。类似地，用户也可以与 UI 进行交互，从而引发要更改数据模型状态的事件。这些事件可以触发变更检测。

Using the default ("CheckAlways") change-detection strategy, the change detector goes through the [view hierarchy](#view-tree) on each VM turn to check every [data-bound property](#data-binding) in the template. In the first phase, it compares the current state of the dependent data with the previous state, and collects changes.
In the second phase, it updates the page DOM to reflect any new data values.

使用默认的（“CheckAlways”）变更检测策略，变更检测器将遍历每个视图模型上的[视图层次结构](#view-tree)，以检查模板中的每个[数据绑定属性](#data-binding)。在第一阶段，它将所依赖的数据的当前状态与先前状态进行比较，并收集更改。在第二阶段，它将更新页面上的 DOM 以反映出所有新的数据值。

If you set the `OnPush` ("CheckOnce") change-detection strategy, the change detector runs only when [explicitly invoked](api/core/ChangeDetectorRef), or when it is triggered by an `Input` reference change or event handler. This typically improves performance. For more information, see [Optimize Angular's change detection](https://web.dev/faster-angular-change-detection/).

如果设置了 `OnPush`（“CheckOnce”）变更检测策略，则变更检测器仅在[显式调用](api/core/ChangeDetectorRef)它或由 `@Input` 引用的变化或触发事件处理程序时运行。这通常可以提高性能。欲知详情，参见[优化 Angular 的变更检测](https://web.dev/faster-angular-change-detection/)。

{@a class-decorator}

## class decorator

## 类装饰器（class decorator）

A [decorator](#decorator) that appears immediately before a class definition, which declares the class to be of the given type, and provides metadata suitable to the type.

[装饰器](#decorator)会出现在类定义的紧前方，用来声明该类具有指定的类型，并且提供适合该类型的元数据。

The following decorators can declare Angular class types:

可以用下列装饰器来声明 Angular 的类：

* `@Component()`

* `@Directive()`

* `@Pipe()`

* `@Injectable()`

* `@NgModule()`

{@a class-field-decorator}

## class field decorator

## 类字段装饰器（class field decorator）

A [decorator](#decorator) statement immediately before a field in a class definition that declares the type of that field. Some examples are `@Input` and `@Output`.

出现在类定义中属性紧前方的[装饰器](#decorator)语句用来声明该字段的类型。比如 `@Input` 和 `@Output`。

{@a collection}

## collection

## 集合（collection）

In Angular, a set of related [schematics](#schematic) collected in an [npm package](#npm-package).

在 Angular 中，是指收录在同一个 [npm 包](#npm-package) 中的[一组原理图（schematics）](#schematic)。

{@a cli}

## command-line interface (CLI)

## 命令行界面（CLI）

The [Angular CLI](cli) is a command-line tool for managing the Angular development cycle. Use it to create the initial filesystem scaffolding for a [workspace](#workspace) or [project](#project), and to run [schematics](#schematic) that add and modify code for initial generic versions of various elements. The CLI supports all stages of the development cycle, including building, testing, bundling, and deployment.

[Angular CLI](cli) 是一个命令行工具，用于管理 Angular 的开发周期。它用于为[工作区](#workspace)或[项目](#project)创建初始的脚手架，并且运行[生成器（schematics）](#schematic)来为初始生成的版本添加或修改各类代码。
CLI 支持开发周期中的所有阶段，比如构建、测试、打包和部署。

* To begin using the CLI for a new project, see [Local Environment Setup](guide/setup-local "Setting up for Local Development").

  要开始使用 CLI 来创建新项目，参见[建立本地开发环境](guide/setup-local "Setting up for Local Development")。
  
* To learn more about the full capabilities of the CLI, see the [CLI command reference](cli).

  要了解 CLI 的全部功能，参见 [CLI 命令参考手册](cli)。

See also [Schematics CLI](#schematics-cli).

参见 [Schematics CLI](#schematics-cli)。

{@a component}

## component

## 组件 (component)

A class with the `@Component()` [decorator](#decorator) that associates it with a companion [template](#template). Together, the component class and template define a [view](#view).

一个带有 `@Component()` [装饰器](#decorator)的类，和它的伴生[模板](#template)关联在一起。组件类及其模板共同定义了一个[视图](#view)。

A component is a special type of [directive](#directive).
The `@Component()` decorator extends the `@Directive()` decorator with template-oriented features.

组件是[指令](#directive)的一种特例。`@Component()` 装饰器扩展了 `@Directive()` 装饰器，增加了一些与模板有关的特性。

An Angular component class is responsible for exposing data and handling most of the view's display and user-interaction logic through [data binding](#data-binding).

Angular 的组件类负责暴露数据，并通过[数据绑定机制](#data-binding)来处理绝大多数视图的显示和用户交互逻辑。

Read more about component classes, templates, and views in [Introduction to Angular concepts](guide/architecture).

要了解更多关于组件类、模板和视图的知识，参见 [架构概览](guide/architecture) 一章。

## configuration

## 配置（configuration）

See  [workspace configuration](#cli-config)

<<<<<<< HEAD
参见[工作空间配置](#cli-config)
=======
{@a content-projection}

## content projection

A way to insert DOM content from outside a component into the component's view in a designated spot.

For more information, see [Responding to changes in content](guide/lifecycle-hooks#content-projection).
>>>>>>> eee2fd22

{@a custom-element}

## custom element

## 自定义元素（Custom element）

A web platform feature, currently supported by most browsers and available in other browsers through polyfills (see [Browser support](guide/browser-support)).

一种 Web 平台的特性，目前已经被绝大多数浏览器支持，在其它浏览器中也可以通过腻子脚本获得支持（参见[浏览器支持](guide/browser-support)）。

The custom element feature extends HTML by allowing you to define a tag whose content is created and controlled by JavaScript code. A custom element (also called a *web component*) is recognized by a browser when it's added to the [CustomElementRegistry](https://developer.mozilla.org/en-US/docs/Web/API/CustomElementRegistry).

这种自定义元素特性通过允许你定义标签（其内容是由 JavaScript 代码来创建和控制的）来扩展 HTML。当自定义元素（也叫 *Web Component*）被添加到 [CustomElementRegistry](https://developer.mozilla.org/en-US/docs/Web/API/CustomElementRegistry) 之后就会被浏览器识别。

You can use the API to transform an Angular component so that it can be registered with the browser and used in any HTML that you add directly to the DOM within an Angular app. The custom element tag inserts the component's view, with change-detection and data-binding functionality, into content that would otherwise be displayed without Angular processing.

你可以使用 API 来转换 Angular 组件，以便它能够注册进浏览器中，并且可以用在你往 DOM 中添加的任意 HTML 中。
自定义元素标签可以把组件的视图（包括变更检测和数据绑定功能）插入到不受 Angular 控制的内容中。

See [Angular element](#angular-element).

参见 [Angular 元素](#angular-element)。

See also [dynamic component loading](#dynamic-components).

参见[加载动态组件](#dynamic-components)。

{@a D}

{@a data-binding}

## data binding

## 数据绑定 (data binding)

A process that allows apps to display data values to a user and respond to user
actions (such as clicks, touches, and keystrokes).

这个过程可以让应用程序将数据展示给用户，并对用户的操作（点击、触屏、按键）做出回应。

In data binding, you declare the relationship between an HTML widget and a data source
and let the framework handle the details.
Data binding is an alternative to manually pushing application data values into HTML, attaching
event listeners, pulling changed values from the screen, and
updating application data values.

在数据绑定机制下，你只要声明一下 HTML 部件和数据源之间的关系，把细节交给框架去处理。
而以前的手动操作过程是：将数据推送到 HTML 页面中、添加事件监听器、从屏幕获取变化后的数据，并更新应用中的值。

Read about the following forms of binding in [Template Syntax](guide/template-syntax):

更多的绑定形式，见[模板语法](guide/template-syntax)：

 * [Interpolation](guide/template-syntax#interpolation)

    [插值](guide/template-syntax#interpolation)

 * [Property binding](guide/template-syntax#property-binding)

    [property 绑定](guide/template-syntax#property-binding)

 * [Event binding](guide/template-syntax#event-binding)

    [事件绑定](guide/template-syntax#event-binding)

 * [Attribute binding](guide/template-syntax#attribute-binding)

    [attribute 绑定](guide/template-syntax#attribute-binding)

 * [Class binding](guide/template-syntax#class-binding)

    [CSS 类绑定](guide/template-syntax#class-binding)

 * [Style binding](guide/template-syntax#style-binding)

    [样式绑定](guide/template-syntax#style-binding)

 * [Two-way data binding with ngModel](guide/template-syntax#ngModel)

    [基于 ngModel 的双向数据绑定](guide/template-syntax#ngModel)

{@a declarable}

## declarable

## 可声明对象（declarable）

A class type that you can add to the `declarations` list of an [NgModule](#ngmodule).
You can declare [components](#component), [directives](#directive), and [pipes](#pipe).

类的一种类型，你可以把它们添加到 [NgModule](#ngmodule) 的 `declarations` 列表中。
你可以声明[组件](#component)、[指令](#directive)和[管道](#pipe)。

Don't declare the following:

*不要*声明：

* A class that's already declared in another NgModule

   已经在其它 NgModule 中声明过的类

* An array of directives imported from another package. For example, don't declare `FORMS_DIRECTIVES` from `@angular/forms`

   从其它包中导入的指令数组。比如，不要再次声明来自 `@angular/forms` 中的 `FORMS_DIRECTIVES`

* NgModule classes

   NgModule 类

* Service classes

   服务类

* Non-Angular classes and objects, such as strings, numbers, functions, entity models, configurations, business logic, and helper classes

   非 Angular 的类和对象，比如：字符串、数字、函数、实体模型、配置、业务逻辑和辅助类

{@a decorator}

{@a decoration}

## decorator | decoration

## 装饰器（decorator | decoration）

A function that modifies a class or property definition. Decorators (also called *annotations*) are an experimental (stage 2) [JavaScript language feature](https://github.com/wycats/javascript-decorators).
TypeScript adds support for decorators.

一个函数，用来修饰紧随其后的类或属性定义。
装饰器（也叫注解）是 JavaScript 的一种语言[特性](https://github.com/wycats/javascript-decorators)，是一项位于阶段 2（stage 2）的试验特性。

Angular defines decorators that attach metadata to classes or properties
so that it knows what those classes or properties mean and how they should work.

Angular 定义了一些装饰器，用来为类或属性附加元数据，来让自己知道那些类或属性的含义，以及该如何处理它们。

See [class decorator](#class-decorator), [class field decorator](#class-field-decorator).

参见 [类装饰器](#class-decorator)、[类属性装饰器](#class-field-decorator)。

{@a di}

{@a dependency-injection}

## dependency injection (DI)

## 依赖注入（dependency injection）

A design pattern and mechanism for creating and delivering some parts of an application (dependencies) to other parts of an application that require them.

依赖注入既是设计模式，同时又是一种机制：当应用程序的一些部件（即一些依赖）需要另一些部件时，
利用依赖注入来创建被请求的部件，并将它们注入到需要它们的部件中。

In Angular, dependencies are typically services, but they also can be values, such as strings or functions.
An [injector](#injector) for an app (created automatically during bootstrap) instantiates dependencies when needed, using a configured [provider](#provider) of the service or value.

在 Angular 中，依赖通常是服务，但是也可以是值，比如字符串或函数。应用的[注入器](#injector)（它是在启动期间自动创建的）会使用该服务或值的配置好的[提供者](#provider)来按需实例化这些依赖。各个不同的提供者可以为同一个服务提供不同的实现。

Learn more in [Dependency Injection in Angular](guide/dependency-injection).

要了解更多，参见[Angular 中的依赖注入](guide/dependency-injection)一章。

{@a di-token}

## DI token

## DI 令牌（Token）

A lookup token associated with a dependency [provider](#provider), for use with the [dependency injection](#di) system.

一种用来查阅的令牌，它关联到一个依赖[提供者](#provider)，用于[依赖注入](#di)系统中。
{@a differential-loading}

## differential loading

## 差异化加载

A build technique that creates two bundles for an application. One smaller bundle is for modern browsers. A second, larger bundle allows the application to run correctly in older browsers (such as IE11) that do not support all modern browser APIs.

一种构建技术，它会为同一个应用创建两个发布包。一个是较小的发布包，是针对现代浏览器的。另一个是较大的发布包，能让该应用正确的运行在像 IE 11 这样的老式浏览器上，这些浏览器不能支持全部现代浏览器的 API。

For more information, see the [Deployment](guide/deployment#differential-loading) guide.

欲知详情，参见 [Deployment](guide/deployment#differential-loading) 一章。

{@a directive}
{@a directives}

## directive

## 指令 (directive)

A class that can modify the structure of the DOM or modify attributes in the DOM and component data model. A directive class definition is immediately preceded by a `@Directive()` [decorator](#decorator) that supplies metadata.

一个可以修改 DOM 结构或修改 DOM 和组件数据模型中某些属性的类。
指令类的定义紧跟在 `@Directive()` [装饰器](#decorator)之后，以提供元数据。

A directive class is usually associated with an HTML element or attribute, and that element or attribute is often referred to as the directive itself. When Angular finds a directive in an HTML [template](#template), it creates the matching directive class instance and gives the instance control over that portion of the browser DOM.

指令类几乎总与 HTML 元素或属性 (attribute) 相关。
通常会把这些 HTML 元素或者属性 (attribute) 当做指令本身。
当 Angular 在 HTML [模板中](#template)发现某个指令时，会创建与之相匹配的指令类的实例，并且把这部分 DOM 的控制权交给它。

There are three categories of directive:

指令分为三类：

* [Components](#component) use `@Component()` (an extension of `@Directive()`) to associate a template with a class.

   [组件](#component)使用 `@Component()`（继承自 `@Directive()`）为某个类关联一个模板。

* [Attribute directives](#attribute-directive) modify behavior and appearance of page elements.

   [属性型指令](#attribute-directive)修改页面元素的行为和外观。

* [Structural directives](#structural-directive) modify the structure of the DOM.

   [结构型指令](#structural-directive)修改 DOM 的结构。

Angular supplies a number of built-in directives that begin with the `ng` prefix.
You can also create new directives to implement your own functionality.
You associate a *selector* (an HTML tag such as `<my-directive>`) with a custom directive, thereby extending the [template syntax](guide/template-syntax) that you can use in your apps.

Angular 提供了一些以 `ng` 为前缀的内置指令。你也可以创建新的指令来实现自己的功能。
你可以为自定义指令关联一个*选择器*（一种形如 `<my-directive>` 的 HTML 标记），以扩展[模板语法](guide/template-syntax)，从而让你能在应用中使用它。

{@a dom}

## domain-specific language (DSL)

## 领域特定语言（DSL)

A special-purpose library or API; see [Domain-specific language](https://en.wikipedia.org/wiki/Domain-specific_language).

一种特殊用途的库或 API，参见[领域特定语言](https://en.wikipedia.org/wiki/Domain-specific_language)词条。

Angular extends TypeScript with domain-specific languages for a number of domains relevant to Angular apps, defined in NgModules such as [animations](guide/animations), [forms](guide/forms), and [routing and navigation](guide/router).

Angular 使用领域特定语言扩展了 TypeScript，用于与 Angular 应用相关的许多领域。这些 DSL 都定义在 NgModule 中，比如 [动画](guide/animations)、[表单](guide/forms)和[路由与导航](guide/router)。

{@a dynamic-components}

## dynamic component loading

## 动态组件加载（dynamic component loading）

A technique for adding a component to the DOM at run time. Requires that you exclude the component from compilation and then connect it to Angular's change-detection and event-handling framework when you add it to the DOM.

一种在运行期间把组件添加到 DOM 中的技术，它需要你从编译期间排除该组件，然后，当你把它添加到 DOM 中时，再把它接入 Angular 的变更检测与事件处理框架。

See also [custom element](#custom-element), which provides an easier path with the same result.

参见[自定义元素](#custom-element)，它提供了一种更简单的方式来达到相同的效果。

{@a E}

{@a eager-loading}

## eager loading

## 急性加载（Eager Loading）

NgModules or components that are loaded on launch are called eager-loaded, to distinguish them from those
that are loaded at run time (lazy-loaded).
See [lazy loading](#lazy-load).

在启动时加载的 NgModule 和组件被称为急性加载，与之相对的是那些在运行期间才加载的方式（惰性加载）。
参见[惰性加载](#lazy-load)。

{@a ecma}

## ECMAScript

## ECMAScript 语言

The [official JavaScript language specification](https://en.wikipedia.org/wiki/ECMAScript).

[官方 JavaScript 语言规范](https://en.wikipedia.org/wiki/ECMAScript)

Not all browsers support the latest ECMAScript standard, but you can use a [transpiler](#transpile) (like [TypeScript](#typescript)) to write code using the latest features, which will then be transpiled to code that runs on versions that are supported by browsers.

并不是所有浏览器都支持最新的 ECMAScript 标准，不过你可以使用[转译器](#transpile)（比如[TypeScript](#typescript)）来用最新特性写代码，然后它会被转译成可以在浏览器的其它版本上运行的代码。

To learn more, see [Browser Support](guide/browser-support).

要了解更多，参见[浏览器支持](guide/browser-support)页。

{@a element}

## element

## 元素（Element）

Angular defines an `ElementRef` class to wrap render-specific native UI elements.
In most cases, this allows you to use Angular templates and data binding to access DOM elements
without reference to the native element.

Angular 定义了 `ElementRef` 类来包装与渲染有关的原生 UI 元素。这让你可以在大多数情况下使用 Angular 的模板和数据绑定机制来访问 DOM 元素，而不必再引用原生元素。

The documentation generally refers to *elements* (`ElementRef` instances), as distinct from  *DOM elements*
(which can be accessed directly if necessary).

本文档中一般会使用**元素（Element）**来指代 `ElementRef` 的实例，注意与 **DOM 元素**（你必要时你可以直接访问它）区分开。

Compare to [custom element](#custom-element).

可以对比下[自定义元素](#custom-element)。

{@a entry-point}

## entry point

## 入口点（Entry Point）

A [JavaScript module](#module) that is intended to be imported by a user of [an
npm package](guide/npm-packages). An entry-point module typically re-exports
symbols from other internal modules. A package can contain multiple
entry points. For example, the `@angular/core` package has two entry-point
modules, which can be imported using the module names `@angular/core` and
`@angular/core/testing`.

[JavaScript 模块](#module)的目的是供 [npm 包](guide/npm-packages)的用户进行导入。入口点模块通常会重新导出来自其它内部模块的一些符号。每个包可以包含多个入口点。比如 `@angular/core` 就有两个入口点模块，它们可以使用名字 `@angular/core` 和 `@angular/core/testing` 进行导入。

{@a F}

{@a form-control}

## form control

## 表单控件（form control）

A instance of `FormControl`, which is a fundamental building block for Angular forms. Together with `FormGroup` and `FormArray`, tracks the value, validation, and status of a form input element.

一个 `FormControl` 实例，它是 Angular 表单的基本构造块。它会和 `FormGroup` 和 `FormArray` 一起，跟踪表单输入元素的值、有效性和状态。

Read more forms in the [Introduction to forms in Angular](guide/forms-overview).

欲知详情，参见 [Angular 表单简介](guide/forms-overview)。

{@a form-model}

## form model

## 表单模型（form model）

The "source of truth" for the value and validation status of a form input element at a given point in time. When using [reactive forms](#reactive-forms), the form model is created explicitly in the component class. When using [template-driven forms](#template-driven-forms), the form model is implicitly created by directives.

是指在指定的时间点，表单输入元素的值和验证状态的"权威数据源"。当使用[响应式表单](#reactive-forms)时，表单模型会在组件类中显式创建。当使用[模板驱动表单](#template-driven-forms)时，表单模型是由一些指令隐式创建的。

Learn more about reactive and template-driven forms in the [Introduction to forms in Angular](guide/forms-overview).

要深入了解响应式表单和模板驱动表单，参见 [Angular 表单简介](guide/forms-overview)。

{@a form-validation}

## form validation

## 表单验证（form validation）

A check that runs when form values change and reports whether the given values are correct and complete, according to the defined constraints. Reactive forms apply [validator functions](guide/form-validation#adding-to-reactive-forms). Template-driven forms use [validator directives](guide/form-validation#adding-to-template-driven-forms).

一种检查，当表单值发生变化时运行，并根据预定义的约束来汇报指定的这些值是否正确并完全。响应式表单使用[验证器函数](guide/form-validation#adding-to-reactive-forms)，而模板驱动表单则使用[验证器指令](guide/form-validation#adding-to-template-driven-forms)。

To learn more, see [Form Validation](guide/form-validation).

要了解更多，参见[表单验证器](guide/form-validation)。

{@a G}

{@a H}

{@a I}

{@a immutability}

## immutability

## 不可变性（immutability）

The ability to alter the state of a value after its creation. [Reactive forms](#reactive-forms) perform immutable changes in that
each change to the data model produces a new data model rather than modifying the existing one. [Template-driven forms](#template-driven-forms) perform mutable changes with `NgModel` and [two-way data binding](#data-binding) to modify the existing data model in place.

是否能够在创建之后修改值的状态。[响应式表单](#reactive-forms)会执行不可变性的更改，每次更改数据模型都会生成一个新的数据模型，而不是修改现有的数据模型。
[模板驱动表单](#template-driven-forms)则会执行可变的更改，它通过 `NgModel` 和[双向数据绑定](#data-binding)来就地修改现有的数据模型。

{@a injectable}

## injectable

## 可注入对象（injectable）

An Angular class or other definition that provides a dependency using the [dependency injection](#di) mechanism. An injectable [service](#service) class must be marked by the `@Injectable()` [decorator](#decorator). Other items, such as constant values, can also be injectable.

Angular 中的类或其它概念使用[依赖注入](#di)机制来提供依赖。
可供注入的[服务](#service)类必须使用 `@Injectable()` [装饰器](#decorator)标出来。其它条目，比如常量值，也可用于注入。

{@a injector}

## injector

## 注入器 (injector)

An object in the Angular [dependency-injection](#dependency-injection) system
that can find a named dependency in its cache or create a dependency
using a configured [provider](#provider).
Injectors are created for NgModules automatically as part of the bootstrap process
and are inherited through the component hierarchy.

Angular [依赖注入系统](#dependency-injection)中可以在缓存中根据名字查找依赖，也可以通过配置过的[提供者](#provider)来创建依赖。
启动过程中会自动为每个模块创建一个注入器，并被组件树继承。

* An injector provides a singleton instance of a dependency, and can inject this same instance in multiple components.

   注入器会提供依赖的一个单例，并把这个单例对象注入到多个组件中。

* A hierarchy of injectors at the NgModule and component level can provide different instances of a dependency to their own components and child components.

   模块和组件级别的注入器树可以为它们拥有的组件及其子组件提供同一个依赖的不同实例。

* You can configure injectors with different providers that can provide different implementations of the same dependency.

   你可以为同一个依赖使用不同的提供者来配置这些注入器，这些提供者可以为同一个依赖提供不同的实现。

Learn more about the injector hierarchy in [Hierarchical Dependency Injectors](guide/hierarchical-dependency-injection).

要了解关于多级注入器的更多知识，参见[多级依赖注入](guide/hierarchical-dependency-injection)一章。

{@a input}

## input

## 输入属性 (input)

When defining a [directive](#directive), the `@Input()` decorator on a directive property
makes that property available as a *target* of a [property binding](guide/template-syntax#property-binding).
Data values flow into an input property from the data source identified
in the [template expression](#template-expression) to the right of the equal sign.

当定义[指令](#directive)时，指令属性上的 `@Input()` 装饰器让该属性可以作为[属性绑定](guide/template-syntax#property-binding)的*目标*使用。
数据值会从等号右侧的[模板表达式](#template-expression)所指定的数据源流入组件的输入属性。

To learn more, see [input and output properties](guide/template-syntax#inputs-outputs).

要了解更多，参见[输入与输出属性](guide/template-syntax#inputs-outputs)。

{@a interpolation}

## interpolation

## 插值 (interpolation)

A form of property [data binding](#data-binding) in which a [template expression](#template-expression) between double-curly braces renders as text.
That text can be concatenated with neighboring text before it is assigned to an element property
or displayed between element tags, as in this example.

[属性数据绑定 (property data binding)](#data-binding) 的一种形式，位于双大括号中的[模板表达式 (template expression)](#template-expression)会被渲染成文本。
在被赋值给元素属性或者显示在元素标签中之前，这些文本可能会先与周边的文本合并，参见下面的例子。

```html
<label>My current hero is {{hero.name}}</label>
```

Read more about [interpolation](guide/template-syntax#interpolation) in [Template Syntax](guide/template-syntax).

更多信息，见[模板语法](guide/template-syntax)中的[插值](guide/template-syntax#interpolation)。

{@a ivy}

## Ivy

## 常春藤引擎（Ivy）

Ivy is the code name for Angular's [next-generation compilation and rendering pipeline](https://blog.angular.io/a-plan-for-version-8-0-and-ivy-b3318dfc19f7).
With the version 9 release of Angular, the new compiler and runtime instructions are used by default instead of the older compiler and runtime, known as [View Engine](#ve).

Ivy 是 Angular 的[下一代编译和渲染管道](https://blog.angular.io/a-plan-for-version-8-0-and-ivy-b3318dfc19f7)的代号。在 Angular 的版本 9 中，默认情况下使用新的编译器和运行时，而不再用旧的编译器和运行时，也就是 [View Engine](#ve)。

See [Angular Ivy](guide/ivy).

参见 [Angular Ivy](guide/ivy)。

{@a J}

{@a javascript}

## JavaScript

See [ECMAScript](#ecma), [TypeScript](#typescript).

参见 [ECMAScript](#ecma) 和 [TypeScript](#typescript)。

{@a jit}

## just-in-time (JIT) compilation

## 即时 (just-in-time, JIT) 编译

The Angular just-in-time (JIT) compiler converts your Angular HTML and TypeScript code into
efficient JavaScript code at run time, as part of bootstrapping.

在启动期间，Angular 的即时编译器（JIT)会在运行期间把你的 Angular HTML 和 TypeScript 代码转换成高效的 JavaScript 代码。

JIT compilation is the default (as opposed to AOT compilation) when you run Angular's `ng build` and `ng serve` CLI commands, and is a good choice during development.
JIT mode is strongly discouraged for production use
because it results in large application payloads that hinder the bootstrap performance.

当你运行 Angular 的 CLI 命令 `ng build` 和 `ng serve` 时，JIT 编译是默认选项，而且是开发期间的最佳实践。但是强烈建议你不要在生产环境下使用 JIT 模式，因为它会导致巨大的应用负担，从而拖累启动时的性能。

Compare to [ahead-of-time (AOT) compilation](#aot).

参见[预先 (AOT) 编译](#aot)。

{@a K}

{@a L}

{@a lazy-load}

## lazy loading

## 惰性加载（Lazy loading）

A process that speeds up application load time by splitting the application into multiple bundles and loading them on demand.
For example, dependencies can be lazy loaded as needed&mdash;as opposed to [eager-loaded](#eager-loading) modules that are required by the root module and are thus loaded on launch.

惰性加载过程会把应用拆分成多个包并且按需加载它们，从而提高应用加载速度。
比如，一些依赖可以根据需要进行惰性加载，与之相对的是那些 [急性加载](#eager-loading) 的模块，它们是根模块所要用的，因此会在启动期间加载。

The [router](#router) makes use of lazy loading to load child views only when the parent view is activated.
Similarly, you can build custom elements that can be loaded into an Angular app when needed.

[路由器](#router)只有当父视图激活时才需要加载子视图。同样，你还可以构建一些自定义元素，它们也可以在需要时才加载进 Angular 应用。

{@a library}

## library

## 库（Library）

In Angular, a [project](#project) that provides functionality that can be included in other Angular apps.
A library isn't a complete Angular app and can't run independently.
(To add re-usable Angular functionality to non-Angular web apps, you can use Angular [custom elements](#angular-element).)

一种 Angular [项目](#project)。用来让其它 Angular 应用包含它，以提供各种功能。库不是一个完整的 Angular 应用，不能独立运行。（要想为非 Angular 应用添加可复用的 Angular 功能，你可以使用 Angular 的[自定义元素](#angular-element)。）

* Library developers can use the [Angular CLI](#cli) to `generate` scaffolding for a new library in an existing [workspace](#workspace), and can publish a library as an `npm` package.

  库的开发者可以使用 [CLI](#cli) 在现有的 [工作区](#workspace) 中 `generate` 新库的脚手架，还能把库发布为 `npm` 包。

* Application developers can use the [Angular CLI](#cli) to `add` a published library for use with an application in the same [workspace](#workspace).

   应用开发者可以使用 [CLI](#cli) 来把一个已发布的库 `add` 进这个应用所在的[工作区](#workspace)。

See also [schematic](#schematic).

参见 [原理图（schematic）](#schematic)。

{@a lifecycle-hook}

## lifecycle hook

## 生命周期钩子（Lifecycle hook）

An interface that allows you to tap into the lifecycle of [directives](#directive) and [components](#component) as they are created, updated, and destroyed.

一种接口，它允许你监听[指令](#directive)和[组件](#component)的生命周期，比如创建、更新和销毁等。

Each interface has a single hook method whose name is the interface name prefixed with `ng`.
For example, the `OnInit` interface has a hook method named `ngOnInit`.

每个接口只有一个钩子方法，方法名是接口名加前缀 `ng`。例如，`OnInit` 接口的钩子方法名为 `ngOnInit`。

Angular calls these hook methods in the following order:

Angular 会按以下顺序调用钩子方法：

* `ngOnChanges`: When an [input](#input)/[output](#output) binding value changes.

   `ngOnChanges` - 在[输入属性 (input)](#input)/[输出属性 (output)](#output)的绑定值发生变化时调用。
* `ngOnInit`: After the first `ngOnChanges`.

   `ngOnInit` - 在第一次 `ngOnChanges` 完成后调用。

* `ngDoCheck`: Developer's custom change detection.

   `ngDoCheck` - 开发者自定义变更检测。

* `ngAfterContentInit`: After component content initialized.

   `ngAfterContentInit` - 在组件内容初始化后调用。

* `ngAfterContentChecked`: After every check of component content.

   `ngAfterContentChecked` - 在组件内容每次检查后调用。

* `ngAfterViewInit`: After a component's views are initialized.

   `ngAfterViewInit` - 在组件视图初始化后调用。

* `ngAfterViewChecked`: After every check of a component's views.

   `ngAfterViewChecked` - 在组件视图每次检查后调用。

* `ngOnDestroy`: Just before the directive is destroyed.

   `ngOnDestroy` - 在指令销毁前调用。

To learn more, see [Lifecycle Hooks](guide/lifecycle-hooks).

要了解更多，参见[生命周期钩子](guide/lifecycle-hooks)页。

{@a M}

{@a module}

## module

## 模块 (module)

In general, a module collects a block of code dedicated to a single purpose. Angular uses standard JavaScript modules and also defines an Angular module, `NgModule`.

通常，模块会收集一组专注于单一目的的代码块。Angular 既使用 JavaScript 的标准模块，也定义了 Angular 自己的模块，也就是 `NgModule`。

In JavaScript (ECMAScript), each file is a module and all objects defined in the file belong to that module. Objects can exported, making them public, and public objects can be imported for use by other modules.

在 JavaScript (ECMAScript) 中，每个文件都是一个模块，该文件中定义的所有对象都属于这个模块。这些对象可以导出为公共对象，而这些公共对象可以被其它模块导入后使用。

Angular ships as a collection of JavaScript modules (also called libraries). Each Angular library name begins with the `@angular` prefix. Install Angular libraries with the [npm package manager](https://docs.npmjs.com/getting-started/what-is-npm) and import parts of them with JavaScript `import` declarations.

Angular 就是用一组 JavaScript 模块（也叫库）的形式发布的。每个 Angular 库都带有 `@angular` 前缀。
使用 [NPM 包管理器](https://docs.npmjs.com/getting-started/what-is-npm)安装它们，并且使用 JavaScript 的 `import` 声明语句从中导入各个部件。

Compare to [NgModule](#ngmodule).

参见 [NgModule](#ngmodule)。

{@a N}

{@a ngcc}
## ngcc

Angular compatibility compiler.
If you build your app using [Ivy](#ivy), but it depends on libraries that have not been compiled with Ivy, the CLI uses `ngcc` to automatically update the dependent libraries to use Ivy.

Angular 兼容性编译器。如果使用 [Ivy](#ivy) 构建应用程序，但依赖未用 Ivy 编译的库，则 CLI 将使用 `ngcc` 自动更新依赖库以使用 Ivy。

{@a ngmodule}
## NgModule

A class definition preceded by the `@NgModule()` [decorator](#decorator), which declares and serves as a manifest for a block of code dedicated to an application domain, a workflow, or a closely related set of capabilities.

一种带有 `@NgModule()` [装饰器](#decorator)的类定义，它会声明并提供一组专注于特定功能的代码块，比如业务领域、工作流或一组紧密相关的能力集等。

Like a [JavaScript module](#module), an NgModule can export functionality for use by other NgModules and import public functionality from other NgModules.
The metadata for an NgModule class collects components, directives, and pipes that the application uses along with the list of imports and exports. See also [declarable](#declarable).

像 [JavaScript 模块](#module)一样，NgModule 能导出那些可供其它 NgModule 使用的功能，也可以从其它 NgModule 中导入其公开的功能。
NgModule 类的元数据中包括一些供应用使用的组件、指令和管道，以及导入、导出列表。参见[可声明对象](#declarable)。

NgModules are typically named after the file in which the exported thing is defined. For example, the Angular [DatePipe](api/common/DatePipe) class belongs to a feature module named `date_pipe` in the file `date_pipe.ts`. You import them from an Angular [scoped package](#scoped-package) such as `@angular/core`.

NgModule 通常会根据它导出的内容决定其文件名，比如，Angular 的 [DatePipe](api/common/DatePipe) 类就属于 `date_pipe.ts` 文件中一个名叫 `date_pipe` 的特性模块。
你可以从 Angular 的[范围化包](#scoped-package)中导入它们，比如 `@angular/core`。

Every Angular application has a root module. By convention, the class is called `AppModule` and resides in a file named `app.module.ts`.

每个 Angular 应用都有一个根模块。通常，这个类会命名为 `AppModule`，并且位于一个名叫 `app.module.ts` 的文件中。

To learn more, see [NgModules](guide/ngmodules).

要了解更多，参见 [NgModules](guide/ngmodules)。

{@a npm-package}

## npm package

## npm 包

The [npm package manager](https://docs.npmjs.com/getting-started/what-is-npm) is used to distribute and load Angular modules and libraries.

[npm 包管理器](https://docs.npmjs.com/getting-started/what-is-npm)用于分发与加载 Angular 的模块和库。

Learn more about how Angular uses [Npm Packages](guide/npm-packages).

你还可以了解 Angular 如何使用 [Npm 包](guide/npm-packages) 的更多知识。

{@a O}

{@a observable}

## observable

## 可观察对象（Observable）

A producer of multiple values, which it pushes to [subscribers](#subscriber). Used for asynchronous event handling throughout Angular. You execute an observable by subscribing to it with its `subscribe()` method, passing callbacks for notifications of new values, errors, or completion.

一个多值生成器，这些值会被推送给[订阅者](#subscriber)。
Angular 中到处都会用到异步事件处理。你要通过调用可观察对象的 `subscribe()` 方法来订阅它，从而让这个可观察对象得以执行，你还要给该方法传入一些回调函数来接收 "有新值"、"错误" 或 "完成" 等通知。

Observables can deliver single or multiple values of any type to subscribers, either synchronously (as a function delivers a value to its caller) or on a schedule. A subscriber receives notification of new values as they are produced and notification of either normal completion or error completion.

可观察对象可以把任意类型的一个或多个值传给订阅者，无论是同步（就像函数把值返回给它的调用者一样）还是异步。
订阅者会在生成了新值时收到包含这个新值的通知，以及正常结束或错误结束时的通知。

Angular uses a third-party library called [Reactive Extensions (RxJS)](http://reactivex.io/rxjs/).

Angular 使用一个名叫[响应式扩展 (RxJS)](http://reactivex.io/rxjs/)的第三方包来实现这些功能。

To learn more, see [Observables](guide/observables).

要了解更多，参见[可观察对象](guide/observables)。

{@a observer}

## observer

## 观察者（Observer）

An object passed to the `subscribe()` method for an [observable](#observable). The object defines the callbacks for the [subscriber](#subscriber).

传给[可观察对象](#observable) 的 `subscribe()` 方法的一个对象，其中定义了[订阅者](#subscriber)的一组回调函数。

{@a output}

## output

## 输出属性 (output)

When defining a [directive](#directive), the `@Output{}` decorator on a directive property
makes that property available as a *target* of [event binding](guide/template-syntax#event-binding).
Events stream *out* of this property to the receiver identified
in the [template expression](#template-expression) to the right of the equal sign.

当定义[指令](#directive)时，指令属性上的 `@Output()` 装饰器会让该属性可用作[事件绑定](guide/template-syntax#event-binding)的*目标*。
事件从该属性流*出*到等号右侧指定的[模板表达式](#template-expression)中。

To learn more, see [Input and Output Properties](guide/template-syntax#inputs-outputs).

要了解更多，参见[输入与输出属性](guide/template-syntax#inputs-outputs)。

{@a P}

{@a pipe}

## pipe

## 管道（pipe）

A class which is preceded by the `@Pipe{}` decorator and which defines a function that transforms input values to output values for display in a [view](#view). Angular defines various pipes, and you can define new pipes.

一个带有 `@Pipe{}` 装饰器的类，它定义了一个函数，用来把输入值转换成输出值，以显示在[视图](#view)中。
Angular 定义了很多管道，并且你还可可以自定义新的管道。

To learn more, see [Pipes](guide/pipes).

要了解更多，参见[管道](guide/pipes)页。

{@a platform}

## platform

## 平台（platform）

In Angular terminology, a platform is the context in which an Angular application runs.
The most common platform for Angular applications is a web browser, but it can also be an operating system for a mobile device, or a web server.

在 Angular 术语中，平台是供 Angular 应用程序在其中运行的上下文。Angular 应用程序最常见的平台是 Web 浏览器，但它也可以是移动设备的操作系统或 Web 服务器。

Support for the various Angular run-time platforms is provided by the `@angular/platform-*` packages. These packages allow applications that make use of `@angular/core` and `@angular/common` to execute in different environments by providing implementation for gathering user input and rendering UIs for the given platform. Isolating platform-specific functionality allows the developer to make platform-independent use of the rest of the framework.

`@angular/platform-*` 软件包提供了对各种 Angular 运行时平台的支持。这些软件包通过提供用于收集用户输入和渲染指定平台 UI 的实现，以允许使用 `@angular/core` 和 `@angular/common` 的应用程序在不同的环境中执行。隔离平台相关的功能使开发人员可以独立于平台使用框架的其余部分。

- When running in a web browser, [`BrowserModule`](api/platform-browser/BrowserModule) is imported from the `platform-browser` package, and supports services that simplify security and event processing, and allows applications to access browser-specific features, such as interpreting keyboard input and controlling the title of the document being displayed. All applications running in the browser use the same platform service.

  在 Web 浏览器中运行时，[`BrowserModule`](api/platform-browser/BrowserModule) 是从 `platform-browser` 软件包中导入的，并支持简化安全性和事件处理的服务，并允许应用程序访问浏览器专有的功能，例如解释键盘输入和控制文档要显示的标题。浏览器中运行的所有应用程序都使用同一个平台服务。

- When [server-side rendering](#server-side-rendering) (SSR) is used, the [`platform-server`](api/platform-server) package provides web server implementations of the `DOM`, `XMLHttpRequest`, and other low-level features that don't rely on a browser.

  使用[服务端渲染](#server-side-rendering)（SSR）时，[`platform-server`](api/platform-server) 包将提供 `DOM`、`XMLHttpRequest` 和其它不依赖浏览器的其它底层功能的 Web 服务器端实现。

{@a polyfill}
## polyfill

## 腻子脚本（polyfill）

An [npm package](guide/npm-packages) that plugs gaps in a browser's JavaScript implementation.
See [Browser Support](guide/browser-support) for polyfills that support particular functionality for particular platforms.

一个 [NPM 包](guide/npm-packages)，它负责弥补浏览器 JavaScript 实现与最新标准之间的 "缝隙"。参见[浏览器支持](guide/browser-support)页，以了解要在特定平台支持特定功能时所需的腻子脚本。

{@a project}

## project

## 项目（project）

In the Angular CLI, a standalone application or [library](#library) that can be created or modified by a CLI command.

在 Angular CLI 中，CLI 命令可能会创建或修改独立应用或[库](#library)。

A project, as generated by the [`ng new`](cli/new), contains the set of source files, resources, and configuration files that you need to develop and test the application using the CLI. Projects can also be created with the `ng generate application` and `ng generate library` commands.

由 [`ng new`](cli/new) 创建的项目中包含一组源文件、资源和配置文件，当你用 CLI 开发或测试此应用时就会用到它们。此外，还可以用 `ng generate application` 或 `ng generate library` 命令创建项目。

For more information, see [Project File Structure](guide/file-structure).

欲知详情，参见[项目文件结构](guide/file-structure)。

The [`angular.json`](guide/workspace-config) file configures all projects in a [workspace](#workspace).

[`angular.json`](guide/workspace-config) 文件可以配置某个[工作空间](#workspace) 中的所有项目。

{@a provider}

## provider

## 提供者 (provider)

An object that implements one of the [`Provider`](api/core/Provider) interfaces. A provider object defines how to obtain an injectable dependency associated with a [DI token](#token).
An [injector](#injector) uses the provider to create a new instance of a dependency
for a class that requires it.

一个实现了 [`Provider`](api/core/Provider) 接口的对象。一个提供者对象定义了如何获取与 [DI 令牌（token）](#token) 相关联的可注入依赖。
[注入器](#injector)会使用这个提供者来创建它所依赖的那些类的实例。

Angular registers its own providers with every injector, for services that Angular defines.
You can register your own providers for services that your app needs.

Angular 会为每个注入器注册一些 Angular 自己的服务。你也可以注册应用自己所需的服务提供者。

See also [service](#service), [dependency injection](#di).

参见[服务](#service)和[依赖注入](#di)。

Learn more in [Dependency Injection](guide/dependency-injection).

欲知详情，参见[依赖注入](guide/dependency-injection)。

{@a Q}

{@a R}

{@a reactive-forms}

## reactive forms

## 响应式表单 (reactive forms)

A framework for building Angular forms through code in a component.
The alternative is a [template-driven form](#template-driven-forms).

通过组件中代码构建 Angular 表单的一个框架。
另一种技术是[模板驱动表单](#template-driven-forms)

When using reactive forms:

构建响应式表单时：

* The "source of truth", the form model, is defined in the component class.

  "权威数据源"（表单模型）定义在组件类中。

* Validation is set up through validation functions rather than valdation directives.

  表单验证在组件代码而不是验证器指令中定义。

* Each control is explicitly created in the component class by creating a `FormControl` instance manually or with `FormBuilder`.

   在组件类中，使用 `new FormControl()` 或者 `FormBuilder` 显性地创建每个控件。

* The template input elements do *not* use `ngModel`.

   模板中的 `input` 元素**不**使用 `ngModel`。

* The associated Angular directives are prefixed with `form`, such as `formControl`, `formGroup`, and `formControlName`.

   相关联的 Angular 指令全部以 `Form` 开头，例如 `FormGroup()`、`FormControl()` 和 `FormControlName()`。

The alternative is a template-driven form. For an introduction and comparison of both forms approaches, see [Introduction to Angular Forms](guide/forms-overview).

另一种方式是模板驱动表单。模板驱动表单的简介和这两种方式的比较，参见 [Angular 表单简介](guide/forms-overview)。

{@a router}
{@a router-module}

## router

## 路由器 (router)

A tool that configures and implements navigation among states and [views](#view) within an Angular app.

一种工具，用来配置和实现 Angular 应用中各个状态和[视图](#view)之间的导航。

The `Router` module is an [NgModule](#ngmodule) that provides the necessary service providers and directives for navigating through application views. A [routing component](#routing-component) is one that imports the `Router` module and whose template contains a `RouterOutlet` element where it can display views produced by the router.

`Router` 模块是一个 [NgModule](#ngmodule)，它提供在应用视图间导航时需要的服务提供者和指令。[路由组件](#routing-component)是一种组件，它导入了 `Router` 模块，并且其模板中包含 `RouterOutlet` 元素，路由器生成的视图就会被显示在那里。

The router defines navigation among views on a single page, as opposed to navigation among pages. It interprets URL-like links to determine which views to create or destroy, and which components to load or unload. It allows you to take advantage of [lazy loading](#lazy-load) in your Angular apps.

路由器定义了在单页面中的各个视图之间导航的方式，而不是在页面之间。它会解释类似 URL 的链接，以决定该创建或销毁哪些视图，以及要加载或卸载哪些组件。它让你可以在 Angular 应用中获得[惰性加载](#lazy-load)的好处。

To learn more, see [Routing and Navigation](guide/router).

要了解更多，参见[路由与导航](guide/router)。

{@a router-outlet}

## router outlet

## 路由出口（router outlet）

A [directive](#directive) that acts as a placeholder in a routing component's template. Angular dynamically renders the template based on the current router state.

一种[指令](#directive)，它在路由组件的模板中扮演占位符的角色，Angular 会根据当前的路由状态动态填充它。

{@a router-component}

## routing component

## 路由组件 (routing component)

An Angular [component](#component) with a `RouterOutlet` directive in its template that displays views based on router navigations.

一个模板中带有 `RouterOutlet` 指令的 Angular [组件](#component)，用于根据路由器的导航显示相应的视图。

For more information, see [Routing and Navigation](guide/router).

要了解更多，参见[路由与导航](guide/router)。
{@a rule}

## rule

## 规则（rule）

In [schematics](#schematic), a function that operates on a [file tree](#file-tree) to create, delete, or modify files in a specific manner.

在[原理图](#schematic) 中，是指一个在[文件树](#file-tree)上运行的函数，用于以指定方式创建、删除或修改文件，并返回一个新的 `Tree` 对象。

{@a S}

{@a schematic}

## schematic

## 原理图（schematic）

A scaffolding library that defines how to generate or transform a programming project by creating, modifying, refactoring, or moving files and code.
A schematic defines [rules](#rule) that operate on a virtual file system called a [tree](#file-tree).

脚手架库会定义如何借助创建、修改、重构或移动文件和代码等操作来生成或转换某个项目。每个原理图定义了[一些规则](#rule)，以操作一个被称为[文件树](#file-tree)的虚拟文件系统。

The [Angular CLI](#cli) uses schematics to generate and modify [Angular projects](#project) and parts of projects.

Angular [CLI](#cli) 使用原理图来生成和修改 [Angular 项目](#project)及其部件。

* Angular provides a set of schematics for use with the CLI. See the [Angular CLI command reference](cli). The [`ng add`](cli/add) command runs schematics as part of adding a library to your project. The [`ng generate`](cli/generate) command runs schematics to create apps, libraries, and Angular code constructs.

  Angular 提供了一组用于 CLI 的原理图。参见 [Angular CLI 命令参考手册](cli)。当 [`ng add`](cli/add) 命令向项目中添加某个库时，就会运行原理图。[`ng generate`](cli/generate) 命令则会运行原理图，来创建应用、库和 Angular 代码块。

* [Library](#library) developers can create schematics that enable the Angular CLI to add and update their published libraries, and to generate artifacts the library defines.
Add these schematics to the npm package that you use to publish and share your library.

  公共库的开发者可以创建原理图，来让 CLI 生成他们自己的发布的库。欲知详情，参见 [devkit 文档](https://www.npmjs.com/package/@angular-devkit/schematics)。

For more information, see [Schematics](guide/schematics) and [Integrating Libraries with the CLI](guide/creating-libraries#integrating-with-the-cli).

欲知详情，参见[原理图](guide/schematics)和[把库与 CLI 集成](guide/creating-libraries#integrating-with-the-cli)。

{@a schematics-cli}

## Schematics CLI

Schematics come with their own command-line tool.
Using Node 6.9 or above, install the Schematics CLI globally:

Schematics 自带了一个命令行工具。
使用 Node 6.9 或更高版本，可以全局安装这个 Schematics CLI：

<code-example language="bash">
npm install -g @angular-devkit/schematics-cli
</code-example>

This installs the `schematics` executable, which you can use to create a new schematics [collection](#collection) with an initial named schematic. The collection folder is a workspace for schematics. You can also use the `schematics` command to add a new schematic to an existing collection, or extend an existing schematic.

这会安装可执行文件 `schematics`，你可以用它来创建新工程、往现有工程中添加新的 schematic，或扩展某个现有的 schematic。

{@a scoped-package}

## scoped package

## 范围化包 (scoped package)

A way to group related [npm packages](guide/npm-packages).
NgModules are delivered within scoped packages whose names begin with the Angular *scope name* `@angular`. For example, `@angular/core`, `@angular/common`, `@angular/forms`, and `@angular/router`.

一种把相关的 [npm 包](guide/npm-packages)分组到一起的方式。
Angular 的 NgModule 都是在一些以 `@angular` 为范围名的*范围化包*中发布的。比如 `@angular/core`、`@angular/common`、`@angular/forms` 和 `@angular/router`。

Import a scoped package in the same way that you import a normal package.

和导入普通包相同的方式导入范围化包。

<code-example path="architecture/src/app/app.component.ts" header="architecture/src/app/app.component.ts (import)" region="import">

</code-example>

{@a server-side-rendering}

## server-side rendering

## 服务端渲染

A technique that generates static application pages on the server, and can generate and serve those pages in response to requests from browsers.
It can also pre-generate pages as HTML files that you serve later.

一项在服务端生成静态应用页面的技术，它可以在对来自浏览器的请求进行响应时生成这些页面或用它们提供服务。
它还可以提前把这些页面生成为 HTML 文件，以便稍后用它们来提供服务。

This technique can improve performance on mobile and low-powered devices and improve the user experience by showing a static first page quickly while the client-side app is loading.
The static version can also make your app more visible to web crawlers.

该技术可以增强手机和低功耗设备的性能，而且会在应用加载通过快速展示一个静态首屏来提升用户体验。这个静态版本还能让你的应用对网络蜘蛛更加友好。

You can easily prepare an app for server-side rendering by using the [CLI](#cli) to run the [Angular Universal](#universal) tool, using the `@nguniversal/express-engine` [schematic](#schematic).

你可以通过 [CLI](#cli) 运行 [Angular Universal](#universal) 工具，借助 `@nguniversal/express-engine` [schematic](#schematic) 原理图来更轻松的让应用支持服务端渲染。

{@a service}

## service

## 服务 (service)

In Angular, a class with the [@Injectable()](#injectable) decorator that encapsulates non-UI logic and code that can be reused across an application.
Angular distinguishes components from services to increase modularity and reusability.

在 Angular 中，服务就是一个带有 [@Injectable](#injectable) 装饰器的类，它封装了可以在应用程序中复用的非 UI 逻辑和代码。
Angular 把组件和服务分开，是为了增进模块化程度和可复用性。

The `@Injectable()` metadata allows the service class to be used with the [dependency injection](#di) mechanism.
The injectable class is instantiated by a [provider](#provider).
[Injectors](#injector) maintain lists of providers and use them to provide service instances when they are required by components or other services.

`@Injectable` 元数据让服务类能用于[依赖注入](#di)机制中。可注入的类是用[提供者](#provider)进行实例化的。
[各个注入器](#injector)会维护一个提供者的列表，并根据组件或其它服务的需要，用它们来提供服务的实例。

To learn more, see [Introduction to Services and Dependency Injection](guide/architecture-services).

要了解更多，参见[服务与依赖注入简介](guide/architecture-services)。

{@a structural-directive}
{@a structural-directives}

## structural directives

## 结构型指令（Structural directives）

A category of [directive](#directive) that is responsible for shaping HTML layout by modifying the DOM&mdashthat is, adding, removing, or manipulating elements and their children.

一种[指令](#directive)类型，它能通过修改 DOM （添加、删除或操纵元素及其子元素）来修整或重塑 HTML 的布局。

To learn more, see [Structural Directives](guide/structural-directives).

要了解更多，参见[结构型指令](guide/structural-directives)页。

{@a subscriber}

## subscriber

## 订阅者（Subscriber）

A function that defines how to obtain or generate values or messages to be published. This function is executed when a consumer calls the `subscribe()` method of an [observable](#observable).

一个函数，用于定义如何获取或生成要发布的值或消息。
当有消费者调用[可观察对象](#observable)的 `subscribe()` 方法时，该函数就会执行。

The act of subscribing to an observable triggers its execution, associates callbacks with it, and creates a `Subscription` object that lets you unsubscribe.

订阅一个可观察对象就会触发该对象的执行、为该对象关联一些回调函数，并创建一个 `Subscription`（订阅记录）对象来让你能取消订阅。

The `subscribe()` method takes a JavaScript object (called an [observer](#observer)) with up to three callbacks, one for each type of notification that an observable can deliver:

`subscribe()` 方法接收一个 JavaScript 对象（叫做[观察者（observer）](#observer)），其中最多可以包含三个回调，分别对应可观察对象可以发出的几种通知类型：

* The `next` notification sends a value such as a number, a string, or an object.

   `next`（下一个）通知会发送一个值，比如数字、字符串、对象。

* The `error` notification sends a JavaScript Error or exception.

   `error`（错误）通知会发送 JavaScript 错误或异常。

* The `complete` notification doesn't send a value, but the handler is called when the call completes. Scheduled values can continue to be returned after the call completes.

   `complete`（完成）通知不会发送值，但是当调用结束时会调用这个处理器。异步的值可能会在调用了完成之后继续发送过来。

{@a T}

{@a target}

## target

## 目标

A buildable or runnable subset of a [project](#project), configured as an object in the [workspace configuration file](guide/workspace-config#project-tool-configuration-options), and executed by an [Architect](#architect) [builder](#builder).

[项目](#project)的一个可构建或可运行的子集，它是[工作空间配置文件](guide/workspace-config#project-tool-configuration-options)中的一个子对象，它会被[建筑师（Architect）](#architect)的[构建器（Builder）](#builder)执行。

In the `angular.json` file, each project has an "architect" section that contains targets which configure builders. Some of these targets correspond to [CLI commands](#cli), such as `build`, `serve`, `test`, and `lint`.

在 `angular.json` 文件中，每个项目都有一个 `architect` 分区，其中包含一些用于配置构建器的目标。其中一些目标对应于 [CLI 命令](#cli)，比如 `build`、`serve`、`test` 和 `lint`。

For example, the Architect builder invoked by the `ng build` command to compile a project uses a particular build tool, and has a default configuration whose values can be overridden on the command line. The `build` target also defines an alternate configuration for a "production" build, that can be invoked with the `--prod` flag on the `build` command.

比如，`ng build` 命令用来编译项目时所调用的构建器会使用一个特定的构建工具，并且具有一份默认配置，此配置中的值可以通过命令行参数进行覆盖。目标 `build` 还为 "生产环境" 构建定义了另一个配置，可以通过在 `build` 命令上添加 `--prod` 标志来调用它。

The Architect tool provides a set of builders. The [`ng new` command](cli/new) provides a set of targets for the initial application project. The [`ng generate application`](cli/generate#application) and [`ng generate library`](cli/generate#library) commands provide a set of targets for each new [project](#project). These targets, their options and configurations, can be customized to meet the needs of your project. For example, you may want to add a "staging" or "testing" configuration to a project's "build" target.

建筑师工具提供了一组构建器。[`ng new` 命令](cli/new)为初始应用项目提供了一组目标。[`ng generate application`](cli/generate#application) 和 [`ng generate library`](cli/generate#library) 命令则为每个新[项目](#project)提供了一组目标。这些目标的选项和配置都可以进行自定义，以便适应你项目的需求。比如，你可能会想为项目的 "build" 目标添加一个 "staging" 或 "testing" 配置。

You can also define a custom builder, and add a target to the project configuration that uses your custom builder. You can then run the target using the [`ng run`](cli/run) CLI command.

你还可以定义一个自定义构建器，并且往项目配置中添加一个目标，来使用你的自定义构建器。然后你就可以通过 [`ng run`](cli/run) 命令来运行此目标。

{@a template}

## template

## 模板 (template)

Code that defines how to render a component's [view](#view).

用来定义要如何在 HTML 中渲染组件[视图](#view)的代码。

A template combines straight HTML with Angular [data-binding](#data-binding) syntax, [directives](#directive),
and [template expressions](#template-expression) (logical constructs).
The Angular elements insert or calculate values that modify the HTML elements before the page is displayed. Learn more about Angular template language in the [Template Syntax](guide/template-syntax) guide.

模板会把纯 HTML 和 Angular 的[数据绑定](#data-binding)语法、[指令](#directive)和[模板表达式](#template-expression)组合起来。Angular 的元素会插入或计算那些值，以便在页面显示出来之前修改 HTML 元素。

A template is associated with a [component class](#component) through the `@Component()` [decorator](#decorator). The template code can be provided inline, as the value of the `template` property, or in a separate HTML file linked through the `templateUrl` property. 

模板通过 `@Component()` [装饰器](#decorator)与[组件类](#component)类关联起来。模板代码可以作为 `template` 属性的值用内联的方式提供，也可以通过 `templateUrl` 属性链接到一个独立的 HTML 文件。

Additional templates, represented by `TemplateRef` objects, can define alternative or *embedded* views, which can be referenced from multiple components.

用 `TemplateRef` 对象表示的其它模板用来定义一些备用视图或*内嵌*视图，它们可以来自多个不同的组件。

{@a template-driven-forms}

## template-driven forms

## 模板驱动表单（template-driven forms）

A format for building Angular forms using HTML forms and input elements in the view.
The alternative format uses the [reactive forms](#reactive-forms) framework.

一种在视图中使用 HTML 表单和输入类元素构建 Angular 表单的格式。
它的替代方案是[响应式表单](#reactive-forms)框架。

When using template-driven forms:

当构建模板驱动表单时：

* The "source of truth" is the template. The validation is defined using attributes on the individual input elements.

   模板是“权威数据源”。使用属性 (attribute) 在单个输入元素上定义验证规则。

* [Two-way binding](#data-binding) with `ngModel` keeps the component model synchronized with the user's entry into the input elements.

   使用 `ngModel` 进行[双向绑定](#data-binding)，保持组件模型和用户输入之间的同步。
* Behind the scenes, Angular creates a new control for each input element, provided you have set up a `name` attribute and two-way binding for each input.

   在幕后，Angular 为每个带有 `name` 属性和双向绑定的输入元素创建了一个新的控件。

* The associated Angular directives are prefixed with `ng` such as `ngForm`, `ngModel`, and `ngModelGroup`.

   相关的 Angular 指令都带有 `ng` 前缀，例如 `ngForm`、`ngModel` 和 `ngModelGroup`。

The alternative is a reactive form. For an introduction and comparison of both forms approaches, see [Introduction to Angular Forms](guide/forms-overview).

另一种方式是响应式表单。响应式表单的简介和两种方式的比较参见 [Angular 表单简介](guide/forms-overview)。

{@a template-expression}

## template expression

## 模板表达式（template expression）

A TypeScript-like syntax that Angular evaluates within a [data binding](#data-binding).

一种类似 TypeScript 的语法，Angular 用它对[数据绑定 (data binding)](#data-binding)进行求值。

Read about how to write template expressions in  [Template expressions](guide/template-syntax#template-expressions).

到[模板表达式](guide/template-syntax#template-expressions)部分了解更多模板表达式的知识。

{@a token}

## token

## 令牌（Token）

An opaque identifier used for efficient table lookup. In Angular, a [DI token](#di-token) is used to find [providers](#provider) of dependencies in the [dependency injection](#di) system.

用于高效查表的不透明标识符（译注：不透明是指你不必了解其细节）。在 Angular 中，[DI 令牌](#di-token)用于在[依赖注入](#di)系统中查找[服务提供者](#provider)。

{@a transpile}

## transpile

## 转译（transpile)

The translation process that transforms one version of JavaScript to another version; for example, down-leveling ES2015 to the older ES5 version.

一种翻译过程，它会把一个版本的 JavaScript 转换成另一个版本，比如把下一版的 ES2015 转换成老版本的 ES5。
{@a file-tree}

## tree

## 目录树（tree）

In [schematics](#schematic), a virtual file system represented by the `Tree` class.
Schematic [rules](#rule) take a tree object as input, operate on them, and return a new tree object.

在 [schematics](#schematic) 中，一个用 `Tree` 类表示的虚拟文件系统。
Schematic [规则](#rule)以一个 `tree` 对象作为输入，对它们进行操作，并且返回一个新的 `tree` 对象。

{@a typescript}

## TypeScript

A programming language based on JavaScript that is notable for its optional typing system.
TypeScript provides compile-time type checking and strong tooling support (such as
code completion, refactoring, inline documentation, and intelligent search).
Many code editors and IDEs support TypeScript either natively or with plug-ins.

TypeScript 是一种基于 JavaScript 的程序设计语言，以其可选类型系统著称。
TypeScript 提供了编译时类型检查和强大的工具支持（比如代码补齐、重构、内联文档和智能搜索等）。
许多代码编辑器和 IDE 都原生支持 TypeScript 或通过插件提供支持。

TypeScript is the preferred language for Angular development.
Read more about TypeScript at [typescriptlang.org](http://www.typescriptlang.org/).

<<<<<<< HEAD
TypeScript 是 Angular 的首选语言。要了解更多，参见 [typescriptlang.org](http://www.typescriptlang.org/)。
=======
## TypeScript configuration file

A file specifies the root files and the compiler options required to compile a TypeScript project. For more information, see [TypeScript configuration](/guide/typescript-configuration).

>>>>>>> eee2fd22

{@a U}

{@a unidirectional-data-flow}

## unidirectional data flow

A data flow model where the component tree is always checked for changes in one direction (parent to child), which prevents cycles in the change detection graph.

In practice, this means that data in Angular flows downward during change detection.
A parent component can easily change values in its child components because the parent is checked first.
A failure could occur, however, if a child component tries to change a value in its parent during change detection (inverting the expected data flow), because the parent component has already been rendered.
In development mode, Angular throws the `ExpressionChangedAfterItHasBeenCheckedError` error if your app attempts to do this, rather than silently failing to render the new value.

To avoid this error, a [lifecycle hook](guide/lifecycle-hooks) method that seeks to make such a change should trigger a new change detection run. The new run follows the same direction as before, but succeeds in picking up the new value.

{@a universal}

## Universal

A tool for implementing [server-side rendering](#server-side-rendering) of an Angular application.
When integrated with an app, Universal generates and serves static pages on the server in response to requests from browsers.
The initial static page serves as a fast-loading placeholder while the full application is being prepared for normal execution in the browser.

用来帮 Angular 应用实现[服务端渲染](#server-side-rendering)的工具。
当与应用集成在一起时，Universal 可以在服务端生成静态页面并用它们来响应来自浏览器的请求。
当浏览器正准备运行完整版应用的时候，这个初始的静态页可以用作一个可快速加载的占位符。

To learn more, see [Angular Universal: server-side rendering](guide/universal).

欲知详情，参见 [Angular Universal: 服务端渲染](guide/universal)。

{@a V}

{@a view}

## view

## 视图 (view)

The smallest grouping of display elements that can be created and destroyed together.
Angular renders a view under the control of one or more [directives](#directive).

视图是可显示元素的最小分组单位，它们会被同时创建和销毁。
Angular 在一个或多个[指令 (directive)](#directive) 的控制下渲染视图。

A [component](#component) class and its associated [template](#template) define a view.
A view is specifically represented by a `ViewRef` instance associated with a component.
A view that belongs immediately to a component is called a *host view*.
Views are typically collected into [view hierarchies](#view-tree).

[组件 (component)](#component) 类及其关联的[模板 (template)](#template)定义了一个视图。
具体实现上，视图由一个与该组件相关的 `ViewRef` 实例表示。
直属于某个组件的视图叫做*宿主视图*。
通常会把视图组织成一些[视图树（view hierarchies）](#view-tree)。

Properties of elements in a view can change dynamically, in response to user actions;
the structure (number and order) of elements in a view can't.
You can change the structure of elements by inserting, moving, or removing nested views within their view containers.

视图中各个元素的属性可以动态修改以响应用户的操作，而这些元素的结构（数量或顺序）则不能。你可以通过在它们的视图容器中插入、移动或移除内嵌视图来修改这些元素的结构。

View hierarchies can be loaded and unloaded dynamically as the user navigates through the application, typically under the control of a [router](#router).

当用户在应用中导航时（比如使用[路由器](#router)），视图树可以动态加载或卸载。

{@a ve}

## View Engine

## 视图引擎（View Engine）

The compilation and rendering pipeline used by Angular before version 9. Compare [Ivy](#ivy).

Angular 9 之前的版本使用的编译和渲染管道。可对比 [Ivy](#ivy)。

{@a view-tree}

## view hierarchy

## 视图树（View hierarchy）

A tree of related views that can be acted on as a unit. The root view is a component's *host view*.  A host view can be the root of a tree of *embedded views*, collected in a *view container* (`ViewContainerRef`) attached to an anchor element in the hosting component. The view hierarchy is a key part of Angular [change detection](#change-detection).

一棵相关视图的树，它们可以作为一个整体行动。其根视图就是组件的*宿主视图*。宿主视图可以是*内嵌视图*树的根，它被收集到了宿主组件上的一个*视图容器（`ViewContainerRef`）*中<!-- 再校对 -->。视图树是 Angular [变更检测](#change-detection)的关键部件之一。

The view hierarchy doesn't imply a component hierarchy. Views that are embedded in the context of a particular hierarchy can be host views of other components. Those components can be in the same NgModule as the hosting component, or belong to other NgModules.

视图树和组件树并不是一一对应的。那些嵌入到指定视图树上下文中的视图也可能是其它组件的宿主视图。那些组件可能和宿主组件位于同一个 NgModule 中，也可能属于其它 NgModule。

{@a W}
{@a web-component}

## web component

## Web 组件

See [custom element](#custom-element).

参见[自定义元素](#custom-element)

{@a workspace}

## workspace

## 工作空间（Workspace）

A collection of Angular [projects](#project) (that is, applications and libraries) powered by the [Angular CLI] (#cli) that are typically co-located in a single source-control repository (such as [git](https://git-scm.com/)).

一组基于 [Angular CLI] (#cli) 的 Angular [项目](#project)（也就是说应用或库），它们通常共同位于一个单一的源码仓库（比如 [git](https://git-scm.com/)）中。

The [CLI](#cli) [`ng new` command](cli/new) creates a file system directory (the "workspace root").
In the workspace root, it also creates the workspace [configuration file](#configuration) (`angular.json`) and, by default, an initial application project with the same name.

[CLI](#cli) 的 [`ng new` 命令](cli/new)会在文件系统中创建一个目录（也就是工作空间的根目录）。
在工作空间根目录下，还会创建此工作空间的[配置文件](#configuration)（`angular.json`），并且还会默认初始化一个同名的应用项目。

Commands that create or operate on apps and libraries (such as `add` and `generate`) must be executed from within a workspace folder.

而用来创建或操作应用和库的命令（比如 `add` 和 `generate`）必须在工作区目录下才能执行。

For more information, see [Workspace Configuration](guide/workspace-config).

欲知详情，参见[工作空间配置](guide/workspace-config)。

{@a cli-config}

{@a config}

## workspace configuration

## 工作空间配置（Workspace configuration）

A file named `angular.json` at the root level of an Angular [workspace](#workspace) provides workspace-wide and project-specific configuration defaults for build and development tools that are provided by or integrated with the [Angular CLI](#cli).

一个名叫 `angular.json` 的文件，它位于 Angular [工作空间](#workspace) 的根目录下，并为 [Angular CLI](#cli) 提供的或集成的各个构建/开发工具提供工作空间级和项目专属的默认配置项。

For more information, see [Workspace Configuration](guide/workspace-config).

欲知详情，参见[工作空间配置](guide/workspace-config)。

Additional project-specific configuration files are used by tools, such as `package.json` for the [npm package manager](#npm-package), `tsconfig.json` for [TypeScript transpilation](#transpile), and `tslint.json` for [TSLint](https://palantir.github.io/tslint/).

还有一些项目专属的配置文件是给某些工具使用的。比如 `package.json` 是给 [npm 包管理器](#npm-package)使用的，`tsconfig.json` 是给 [TypeScript 转译器](#transpile)使用的，而 `tslint.json` 是给 [TSLint](https://palantir.github.io/tslint/) 使用的。

For more information, see [Workspace and Project File Structure](guide/file-structure).

欲知详情，参见[工作空间和项目文件结构](guide/file-structure)。

{@a X}

{@a Y}

{@a Z}
{@a zone}

## zone

## 区域 (zone)

An execution context for a set of asynchronous tasks. Useful for debugging, profiling, and testing apps that include asynchronous operations such as event processing, promises, and calls to remote servers.

一组异步任务的执行上下文。它对于调试、性能分析和测试那些包含了异步操作（如事件处理、承诺、远程服务器调用等）的应用是非常有用的。

An Angular app runs in a zone where it can respond to asynchronous events by checking for data changes and updating the information it displays by resolving [data bindings](#data-binding).

Angular 应用会运行在一个 Zone 区域中，在这里，它可以对异步事件做出反应，可以通过检查数据变更、利用[数据绑定 (data bindings)](#data-binding) 来更新信息显示。

A zone client can take action before and after an async operation completes.

Zone 的使用方可以在异步操作完成之前或之后采取行动。

Learn more about zones in this
[Brian Ford video](https://www.youtube.com/watch?v=3IqtmUscE_U).

要了解更多，参见 [Brian Ford 的视频](https://www.youtube.com/watch?v=3IqtmUscE_U)。<|MERGE_RESOLUTION|>--- conflicted
+++ resolved
@@ -366,17 +366,21 @@
 
 See  [workspace configuration](#cli-config)
 
-<<<<<<< HEAD
 参见[工作空间配置](#cli-config)
-=======
+
 {@a content-projection}
 
 ## content projection
 
+## 内容投影
+
 A way to insert DOM content from outside a component into the component's view in a designated spot.
 
+一种从组件外把 DOM 内容插入到当前组件视图的特定位置上的方式。
+
 For more information, see [Responding to changes in content](guide/lifecycle-hooks#content-projection).
->>>>>>> eee2fd22
+
+欲知详情，参见[内容变化的应对方式](guide/lifecycle-hooks#content-projection)。
 
 {@a custom-element}
 
@@ -725,7 +729,7 @@
 
 The "source of truth" for the value and validation status of a form input element at a given point in time. When using [reactive forms](#reactive-forms), the form model is created explicitly in the component class. When using [template-driven forms](#template-driven-forms), the form model is implicitly created by directives.
 
-是指在指定的时间点，表单输入元素的值和验证状态的"权威数据源"。当使用[响应式表单](#reactive-forms)时，表单模型会在组件类中显式创建。当使用[模板驱动表单](#template-driven-forms)时，表单模型是由一些指令隐式创建的。
+是指在指定的时间点，表单输入元素的值和验证状态的"事实之源"。当使用[响应式表单](#reactive-forms)时，表单模型会在组件类中显式创建。当使用[模板驱动表单](#template-driven-forms)时，表单模型是由一些指令隐式创建的。
 
 Learn more about reactive and template-driven forms in the [Introduction to forms in Angular](guide/forms-overview).
 
@@ -1150,11 +1154,11 @@
 
 `@angular/platform-*` 软件包提供了对各种 Angular 运行时平台的支持。这些软件包通过提供用于收集用户输入和渲染指定平台 UI 的实现，以允许使用 `@angular/core` 和 `@angular/common` 的应用程序在不同的环境中执行。隔离平台相关的功能使开发人员可以独立于平台使用框架的其余部分。
 
-- When running in a web browser, [`BrowserModule`](api/platform-browser/BrowserModule) is imported from the `platform-browser` package, and supports services that simplify security and event processing, and allows applications to access browser-specific features, such as interpreting keyboard input and controlling the title of the document being displayed. All applications running in the browser use the same platform service.
+* When running in a web browser, [`BrowserModule`](api/platform-browser/BrowserModule) is imported from the `platform-browser` package, and supports services that simplify security and event processing, and allows applications to access browser-specific features, such as interpreting keyboard input and controlling the title of the document being displayed. All applications running in the browser use the same platform service.
 
   在 Web 浏览器中运行时，[`BrowserModule`](api/platform-browser/BrowserModule) 是从 `platform-browser` 软件包中导入的，并支持简化安全性和事件处理的服务，并允许应用程序访问浏览器专有的功能，例如解释键盘输入和控制文档要显示的标题。浏览器中运行的所有应用程序都使用同一个平台服务。
 
-- When [server-side rendering](#server-side-rendering) (SSR) is used, the [`platform-server`](api/platform-server) package provides web server implementations of the `DOM`, `XMLHttpRequest`, and other low-level features that don't rely on a browser.
+* When [server-side rendering](#server-side-rendering) (SSR) is used, the [`platform-server`](api/platform-server) package provides web server implementations of the `DOM`, `XMLHttpRequest`, and other low-level features that don't rely on a browser.
 
   使用[服务端渲染](#server-side-rendering)（SSR）时，[`platform-server`](api/platform-server) 包将提供 `DOM`、`XMLHttpRequest` 和其它不依赖浏览器的其它底层功能的 Web 服务器端实现。
 
@@ -1238,7 +1242,7 @@
 
 * The "source of truth", the form model, is defined in the component class.
 
-  "权威数据源"（表单模型）定义在组件类中。
+  "事实之源"（表单模型）定义在组件类中。
 
 * Validation is set up through validation functions rather than valdation directives.
 
@@ -1544,7 +1548,7 @@
 
 * The "source of truth" is the template. The validation is defined using attributes on the individual input elements.
 
-   模板是“权威数据源”。使用属性 (attribute) 在单个输入元素上定义验证规则。
+   模板是“事实之源”。使用属性 (attribute) 在单个输入元素上定义验证规则。
 
 * [Two-way binding](#data-binding) with `ngModel` keeps the component model synchronized with the user's entry into the input elements.
 
@@ -1622,14 +1626,15 @@
 TypeScript is the preferred language for Angular development.
 Read more about TypeScript at [typescriptlang.org](http://www.typescriptlang.org/).
 
-<<<<<<< HEAD
 TypeScript 是 Angular 的首选语言。要了解更多，参见 [typescriptlang.org](http://www.typescriptlang.org/)。
-=======
+
 ## TypeScript configuration file
 
+## TypeScript 配置文件
+
 A file specifies the root files and the compiler options required to compile a TypeScript project. For more information, see [TypeScript configuration](/guide/typescript-configuration).
 
->>>>>>> eee2fd22
+一个文件，用来指定编译 TypeScript 项目时的根文件和编译器选项。欲知详情，参见 [TypeScript 配置](/guide/typescript-configuration)。
 
 {@a U}
 
