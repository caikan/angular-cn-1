# Security

# 安全

This topic describes Angular's built-in protections against common web-application vulnerabilities and attacks such as cross-site scripting attacks.
It doesn't cover application-level security, such as authentication and authorization.

本主题会讲述 Angular 为防范 Web 应用常见的安全漏洞和攻击（比如跨站脚本攻击）内置的保护措施，但不会涉及应用级安全，比如用户认证（*这个用户是谁？*）和授权(*这个用户能做什么？*)。

For more information about the attacks and mitigations described below, see the [Open Web Application Security Project (OWASP) Guide](https://www.owasp.org/index.php/Category:OWASP_Guide_Project).

要了解更多攻防信息，参阅[开放式 Web 应用程序安全项目(OWASP)](https://www.owasp.org/index.php/Category:OWASP_Guide_Project)。

You can run the <live-example></live-example> in Stackblitz and download the code from there.

你可以运行<live-example></live-example>，在 Stackblitz 中试用并下载本页的代码。

<a id="report-issues"></a>

<div class="callout is-important">

<header>Reporting vulnerabilities</header>

<header>举报漏洞</header>

Angular is part of Google [Open Source Software Vulnerability Reward Program](https://bughunters.google.com/about/rules/6521337925468160/google-open-source-software-vulnerability-reward-program-rules), for vulnerabilities in Angular please submit your report [here](https://bughunters.google.com/report).

Angular 是 Google 的[开源软件漏洞奖励项目](https://bughunters.google.com/about/rules/6521337925468160/google-open-source-software-vulnerability-reward-program-rules)的一部分，对于 Angular 中的漏洞，请把报告提交到[这里](https://bughunters.google.com/report)。

For more information about how Google handles security issues, see [Google's security philosophy](https://www.google.com/about/appsecurity).

要了解关于“谷歌如何处理安全问题”的更多信息，参阅[谷歌的安全哲学](https://www.google.com/about/appsecurity/)。

</div>

<a id="best-practices"></a>

<div class="callout is-helpful">

<header>Best practices</header>

<header>最佳实践</header>

| Practices | Details |
| :-------- | :------ |
| 实践 | 详情 |
| Keep current with the latest Angular library releases | The Angular libraries get regular updates, and these updates might fix security defects discovered in previous versions. Check the Angular [change log](https://github.com/angular/angular/blob/main/CHANGELOG.md) for security-related updates. |
| 及时把 Angular 包更新到最新版本 | 我们会频繁的更新 Angular 库，这些更新可能会修复之前版本中发现的安全漏洞。查看 Angular 的[更新记录](https://github.com/angular/angular/blob/main/CHANGELOG.md)，了解与安全有关的更新。 |
| Don't alter your copy of Angular | Private, customized versions of Angular tend to fall behind the current version and might not include important security fixes and enhancements. Instead, share your Angular improvements with the community and make a pull request. |
| 不要修改你的 Angular 副本 | 私有的、定制版的 Angular 往往跟不上最新版本，这可能导致你忽略重要的安全修复与增强。反之，应该在社区共享你对 Angular 所做的改进并创建 Pull Request。. |
| Avoid Angular APIs marked in the documentation as "*Security Risk*" | For more information, see the [Trusting safe values](guide/security#bypass-security-apis) section of this page. |
| 避免使用本文档中带“[*安全风险*](guide/security#bypass-security-apis)”标记的 Angular API | 要了解更多信息，请参阅本章的[信任那些安全的值](guide/security#bypass-security-apis)部分。 |

</div>

## Preventing cross-site scripting (XSS)

## 防范跨站脚本(XSS)攻击

[Cross-site scripting (XSS)](https://en.wikipedia.org/wiki/Cross-site_scripting) enables attackers to inject malicious code into web pages.
Such code can then, for example, steal user and login data, or perform actions that impersonate the user.
This is one of the most common attacks on the web.

[跨站脚本(XSS)](https://en.wikipedia.org/wiki/Cross-site_scripting)允许攻击者将恶意代码注入到页面中。这些代码可以偷取用户及其登录数据数据，还可以冒充用户执行操作。它是 Web 上最常见的攻击方式之一。

To block XSS attacks, you must prevent malicious code from entering the Document Object Model (DOM).
For example, if attackers can trick you into inserting a `<script>` tag in the DOM, they can run arbitrary code on your website.
The attack isn't limited to `<script>` tags —many elements and properties in the DOM allow code execution, for example, `<img alt="" onerror="...">` and `<a href="javascript:...">`.
If attacker-controlled data enters the DOM, expect security vulnerabilities.

为了防范 XSS 攻击，你必须阻止恶意代码进入 DOM。比如，如果某个攻击者能骗你把 `<script>` 标签插入到 DOM，就可以在你的网站上运行任何代码。除了 `<script>`，攻击者还可以使用很多 DOM 元素和属性来执行代码，比如 `<img alt="" onerror="...">`、`<a href="javascript:...">`。如果攻击者所控制的数据混进了 DOM，就会导致安全漏洞。

### Angular's cross-site scripting security model

### Angular 的“跨站脚本安全模型”

To systematically block XSS bugs, Angular treats all values as untrusted by default.
When a value is inserted into the DOM from a template binding, or interpolation, Angular sanitizes and escapes untrusted values.
If a value was already sanitized outside of Angular and is considered safe, communicate this to Angular by marking the [value as trusted](#bypass-security-apis).

为了系统性的防范 XSS 问题，Angular 默认把所有值都当做不可信任的。
当值从模板中以属性（Property）、DOM 元素属性（Attribte)、CSS 类绑定或插值等途径插入到 DOM 中的时候，
Angular 将对这些值进行无害化处理（Sanitize），对不可信的值进行编码。如果某个值已经在 Angular 之外进行过无害化处理，可以确信是安全的，可以[把这个值标记为安全的](#bypass-security-apis)来把这一点通知 Angular。

Unlike values to be used for rendering, Angular templates are considered trusted by default, and should be treated as executable code.
Never create templates by concatenating user input and template syntax.
Doing this would enable attackers to [inject arbitrary code](https://en.wikipedia.org/wiki/Code_injection) into your application.
To prevent these vulnerabilities, always use the default [Ahead-Of-Time (AOT) template compiler](guide/security#offline-template-compiler) in production deployments.

与用于渲染的值不同，默认情况下，Angular 模板被认为是受信任的，应被视为可执行代码。切勿通过串联用户输入和模板语法来生成模板。这样做会使攻击者能够[将任意代码注入](https://en.wikipedia.org/wiki/Code_injection)你的应用程序。为避免这些漏洞，请始终在生产部署中[使用默认的 AOT 模板编译器。](guide/security#offline-template-compiler)。

An extra layer of protection can be provided through the use of Content security policy and Trusted Types.
These web platform features operate at the DOM level which is the most effective place to prevent XSS issues. Here they can't be bypassed using other, lower-level APIs.
For this reason, it is strongly encouraged to take advantage of these features. To do this, configure the [content security policy](#content-security-policy) for the application and enable [trusted types enforcement](#trusted-types).

借助内容安全策略和可信类型，可以提供额外的保护层。这些 Web 平台特性会在 DOM 级别运行，这是用来防范 XSS 问题的最有效位置，因为即使使用其它低级 API 也无法绕过它们。出于这个原因，我们强烈建议开发人员通过为其应用程序配置[内容安全策略](#content-security-policy)并启用[强制可信类型](#trusted-types)来利用这些特性。

### Sanitization and security contexts

### 无害化处理与安全环境

*Sanitization* is the inspection of an untrusted value, turning it into a value that's safe to insert into the DOM.
In many cases, sanitization doesn't change a value at all.
Sanitization depends on context:
A value that's harmless in CSS is potentially dangerous in a URL.

无害化处理会审查不可信的值，并将它们转换成可以安全插入到 DOM 的形式。多数情况下，这些值并不会在处理过程中发生任何变化。无害化处理的方式取决于所在的环境：一个在 CSS 里面无害的值，可能在 URL 里很危险。

Angular defines the following security contexts:

Angular 定义了四个安全环境：

| Security contexts | Details |
| :---------------- | :------ |
| 安全上下文 | 详情 |
| HTML | Used when interpreting a value as HTML, for example, when binding to `innerHtml`. |
| HTML | 值需要被解释为 HTML 时使用，比如当绑定到 `innerHTML` 时。 |
| Style | Used when binding CSS into the `style` property. |
| 样式 | 值需要作为 CSS 绑定到 `style` 属性时使用。 |
| URL | Used for URL properties, such as `<a href>`. |
| URL | 值需要被用作 URL 属性时使用，比如 `<a href>`。 |
| Resource URL | A URL that is loaded and executed as code, for example, in `<script src>`. |
| 资源 URL | 值需要作为代码进行加载并执行，比如 `<script src>` 中的 URL。 |

Angular sanitizes untrusted values for HTML, styles, and URLs. Sanitizing resource URLs isn't possible because they contain arbitrary code.
In development mode, Angular prints a console warning when it has to change a value during sanitization.

Angular 会对前三项中种不可信的值进行无害化处理，但不能对第四种资源 URL 进行无害化，因为它们可能包含任何代码。在开发模式下，如果在进行无害化处理时需要被迫改变一个值，Angular 就会在控制台上输出一个警告。

### Sanitization example

### 无害化范例

The following template binds the value of `htmlSnippet`. Once by interpolating it into an element's content, and once by binding it to the `innerHTML` property of an element:

下面的例子绑定了 `htmlSnippet` 的值。一次把它放进插值里，另一次把它绑定到元素的 `innerHTML` 属性上。

<code-example header="src/app/inner-html-binding.component.html" path="security/src/app/inner-html-binding.component.html"></code-example>

Interpolated content is always escaped —the HTML isn't interpreted and the browser displays angle brackets in the element's text content.

插值的内容总会被编码 - 其中的 HTML 不会被解释，所以浏览器会在元素的文本内容中显示尖括号。

For the HTML to be interpreted, bind it to an HTML property such as `innerHTML`.
Be aware that binding a value that an attacker might control into `innerHTML` normally causes an XSS vulnerability.
For example, one could run JavaScript in a following way:

如果希望这段 HTML 被正常解释，就必须绑定到一个 HTML 属性上，比如 `innerHTML`。但要小心如果把一个可能被攻击者控制的值绑定到 `innerHTML` 就会导致 XSS 漏洞。比如，某些人可以用这种方式来执行恶意代码：

<code-example header="src/app/inner-html-binding.component.ts (class)" path="security/src/app/inner-html-binding.component.ts" region="class"></code-example>

Angular recognizes the value as unsafe and automatically sanitizes it, which removes the `script` element but keeps safe content such as the `<b>` element.

Angular 认为这些值是不安全的，并自动进行无害化处理。它会移除 `script` 元素，但保留安全的内容，比如该片段中的 `<b>` 元素。

<div class="lightbox">

<img alt="A screenshot showing interpolated and bound HTML values" src="generated/images/guide/security/binding-inner-html.png">

</div>

### Direct use of the DOM APIs and explicit sanitization calls

### 避免直接使用 DOM API

Unless you enforce Trusted Types, the built-in browser DOM APIs don't automatically protect you from security vulnerabilities.
For example, `document`, the node available through `ElementRef`, and many third-party APIs contain unsafe methods.
Likewise, if you interact with other libraries that manipulate the DOM, you likely won't have the same automatic sanitization as with Angular interpolations.
Avoid directly interacting with the DOM and instead use Angular templates where possible.

除非你强制使用可信类型（Trusted Types），否则浏览器内置的 DOM API 不会自动保护你免受安全漏洞的侵害。比如 `document`、通过 `ElementRef` 拿到的节点和很多第三方 API，都可能包含不安全的方法。如果你使用能操纵 DOM 的其它库，也同样无法借助像 Angular 插值那样的自动清理功能。所以，要避免直接和 DOM 打交道，而是尽可能使用 Angular 模板。

For cases where this is unavoidable, use the built-in Angular sanitization functions.
Sanitize untrusted values with the [DomSanitizer.sanitize](api/platform-browser/DomSanitizer#sanitize) method and the appropriate `SecurityContext`.
That function also accepts values that were marked as trusted using the `bypassSecurityTrust` … functions, and does not sanitize them, as [described below](#bypass-security-apis).

在无法避免的情况下，使用内置的 Angular 无害化处理函数。使用 [DomSanitizer.sanitize](api/platform-browser/DomSanitizer#sanitize) 方法以及适当的 `SecurityContext` 来对不可信的值进行无害化处理。此函数也可以接受使用 `bypassSecurityTrust` 函数标为可信的值，而且不会对它们进行无害化处理，就像[稍后讲的那样](#bypass-security-apis)。

<a id="bypass-security-apis"></a>

### Trusting safe values

### 信任安全值

Sometimes applications genuinely need to include executable code, display an `<iframe>` from some URL, or construct potentially dangerous URLs.
To prevent automatic sanitization in these situations, tell Angular that you inspected a value, checked how it was created, and made sure it is secure.
Do *be careful*.
If you trust a value that might be malicious, you are introducing a security vulnerability into your application.
If in doubt, find a professional security reviewer.

有时候，应用程序确实需要包含可执行的代码，比如使用 URL 显示 `<iframe>`，或者构造出有潜在危险的 URL。为了防止在这种情况下被自动无害化，可以告诉 Angular，你已经审查了这个值，检查了它是怎么生成的，并确信它总是安全的。但是**千万要小心**！如果你信任了一个可能是恶意的值，就会在应用中引入一个安全漏洞。如果你有疑问，请找一个安全专家复查下。

To mark a value as trusted, inject `DomSanitizer` and call one of the following methods:

注入 `DomSanitizer` 服务，然后调用下面的方法之一，你就可以把一个值标记为可信任的。

* `bypassSecurityTrustHtml`

* `bypassSecurityTrustScript`

* `bypassSecurityTrustStyle`

* `bypassSecurityTrustUrl`

* `bypassSecurityTrustResourceUrl`

Remember, whether a value is safe depends on context, so choose the right context for your intended use of the value.
Imagine that the following template needs to bind a URL to a `javascript:alert(...)` call:

记住，一个值是否安全取决于它所在的环境，所以你要为这个值按预定的用法选择正确的环境。假设下面的模板需要把 `javascript.alert(...)` 方法绑定到 URL。

<code-example header="src/app/bypass-security.component.html (URL)" path="security/src/app/bypass-security.component.html" region="URL"></code-example>

Normally, Angular automatically sanitizes the URL, disables the dangerous code, and in development mode, logs this action to the console.
To prevent this, mark the URL value as a trusted URL using the `bypassSecurityTrustUrl` call:

通常，Angular 会自动无害化这个 URL 并禁止危险的代码。为了防止这种行为，可以调用 `bypassSecurityTrustUrl` 把这个 URL 值标记为一个可信任的 URL：

<code-example header="src/app/bypass-security.component.ts (trust-url)" path="security/src/app/bypass-security.component.ts" region="trust-url"></code-example>

<div class="lightbox">

<img alt="A screenshot showing an alert box created from a trusted URL" src="generated/images/guide/security/bypass-security-component.png">

</div>

If you need to convert user input into a trusted value, use a component method.
The following template lets users enter a YouTube video ID and load the corresponding video in an `<iframe>`.
The `<iframe src>` attribute is a resource URL security context, because an untrusted source can, for example, smuggle in file downloads that unsuspecting users could run.
To prevent this, call a method on the component to construct a trusted video URL, which causes Angular to let binding into `<iframe src>`:

如果需要把用户输入转换为一个可信任的值，可以在组件方法中处理。下面的模板允许用户输入一个 YouTube 视频的 ID，然后把相应的视频加载到 `<iframe>` 中。`<iframe src>` 是一个“资源 URL”的安全环境，因为不可信的源码可能作为文件下载到本地，被毫无防备的用户执行。所以要调用一个组件方法来构造一个新的、可信任的视频 URL，这样 Angular 就会允许把它绑定到 `<iframe src>`。

<code-example header="src/app/bypass-security.component.html (iframe)" path="security/src/app/bypass-security.component.html" region="iframe"></code-example>

<code-example header="src/app/bypass-security.component.ts (trust-video-url)" path="security/src/app/bypass-security.component.ts" region="trust-video-url"></code-example>

<a id="content-security-policy"></a>

### Content security policy

### 内容安全政策

Content Security Policy (CSP) is a defense-in-depth technique to prevent XSS.
To enable CSP, configure your web server to return an appropriate `Content-Security-Policy` HTTP header.
Read more about content security policy at the [Web Fundamentals guide](https://developers.google.com/web/fundamentals/security/csp) on the Google Developers website.

<<<<<<< HEAD
内容安全策略（CSP）是防止 XSS 的深度防御技术。要启用 CSP，请将你的 Web 服务器配置为返回适当的 `Content-Security-Policy` HTTP 请求头。在 Google Developers 网站上的[《网络基础知识》指南](https://developers.google.com/web/fundamentals/security/csp)中了解有关内容安全政策的更多信息。

The minimal policy required for brand-new Angular is:
=======
The minimal policy required for a brand-new Angular application is:
>>>>>>> 3b863ddc

新版 Angular 所需的最小化策略是：

<code-example format="none" language="none">

default-src 'self'; style-src 'self' 'nonce-randomNonceGoesHere'; script-src 'self' 'nonce-randomNonceGoesHere';

</code-example>

<<<<<<< HEAD
| Sections | Details |
| :------- | :------ |
| 区段 | 详情 |
| `default-src 'self';` | Allows the page to load all its required resources from the same origin. |
| `default-src 'self';` | 允许此页面加载所有来自同源的资源。 |
| `style-src 'self' 'unsafe-inline';` | Allows the page to load global styles from the same origin (`'self'`) and enables components to load their styles (`'unsafe-inline'` - see [`angular/angular#6361`](https://github.com/angular/angular/issues/6361)). |
| `style-src 'self' 'unsafe-inline';` | 允许此页面加载来自同源的全局样式(`'self'`)，并允许组件加载它们的样式(`'unsafe-inline'` - 参见 [`angular/angular#6361`](https://github.com/angular/angular/issues/6361))。 |
=======
When serving your Angular application, the server should include a  randomly-generated nonce in the HTTP header for each request.
You must provide this nonce to Angular so that the framework can render `<style>` elements.
You can set the nonce for Angular in one of two ways:

1. Set the `ngCspNonce` attribute on the root application element as `<app ngCspNonce="randomNonceGoesHere"></app>`. Use this approach if you have access to server-side templating that can add the nonce both to the header and the `index.html` when constructing the response.
2. Provide the nonce using the `CSP_NONCE` injection token. Use this approach if you have access to the nonce at runtime and you want to be able to cache the `index.html`.

<code-example format="typescript" language="typescript">

import {bootstrapApplication, CSP_NONCE} from '&commat;angular/core';
import {AppComponent} from './app/app.component';

bootstrapApplication(AppComponent, {
  providers: [{
    provide: CSP_NONCE,
    useValue: globalThis.myRandomNonceValue
  }]
});

</code-example>

<div class="callout is-helpful">

Always ensure that the nonces you provide are <strong>unique per request</strong> and that they are not predictable or guessable.
If an attacker can predict future nonces, they can circumvent the protections offered by CSP.

</div>

If you cannot generate nones in your project, you can allow inline styles by adding `'unsafe-inline'` to the `style-src` section of the CSP header.

| Sections                | Details |
|:---                     |:---     |
| `default-src 'self';`   | Allows the page to load all its required resources from the same origin. |
| `style-src 'self' 'nonce-randomNonceGoesHere';`     | Allows the page to load global styles from the same origin \(`'self'`\) and styles inserted by Angular with the `nonce-randomNonceGoesHere`. |
| `script-src 'self' 'nonce-randomNonceGoesHere';`     | Allows the page to load JavaScript from the same origin \(`'self'`\) and scripts inserted by the Angular CLI with the `nonce-randomNonceGoesHere`. This is only required if you're using critical CSS inlining. |
>>>>>>> 3b863ddc

Angular itself requires only these settings to function correctly.
As your project grows, you may need to expand your CSP settings to accommodate extra features specific to your application.

Angular 本身只需要这些设置即可正常运行。随着项目的增长，你可能需要将 CSP 设置扩展出应用特有的一些额外特性。

<a id="trusted-types"></a>

<!-- vale Angular.Google_Headings = NO -->

### Enforcing Trusted Types

### 强制执行可信类型

<!-- vale Angular.Google_Headings = YES -->

It is recommended that you use [Trusted Types](https://w3c.github.io/trusted-types/dist/spec/) as a way to help secure your applications from cross-site scripting attacks.
Trusted Types is a [web platform](https://en.wikipedia.org/wiki/Web_platform) feature that can help you prevent cross-site scripting attacks by enforcing safer coding practices.
Trusted Types can also help simplify the auditing of application code.

建议使用[可信类型](https://w3c.github.io/webappsec-trusted-types/dist/spec)来帮助保护你的应用程序免受跨站脚本攻击。可信类型是一项 [Web 平台](https://en.wikipedia.org/wiki/Web_platform)功能，可通过实施更安全的编码实践来帮助你防范跨站脚本攻击。可信类型还可以帮助简化应用程序代码的审计。

<div class="callout is-helpful">

Trusted Types might not yet be available in all browsers your application targets.
In the case your Trusted-Types-enabled application runs in a browser that doesn't support Trusted Types, the features of the application are preserved. Your application is guarded against XSS by way of Angular's DomSanitizer.
See [caniuse.com/trusted-types](https://caniuse.com/trusted-types) for the current browser support.

可信类型可能尚未在你的应用程序目标的所有浏览器中可用。如果启用了可信类型的应用程序在不支持可信类型的浏览器中运行，应用程序的功能将被保留，并且你的应用程序将通过 Angular 的 DomSanitizer 防范 XSS。有关当前浏览器支持，请参阅 [caniuse.com/trusted-types](https://caniuse.com/trusted-types)。

</div>

To enforce Trusted Types for your application, you must configure your application's web server to emit HTTP headers with one of the following Angular policies:

要为你的应用程序强制实施可信类型，你必须将应用程序的 Web 服务器配置为使用以下 Angular 策略之一发出 HTTP 请求头：

| Policies | Detail |
| :------- | :----- |
| 策略 | 详情 |
| `angular` | This policy is used in security-reviewed code that is internal to Angular, and is required for Angular to function when Trusted Types are enforced. Any inline template values or content sanitized by Angular is treated as safe by this policy. |
| `angular` | 此策略用于 Angular 内部经过安全审查的代码，并且当强制执行可信类型时，Angular 需要此策略才能正常运行。任何由 Angular 清理的内联模板值或内容都被此政策视为安全的。 |
| `angular#unsafe-bypass` | This policy is used for applications that use any of the methods in Angular's [DomSanitizer](api/platform-browser/DomSanitizer) that bypass security, such as `bypassSecurityTrustHtml`. Any application that uses these methods must enable this policy. |
| `angular#unsafe-bypass` | 此策略用于要使用 Angular 的 [DomSanitizer](api/platform-browser/DomSanitizer) 的各个方法来绕过安全性的应用程序，比如 `bypassSecurityTrustHtml`。任何使用了这些方法的应用程序都必须启用此策略。 |
| `angular#unsafe-jit` | This policy is used by the [Just-In-Time (JIT) compiler](api/core/Compiler). You must enable this policy if your application interacts directly with the JIT compiler or is running in JIT mode using the [platform browser dynamic](api/platform-browser-dynamic/platformBrowserDynamic). |
| `angular#unsafe-jit` | 此策略供[Just-In-Time (JIT) 编译器](api/core/Compiler)使用。如果你的应用程序直接与 JIT 编译器交互或使用[平台浏览器动态](api/platform-browser-dynamic/platformBrowserDynamic)以 JIT 模式运行，你必须启用此策略。 |
| `angular#bundler` | This policy is used by the Angular CLI bundler when creating lazy chunk files. |
| `angular#bundler` | 创建惰性加载块文件时，Angular CLI 打包器会使用此策略。 |

You should configure the HTTP headers for Trusted Types in the following locations:

你应该在以下位置为可信类型配置 HTTP 请求头：

* Production serving infrastructure

  生产环境基础设施服务器

* Angular CLI (`ng serve`), using the `headers` property in the `angular.json` file, for local development and end-to-end testing

  Angular CLI ( `ng serve` )，使用 `angular.json` 文件中的 `headers` 属性，用于本地开发和端到端测试

* Karma (`ng test`), using the `customHeaders` property in the `karma.config.js` file, for unit testing

  Karma ( `ng test` )，使用 `karma.config.js` 文件中的 `customHeaders` 属性，进行单元测试

The following is an example of a header specifically configured for Trusted Types and Angular:

以下是为可信类型和 Angular 配置的请求头示例：

<code-example format="html" language="html">

Content-Security-Policy: trusted-types angular; require-trusted-types-for 'script';

</code-example>

An example of a header specifically configured for Trusted Types and Angular applications that use any of Angular's methods in [DomSanitizer](api/platform-browser/DomSanitizer) that bypasses security:

以下是为可信类型和 Angular 应用程序专门配置的请求头示例，这些应用程序使用了 Angular [DomSanitizer](api/platform-browser/DomSanitizer) 中那些可以绕过安全性的方法。

<code-example format="html" language="html">

Content-Security-Policy: trusted-types angular angular#unsafe-bypass; require-trusted-types-for 'script';

</code-example>

The following is an example of a header specifically configured for Trusted Types and Angular applications using JIT:

以下是使用 JIT，且专门为可信类型和 Angular 应用程序配置的请求头示例：

<code-example format="html" language="html">

Content-Security-Policy: trusted-types angular angular#unsafe-jit; require-trusted-types-for 'script';

</code-example>

The following is an example of a header specifically configured for Trusted Types and Angular applications that use lazy loading of modules:

以下是专门为使用惰性加载模块的受信任类型和 Angular 应用程序配置的标头示例：

<code-example language="html">

Content-Security-Policy: trusted-types angular angular#bundler; require-trusted-types-for 'script';

</code-example>

<div class="callout is-helpful">

<header>Community contributions</header>

<header>社区贡献</header>

To learn more about troubleshooting Trusted Type configurations, the following resource might be helpful:

要了解关于如何对可信类型配置进行故障排除的更多信息，以下资源可能会有所帮助：

[Prevent DOM-based cross-site scripting vulnerabilities with Trusted Types](https://web.dev/trusted-types/#how-to-use-trusted-types)

[使用可信类型防范基于 DOM 的跨站脚本漏洞](https://web.dev/trusted-types/#how-to-use-trusted-types)

</div>

<a id="offline-template-compiler"></a>

### Use the AOT template compiler

### 使用 AOT 模板编译器

The AOT template compiler prevents a whole class of vulnerabilities called template injection, and greatly improves application performance.
The AOT template compiler is the default compiler used by Angular CLI applications, and you should use it in all production deployments.

AOT 模板编译器可防止称为模板注入的一整类漏洞，并大大提高了应用程序性能。AOT 模板编译器是 Angular CLI 应用程序使用的默认编译器，你应该在所有生产部署中使用它。

An alternative to the AOT compiler is the JIT compiler which compiles templates to executable template code within the browser at runtime.
Angular trusts template code, so dynamically generating templates and compiling them, in particular templates containing user data, circumvents Angular's built-in protections. This is a security anti-pattern.
For information about dynamically constructing forms in a safe way, see the [Dynamic Forms](guide/dynamic-form) guide.

AOT 编译器的替代方法是 JIT 编译器，它可以在运行时将模板编译为浏览器中的可执行模板代码。Angular 信任这些模板代码，因此动态生成模板并进行编译（尤其是包含用户数据的模板）可以规避 Angular 的内置保护就。这是一种安全性方面的反模式。要了解如何以安全方式动态构建表单，请参见[《动态表单》](guide/dynamic-form)指南。

<a id="server-side-xss"></a>

### Server-side XSS protection

### 服务器端 XSS 保护

HTML constructed on the server is vulnerable to injection attacks.
Injecting template code into an Angular application is the same as injecting executable code into the application:
It gives the attacker full control over the application.
To prevent this, use a templating language that automatically escapes values to prevent XSS vulnerabilities on the server.
Don't create Angular templates on the server side using a templating language. This carries a high risk of introducing template-injection vulnerabilities.

在服务器上构造的 HTML 容易受到注入攻击。将模板代码注入到 Angular 应用程序中与注入可执行代码是一样的：它使攻击者可以完全控制该应用程序。为避免这种情况，请使用一种模板语言来自动转义值以防止服务器上的 XSS 漏洞。不要在服务器端使用模板语言生成 Angular 模板。这样做会带来引入模板注入漏洞的高风险。

<a id="http"></a>

<!-- vale Angular.Google_Acronyms = NO -->

## HTTP-level vulnerabilities

## HTTP 级漏洞

Angular has built-in support to help prevent two common HTTP vulnerabilities, cross-site request forgery (CSRF or XSRF) and cross-site script inclusion (XSSI).
Both of these must be mitigated primarily on the server side, but Angular provides helpers to make integration on the client side easier.

Angular 内置了一些支持来防范两个常见的 HTTP 漏洞：跨站请求伪造（XSRF）和跨站脚本包含（XSSI）。这两个漏洞主要在服务器端防范，但是 Angular 也自带了一些辅助特性，可以让客户端的集成变得更容易。

<a id="xsrf"></a>

### Cross-site request forgery

### 跨站请求伪造

In a cross-site request forgery (CSRF or XSRF), an attacker tricks the user into visiting a different web page (such as `evil.com`) with malignant code. This web page secretly sends a malicious request to the application's web server (such as `example-bank.com`).

在跨站请求伪造（XSRF 或 CSRF）中，攻击者欺骗用户，让他们访问一个假冒页面(比如 `evil.com`)。该页面带有恶意代码，秘密的向你的应用程序服务器发送恶意请求(比如 `example-bank.com`)。

Assume the user is logged into the application at `example-bank.com`.
The user opens an email and clicks a link to `evil.com`, which opens in a new tab.

假设用户已经在 `example-bank.com` 登录。用户打开一个邮件，点击里面的链接，在新页面中打开 `evil.com`。

The `evil.com` page immediately sends a malicious request to `example-bank.com`.
Perhaps it's a request to transfer money from the user's account to the attacker's account.
The browser automatically sends the `example-bank.com` cookies, including the authentication cookie, with this request.

该 `evil.com` 页面立刻发送恶意请求到 `example-bank.com`。这个请求可能是从用户账户转账到攻击者的账户。与该请求一起，浏览器自动发出 `example-bank.com` 的 cookie。

If the `example-bank.com` server lacks XSRF protection, it can't tell the difference between a legitimate request from the application and the forged request from `evil.com`.

如果 `example-bank.com` 服务器缺乏 XSRF 保护，就无法辨识请求是从应用程序发来的合法请求还是从 `evil.com` 来的假请求。

To prevent this, the application must ensure that a user request originates from the real application, not from a different site.
The server and client must cooperate to thwart this attack.

为了防止这种情况，你必须确保每个用户的请求都是从你自己的应用中发出的，而不是从另一个网站发出的。客户端和服务器必须合作来抵挡这种攻击。

In a common anti-XSRF technique, the application server sends a randomly created authentication token in a cookie.
The client code reads the cookie and adds a custom request header with the token in all following requests.
The server compares the received cookie value to the request header value and rejects the request if the values are missing or don't match.

常见的反 XSRF 技术是服务器随机生成一个用户认证令牌到 cookie 中。客户端代码获取这个 cookie，并用它为接下来所有的请求添加自定义请求页头。服务器比较收到的 cookie 值与请求页头的值，如果它们不匹配，便拒绝请求。

This technique is effective because all browsers implement the *same origin policy*.
Only code from the website on which cookies are set can read the cookies from that site and set custom headers on requests to that site.
That means only your application can read this cookie token and set the custom header.
The malicious code on `evil.com` can't.

这个技术之所以有效，是因为所有浏览器都实现了*同源策略*。只有设置 cookie 的网站的代码可以访问该站的 cookie，并为该站的请求设置自定义页头。这就是说，只有你的应用程序可以获取这个 cookie 令牌和设置自定义页头。`evil.com` 的恶意代码不能。

Angular's `HttpClient` has built-in support for the client-side half of this technique.
Read about it more in the [HttpClient guide](guide/http#security-xsrf-protection).

Angular 的 `HttpClient` 对这项技术的客户端部分提供了内置的支持要了解更多信息，参阅 [HttpClient 部分](guide/http#security-xsrf-protection)。

For information about CSRF at the Open Web Application Security Project (OWASP), see [Cross-Site Request Forgery (CSRF)](https://owasp.org/www-community/attacks/csrf) and [Cross-Site Request Forgery (CSRF) Prevention Cheat Sheet](https://cheatsheetseries.owasp.org/cheatsheets/Cross-Site_Request_Forgery_Prevention_Cheat_Sheet.html).
The Stanford University paper [Robust Defenses for Cross-Site Request Forgery](https://seclab.stanford.edu/websec/csrf/csrf.pdf) is a rich source of detail.

可到 "开放式 Web 应用程序安全项目 (OWASP) " 深入了解 CSRF，参阅[Cross-Site Request Forgery (CSRF)](https://owasp.org/www-community/attacks/csrf) 和[Cross-Site Request Forgery (CSRF) Prevention Cheat Sheet](https://cheatsheetseries.owasp.org/cheatsheets/Cross-Site_Request_Forgery_Prevention_Cheat_Sheet.html)。这个斯坦福大学论文 [Robust Defenses for Cross-Site Request Forgery](https://seclab.stanford.edu/websec/csrf/csrf.pdf) 有详尽的细节。

See also Dave Smith's [talk on XSRF at AngularConnect 2016](https://www.youtube.com/watch?v=9inczw6qtpY "Cross Site Request Funkery Securing Your Angular Apps From Evil Doers").

参阅 Dave Smith 在[AngularConnect 2016 关于 XSRF 的演讲](https://www.youtube.com/watch?v=9inczw6qtpY "Cross Site Request Funkery Securing Your Angular Apps From Evil Doers")。

<!-- vale Angular.Google_Acronyms = YES -->

<a id="xssi"></a>

### Cross-site script inclusion (XSSI)

### 跨站脚本包含(XSSI)

Cross-site script inclusion, also known as JSON vulnerability, can allow an attacker's website to read data from a JSON API.
The attack works on older browsers by overriding built-in JavaScript object constructors, and then including an API URL using a `<script>` tag.

跨站脚本包含，也被称为 Json 漏洞，它可以允许一个攻击者的网站从 JSON API 读取数据。这种攻击发生在老的浏览器上，它重写原生 JavaScript 对象的构造函数，然后使用 `<script>` 标签包含一个 API 的 URL。

This attack is only successful if the returned JSON is executable as JavaScript.
Servers can prevent an attack by prefixing all JSON responses to make them non-executable, by convention, using the well-known string `")]}',\n"`.

只有在返回的 JSON 能像 JavaScript 一样可以被执行时，这种攻击才会生效。所以服务端会约定给所有 JSON 响应体加上前缀 `")]}',\n"`，来把它们标记为不可执行的，以防范这种攻击。

Angular's `HttpClient` library recognizes this convention and automatically strips the string `")]}',\n"` from all responses before further parsing.

Angular 的 `HttpClient` 库会识别这种约定，并在进一步解析之前，自动把字符串 `")]}',\n"` 从所有响应中去掉。

For more information, see the XSSI section of this [Google web security blog post](https://security.googleblog.com/2011/05/website-security-for-webmasters.html).

要学习更多这方面的知识，请参阅[谷歌 Web 安全博客文章](https://security.googleblog.com/2011/05/website-security-for-webmasters.html)的 XSSI 小节。

<a id="code-review"></a>

## Auditing Angular applications

## 审计 Angular 应用程序

Angular applications must follow the same security principles as regular web applications, and must be audited as such.
Angular-specific APIs that should be audited in a security review, such as the [*bypassSecurityTrust*](guide/security#bypass-security-apis) methods, are marked in the documentation as security sensitive.

Angular 应用应该遵循和常规 Web 应用一样的安全原则并按照这些原则进行审计。Angular 中某些应该在安全评审中被审计的 API（比如[*bypassSecurityTrust*](guide/security#bypass-security-apis) API）都在文档中被明确标记为安全性敏感的。

<!-- links -->

<!-- external links -->

<!-- end links -->

@reviewed 2022-02-28<|MERGE_RESOLUTION|>--- conflicted
+++ resolved
@@ -245,13 +245,9 @@
 To enable CSP, configure your web server to return an appropriate `Content-Security-Policy` HTTP header.
 Read more about content security policy at the [Web Fundamentals guide](https://developers.google.com/web/fundamentals/security/csp) on the Google Developers website.
 
-<<<<<<< HEAD
 内容安全策略（CSP）是防止 XSS 的深度防御技术。要启用 CSP，请将你的 Web 服务器配置为返回适当的 `Content-Security-Policy` HTTP 请求头。在 Google Developers 网站上的[《网络基础知识》指南](https://developers.google.com/web/fundamentals/security/csp)中了解有关内容安全政策的更多信息。
 
-The minimal policy required for brand-new Angular is:
-=======
 The minimal policy required for a brand-new Angular application is:
->>>>>>> 3b863ddc
 
 新版 Angular 所需的最小化策略是：
 
@@ -261,15 +257,6 @@
 
 </code-example>
 
-<<<<<<< HEAD
-| Sections | Details |
-| :------- | :------ |
-| 区段 | 详情 |
-| `default-src 'self';` | Allows the page to load all its required resources from the same origin. |
-| `default-src 'self';` | 允许此页面加载所有来自同源的资源。 |
-| `style-src 'self' 'unsafe-inline';` | Allows the page to load global styles from the same origin (`'self'`) and enables components to load their styles (`'unsafe-inline'` - see [`angular/angular#6361`](https://github.com/angular/angular/issues/6361)). |
-| `style-src 'self' 'unsafe-inline';` | 允许此页面加载来自同源的全局样式(`'self'`)，并允许组件加载它们的样式(`'unsafe-inline'` - 参见 [`angular/angular#6361`](https://github.com/angular/angular/issues/6361))。 |
-=======
 When serving your Angular application, the server should include a  randomly-generated nonce in the HTTP header for each request.
 You must provide this nonce to Angular so that the framework can render `<style>` elements.
 You can set the nonce for Angular in one of two ways:
@@ -305,7 +292,6 @@
 | `default-src 'self';`   | Allows the page to load all its required resources from the same origin. |
 | `style-src 'self' 'nonce-randomNonceGoesHere';`     | Allows the page to load global styles from the same origin \(`'self'`\) and styles inserted by Angular with the `nonce-randomNonceGoesHere`. |
 | `script-src 'self' 'nonce-randomNonceGoesHere';`     | Allows the page to load JavaScript from the same origin \(`'self'`\) and scripts inserted by the Angular CLI with the `nonce-randomNonceGoesHere`. This is only required if you're using critical CSS inlining. |
->>>>>>> 3b863ddc
 
 Angular itself requires only these settings to function correctly.
 As your project grows, you may need to expand your CSP settings to accommodate extra features specific to your application.
