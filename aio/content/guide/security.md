# Security

<<<<<<< HEAD
# 安全

This page describes Angular's built-in
=======
This topic describes Angular's built-in
>>>>>>> a371646a
protections against common web-application vulnerabilities and attacks such as cross-site
scripting attacks. It doesn't cover application-level security, such as authentication and authorization.

Web 应用程序的安全涉及到很多方面。针对常见的漏洞和攻击，比如跨站脚本攻击，Angular 提供了一些内置的保护措施。本章将讨论这些内置保护措施，但不会涉及应用级安全，比如用户认证（*这个用户是谁？*）和授权(*这个用户能做什么？*)。

For more information about the attacks and mitigations described below, see [OWASP Guide Project](https://www.owasp.org/index.php/Category:OWASP_Guide_Project).

<<<<<<< HEAD
要了解更多攻防信息，参阅[开放式 Web 应用程序安全项目(OWASP)](https://www.owasp.org/index.php/Category:OWASP_Guide_Project)。

You can run the <live-example></live-example> in Stackblitz and download the code from there.

你可以运行<live-example></live-example>，在 Stackblitz 中试用并下载本页的代码。

<h2 id='report-issues'>Reporting vulnerabilities</h2>

<h2 id='report-issues'>举报漏洞</h2>
=======
<div class="callout is-important">

{@a report-issues}
<header>Reporting vulnerabilities</header>
>>>>>>> a371646a

To report vulnerabilities in Angular itself, email us at [security@angular.io](mailto:security@angular.io).

给我们（[security@angular.io](mailto:security@angular.io)）发邮件，报告 Angular 本身的漏洞。

For more information about how Google handles security issues, see [Google's security
philosophy](https://www.google.com/about/appsecurity/).

<<<<<<< HEAD
要了解关于“谷歌如何处理安全问题”的更多信息，参阅[谷歌的安全哲学](https://www.google.com/about/appsecurity/)。

<h2 id='best-practices'>Best practices</h2>

<h2 id='best-practices'>最佳实践</h2>
=======
</div>

<div class="callout is-helpful">

{@a best-practices}
<header>Best practices</header>
>>>>>>> a371646a

* **Keep current with the latest Angular library releases.**
We regularly update the Angular libraries, and these updates may fix security defects discovered in
previous versions. Check the Angular [change
log](https://github.com/angular/angular/blob/master/CHANGELOG.md) for security-related updates.

   **及时把 Angular 包更新到最新版本。**
我们会频繁的更新 Angular 库，这些更新可能会修复之前版本中发现的安全漏洞。查看 Angular 的[更新记录](https://github.com/angular/angular/blob/master/CHANGELOG.md)，了解与安全有关的更新。

* **Don't modify your copy of Angular.**
Private, customized versions of Angular tend to fall behind the current version and may not include
important security fixes and enhancements. Instead, share your Angular improvements with the
community and make a pull request.

   **不要修改你的 Angular 副本。**
私有的、定制版的 Angular 往往跟不上最新版本，这可能导致你忽略重要的安全修复与增强。反之，应该在社区共享你对 Angular 所做的改进并创建 Pull Request。

* **Avoid Angular APIs marked in the documentation as “_Security Risk_.”**
For more information, see the [Trusting safe values](guide/security#bypass-security-apis) section of this page.

<<<<<<< HEAD
   **避免使用本文档中带“[*安全风险*](guide/security#bypass-security-apis)”标记的 Angular API。** 
  要了解更多信息，请参阅本章的[信任那些安全的值](guide/security#bypass-security-apis)部分。

<h2 id='xss'>Preventing cross-site scripting (XSS)</h2>

<h2 id='xss'>防范跨站脚本(XSS)攻击</h2>
=======
</div>

## Preventing cross-site scripting (XSS)
>>>>>>> a371646a

[Cross-site scripting (XSS)](https://en.wikipedia.org/wiki/Cross-site_scripting) enables attackers
to inject malicious code into web pages. Such code can then, for example, steal user data (in
particular, login data) or perform actions to impersonate the user. This is one of the most
common attacks on the web.

[跨站脚本(XSS)](https://en.wikipedia.org/wiki/Cross-site_scripting)允许攻击者将恶意代码注入到页面中。这些代码可以偷取用户数据
（特别是它们的登录数据），还可以冒充用户执行操作。它是 Web 上最常见的攻击方式之一。

To block XSS attacks, you must prevent malicious code from entering the DOM (Document Object Model). For example, if
attackers can trick you into inserting a `<script>` tag in the DOM, they can run arbitrary code on
your website. The attack isn't limited to `<script>` tags&mdash;many elements and properties in the
DOM allow code execution, for example, `<img onerror="...">` and `<a href="javascript:...">`. If
attacker-controlled data enters the DOM, expect security vulnerabilities.

为了防范 XSS 攻击，你必须阻止恶意代码进入 DOM。比如，如果某个攻击者能骗你把 `<script>` 标签插入到 DOM，就可以在你的网站上运行任何代码。
除了 `<script>`，攻击者还可以使用很多 DOM 元素和属性来执行代码，比如 `<img onerror="...">`、`<a href="javascript:...">`。
如果攻击者所控制的数据混进了 DOM，就会导致安全漏洞。

### Angular’s cross-site scripting security model

<<<<<<< HEAD
### Angular 的“跨站脚本安全模型”

To systematically block XSS bugs, Angular treats all values as untrusted by default. When a value
is inserted into the DOM from a template, via property, attribute, style, class binding, or interpolation,
Angular sanitizes and escapes untrusted values.

为了系统性的防范 XSS 问题，Angular 默认把所有值都当做不可信任的。
当值从模板中以属性（Property）、DOM 元素属性（Attribte)、CSS 类绑定或插值等途径插入到 DOM 中的时候，
Angular 将对这些值进行无害化处理（Sanitize），对不可信的值进行编码。

_Angular templates are the same as executable code_: HTML, attributes, and binding expressions
(but not the values bound) in templates are trusted to be safe. This means that applications must
prevent values that an attacker can control from ever making it into the source code of a
template. Never generate template source code by concatenating user input and templates.
To prevent these vulnerabilities, use
the [offline template compiler](guide/security#offline-template-compiler), also known as _template injection_.
=======
To systematically block XSS bugs, Angular treats all values as untrusted by default. When a value is inserted into the DOM from a template binding, or interpolation, Angular sanitizes and escapes untrusted values. If a value was already sanitized outside of Angular and is considered safe, you can communicate this to Angular by marking the [value as trusted](#bypass-security-apis).

Unlike values to be used for rendering, Angular templates are considered trusted by default, and should be treated as executable code. Never generate templates by concatenating user input and template syntax. Doing this would enable attackers to [inject arbitrary code](https://en.wikipedia.org/wiki/Code_injection) into your application. To prevent these vulnerabilities, always use the default [AOT template compiler](/guide/security#offline-template-compiler) in production deployments.

An additional layer of protection can be provided through the use of Content security policy and Trusted Types. These web platform features operate at the DOM level which is the most effective place to prevent XSS issues because they can't be bypassed using other, lower-level APIs. For this reason, we strongly encourage developers to take advantage of these features by configuring the [content security policy](#content-security-policy) for their application and enabling [trusted types enforcement](#trusted-types).
>>>>>>> a371646a

**Angular 的模板同样是可执行的**：模板中的 HTML、Attribute 和绑定表达式（还没有绑定到值的时候）会被当做可信任的。
这意味着应用必须防止把可能被攻击者控制的值直接编入模板的源码中。永远不要根据用户的输入和原始模板动态生成模板源码！
使用[离线模板编译器](guide/security#offline-template-compiler)是防范这类“模板注入”漏洞的有效途径。

### Sanitization and security contexts

### 无害化处理与安全环境

_Sanitization_ is the inspection of an untrusted value, turning it into a value that's safe to insert into
the DOM. In many cases, sanitization doesn't change a value at all. Sanitization depends on context:
a value that's harmless in CSS is potentially dangerous in a URL.

无害化处理会审查不可信的值，并将它们转换成可以安全插入到 DOM 的形式。多数情况下，这些值并不会在处理过程中发生任何变化。
无害化处理的方式取决于所在的环境：一个在 CSS 里面无害的值，可能在 URL 里很危险。

Angular defines the following security contexts:

Angular 定义了四个安全环境 - HTML，样式，URL，和资源 URL：

* **HTML** is used when interpreting a value as HTML, for example, when binding to `innerHtml`.

   **HTML**：值需要被解释为 HTML 时使用，比如当绑定到 `innerHTML` 时。

* **Style** is used when binding CSS into the `style` property.

   **样式**：值需要作为 CSS 绑定到 `style` 属性时使用。

* **URL** is used for URL properties, such as `<a href>`.

   **URL**：值需要被用作 URL 属性时使用，比如 `<a href>`。

* **Resource URL** is a URL that will be loaded and executed as code, for example, in `<script src>`.

   **资源 URL**的值需要作为代码进行加载并执行，比如 `<script src>` 中的 URL。

Angular sanitizes untrusted values for HTML, styles, and URLs; sanitizing resource URLs isn't
possible because they contain arbitrary code. In development mode, Angular prints a console warning
when it has to change a value during sanitization.

Angular 会对前三项中种不可信的值进行无害化处理，但不能对第四种资源 URL 进行无害化，因为它们可能包含任何代码。在开发模式下，
如果在进行无害化处理时需要被迫改变一个值，Angular 就会在控制台上输出一个警告。

### Sanitization example

### 无害化范例

The following template binds the value of `htmlSnippet`, once by interpolating it into an element's
content, and once by binding it to the `innerHTML` property of an element:

<<<<<<< HEAD
下面的例子绑定了 `htmlSnippet` 的值，一次把它放进插值里，另一次把它绑定到元素的 `innerHTML` 属性上。

=======
>>>>>>> a371646a
<code-example path="security/src/app/inner-html-binding.component.html" header="src/app/inner-html-binding.component.html"></code-example>

Interpolated content is always escaped&mdash;the HTML isn't interpreted and the browser displays
angle brackets in the element's text content.

插值的内容总会被编码 - 其中的 HTML 不会被解释，所以浏览器会在元素的文本内容中显示尖括号。

For the HTML to be interpreted, bind it to an HTML property such as `innerHTML`. But binding
a value that an attacker might control into `innerHTML` normally causes an XSS
<<<<<<< HEAD
vulnerability. For example, code contained in a `<script>` tag is executed:

如果希望这段 HTML 被正常解释，就必须绑定到一个 HTML 属性上，比如 `innerHTML`。但是如果把一个可能被攻击者控制的值绑定到 `innerHTML` 就会导致 XSS 漏洞。
比如，包含在 `<script>` 标签的代码就会被执行：

<code-example path="security/src/app/inner-html-binding.component.ts" header="src/app/inner-html-binding.component.ts (class)" region="class"></code-example>

Angular recognizes the value as unsafe and automatically sanitizes it, which removes the `<script>`
tag but keeps safe content such as the `<b>` element.

Angular 认为这些值是不安全的，并自动进行无害化处理。它会移除 `<script>` 标签，但保留安全的内容，比如该片段中的 `<b>` 元素。
=======
vulnerability. For example, one could execute JavaScript in a following way:

<code-example path="security/src/app/inner-html-binding.component.ts" header="src/app/inner-html-binding.component.ts (class)" region="class"></code-example>

Angular recognizes the value as unsafe and automatically sanitizes it, which removes the `script` element but keeps safe content such as the `<b>` element.
>>>>>>> a371646a

<div class="lightbox">
  <img src='generated/images/guide/security/binding-inner-html.png' alt='A screenshot showing interpolated and bound HTML values'>
</div>

### Direct use of the DOM APIs and explicit sanitization calls

<<<<<<< HEAD
### 避免直接使用 DOM API

The built-in browser DOM APIs don't automatically protect you from security vulnerabilities.
=======
Unless you enforce Trusted Types, the built-in browser DOM APIs don't automatically protect you from security vulnerabilities.
>>>>>>> a371646a
For example, `document`, the node available through `ElementRef`, and many third-party APIs
contain unsafe methods. In the same way, if you interact with other libraries that manipulate
the DOM, you likely won't have the same automatic sanitization as with Angular interpolations.
Avoid directly interacting with the DOM and instead use Angular templates where possible.

浏览器内置的 DOM API 不会自动保护你免受安全漏洞的侵害。比如 `document`、通过 `ElementRef` 拿到的节点和很多第三方 API，都可能包含不安全的方法。如果你使用能操纵 DOM 的其它库，也同样无法借助像 Angular 插值那样的自动清理功能。
所以，要避免直接和 DOM 打交道，而是尽可能使用 Angular 模板。

For cases where this is unavoidable, use the built-in Angular sanitization functions.
Sanitize untrusted values with the [DomSanitizer.sanitize](api/platform-browser/DomSanitizer#sanitize)
method and the appropriate `SecurityContext`. That function also accepts values that were
marked as trusted using the `bypassSecurityTrust`... functions, and will not sanitize them,
as [described below](#bypass-security-apis).

<<<<<<< HEAD
浏览器内置的 DOM API 不会自动针对安全漏洞进行防护。比如，`document`（它可以通过 `ElementRef` 访问）以及其它第三方 API 都可能包含不安全的方法。
要避免直接与 DOM 交互，只要可能，就尽量使用 Angular 模板。

### Content security policy

### 内容安全策略

Content Security Policy (CSP) is a defense-in-depth
technique to prevent XSS. To enable CSP, configure your web server to return an appropriate
`Content-Security-Policy` HTTP header. Read more about content security policy at the 
[Web Fundamentals guide](https://developers.google.com/web/fundamentals/security/csp) on the
Google Developers website.

[内容安全策略(CSP)](https://developer.mozilla.org/en-US/docs/Web/HTTP/CSP)是用来防范 XSS 的纵深防御技术。
要打开 CSP，请配置你的 Web 服务器，让它返回合适的 HTTP 头 `Content_Security_Policy`。
要了解关于内容安全策略的更多信息，请参阅 HTML5Rocks 上的[内容安全策略简介](http://www.html5rocks.com/en/tutorials/security/content-security-policy/)

{@a offline-template-compiler}

### Use the offline template compiler

### 使用离线模板编译器

The offline template compiler prevents a whole class of vulnerabilities called template injection,
and greatly improves application performance. Use the offline template compiler in production
deployments; don't dynamically generate templates. Angular trusts template code, so generating
templates, in particular templates containing user data, circumvents Angular's built-in protections.
For information about dynamically constructing forms in a safe way, see the
[Dynamic Forms](guide/dynamic-form) guide page.

离线模板编译器阻止了一整套被称为“模板注入”的漏洞，并能显著增强应用程序的性能。尽量在产品发布时使用离线模板编译器，
而不要动态生成模板（比如在代码中拼接字符串生成模板）。由于 Angular 会信任模板本身的代码，所以，动态生成的模板 —— 特别是包含用户数据的模板 —— 会绕过 Angular 自带的保护机制。
要了解如何用安全的方式动态创建表单，请参阅[动态表单](guide/dynamic-form)一章。

### Server-side XSS protection

### 服务器端 XSS 保护

HTML constructed on the server is vulnerable to injection attacks. Injecting template code into an
Angular application is the same as injecting executable code into the
application: it gives the attacker full control over the application. To prevent this,
use a templating language that automatically escapes values to prevent XSS vulnerabilities on
the server. Don't generate Angular templates on the server side using a templating language; doing this
carries a high risk of introducing template-injection vulnerabilities.

服务器端构造的 HTML 很容易受到注入攻击。当需要在服务器端生成 HTML 时（比如 Angular 应用的初始页面），
  务必使用一个能够自动进行无害化处理以防范 XSS 漏洞的后端模板语言。不要在服务器端使用模板语言生成 Angular 模板，
  这样会带来很高的“模板注入”风险。

<h2 id='bypass-security-apis'>Trusting safe values</h2>

<h2 id='bypass-security-apis'>信任安全值</h2>
=======
{@a bypass-security-apis}

### Trusting safe values
>>>>>>> a371646a

Sometimes applications genuinely need to include executable code, display an `<iframe>` from some
URL, or construct potentially dangerous URLs. To prevent automatic sanitization in any of these
situations, you can tell Angular that you inspected a value, checked how it was generated, and made
sure it will always be secure. But *be careful*. If you trust a value that might be malicious, you
are introducing a security vulnerability into your application. If in doubt, find a professional
security reviewer.

有时候，应用程序确实需要包含可执行的代码，比如使用 URL 显示 `<iframe>`，或者构造出有潜在危险的 URL。
    为了防止在这种情况下被自动无害化，你可以告诉 Angular：我已经审查了这个值，检查了它是怎么生成的，并确信它总是安全的。
    但是**千万要小心**！如果你信任了一个可能是恶意的值，就会在应用中引入一个安全漏洞。如果你有疑问，请找一个安全专家复查下。

To mark a value as trusted, inject `DomSanitizer` and call one of the
following methods:

注入 `DomSanitizer` 服务，然后调用下面的方法之一，你就可以把一个值标记为可信任的。

* `bypassSecurityTrustHtml`

* `bypassSecurityTrustScript`

* `bypassSecurityTrustStyle`

* `bypassSecurityTrustUrl`

* `bypassSecurityTrustResourceUrl`

Remember, whether a value is safe depends on context, so choose the right context for
your intended use of the value. Imagine that the following template needs to bind a URL to a
`javascript:alert(...)` call:

<<<<<<< HEAD
记住，一个值是否安全取决于它所在的环境，所以你要为这个值按预定的用法选择正确的环境。假设下面的模板需要把 `javascript.alert(...)` 方法绑定到 URL。

=======
>>>>>>> a371646a
<code-example path="security/src/app/bypass-security.component.html" header="src/app/bypass-security.component.html (URL)" region="URL"></code-example>

Normally, Angular automatically sanitizes the URL, disables the dangerous code, and
in development mode, logs this action to the console. To prevent
this, mark the URL value as a trusted URL using the `bypassSecurityTrustUrl` call:

<<<<<<< HEAD
通常，Angular 会自动无害化这个 URL 并禁止危险的代码。为了防止这种行为，可以调用 `bypassSecurityTrustUrl` 把这个 URL 值标记为一个可信任的 URL：

=======
>>>>>>> a371646a
<code-example path="security/src/app/bypass-security.component.ts" header="src/app/bypass-security.component.ts (trust-url)" region="trust-url"></code-example>

<div class="lightbox">
  <img src='generated/images/guide/security/bypass-security-component.png' alt='A screenshot showing an alert box created from a trusted URL'>
</div>

If you need to convert user input into a trusted value, use a
component method. The following template allows users to enter a YouTube video ID and load the
corresponding video in an `<iframe>`. The `<iframe src>` attribute is a resource URL security
context, because an untrusted source can, for example, smuggle in file downloads that unsuspecting users
could execute. So call a method on the component to construct a trusted video URL, which causes
Angular to allow binding into `<iframe src>`:

如果需要把用户输入转换为一个可信任的值，可以在控制器方法中处理。下面的模板允许用户输入一个 YouTube 视频的 ID，
  然后把相应的视频加载到 `<iframe>` 中。`<iframe src>` 是一个“资源 URL”的安全环境，因为不可信的源码可能作为文件下载到本地，被毫无防备的用户执行。
  所以要调用一个控制器方法来构造一个新的、可信任的视频 URL，这样 Angular 就会允许把它绑定到 `<iframe src>`。

<code-example path="security/src/app/bypass-security.component.html" header="src/app/bypass-security.component.html (iframe)" region="iframe"></code-example>

<code-example path="security/src/app/bypass-security.component.ts" header="src/app/bypass-security.component.ts (trust-video-url)" region="trust-video-url"></code-example>
<<<<<<< HEAD

<h2 id='http'>HTTP-level vulnerabilities</h2>

<h2 id='http'>HTTP 级别的漏洞</h2>
=======

{@a content-security-policy}
### Content security policy

Content Security Policy (CSP) is a defense-in-depth
technique to prevent XSS. To enable CSP, configure your web server to return an appropriate
`Content-Security-Policy` HTTP header. Read more about content security policy at the 
[Web Fundamentals guide](https://developers.google.com/web/fundamentals/security/csp) on the
Google Developers website.

{@a trusted-types}
### Enforcing Trusted Types

We recommend the use of [Trusted Types](https://w3c.github.io/webappsec-trusted-types/dist/spec/) as a way to help secure your applications from cross-site scripting attacks. Trusted Types is a [web platform](https://en.wikipedia.org/wiki/Web_platform)
feature that can help you prevent cross-site scripting attacks by enforcing
safer coding practices. Trusted Types can also help simplify the auditing of application code.

<div class="callout is-helpful">

Trusted Types might not yet be available in all browsers your application targets. In the case your Trusted-Types-enabled application runs in a browser that doesn't support Trusted Types, the functionality of the application will be preserved, and your application will be guarded against XSS via Angular's DomSanitizer. See [caniuse.com/trusted-types](https://caniuse.com/trusted-types) for the current browser support.

</div>

To enforce Trusted Types for your application, you must configure your application's web server to emit HTTP headers with one of the following Angular policies:
>>>>>>> a371646a

* `angular` - This policy is used in security-reviewed code that is internal to Angular, and is required for Angular to function when Trusted Types are enforced. Any inline template values or content sanitized by Angular is treated as safe by this policy.
* `angular#unsafe-bypass` - This policy is used for applications that use any of the methods in Angular's [DomSanitizer](api/platform-browser/DomSanitizer) that bypass security, such as `bypassSecurityTrustHtml`. Any application that uses these methods must enable this policy.
* `angular#unsafe-jit` - This policy is used by the [JIT compiler](api/core/Compiler). You must enable this policy if your application interacts directly with the JIT compiler or is running in JIT mode using the [platform browser dynamic](api/platform-browser-dynamic/platformBrowserDynamic).

You should configure the HTTP headers for Trusted Types in the following locations:

* Production serving infrastructure
* Angular CLI (`ng serve`), using the `headers` property in the `angular.json` file, for local development and end-to-end testing
* Karma (`ng test`), using the `customHeaders` property in the `karma.config.js` file, for unit testing

The following is an example of a header specifically configured for Trusted Types and Angular:

<code-example language="html">
Content-Security-Policy: trusted-types angular; require-trusted-types-for 'script';
</code-example>

<<<<<<< HEAD
Angular 内置了一些支持来防范两个常见的 HTTP 漏洞：跨站请求伪造（XSRF）和跨站脚本包含（XSSI）。
  这两个漏洞主要在服务器端防范，但是 Angular 也自带了一些辅助特性，可以让客户端的集成变得更容易。

<h3 id='xsrf'>Cross-site request forgery</h3>

<h3 id='xsrf'>跨站请求伪造（XSRF）</h3>
=======
The following is an example of a header specifically configured for Trusted Types and Angular applications that use any of the methods in Angular's [DomSanitizer](api/platform-browser/DomSanitizer) that bypasses security.

<code-example language="html">
Content-Security-Policy: trusted-types angular angular#unsafe-bypass; require-trusted-types-for 'script';
</code-example>

The following is an example of a header specifically configured for Trusted Types and Angular applications using JIT:

<code-example language="html">
Content-Security-Policy: trusted-types angular angular#unsafe-jit; require-trusted-types-for 'script';
</code-example>

<div class="callout is-helpful">

<header>Community contributions</header>

To learn more about troubleshooting Trusted Type configurations, the following resource might be helpful:

[Prevent DOM-based cross-site scripting vulnerabilities with Trusted Types](https://web.dev/trusted-types/#how-to-use-trusted-types)

</div>

{@a offline-template-compiler}

### Use the AOT template compiler

The AOT template compiler prevents a whole class of vulnerabilities called template injection,
and greatly improves application performance. The AOT template compiler is the default compiler used by Angular CLI applications, and you should use it in all production deployments.

An alternative to the AOT compiler is the JIT compiler which compiles templates to executable template code within the browser at runtime. Angular trusts template code, so dynamically generating templates and compiling them, in particular templates containing user data, circumvents Angular's built-in protections and is a security anti-pattern. For information about dynamically constructing forms in a safe way, see the [Dynamic Forms](guide/dynamic-form) guide.

{@a server-side-xss}
### Server-side XSS protection

HTML constructed on the server is vulnerable to injection attacks. Injecting template code into an Angular application is the same as injecting executable code into the application: it gives the attacker full control over the application. To prevent this, use a templating language that automatically escapes values to prevent XSS vulnerabilities on the server. Don't generate Angular templates on the server side using a templating language; doing this carries a high risk of introducing template-injection vulnerabilities.

{@a http}
## HTTP-level vulnerabilities

Angular has built-in support to help prevent two common HTTP vulnerabilities, cross-site request
forgery (CSRF or XSRF) and cross-site script inclusion (XSSI). Both of these must be mitigated primarily
on the server side, but Angular provides helpers to make integration on the client side easier.

{@a xsrf}
### Cross-site request forgery
>>>>>>> a371646a

In a cross-site request forgery (CSRF or XSRF), an attacker tricks the user into visiting
a different web page (such as `evil.com`) with malignant code that secretly sends a malicious request
to the application's web server (such as `example-bank.com`).

在跨站请求伪造（XSRF 或 CSFR）中，攻击者欺骗用户，让他们访问一个假冒页面(例如 `evil.com`)，
该页面带有恶意代码，秘密的向你的应用程序服务器发送恶意请求(例如 `example-bank.com`)。

Assume the user is logged into the application at `example-bank.com`.
The user opens an email and clicks a link to `evil.com`, which opens in a new tab.

假设用户已经在 `example-bank.com` 登录。用户打开一个邮件，点击里面的链接，在新页面中打开 `evil.com`。

The `evil.com` page immediately sends a malicious request to `example-bank.com`.
Perhaps it's a request to transfer money from the user's account to the attacker's account.
The browser automatically sends the `example-bank.com` cookies (including the authentication cookie) with this request.

该 `evil.com` 页面立刻发送恶意请求到 `example-bank.com`。这个请求可能是从用户账户转账到攻击者的账户。
与该请求一起，浏览器自动发出 `example-bank.com` 的 cookie。

If the `example-bank.com` server lacks XSRF protection, it can't tell the difference between a legitimate
request from the application and the forged request from `evil.com`.

如果 `example-bank.com` 服务器缺乏 XSRF 保护，就无法辨识请求是从应用程序发来的合法请求还是从 `evil.com` 来的假请求。

To prevent this, the application must ensure that a user request originates from the real
application, not from a different site.
The server and client must cooperate to thwart this attack.

为了防止这种情况，你必须确保每个用户的请求都是从你自己的应用中发出的，而不是从另一个网站发出的。
  客户端和服务器必须合作来抵挡这种攻击。

In a common anti-XSRF technique, the application server sends a randomly
generated authentication token in a cookie.
The client code reads the cookie and adds a custom request header with the token in all subsequent requests.
The server compares the received cookie value to the request header value and rejects the request if the values are missing or don't match.

常见的反 XSRF 技术是服务器随机生成一个用户认证令牌到 cookie 中。
  客户端代码获取这个 cookie，并用它为接下来所有的请求添加自定义请求页头。
  服务器比较收到的 cookie 值与请求页头的值，如果它们不匹配，便拒绝请求。

This technique is effective because all browsers implement the _same origin policy_. Only code from the website
on which cookies are set can read the cookies from that site and set custom headers on requests to that site.
That means only your application can read this cookie token and set the custom header. The malicious code on `evil.com` can't.

这个技术之所以有效，是因为所有浏览器都实现了*同源策略*。只有设置 cookie 的网站的代码可以访问该站的 cookie，并为该站的请求设置自定义页头。
  这就是说，只有你的应用程序可以获取这个 cookie 令牌和设置自定义页头。`evil.com` 的恶意代码不能。

Angular's `HttpClient` has built-in support for the client-side half of this technique. Read about it more in the [HttpClient guide](/guide/http#security-xsrf-protection).

Angular 的 `HttpClient` 对这项技术的客户端部分提供了内置的支持要了解更多信息，参阅 [HttpClient 部分](/guide/http#security-xsrf-protection)。

For information about CSRF at the Open Web Application Security Project (OWASP), see
[Cross-Site Request Forgery (CSRF)](https://owasp.org/www-community/attacks/csrf) and
[Cross-Site Request Forgery (CSRF) Prevention Cheat Sheet](https://cheatsheetseries.owasp.org/cheatsheets/Cross-Site_Request_Forgery_Prevention_Cheat_Sheet.html).
The Stanford University paper
[Robust Defenses for Cross-Site Request Forgery](https://seclab.stanford.edu/websec/csrf/csrf.pdf) is a rich source of detail.

可到 "开放式 Web 应用程序安全项目 (OWASP) " 深入了解 CSRF，参阅[Cross-Site Request Forgery (CSRF)](https://www.owasp.org/index.php/Cross-Site_Request_Forgery_%28CSRF%29)
和[Cross-Site Request Forgery (CSRF) Prevention Cheat Sheet](https://www.owasp.org/index.php/CSRF_Prevention_Cheat_Sheet)。
这个斯坦福大学论文 [Robust Defenses for Cross-Site Request Forgery](https://seclab.stanford.edu/websec/csrf/csrf.pdf) 有详尽的细节。

See also Dave Smith's easy-to-understand
[talk on XSRF at AngularConnect 2016](https://www.youtube.com/watch?v=9inczw6qtpY "Cross Site Request Funkery Securing Your Angular Apps From Evil Doers").

<<<<<<< HEAD
参阅 Dave Smith 在<a href="https://www.youtube.com/watch?v=9inczw6qtpY" target="_blank" title="Cross Site Request Funkery Securing Your Angular Apps From Evil Doers">AngularConnect 2016 关于 XSRF 的演讲</a>。

<h3 id='xssi'>Cross-site script inclusion (XSSI)</h3>

<h3 id='xssi'>跨站脚本包含(XSSI)</h3>
=======
{@a xssi}
### Cross-site script inclusion (XSSI)
>>>>>>> a371646a

Cross-site script inclusion, also known as JSON vulnerability, can allow an attacker's website to
read data from a JSON API. The attack works on older browsers by overriding native JavaScript
object constructors, and then including an API URL using a `<script>` tag.

跨站脚本包含，也被称为 Json 漏洞，它可以允许一个攻击者的网站从 JSON API 读取数据。这种攻击发生在老的浏览器上，
它重写原生 JavaScript 对象的构造函数，然后使用 `<script>` 标签包含一个 API 的 URL。

This attack is only successful if the returned JSON is executable as JavaScript. Servers can
prevent an attack by prefixing all JSON responses to make them non-executable, by convention, using the
well-known string `")]}',\n"`.

只有在返回的 JSON 能像 JavaScript 一样可以被执行时，这种攻击才会生效。所以服务端会约定给所有 JSON 响应体加上前缀 `")]}',\n"`，来把它们标记为不可执行的，
以防范这种攻击。

Angular's `HttpClient` library recognizes this convention and automatically strips the string
`")]}',\n"` from all responses before further parsing.

Angular 的 `HttpClient` 库会识别这种约定，并在进一步解析之前，自动把字符串 `")]}',\n"` 从所有响应中去掉。

For more information, see the XSSI section of this [Google web security blog
post](https://security.googleblog.com/2011/05/website-security-for-webmasters.html).

<<<<<<< HEAD
要学习更多这方面的知识，请参阅[谷歌 Web 安全博客文章](https://security.googleblog.com/2011/05/website-security-for-webmasters.html)的 XSSI 小节。

<h2 id='code-review'>Auditing Angular applications</h2>

<h2 id='code-review'>审计 Angular 应用程序</h2>
=======
{@a code-review}
## Auditing Angular applications
>>>>>>> a371646a

Angular applications must follow the same security principles as regular web applications, and
must be audited as such. Angular-specific APIs that should be audited in a security review,
such as the [_bypassSecurityTrust_](guide/security#bypass-security-apis) methods, are marked in the documentation
as security sensitive.

Angular 应用应该遵循和常规 Web 应用一样的安全原则并按照这些原则进行审计。Angular 中某些应该在安全评审中被审计的 API（
比如[_bypassSecurityTrust_](guide/security#bypass-security-apis) API）都在文档中被明确标记为安全性敏感的。<|MERGE_RESOLUTION|>--- conflicted
+++ resolved
@@ -1,35 +1,27 @@
 # Security
 
-<<<<<<< HEAD
 # 安全
 
-This page describes Angular's built-in
-=======
 This topic describes Angular's built-in
->>>>>>> a371646a
 protections against common web-application vulnerabilities and attacks such as cross-site
 scripting attacks. It doesn't cover application-level security, such as authentication and authorization.
 
-Web 应用程序的安全涉及到很多方面。针对常见的漏洞和攻击，比如跨站脚本攻击，Angular 提供了一些内置的保护措施。本章将讨论这些内置保护措施，但不会涉及应用级安全，比如用户认证（*这个用户是谁？*）和授权(*这个用户能做什么？*)。
+本主题会讲述 Angular 为防范 Web 应用常见的安全漏洞和攻击（比如跨站脚本攻击）内置的保护措施，但不会涉及应用级安全，比如用户认证（*这个用户是谁？*）和授权(*这个用户能做什么？*)。
 
 For more information about the attacks and mitigations described below, see [OWASP Guide Project](https://www.owasp.org/index.php/Category:OWASP_Guide_Project).
 
-<<<<<<< HEAD
 要了解更多攻防信息，参阅[开放式 Web 应用程序安全项目(OWASP)](https://www.owasp.org/index.php/Category:OWASP_Guide_Project)。
 
 You can run the <live-example></live-example> in Stackblitz and download the code from there.
 
 你可以运行<live-example></live-example>，在 Stackblitz 中试用并下载本页的代码。
 
-<h2 id='report-issues'>Reporting vulnerabilities</h2>
-
-<h2 id='report-issues'>举报漏洞</h2>
-=======
 <div class="callout is-important">
 
 {@a report-issues}
 <header>Reporting vulnerabilities</header>
->>>>>>> a371646a
+
+<header>举报漏洞</header>
 
 To report vulnerabilities in Angular itself, email us at [security@angular.io](mailto:security@angular.io).
 
@@ -38,20 +30,16 @@
 For more information about how Google handles security issues, see [Google's security
 philosophy](https://www.google.com/about/appsecurity/).
 
-<<<<<<< HEAD
 要了解关于“谷歌如何处理安全问题”的更多信息，参阅[谷歌的安全哲学](https://www.google.com/about/appsecurity/)。
 
-<h2 id='best-practices'>Best practices</h2>
-
-<h2 id='best-practices'>最佳实践</h2>
-=======
 </div>
 
 <div class="callout is-helpful">
 
 {@a best-practices}
 <header>Best practices</header>
->>>>>>> a371646a
+
+<header>最佳实践</header>
 
 * **Keep current with the latest Angular library releases.**
 We regularly update the Angular libraries, and these updates may fix security defects discovered in
@@ -72,18 +60,14 @@
 * **Avoid Angular APIs marked in the documentation as “_Security Risk_.”**
 For more information, see the [Trusting safe values](guide/security#bypass-security-apis) section of this page.
 
-<<<<<<< HEAD
    **避免使用本文档中带“[*安全风险*](guide/security#bypass-security-apis)”标记的 Angular API。** 
   要了解更多信息，请参阅本章的[信任那些安全的值](guide/security#bypass-security-apis)部分。
-
-<h2 id='xss'>Preventing cross-site scripting (XSS)</h2>
-
-<h2 id='xss'>防范跨站脚本(XSS)攻击</h2>
-=======
+  
 </div>
 
 ## Preventing cross-site scripting (XSS)
->>>>>>> a371646a
+
+## 防范跨站脚本(XSS)攻击
 
 [Cross-site scripting (XSS)](https://en.wikipedia.org/wiki/Cross-site_scripting) enables attackers
 to inject malicious code into web pages. Such code can then, for example, steal user data (in
@@ -105,34 +89,18 @@
 
 ### Angular’s cross-site scripting security model
 
-<<<<<<< HEAD
 ### Angular 的“跨站脚本安全模型”
 
-To systematically block XSS bugs, Angular treats all values as untrusted by default. When a value
-is inserted into the DOM from a template, via property, attribute, style, class binding, or interpolation,
-Angular sanitizes and escapes untrusted values.
+To systematically block XSS bugs, Angular treats all values as untrusted by default. When a value is inserted into the DOM from a template binding, or interpolation, Angular sanitizes and escapes untrusted values. If a value was already sanitized outside of Angular and is considered safe, you can communicate this to Angular by marking the [value as trusted](#bypass-security-apis).
 
 为了系统性的防范 XSS 问题，Angular 默认把所有值都当做不可信任的。
 当值从模板中以属性（Property）、DOM 元素属性（Attribte)、CSS 类绑定或插值等途径插入到 DOM 中的时候，
-Angular 将对这些值进行无害化处理（Sanitize），对不可信的值进行编码。
-
-_Angular templates are the same as executable code_: HTML, attributes, and binding expressions
-(but not the values bound) in templates are trusted to be safe. This means that applications must
-prevent values that an attacker can control from ever making it into the source code of a
-template. Never generate template source code by concatenating user input and templates.
-To prevent these vulnerabilities, use
-the [offline template compiler](guide/security#offline-template-compiler), also known as _template injection_.
-=======
-To systematically block XSS bugs, Angular treats all values as untrusted by default. When a value is inserted into the DOM from a template binding, or interpolation, Angular sanitizes and escapes untrusted values. If a value was already sanitized outside of Angular and is considered safe, you can communicate this to Angular by marking the [value as trusted](#bypass-security-apis).
+Angular 将对这些值进行无害化处理（Sanitize），对不可信的值进行编码。如果某个值已经在 Angular 之外进行过无害化处理，可以确信是安全的，你可以[把这个值标记为安全的](#bypass-security-apis)来把这一点通知 Angular。
+
 
 Unlike values to be used for rendering, Angular templates are considered trusted by default, and should be treated as executable code. Never generate templates by concatenating user input and template syntax. Doing this would enable attackers to [inject arbitrary code](https://en.wikipedia.org/wiki/Code_injection) into your application. To prevent these vulnerabilities, always use the default [AOT template compiler](/guide/security#offline-template-compiler) in production deployments.
 
 An additional layer of protection can be provided through the use of Content security policy and Trusted Types. These web platform features operate at the DOM level which is the most effective place to prevent XSS issues because they can't be bypassed using other, lower-level APIs. For this reason, we strongly encourage developers to take advantage of these features by configuring the [content security policy](#content-security-policy) for their application and enabling [trusted types enforcement](#trusted-types).
->>>>>>> a371646a
-
-**Angular 的模板同样是可执行的**：模板中的 HTML、Attribute 和绑定表达式（还没有绑定到值的时候）会被当做可信任的。
-这意味着应用必须防止把可能被攻击者控制的值直接编入模板的源码中。永远不要根据用户的输入和原始模板动态生成模板源码！
-使用[离线模板编译器](guide/security#offline-template-compiler)是防范这类“模板注入”漏洞的有效途径。
 
 ### Sanitization and security contexts
 
@@ -179,11 +147,8 @@
 The following template binds the value of `htmlSnippet`, once by interpolating it into an element's
 content, and once by binding it to the `innerHTML` property of an element:
 
-<<<<<<< HEAD
 下面的例子绑定了 `htmlSnippet` 的值，一次把它放进插值里，另一次把它绑定到元素的 `innerHTML` 属性上。
 
-=======
->>>>>>> a371646a
 <code-example path="security/src/app/inner-html-binding.component.html" header="src/app/inner-html-binding.component.html"></code-example>
 
 Interpolated content is always escaped&mdash;the HTML isn't interpreted and the browser displays
@@ -193,25 +158,16 @@
 
 For the HTML to be interpreted, bind it to an HTML property such as `innerHTML`. But binding
 a value that an attacker might control into `innerHTML` normally causes an XSS
-<<<<<<< HEAD
-vulnerability. For example, code contained in a `<script>` tag is executed:
+vulnerability. For example, one could execute JavaScript in a following way:
 
 如果希望这段 HTML 被正常解释，就必须绑定到一个 HTML 属性上，比如 `innerHTML`。但是如果把一个可能被攻击者控制的值绑定到 `innerHTML` 就会导致 XSS 漏洞。
-比如，包含在 `<script>` 标签的代码就会被执行：
+比如，某些人可以用这种方式来执行恶意代码：
 
 <code-example path="security/src/app/inner-html-binding.component.ts" header="src/app/inner-html-binding.component.ts (class)" region="class"></code-example>
 
-Angular recognizes the value as unsafe and automatically sanitizes it, which removes the `<script>`
-tag but keeps safe content such as the `<b>` element.
-
-Angular 认为这些值是不安全的，并自动进行无害化处理。它会移除 `<script>` 标签，但保留安全的内容，比如该片段中的 `<b>` 元素。
-=======
-vulnerability. For example, one could execute JavaScript in a following way:
-
-<code-example path="security/src/app/inner-html-binding.component.ts" header="src/app/inner-html-binding.component.ts (class)" region="class"></code-example>
-
 Angular recognizes the value as unsafe and automatically sanitizes it, which removes the `script` element but keeps safe content such as the `<b>` element.
->>>>>>> a371646a
+
+Angular 认为这些值是不安全的，并自动进行无害化处理。它会移除 `script` 元素，但保留安全的内容，比如该片段中的 `<b>` 元素。
 
 <div class="lightbox">
   <img src='generated/images/guide/security/binding-inner-html.png' alt='A screenshot showing interpolated and bound HTML values'>
@@ -219,19 +175,15 @@
 
 ### Direct use of the DOM APIs and explicit sanitization calls
 
-<<<<<<< HEAD
 ### 避免直接使用 DOM API
 
-The built-in browser DOM APIs don't automatically protect you from security vulnerabilities.
-=======
 Unless you enforce Trusted Types, the built-in browser DOM APIs don't automatically protect you from security vulnerabilities.
->>>>>>> a371646a
 For example, `document`, the node available through `ElementRef`, and many third-party APIs
 contain unsafe methods. In the same way, if you interact with other libraries that manipulate
 the DOM, you likely won't have the same automatic sanitization as with Angular interpolations.
 Avoid directly interacting with the DOM and instead use Angular templates where possible.
 
-浏览器内置的 DOM API 不会自动保护你免受安全漏洞的侵害。比如 `document`、通过 `ElementRef` 拿到的节点和很多第三方 API，都可能包含不安全的方法。如果你使用能操纵 DOM 的其它库，也同样无法借助像 Angular 插值那样的自动清理功能。
+除非你坚持使用这些可信类型，否则浏览器内置的 DOM API 不会自动保护你免受安全漏洞的侵害。比如 `document`、通过 `ElementRef` 拿到的节点和很多第三方 API，都可能包含不安全的方法。如果你使用能操纵 DOM 的其它库，也同样无法借助像 Angular 插值那样的自动清理功能。
 所以，要避免直接和 DOM 打交道，而是尽可能使用 Angular 模板。
 
 For cases where this is unavoidable, use the built-in Angular sanitization functions.
@@ -240,64 +192,14 @@
 marked as trusted using the `bypassSecurityTrust`... functions, and will not sanitize them,
 as [described below](#bypass-security-apis).
 
-<<<<<<< HEAD
 浏览器内置的 DOM API 不会自动针对安全漏洞进行防护。比如，`document`（它可以通过 `ElementRef` 访问）以及其它第三方 API 都可能包含不安全的方法。
 要避免直接与 DOM 交互，只要可能，就尽量使用 Angular 模板。
 
-### Content security policy
-
-### 内容安全策略
-
-Content Security Policy (CSP) is a defense-in-depth
-technique to prevent XSS. To enable CSP, configure your web server to return an appropriate
-`Content-Security-Policy` HTTP header. Read more about content security policy at the 
-[Web Fundamentals guide](https://developers.google.com/web/fundamentals/security/csp) on the
-Google Developers website.
-
-[内容安全策略(CSP)](https://developer.mozilla.org/en-US/docs/Web/HTTP/CSP)是用来防范 XSS 的纵深防御技术。
-要打开 CSP，请配置你的 Web 服务器，让它返回合适的 HTTP 头 `Content_Security_Policy`。
-要了解关于内容安全策略的更多信息，请参阅 HTML5Rocks 上的[内容安全策略简介](http://www.html5rocks.com/en/tutorials/security/content-security-policy/)
-
-{@a offline-template-compiler}
-
-### Use the offline template compiler
-
-### 使用离线模板编译器
-
-The offline template compiler prevents a whole class of vulnerabilities called template injection,
-and greatly improves application performance. Use the offline template compiler in production
-deployments; don't dynamically generate templates. Angular trusts template code, so generating
-templates, in particular templates containing user data, circumvents Angular's built-in protections.
-For information about dynamically constructing forms in a safe way, see the
-[Dynamic Forms](guide/dynamic-form) guide page.
-
-离线模板编译器阻止了一整套被称为“模板注入”的漏洞，并能显著增强应用程序的性能。尽量在产品发布时使用离线模板编译器，
-而不要动态生成模板（比如在代码中拼接字符串生成模板）。由于 Angular 会信任模板本身的代码，所以，动态生成的模板 —— 特别是包含用户数据的模板 —— 会绕过 Angular 自带的保护机制。
-要了解如何用安全的方式动态创建表单，请参阅[动态表单](guide/dynamic-form)一章。
-
-### Server-side XSS protection
-
-### 服务器端 XSS 保护
-
-HTML constructed on the server is vulnerable to injection attacks. Injecting template code into an
-Angular application is the same as injecting executable code into the
-application: it gives the attacker full control over the application. To prevent this,
-use a templating language that automatically escapes values to prevent XSS vulnerabilities on
-the server. Don't generate Angular templates on the server side using a templating language; doing this
-carries a high risk of introducing template-injection vulnerabilities.
-
-服务器端构造的 HTML 很容易受到注入攻击。当需要在服务器端生成 HTML 时（比如 Angular 应用的初始页面），
-  务必使用一个能够自动进行无害化处理以防范 XSS 漏洞的后端模板语言。不要在服务器端使用模板语言生成 Angular 模板，
-  这样会带来很高的“模板注入”风险。
-
-<h2 id='bypass-security-apis'>Trusting safe values</h2>
-
-<h2 id='bypass-security-apis'>信任安全值</h2>
-=======
 {@a bypass-security-apis}
 
 ### Trusting safe values
->>>>>>> a371646a
+
+### 信任安全值
 
 Sometimes applications genuinely need to include executable code, display an `<iframe>` from some
 URL, or construct potentially dangerous URLs. To prevent automatic sanitization in any of these
@@ -329,22 +231,16 @@
 your intended use of the value. Imagine that the following template needs to bind a URL to a
 `javascript:alert(...)` call:
 
-<<<<<<< HEAD
 记住，一个值是否安全取决于它所在的环境，所以你要为这个值按预定的用法选择正确的环境。假设下面的模板需要把 `javascript.alert(...)` 方法绑定到 URL。
 
-=======
->>>>>>> a371646a
 <code-example path="security/src/app/bypass-security.component.html" header="src/app/bypass-security.component.html (URL)" region="URL"></code-example>
 
 Normally, Angular automatically sanitizes the URL, disables the dangerous code, and
 in development mode, logs this action to the console. To prevent
 this, mark the URL value as a trusted URL using the `bypassSecurityTrustUrl` call:
 
-<<<<<<< HEAD
 通常，Angular 会自动无害化这个 URL 并禁止危险的代码。为了防止这种行为，可以调用 `bypassSecurityTrustUrl` 把这个 URL 值标记为一个可信任的 URL：
 
-=======
->>>>>>> a371646a
 <code-example path="security/src/app/bypass-security.component.ts" header="src/app/bypass-security.component.ts (trust-url)" region="trust-url"></code-example>
 
 <div class="lightbox">
@@ -358,26 +254,20 @@
 could execute. So call a method on the component to construct a trusted video URL, which causes
 Angular to allow binding into `<iframe src>`:
 
-如果需要把用户输入转换为一个可信任的值，可以在控制器方法中处理。下面的模板允许用户输入一个 YouTube 视频的 ID，
+如果需要把用户输入转换为一个可信任的值，可以在组件方法中处理。下面的模板允许用户输入一个 YouTube 视频的 ID，
   然后把相应的视频加载到 `<iframe>` 中。`<iframe src>` 是一个“资源 URL”的安全环境，因为不可信的源码可能作为文件下载到本地，被毫无防备的用户执行。
-  所以要调用一个控制器方法来构造一个新的、可信任的视频 URL，这样 Angular 就会允许把它绑定到 `<iframe src>`。
+  所以要调用一个组件方法来构造一个新的、可信任的视频 URL，这样 Angular 就会允许把它绑定到 `<iframe src>`。
 
 <code-example path="security/src/app/bypass-security.component.html" header="src/app/bypass-security.component.html (iframe)" region="iframe"></code-example>
 
 <code-example path="security/src/app/bypass-security.component.ts" header="src/app/bypass-security.component.ts (trust-video-url)" region="trust-video-url"></code-example>
-<<<<<<< HEAD
-
-<h2 id='http'>HTTP-level vulnerabilities</h2>
-
-<h2 id='http'>HTTP 级别的漏洞</h2>
-=======
 
 {@a content-security-policy}
 ### Content security policy
 
 Content Security Policy (CSP) is a defense-in-depth
 technique to prevent XSS. To enable CSP, configure your web server to return an appropriate
-`Content-Security-Policy` HTTP header. Read more about content security policy at the 
+`Content-Security-Policy`HTTPheader. Read more about content security policy at the 
 [Web Fundamentals guide](https://developers.google.com/web/fundamentals/security/csp) on the
 Google Developers website.
 
@@ -395,7 +285,6 @@
 </div>
 
 To enforce Trusted Types for your application, you must configure your application's web server to emit HTTP headers with one of the following Angular policies:
->>>>>>> a371646a
 
 * `angular` - This policy is used in security-reviewed code that is internal to Angular, and is required for Angular to function when Trusted Types are enforced. Any inline template values or content sanitized by Angular is treated as safe by this policy.
 * `angular#unsafe-bypass` - This policy is used for applications that use any of the methods in Angular's [DomSanitizer](api/platform-browser/DomSanitizer) that bypass security, such as `bypassSecurityTrustHtml`. Any application that uses these methods must enable this policy.
@@ -413,14 +302,6 @@
 Content-Security-Policy: trusted-types angular; require-trusted-types-for 'script';
 </code-example>
 
-<<<<<<< HEAD
-Angular 内置了一些支持来防范两个常见的 HTTP 漏洞：跨站请求伪造（XSRF）和跨站脚本包含（XSSI）。
-  这两个漏洞主要在服务器端防范，但是 Angular 也自带了一些辅助特性，可以让客户端的集成变得更容易。
-
-<h3 id='xsrf'>Cross-site request forgery</h3>
-
-<h3 id='xsrf'>跨站请求伪造（XSRF）</h3>
-=======
 The following is an example of a header specifically configured for Trusted Types and Angular applications that use any of the methods in Angular's [DomSanitizer](api/platform-browser/DomSanitizer) that bypasses security.
 
 <code-example language="html">
@@ -464,9 +345,13 @@
 forgery (CSRF or XSRF) and cross-site script inclusion (XSSI). Both of these must be mitigated primarily
 on the server side, but Angular provides helpers to make integration on the client side easier.
 
+Angular 内置了一些支持来防范两个常见的 HTTP 漏洞：跨站请求伪造（XSRF）和跨站脚本包含（XSSI）。
+这两个漏洞主要在服务器端防范，但是 Angular 也自带了一些辅助特性，可以让客户端的集成变得更容易。
+
 {@a xsrf}
 ### Cross-site request forgery
->>>>>>> a371646a
+
+### 跨站请求伪造
 
 In a cross-site request forgery (CSRF or XSRF), an attacker tricks the user into visiting
 a different web page (such as `evil.com`) with malignant code that secretly sends a malicious request
@@ -532,16 +417,12 @@
 See also Dave Smith's easy-to-understand
 [talk on XSRF at AngularConnect 2016](https://www.youtube.com/watch?v=9inczw6qtpY "Cross Site Request Funkery Securing Your Angular Apps From Evil Doers").
 
-<<<<<<< HEAD
 参阅 Dave Smith 在<a href="https://www.youtube.com/watch?v=9inczw6qtpY" target="_blank" title="Cross Site Request Funkery Securing Your Angular Apps From Evil Doers">AngularConnect 2016 关于 XSRF 的演讲</a>。
 
-<h3 id='xssi'>Cross-site script inclusion (XSSI)</h3>
-
-<h3 id='xssi'>跨站脚本包含(XSSI)</h3>
-=======
 {@a xssi}
 ### Cross-site script inclusion (XSSI)
->>>>>>> a371646a
+
+### 跨站脚本包含(XSSI)
 
 Cross-site script inclusion, also known as JSON vulnerability, can allow an attacker's website to
 read data from a JSON API. The attack works on older browsers by overriding native JavaScript
@@ -565,16 +446,12 @@
 For more information, see the XSSI section of this [Google web security blog
 post](https://security.googleblog.com/2011/05/website-security-for-webmasters.html).
 
-<<<<<<< HEAD
 要学习更多这方面的知识，请参阅[谷歌 Web 安全博客文章](https://security.googleblog.com/2011/05/website-security-for-webmasters.html)的 XSSI 小节。
 
-<h2 id='code-review'>Auditing Angular applications</h2>
-
-<h2 id='code-review'>审计 Angular 应用程序</h2>
-=======
 {@a code-review}
 ## Auditing Angular applications
->>>>>>> a371646a
+
+## 审计 Angular 应用程序
 
 Angular applications must follow the same security principles as regular web applications, and
 must be audited as such. Angular-specific APIs that should be audited in a security review,
