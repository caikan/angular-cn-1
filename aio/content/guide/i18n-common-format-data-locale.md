# Format data based on locale

# 根据语言环境格式化数据

Angular provides the following built-in data transformation [pipes][AioGuideGlossaryPipe].
The data transformation pipes use the [`LOCALE_ID`][AioApiCoreLocaleId] token to format data based on rules of each locale.

Angular 提供了以下内置的数据转换[管道][AioGuideGlossaryPipe]。数据转换管道会使用 [`LOCALE_ID`][AioApiCoreLocaleId] 令牌来根据每个语言环境的规则来格式化数据。

| Data transformation pipe | Details |
| :----------------------- | :------ |
| 数据转换管道 | 详情 |
| [`DatePipe`][AioApiCommonDatepipe] | Formats a date value. |
| [`DatePipe`][AioApiCommonDatepipe] | 格式化日期值。 |
| [`CurrencyPipe`][AioApiCommonCurrencypipe] | Transforms a number into a currency string. |
| [`CurrencyPipe`][AioApiCommonCurrencypipe] | 将数字转换为货币字符串。 |
| [`DecimalPipe`][AioApiCommonDecimalpipe] | Transforms a number into a decimal number string. |
| [`DecimalPipe`][AioApiCommonDecimalpipe] | 将数字转换为十进制数字字符串。 |
| [`PercentPipe`][AioApiCommonPercentpipe] | Transforms a number into a percentage string. |
| [`PercentPipe`][AioApiCommonPercentpipe] | 将数字转换为百分比字符串。 |

## Use DatePipe to display the current date

## 使用 DatePipe 显示当前日期

To display the current date in the format for the current locale, use the following format for the `DatePipe`.

要以当前语言环境的格式显示当前日期，请对 `DatePipe` 使用以下格式。

<!--todo: replace with code-example -->

<code-example format="typescript" language="typescript">

{{ today &verbar; date }}

</code-example>

## Override current locale for CurrencyPipe

## 改写 CurrencyPipe 的当前语言环境

Add the `locale` parameter to the pipe to override the current value of `LOCALE_ID` token.

将 `locale` 参数添加到此管道以覆盖 `LOCALE_ID` 令牌的当前值。

To force the currency to use American English (`en-US`), use the following format for the `CurrencyPipe`

要强制货币使用美式英语 ( `en-US` )，请以如下格式使用 `CurrencyPipe`

<!--todo: replace with code-example -->

<code-example format="typescript" language="typescript">

{{ amount &verbar; currency : 'en-US' }}

</code-example>

<div class="alert is-helpful">

**NOTE**: <br />
The locale specified for the `CurrencyPipe` overrides the global `LOCALE_ID` token of your application.

**注意**：<br />
为 `CurrencyPipe` 指定的语音环境设置会覆盖应用程序的全局 `LOCALE_ID` 令牌。

</div>

## What's next

<<<<<<< HEAD
## 下一步呢？

* [Prepare templates for translations][AioGuideI18nCommonPrepare]

  [准备翻译模板][AioGuideI18nCommonPrepare]
=======
*   [Prepare component for translation][AioGuideI18nCommonPrepare]
>>>>>>> 3b863ddc

<!-- links -->

[AioApiCommonCurrencypipe]: api/common/CurrencyPipe "CurrencyPipe | Common - API | Angular"

[AioApiCommonDatepipe]: api/common/DatePipe "DatePipe | Common - API | Angular"

[AioApiCommonDecimalpipe]: api/common/DecimalPipe "DecimalPipe | Common - API | Angular"

[AioApiCommonPercentpipe]: api/common/PercentPipe "PercentPipe | Common - API | Angular"

[AioApiCoreLocaleId]: api/core/LOCALE_ID "LOCALE_ID | Core - API | Angular"

[AioGuideGlossaryPipe]: guide/glossary#pipe "pipe - Glossary | Angular"

[AioGuideI18nCommonPrepare]: guide/i18n-common-prepare "Prepare component for translation | Angular"

<!-- external links -->

<!-- end links -->

@reviewed 2022-02-28<|MERGE_RESOLUTION|>--- conflicted
+++ resolved
@@ -67,15 +67,11 @@
 
 ## What's next
 
-<<<<<<< HEAD
 ## 下一步呢？
 
-* [Prepare templates for translations][AioGuideI18nCommonPrepare]
+* [Prepare component for translation][AioGuideI18nCommonPrepare]
 
   [准备翻译模板][AioGuideI18nCommonPrepare]
-=======
-*   [Prepare component for translation][AioGuideI18nCommonPrepare]
->>>>>>> 3b863ddc
 
 <!-- links -->
 
