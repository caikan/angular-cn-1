# Introduction to services and dependency injection

# 服务与依赖注入简介

*Service* is a broad category encompassing any value, function, or feature that an application needs.
A service is typically a class with a narrow, well-defined purpose.
It should do something specific and do it well.

*服务*是一个广义的概念，它包括应用所需的任何值、函数或特性。狭义的服务是一个明确定义了用途的类。它应该做一些具体的事，并做好。

Angular distinguishes components from services to increase modularity and reusability.

<<<<<<< HEAD
Angular 把组件和服务区分开，以提高模块性和复用性。通过把组件中和视图有关的功能与其它类型的处理分离开，你可以让组件类更加精简、高效。

Ideally, a component's job is to enable the user experience and nothing more.
A component should present properties and methods for data binding, in order to mediate between the view (rendered by the template) and the application logic (which often includes some notion of a *model*).

理想情况下，组件的工作只管用户体验，而不用顾及其它。它应该提供用于数据绑定的属性和方法，以便作为视图（由模板渲染）和应用逻辑（通常包含一些*模型*的概念）的中介者。
=======
Ideally, a component's job is to enable only the user experience.
A component should present properties and methods for data binding to mediate between the view and the application logic. The view is what the template renders and the application logic is what includes the notion of a *model*.
>>>>>>> cfd87027

A component should use services for tasks that don't involve the view or application logic. Services are good for tasks such as fetching data from the server, validating user input, or logging directly to the console. By defining such processing tasks in an *injectable service class*, you make those tasks available to any component.
You can also make your application more adaptable by injecting different providers of the same kind of service, as appropriate in different circumstances.

组件应该把诸如从服务器获取数据、验证用户输入或直接往控制台中写日志等工作委托给各种服务。通过把各种处理任务定义到可注入的服务类中，你可以让它被任何组件使用。通过在不同的环境中注入同一种服务的不同提供者，你还可以让你的应用更具适应性。

Angular doesn't *enforce* these principles.
Instead, Angular helps you *follow* these principles by making it easy to factor your application logic into services. In Angular, *dependency injection* makes those services available to components.

Angular 不会*强迫*你遵循这些原则。Angular 只会通过*依赖注入*来帮你更容易地将应用逻辑分解为服务，并让这些服务可用于各个组件中。

## Service examples

## 服务范例

Here's an example of a service class that logs to the browser console.

下面是一个服务类的范例，用于把日志记录到浏览器的控制台：

<code-example header="src/app/logger.service.ts (class)" path="architecture/src/app/logger.service.ts" region="class"></code-example>

Services can depend on other services.
For example, here's a `HeroService` that depends on the `Logger` service, and also uses `BackendService` to get heroes.
That service in turn might depend on the `HttpClient` service to fetch heroes asynchronously from a server.

服务也可以依赖其它服务。比如，这里的 `HeroService` 就依赖于 `Logger` 服务，它还用 `BackendService` 来获取英雄数据。`BackendService` 还可能再转而依赖 `HttpClient` 服务来从服务器异步获取英雄列表。

<code-example header="src/app/hero.service.ts (class)" path="architecture/src/app/hero.service.ts" region="class"></code-example>

## Dependency injection (DI)

## 依赖注入（dependency injection）

<div class="lightbox">

<img alt="Service" class="left" src="generated/images/guide/architecture/dependency-injection.png">

</div>

Dependency injection (DI) is the part of the Angular framework that provides components with access to services and other resources.
Angular provides the ability for you to *inject* a service into a component to give that component access to the service.

<<<<<<< HEAD
DI 被融入 Angular 框架中，用于在任何地方给新建的组件提供服务或所需的其它东西。组件是服务的消费者，也就是说，你可以把一个服务*注入*到组件中，让组件类得以访问该服务类。

To define a class as a service in Angular, use the `@Injectable()` decorator to provide the metadata that allows Angular to inject it into a component as a *dependency*.
Similarly, use the `@Injectable()` decorator to indicate that a component or other class (such as another service, a pipe, or an NgModule) *has* a dependency.

在 Angular 中，要把一个类定义为服务，就要用 `@Injectable()` 装饰器来提供元数据，以便让 Angular 可以把它作为*依赖*注入到组件中。同样，也要使用 `@Injectable()` 装饰器来表明一个组件或其它类（比如另一个服务、管道或 NgModule）*拥有*一个依赖。

* The *injector* is the main mechanism.
  Angular creates an application-wide injector for you during the bootstrap process, and additional injectors as needed.
  You don't have to create injectors.

  *注入器*是主要的机制。Angular 会在启动过程中为你创建全应用级注入器以及所需的其它注入器。你不用自己创建注入器。

* An injector creates dependencies and maintains a *container* of dependency instances that it reuses, if possible.
=======
The `@Injectable()` decorator defines a class as a service in Angular and allows Angular to inject it into a component as a *dependency*.
Likewise, the `@Injectable()` decorator indicates that a component, class, pipe, or NgModule *has* a dependency on a service.
>>>>>>> cfd87027

  该注入器会创建依赖、维护一个*容器*来管理这些依赖，并尽可能复用它们。

* A *provider* is an object that tells an injector how to obtain or create a dependency

  *提供者*是一个对象，用来告诉注入器应该如何获取或创建依赖

For any dependency that you need in your app, you must register a provider with the application's injector, so that the injector can use the provider to create new instances.
For a service, the provider is typically the service class itself.

你的应用中所需的任何依赖，都必须使用该应用的注入器来注册一个提供者，以便注入器可以使用这个提供者来创建新实例。对于服务，该提供者通常就是服务类本身。

<div class="alert is-helpful">

A dependency doesn't have to be a service —it could be a function, for example, or a value.

依赖不一定是服务 —— 它还可能是函数或值。

</div>

When Angular creates a new instance of a component class, it determines which services or other dependencies that component needs by looking at the constructor parameter types.
For example, the constructor of `HeroListComponent` needs `HeroService`.

当 Angular 创建组件类的新实例时，它会通过查看该组件类的构造函数，来决定该组件依赖哪些服务或其它依赖项。比如 `HeroListComponent` 的构造函数中需要 `HeroService`：

<code-example header="src/app/hero-list.component.ts (constructor)" path="architecture/src/app/hero-list.component.ts" region="ctor"></code-example>

When Angular discovers that a component depends on a service, it first checks if the injector has any existing instances of that service.
If a requested service instance doesn't yet exist, the injector makes one using the registered provider and adds it to the injector before returning the service to Angular.

当 Angular 发现某个组件依赖某个服务时，它会首先检查是否该注入器中已经有了那个服务的任何现有实例。如果所请求的服务尚不存在，注入器就会使用以前注册的服务提供者来制作一个，并把它加入注入器中，然后把该服务返回给 Angular。

When all requested services have been resolved and returned, Angular can call the component's constructor with those services as arguments.

当所有请求的服务已解析并返回时，Angular 可以用这些服务实例为参数，调用该组件的构造函数。

The process of `HeroService` injection looks something like this.

`HeroService` 的注入过程如下所示：

<div class="lightbox">

<img alt="Service" class="left" src="generated/images/guide/architecture/injector-injects.png">

</div>

### Providing services

### 提供服务

You must register at least one *provider* of any service you are going to use.
The provider can be part of the service's own metadata, making that service available everywhere, or you can register providers with specific modules or components.
You register providers in the metadata of the service (in the `@Injectable()` decorator), or in the `@NgModule()` or `@Component()` metadata

对于要用到的任何服务，你必须至少注册一个*提供者*。服务可以在自己的元数据中把自己注册为提供者，这样可以让自己随处可用。或者，你也可以为特定的模块或组件注册提供者。要注册提供者，就要在服务的 `@Injectable()` 装饰器中提供它的元数据，或者在 `@NgModule()` 或 `@Component()` 的元数据中。

* By default, the Angular CLI command [`ng generate service`](cli/generate) registers a provider with the root injector for your service by including provider metadata in the `@Injectable()` decorator.
   The tutorial uses this method to register the provider of HeroService class definition.

  默认情况下，Angular CLI 的 [`ng generate service`](cli/generate) 命令会在 `@Injectable()` 装饰器中提供元数据来把它注册到根注入器中。本教程就用这种方法注册了 HeroService 的提供者：

  <code-example format="typescript" language="typescript">

  &commat;Injectable({
   providedIn: 'root',
  })

  </code-example>

  When you provide the service at the root level, Angular creates a single, shared instance of `HeroService`
  and injects it into any class that asks for it.
  Registering the provider in the `@Injectable()` metadata also allows Angular to optimize an app
  by removing the service from the compiled application if it isn't used, a process known as *tree-shaking*.

  当你在根一级提供服务时，Angular 会为 HeroService 创建一个单一的共享实例，并且把它注入到任何想要它的类中。这种在 `@Injectable` 元数据中注册提供者的方式还让 Angular 能够通过移除那些从未被用过的服务来优化大小。

* When you register a provider with a [specific NgModule](guide/architecture-modules), the same instance of a service is available to all components in that NgModule.
  To register at this level, use the `providers` property of the `@NgModule()` decorator.

  当你使用[特定的 NgModule](guide/architecture-modules) 注册提供者时，该服务的同一个实例将会对该 NgModule 中的所有组件可用。要想在这一层注册，请用 `@NgModule()` 装饰器中的 `providers` 属性：

  <code-example format="typescript" language="typescript">

  &commat;NgModule({
    providers: [
    BackendService,
    Logger
   ],
   &hellip;
  })

  </code-example>

* When you register a provider at the component level, you get a new instance of the service with each new instance of that component.
   At the component level, register a service provider in the `providers` property of the `@Component()` metadata.

  当你在组件级注册提供者时，你会为该组件的每一个新实例提供该服务的一个新实例。要在组件级注册，就要在 `@Component()` 元数据的 `providers` 属性中注册服务提供者。

  <code-example header="src/app/hero-list.component.ts (component providers)" path="architecture/src/app/hero-list.component.ts" region="providers"></code-example>

For more detailed information, see the [Dependency Injection](guide/dependency-injection) section.

要了解更多细节，参阅[依赖注入](guide/dependency-injection)一节。

<!-- links -->

<!-- external links -->

<!-- end links -->

@reviewed 2022-02-28<|MERGE_RESOLUTION|>--- conflicted
+++ resolved
@@ -10,17 +10,12 @@
 
 Angular distinguishes components from services to increase modularity and reusability.
 
-<<<<<<< HEAD
 Angular 把组件和服务区分开，以提高模块性和复用性。通过把组件中和视图有关的功能与其它类型的处理分离开，你可以让组件类更加精简、高效。
 
-Ideally, a component's job is to enable the user experience and nothing more.
-A component should present properties and methods for data binding, in order to mediate between the view (rendered by the template) and the application logic (which often includes some notion of a *model*).
-
-理想情况下，组件的工作只管用户体验，而不用顾及其它。它应该提供用于数据绑定的属性和方法，以便作为视图（由模板渲染）和应用逻辑（通常包含一些*模型*的概念）的中介者。
-=======
 Ideally, a component's job is to enable only the user experience.
 A component should present properties and methods for data binding to mediate between the view and the application logic. The view is what the template renders and the application logic is what includes the notion of a *model*.
->>>>>>> cfd87027
+
+理想情况下，组件的工作只管用户体验，而不用顾及其它。它应该提供用于数据绑定的属性和方法，以便作为视图和应用逻辑的中介者。视图就是模板所渲染的东西，而程序逻辑就是用于承载模型概念的东西。
 
 A component should use services for tasks that don't involve the view or application logic. Services are good for tasks such as fetching data from the server, validating user input, or logging directly to the console. By defining such processing tasks in an *injectable service class*, you make those tasks available to any component.
 You can also make your application more adaptable by injecting different providers of the same kind of service, as appropriate in different circumstances.
@@ -63,13 +58,13 @@
 Dependency injection (DI) is the part of the Angular framework that provides components with access to services and other resources.
 Angular provides the ability for you to *inject* a service into a component to give that component access to the service.
 
-<<<<<<< HEAD
 DI 被融入 Angular 框架中，用于在任何地方给新建的组件提供服务或所需的其它东西。组件是服务的消费者，也就是说，你可以把一个服务*注入*到组件中，让组件类得以访问该服务类。
 
-To define a class as a service in Angular, use the `@Injectable()` decorator to provide the metadata that allows Angular to inject it into a component as a *dependency*.
-Similarly, use the `@Injectable()` decorator to indicate that a component or other class (such as another service, a pipe, or an NgModule) *has* a dependency.
+The `@Injectable()` decorator defines a class as a service in Angular and allows Angular to inject it into a component as a *dependency*.
+Likewise, the `@Injectable()` decorator indicates that a component, class, pipe, or NgModule *has* a dependency on a service.
 
-在 Angular 中，要把一个类定义为服务，就要用 `@Injectable()` 装饰器来提供元数据，以便让 Angular 可以把它作为*依赖*注入到组件中。同样，也要使用 `@Injectable()` 装饰器来表明一个组件或其它类（比如另一个服务、管道或 NgModule）*拥有*一个依赖。
+`@Injectable()` 装饰器把一个类定义为 ANgular 中的服务，并且允许 Angular 把它作为*依赖*注入到组件中。
+类似的，`@Injectable()` 装饰器会标记出某个组件、类、管道或 NgModule 具有对某个服务的依赖。
 
 * The *injector* is the main mechanism.
   Angular creates an application-wide injector for you during the bootstrap process, and additional injectors as needed.
@@ -78,10 +73,6 @@
   *注入器*是主要的机制。Angular 会在启动过程中为你创建全应用级注入器以及所需的其它注入器。你不用自己创建注入器。
 
 * An injector creates dependencies and maintains a *container* of dependency instances that it reuses, if possible.
-=======
-The `@Injectable()` decorator defines a class as a service in Angular and allows Angular to inject it into a component as a *dependency*.
-Likewise, the `@Injectable()` decorator indicates that a component, class, pipe, or NgModule *has* a dependency on a service.
->>>>>>> cfd87027
 
   该注入器会创建依赖、维护一个*容器*来管理这些依赖，并尽可能复用它们。
 
