# Architecture overview

# 架构概览

Angular is a platform and framework for building client applications in HTML and TypeScript.
Angular is written in TypeScript. It implements core and optional functionality as a set of TypeScript libraries that you import into your apps.

<<<<<<< HEAD
Angular 是一个用 HTML 和 TypeScript 构建客户端应用的平台与框架。
Angular 本身使用 TypeScript 写成的。它将核心功能和可选功能作为一组 TypeScript 库进行实现，你可以把它们导入你的应用中。

The basic building blocks of an Angular application are _NgModules_, which provide a compilation context for _components_. NgModules collect related code into functional sets; an Angular app is defined by a set of NgModules. An app always has at least a _root module_ that enables bootstrapping, and typically has many more _feature modules_.

Angular 的基本构造块是 *NgModule*，它为*组件*提供了编译的上下文环境。
NgModule 会把相关的代码收集到一些功能集中。Angular 应用就是由一组 NgModule 定义出的。
应用至少会有一个用于引导应用的*根模块*，通常还会有很多*特性模块*。

* Components define *views*, which are sets of screen elements that Angular can choose among and modify according to your program logic and data. Every app has at least a root component.
=======
The basic building blocks of an Angular application are *NgModules*, which provide a compilation context for *components*. NgModules collect related code into functional sets; an Angular app is defined by a set of NgModules. An app always has at least a *root module* that enables bootstrapping, and typically has many more *feature modules*.

* Components define *views*, which are sets of screen elements that Angular can choose among and modify according to your program logic and data. 
>>>>>>> 331989ce

   组件定义*视图*。视图是一组可见的屏幕元素，Angular 可以根据你的程序逻辑和数据来选择和修改它们。
  每个应用都至少有一个根组件。

* Components use *services*, which provide specific functionality not directly related to views. Service providers can be *injected* into components as *dependencies*, making your code modular, reusable, and efficient.

   组件使用*服务*。服务会提供那些与视图不直接相关的功能。服务提供商可以作为*依赖*被*注入*到组件中，
  这能让你的代码更加模块化、可复用，而且高效。

Both components and services are simply classes, with *decorators* that mark their type and provide metadata that tells Angular how to use them.

组件和服务都是简单的类，这些类使用*装饰器*来标出它们的类型，并提供元数据以告知 Angular 该如何使用它们。

* The metadata for a component class associates it with a *template* that defines a view. A template combines ordinary HTML with Angular *directives* and *binding markup* that allow Angular to modify the HTML before rendering it for display.

<<<<<<< HEAD
   组件类的元数据将组件类和一个用来定义视图的*模板*关联起来。
  模板把普通的 HTML 和*指令*与*绑定标记（markup）*组合起来，这样 Angular 就可以在呈现 HTML 之前先修改这些 HTML。

* The metadata for a service class provides the information Angular needs to make it available to components through *Dependency Injection (DI)*.
=======
* The metadata for a service class provides the information Angular needs to make it available to components through *dependency injection (DI)*.
>>>>>>> 331989ce

   服务的元数据提供了一些信息，Angular 要用这些信息来让组件可以通过*依赖注入（DI）*使用该服务。

An app's components typically define many views, arranged hierarchically. Angular provides the `Router` service to help you define navigation paths among views. The router provides sophisticated in-browser navigational capabilities.

应用的组件通常会定义很多视图，并进行分级组织。 Angular 提供了 `Router` 服务来帮助你定义视图之间的导航路径。
路由器提供了先进的浏览器内导航功能。

## Modules

<<<<<<< HEAD
## 模块

Angular defines the `NgModule`, which differs from and complements the JavaScript (ES2015) module. An NgModule declares a compilation context for a set of components that is dedicated to an application domain, a workflow, or a closely related set of capabilities. An NgModule can associate its components with related code, such as services, to form functional units.

Angular 定义了 `NgModule`，它和 JavaScript（ES2015） 的模块不同而且有一定的互补性。
NgModule 为一个组件集声明了编译的上下文环境，它专注于某个应用领域、某个工作流或一组紧密相关的能力。
NgModule 可以将其组件和一组相关代码（如服务）关联起来，形成功能单元。

Every Angular app has a _root module_, conventionally named `AppModule`, which provides the bootstrap mechanism that launches the application. An app typically contains many functional modules.
=======
Angular *NgModules* differ from and complement JavaScript (ES2015) modules. An NgModule declares a compilation context for a set of components that is dedicated to an application domain, a workflow, or a closely related set of capabilities. An NgModule can associate its components with related code, such as services, to form functional units.

Every Angular app has a *root module*, conventionally named `AppModule`, which provides the bootstrap mechanism that launches the application. An app typically contains many functional modules.
>>>>>>> 331989ce

每个 Angular 应用都有一个*根模块*，通常命名为 `AppModule`。根模块提供了用来启动应用的引导机制。
一个应用通常会包含很多功能模块。

Like JavaScript modules, NgModules can import functionality from other NgModules, and allow their own functionality to be exported and used by other NgModules. For example, to use the router service in your app, you import the `Router` NgModule.

<<<<<<< HEAD
像 JavaScript 模块一样，NgModule 也可以从其它 NgModule 中导入功能，并允许导出它们自己的功能供其它 NgModule 使用。
比如，要在你的应用中使用路由器（Router）服务，就要导入 `Router` 这个 NgModule。

Organizing your code into distinct functional modules helps in managing development of complex applications, and in designing for reusability. In addition, this technique lets you take advantage of _lazy-loading_&mdash;that is, loading modules on demand&mdash;in order to minimize the amount of code that needs to be loaded at startup.
=======
Organizing your code into distinct functional modules helps in managing development of complex applications, and in designing for reusability. In addition, this technique lets you take advantage of *lazy-loading*&mdash;that is, loading modules on demand&mdash;to minimize the amount of code that needs to be loaded at startup.
>>>>>>> 331989ce

把你的代码组织成一些清晰的功能模块，可以帮助管理复杂应用的开发工作并实现可复用性设计。
另外，这项技术还能让你获得*惰性加载*（也就是按需加载模块）的优点，以尽可能减小启动时需要加载的代码体积。

<div class="alert is-helpful">

  For a more detailed discussion, see [Introduction to modules](guide/architecture-modules).

  更深入的讨论，参见[模块简介](guide/architecture-modules)。

</div>

## Components

<<<<<<< HEAD
## 组件

Every Angular application has at least one component, the *root component* that connects a component hierarchy with the page DOM. Each component defines a class that contains application data and logic, and is associated with an HTML *template* that defines a view to be displayed in a target environment.

每个 Angular 应用都至少有一个组件，也就是*根组件*，它会把组件树和页面中的 DOM 连接起来。
每个组件都会定义一个类，其中包含应用的数据和逻辑，并与一个 HTML *模板*相关联，该模板定义了一个供目标环境下显示的视图。

The `@Component` decorator identifies the class immediately below it as a component, and provides the template and related component-specific metadata.
=======
Every Angular application has at least one component, the *root component* that connects a component hierarchy with the page document object model (DOM). Each component defines a class that contains application data and logic, and is associated with an HTML *template* that defines a view to be displayed in a target environment.

The `@Component()` decorator identifies the class immediately below it as a component, and provides the template and related component-specific metadata.
>>>>>>> 331989ce

`@Component` 装饰器表明紧随它的那个类是一个组件，并提供模板和该组件专属的元数据。

<div class="alert is-helpful">

   Decorators are functions that modify JavaScript classes. Angular defines a number of decorators that attach specific kinds of metadata to classes, so that the system knows what those classes mean and how they should work.

   装饰器是一些用于修饰 JavaScript 类的函数。Angular 定义了许多装饰器，这些装饰器会把一些特定种类的元数据附加到类上，以便 Angular 了解这些这些类的含义以及该如何使用它们。

   <a href="https://medium.com/google-developers/exploring-es7-decorators-76ecb65fb841#.x5c2ndtx0">Learn more about decorators on the web.</a>

   <a href="https://medium.com/google-developers/exploring-es7-decorators-76ecb65fb841#.x5c2ndtx0">到网上学习关于装饰器的更多知识。</a>

</div>

### Templates, directives, and data binding

<<<<<<< HEAD
### 模板、指令和数据绑定

A template combines HTML with Angular markup that can modify the HTML elements before they are displayed.
Template *directives* provide program logic, and *binding markup* connects your application data and the document object model (DOM).
=======
A template combines HTML with Angular markup that can modify HTML elements before they are displayed.
Template *directives* provide program logic, and *binding markup* connects your application data and the DOM.
There are two types of data binding:
>>>>>>> 331989ce

模板会把 HTML 和 Angular 的标记（markup）组合起来，这些标记可以在 HTML 元素显示出来之前修改它们。
模板中的*指令*会提供程序逻辑，而*绑定标记*会把你应用中的数据和 DOM 连接在一起。

* *Event binding* lets your app respond to user input in the target environment by updating your application data.

   *事件绑定*让你的应用可以通过更新应用的数据来响应目标环境下的用户输入。

* *Property binding* lets you interpolate values that are computed from your application data into the HTML.

<<<<<<< HEAD
   *属性绑定*让你将从应用数据中计算出来的值插入到 HTML 中。

Before a view is displayed, Angular evaluates the directives and resolves the binding syntax in the template to modify the HTML elements and the DOM, according to your program data and logic. Angular supports *two-way data binding*, meaning that changes in the DOM, such as user choices, can also be reflected back into your program data.

在视图显示出来之前，Angular 会先根据你的应用数据和逻辑来运行模板中的指令并解析绑定表达式，以修改 HTML 元素和 DOM。
Angular 支持*双向数据绑定*，这意味着 DOM 中发生的变化（比如用户的选择）同样可以反映回你的程序数据中。

Your templates can also use *pipes* to improve the user experience by transforming values for display. Use pipes to display, for example, dates and currency values in a way appropriate to the user's locale. Angular provides predefined pipes for common transformations, and you can also define your own.
=======
Before a view is displayed, Angular evaluates the directives and resolves the binding syntax in the template to modify the HTML elements and the DOM, according to your program data and logic. Angular supports *two-way data binding*, meaning that changes in the DOM, such as user choices, are also reflected in your program data.

Your templates can use *pipes* to improve the user experience by transforming values for display. 
For example, use pipes to display dates and currency values that are appropriate for a user's locale.
Angular provides predefined pipes for common transformations, and you can also define your own pipes.
>>>>>>> 331989ce

你的模板也可以用*管道*转换要显示的值以增强用户体验。比如，可以使用管道来显示适合用户所在地区的日期和货币格式。
Angular 为一些通用的转换提供了预定义管道，你还可以定义自己的管道。

<div class="alert is-helpful">

  For a more detailed discussion of these concepts, see [Introduction to components](guide/architecture-components).

  要了解对这些概念的深入讨论，参见[组件介绍](guide/architecture-components)。

</div>

{@a dependency-injection}

## Services and dependency injection

<<<<<<< HEAD
## 服务与依赖注入

For data or logic that is not associated with a specific view, and that you want to share across components, you create a *service* class. A service class definition is immediately preceded by the `@Injectable` decorator. The decorator provides the metadata that allows your service to be *injected* into client components as a dependency.

对于与特定视图无关并希望跨组件共享的数据或逻辑，可以创建*服务*类。
服务类的定义通常紧跟在 “@Injectable” 装饰器之后。该装饰器提供的元数据可以让你的服务作为依赖*被注入到*客户组件中。

 *Dependency injection* (or DI) lets you keep your component classes lean and efficient. They don't fetch data from the server, validate user input, or log directly to the console; they delegate such tasks to services.
=======
For data or logic that isn't associated with a specific view, and that you want to share across components, you create a *service* class. A service class definition is immediately preceded by the `@Injectable()` decorator. The decorator provides the metadata that allows your service to be *injected* into client components as a dependency.

 *Dependency injection* (DI) lets you keep your component classes lean and efficient. They don't fetch data from the server, validate user input, or log directly to the console; they delegate such tasks to services.
>>>>>>> 331989ce

 *依赖注入*（或 DI）让你可以保持组件类的精简和高效。有了 DI，组件就不用从服务器获取数据、验证用户输入或直接把日志写到控制台，而是会把这些任务委托给服务。

<div class="alert is-helpful">

  For a more detailed discussion, see [Introduction to services and DI](guide/architecture-services).

  更深入的讨论，参见[服务和 DI 简介](guide/architecture-services)。

</div>

### Routing

### 路由

The Angular `Router` NgModule provides a service that lets you define a navigation path among the different application states and view hierarchies in your app. It is modeled on the familiar browser navigation conventions:

Angular 的 `Router` 模块提供了一个服务，它可以让你定义在应用的各个不同状态和视图层次结构之间导航时要使用的路径。
它的工作模型基于人们熟知的浏览器导航约定：

* Enter a URL in the address bar and the browser navigates to a corresponding page.

<<<<<<< HEAD
   在地址栏输入 URL，浏览器就会导航到相应的页面。

* Click links on the page and the browser navigates to a new page.

   在页面中点击链接，浏览器就会导航到一个新页面。

=======
* Click links on the page and the browser navigates to a new page.

>>>>>>> 331989ce
* Click the browser's back and forward buttons and the browser navigates backward and forward through the history of pages you've seen.

   点击浏览器的前进和后退按钮，浏览器就会在你的浏览历史中向前或向后导航。

The router maps URL-like paths to views instead of pages. When a user performs an action, such as clicking a link, that would load a new page in the browser, the router intercepts the browser's behavior, and shows or hides view hierarchies.

<<<<<<< HEAD
不过路由器会把类似 URL 的路径映射到视图而不是页面。
当用户执行一个动作时（比如点击链接），本应该在浏览器中加载一个新页面，但是路由器拦截了浏览器的这个行为，并显示或隐藏一个视图层次结构。

If the router determines that the current application state requires particular functionality, and the module that defines it has not been loaded, the router can _lazy-load_ the module on demand.

如果路由器认为当前的应用状态需要某些特定的功能，而定义此功能的模块尚未加载，路由器就会按需*惰性加载*此模块。

The router interprets a link URL according to your app's view navigation rules and data state. You can navigate to new views when the user clicks a button, selects from a drop box, or in response to some other stimulus from any source. The Router logs activity in the browser's history journal, so the back and forward buttons work as well.
=======
If the router determines that the current application state requires particular functionality, and the module that defines it hasn't been loaded, the router can *lazy-load* the module on demand.

The router interprets a link URL according to your app's view navigation rules and data state. You can navigate to new views when the user clicks a button or selects from a drop box, or in response to some other stimulus from any source. The router logs activity in the browser's history, so the back and forward buttons work as well.
>>>>>>> 331989ce

路由器会根据你应用中的导航规则和数据状态来拦截 URL。
当用户点击按钮、选择下拉框或收到其它任何来源的输入时，你可以导航到一个新视图。
路由器会在浏览器的历史日志中记录这个动作，所以前进和后退按钮也能正常工作。

To define navigation rules, you associate *navigation paths* with your components. A path uses a URL-like syntax that integrates your program data, in much the same way that template syntax integrates your views with your program data. You can then apply program logic to choose which views to show or to hide, in response to user input and your own access rules.

要定义导航规则，你就要把*导航路径*和你的组件关联起来。
路径（path）使用类似 URL 的语法来和程序数据整合在一起，就像模板语法会把你的视图和程序数据整合起来一样。
然后你就可以用程序逻辑来决定要显示或隐藏哪些视图，以根据你制定的访问规则对用户的输入做出响应。

 <div class="alert is-helpful">

   For a more detailed discussion, see [Routing and navigation](guide/router).

   更深入的讨论，参见[路由与导航](guide/router)。

 </div>

<hr/>

## What's next

## 接下来呢？

You've learned the basics about the main building blocks of an Angular application. The following diagram shows how these basic pieces are related.

你已经学完了 Angular 应用的主要构造块的基础知识。
下面这张图展示了这些基础部分之间是如何关联起来的。

<figure>
  <img src="generated/images/guide/architecture/overview2.png" alt="overview">
</figure>

* Together, a component and template define an Angular view.

   组件和模板共同定义了 Angular 的视图。

  * A decorator on a component class adds the metadata, including a pointer to the associated template.

     组件类上的装饰器为其添加了元数据，其中包括指向相关模板的指针。

  * Directives and binding markup in a component's template modify views based on program data and logic.

     组件模板中的指令和绑定标记会根据程序数据和程序逻辑修改这些视图。

* The dependency injector provides services to a component, such as the router service that lets you define navigation among views.

   依赖注入器会为组件提供一些服务，比如路由器服务就能让你定义如何在视图之间导航。

Each of these subjects is introduced in more detail in the following pages.

<<<<<<< HEAD
这些主题的详情在下列页面中有介绍：

* [Modules](guide/architecture-modules)

   [模块](guide/architecture-modules)

* [Components](guide/architecture-components)

   [组件](guide/architecture-components)

  * [Templates](guide/architecture-components#templates-and-views)

     [模板](guide/architecture-components#templates-and-views)

  * [Metadata](guide/architecture-components#component-metadata)

     [元数据](guide/architecture-components#component-metadata)

  * [Data binding](guide/architecture-components#data-binding)

     [绑定](guide/architecture-components#data-binding)

  * [Directives](guide/architecture-components#directives)

     [指令](guide/architecture-components#directives)

  * [Pipes](guide/architecture-components#pipes)

     [管道](guide/architecture-components#pipes)

* [Services and dependency injection](guide/architecture-services)
=======
* [Introduction to Modules](guide/architecture-modules)

* [Introduction to Components](guide/architecture-components)

  * [Templates and views](guide/architecture-components#templates-and-views)

  * [Component metadata](guide/architecture-components#component-metadata)

  * [Data binding](guide/architecture-components#data-binding)

  * [Directives](guide/architecture-components#directives)

  * [Pipes](guide/architecture-components#pipes)

* [Introduction to services and dependency injection](guide/architecture-services)
>>>>>>> 331989ce

   [服务于依赖注入](guide/architecture-services)

<div class="alert is-helpful">

   Note that the code referenced on these pages is available as a <live-example></live-example>.

   注意，这些页面中的代码都在<live-example></live-example>中。

</div>

<<<<<<< HEAD
When you are familiar with these fundamental building blocks, you can explore them in more detail in the documentation. To learn about more tools and techniques that are available to help you build and deploy Angular applications, see [Next steps](guide/architecture-next-steps).

当你熟悉了这些基础构造块之后，就可以在本文档中进一步查看它们的详情了。
要学习能帮你构建和发布应用的更多工具和技巧，参见[后续步骤](guide/architecture-next-steps)。

=======
When you're familiar with these fundamental building blocks, you can explore them in more detail in the documentation. To learn about more tools and techniques that are available to help you build and deploy Angular applications, see [Next steps: tools and techniques](guide/architecture-next-steps).
>>>>>>> 331989ce
</div><|MERGE_RESOLUTION|>--- conflicted
+++ resolved
@@ -5,22 +5,16 @@
 Angular is a platform and framework for building client applications in HTML and TypeScript.
 Angular is written in TypeScript. It implements core and optional functionality as a set of TypeScript libraries that you import into your apps.
 
-<<<<<<< HEAD
 Angular 是一个用 HTML 和 TypeScript 构建客户端应用的平台与框架。
 Angular 本身使用 TypeScript 写成的。它将核心功能和可选功能作为一组 TypeScript 库进行实现，你可以把它们导入你的应用中。
 
-The basic building blocks of an Angular application are _NgModules_, which provide a compilation context for _components_. NgModules collect related code into functional sets; an Angular app is defined by a set of NgModules. An app always has at least a _root module_ that enables bootstrapping, and typically has many more _feature modules_.
+The basic building blocks of an Angular application are *NgModules*, which provide a compilation context for *components*. NgModules collect related code into functional sets; an Angular app is defined by a set of NgModules. An app always has at least a *root module* that enables bootstrapping, and typically has many more *feature modules*.
 
 Angular 的基本构造块是 *NgModule*，它为*组件*提供了编译的上下文环境。
 NgModule 会把相关的代码收集到一些功能集中。Angular 应用就是由一组 NgModule 定义出的。
 应用至少会有一个用于引导应用的*根模块*，通常还会有很多*特性模块*。
 
-* Components define *views*, which are sets of screen elements that Angular can choose among and modify according to your program logic and data. Every app has at least a root component.
-=======
-The basic building blocks of an Angular application are *NgModules*, which provide a compilation context for *components*. NgModules collect related code into functional sets; an Angular app is defined by a set of NgModules. An app always has at least a *root module* that enables bootstrapping, and typically has many more *feature modules*.
-
 * Components define *views*, which are sets of screen elements that Angular can choose among and modify according to your program logic and data. 
->>>>>>> 331989ce
 
    组件定义*视图*。视图是一组可见的屏幕元素，Angular 可以根据你的程序逻辑和数据来选择和修改它们。
   每个应用都至少有一个根组件。
@@ -36,14 +30,10 @@
 
 * The metadata for a component class associates it with a *template* that defines a view. A template combines ordinary HTML with Angular *directives* and *binding markup* that allow Angular to modify the HTML before rendering it for display.
 
-<<<<<<< HEAD
    组件类的元数据将组件类和一个用来定义视图的*模板*关联起来。
   模板把普通的 HTML 和*指令*与*绑定标记（markup）*组合起来，这样 Angular 就可以在呈现 HTML 之前先修改这些 HTML。
 
-* The metadata for a service class provides the information Angular needs to make it available to components through *Dependency Injection (DI)*.
-=======
 * The metadata for a service class provides the information Angular needs to make it available to components through *dependency injection (DI)*.
->>>>>>> 331989ce
 
    服务的元数据提供了一些信息，Angular 要用这些信息来让组件可以通过*依赖注入（DI）*使用该服务。
 
@@ -54,35 +44,25 @@
 
 ## Modules
 
-<<<<<<< HEAD
 ## 模块
 
-Angular defines the `NgModule`, which differs from and complements the JavaScript (ES2015) module. An NgModule declares a compilation context for a set of components that is dedicated to an application domain, a workflow, or a closely related set of capabilities. An NgModule can associate its components with related code, such as services, to form functional units.
+Angular *NgModules* differ from and complement JavaScript (ES2015) modules. An NgModule declares a compilation context for a set of components that is dedicated to an application domain, a workflow, or a closely related set of capabilities. An NgModule can associate its components with related code, such as services, to form functional units.
 
 Angular 定义了 `NgModule`，它和 JavaScript（ES2015） 的模块不同而且有一定的互补性。
 NgModule 为一个组件集声明了编译的上下文环境，它专注于某个应用领域、某个工作流或一组紧密相关的能力。
 NgModule 可以将其组件和一组相关代码（如服务）关联起来，形成功能单元。
 
-Every Angular app has a _root module_, conventionally named `AppModule`, which provides the bootstrap mechanism that launches the application. An app typically contains many functional modules.
-=======
-Angular *NgModules* differ from and complement JavaScript (ES2015) modules. An NgModule declares a compilation context for a set of components that is dedicated to an application domain, a workflow, or a closely related set of capabilities. An NgModule can associate its components with related code, such as services, to form functional units.
-
 Every Angular app has a *root module*, conventionally named `AppModule`, which provides the bootstrap mechanism that launches the application. An app typically contains many functional modules.
->>>>>>> 331989ce
 
 每个 Angular 应用都有一个*根模块*，通常命名为 `AppModule`。根模块提供了用来启动应用的引导机制。
 一个应用通常会包含很多功能模块。
 
 Like JavaScript modules, NgModules can import functionality from other NgModules, and allow their own functionality to be exported and used by other NgModules. For example, to use the router service in your app, you import the `Router` NgModule.
 
-<<<<<<< HEAD
 像 JavaScript 模块一样，NgModule 也可以从其它 NgModule 中导入功能，并允许导出它们自己的功能供其它 NgModule 使用。
 比如，要在你的应用中使用路由器（Router）服务，就要导入 `Router` 这个 NgModule。
 
-Organizing your code into distinct functional modules helps in managing development of complex applications, and in designing for reusability. In addition, this technique lets you take advantage of _lazy-loading_&mdash;that is, loading modules on demand&mdash;in order to minimize the amount of code that needs to be loaded at startup.
-=======
 Organizing your code into distinct functional modules helps in managing development of complex applications, and in designing for reusability. In addition, this technique lets you take advantage of *lazy-loading*&mdash;that is, loading modules on demand&mdash;to minimize the amount of code that needs to be loaded at startup.
->>>>>>> 331989ce
 
 把你的代码组织成一些清晰的功能模块，可以帮助管理复杂应用的开发工作并实现可复用性设计。
 另外，这项技术还能让你获得*惰性加载*（也就是按需加载模块）的优点，以尽可能减小启动时需要加载的代码体积。
@@ -97,20 +77,14 @@
 
 ## Components
 
-<<<<<<< HEAD
 ## 组件
 
-Every Angular application has at least one component, the *root component* that connects a component hierarchy with the page DOM. Each component defines a class that contains application data and logic, and is associated with an HTML *template* that defines a view to be displayed in a target environment.
+Every Angular application has at least one component, the *root component* that connects a component hierarchy with the page document object model (DOM). Each component defines a class that contains application data and logic, and is associated with an HTML *template* that defines a view to be displayed in a target environment.
 
 每个 Angular 应用都至少有一个组件，也就是*根组件*，它会把组件树和页面中的 DOM 连接起来。
 每个组件都会定义一个类，其中包含应用的数据和逻辑，并与一个 HTML *模板*相关联，该模板定义了一个供目标环境下显示的视图。
 
-The `@Component` decorator identifies the class immediately below it as a component, and provides the template and related component-specific metadata.
-=======
-Every Angular application has at least one component, the *root component* that connects a component hierarchy with the page document object model (DOM). Each component defines a class that contains application data and logic, and is associated with an HTML *template* that defines a view to be displayed in a target environment.
-
 The `@Component()` decorator identifies the class immediately below it as a component, and provides the template and related component-specific metadata.
->>>>>>> 331989ce
 
 `@Component` 装饰器表明紧随它的那个类是一个组件，并提供模板和该组件专属的元数据。
 
@@ -128,16 +102,11 @@
 
 ### Templates, directives, and data binding
 
-<<<<<<< HEAD
 ### 模板、指令和数据绑定
 
-A template combines HTML with Angular markup that can modify the HTML elements before they are displayed.
-Template *directives* provide program logic, and *binding markup* connects your application data and the document object model (DOM).
-=======
 A template combines HTML with Angular markup that can modify HTML elements before they are displayed.
 Template *directives* provide program logic, and *binding markup* connects your application data and the DOM.
 There are two types of data binding:
->>>>>>> 331989ce
 
 模板会把 HTML 和 Angular 的标记（markup）组合起来，这些标记可以在 HTML 元素显示出来之前修改它们。
 模板中的*指令*会提供程序逻辑，而*绑定标记*会把你应用中的数据和 DOM 连接在一起。
@@ -148,22 +117,16 @@
 
 * *Property binding* lets you interpolate values that are computed from your application data into the HTML.
 
-<<<<<<< HEAD
    *属性绑定*让你将从应用数据中计算出来的值插入到 HTML 中。
 
-Before a view is displayed, Angular evaluates the directives and resolves the binding syntax in the template to modify the HTML elements and the DOM, according to your program data and logic. Angular supports *two-way data binding*, meaning that changes in the DOM, such as user choices, can also be reflected back into your program data.
+Before a view is displayed, Angular evaluates the directives and resolves the binding syntax in the template to modify the HTML elements and the DOM, according to your program data and logic. Angular supports *two-way data binding*, meaning that changes in the DOM, such as user choices, are also reflected in your program data.
 
 在视图显示出来之前，Angular 会先根据你的应用数据和逻辑来运行模板中的指令并解析绑定表达式，以修改 HTML 元素和 DOM。
 Angular 支持*双向数据绑定*，这意味着 DOM 中发生的变化（比如用户的选择）同样可以反映回你的程序数据中。
-
-Your templates can also use *pipes* to improve the user experience by transforming values for display. Use pipes to display, for example, dates and currency values in a way appropriate to the user's locale. Angular provides predefined pipes for common transformations, and you can also define your own.
-=======
-Before a view is displayed, Angular evaluates the directives and resolves the binding syntax in the template to modify the HTML elements and the DOM, according to your program data and logic. Angular supports *two-way data binding*, meaning that changes in the DOM, such as user choices, are also reflected in your program data.
 
 Your templates can use *pipes* to improve the user experience by transforming values for display. 
 For example, use pipes to display dates and currency values that are appropriate for a user's locale.
 Angular provides predefined pipes for common transformations, and you can also define your own pipes.
->>>>>>> 331989ce
 
 你的模板也可以用*管道*转换要显示的值以增强用户体验。比如，可以使用管道来显示适合用户所在地区的日期和货币格式。
 Angular 为一些通用的转换提供了预定义管道，你还可以定义自己的管道。
@@ -180,20 +143,14 @@
 
 ## Services and dependency injection
 
-<<<<<<< HEAD
 ## 服务与依赖注入
 
-For data or logic that is not associated with a specific view, and that you want to share across components, you create a *service* class. A service class definition is immediately preceded by the `@Injectable` decorator. The decorator provides the metadata that allows your service to be *injected* into client components as a dependency.
+For data or logic that isn't associated with a specific view, and that you want to share across components, you create a *service* class. A service class definition is immediately preceded by the `@Injectable()` decorator. The decorator provides the metadata that allows your service to be *injected* into client components as a dependency.
 
 对于与特定视图无关并希望跨组件共享的数据或逻辑，可以创建*服务*类。
 服务类的定义通常紧跟在 “@Injectable” 装饰器之后。该装饰器提供的元数据可以让你的服务作为依赖*被注入到*客户组件中。
 
- *Dependency injection* (or DI) lets you keep your component classes lean and efficient. They don't fetch data from the server, validate user input, or log directly to the console; they delegate such tasks to services.
-=======
-For data or logic that isn't associated with a specific view, and that you want to share across components, you create a *service* class. A service class definition is immediately preceded by the `@Injectable()` decorator. The decorator provides the metadata that allows your service to be *injected* into client components as a dependency.
-
  *Dependency injection* (DI) lets you keep your component classes lean and efficient. They don't fetch data from the server, validate user input, or log directly to the console; they delegate such tasks to services.
->>>>>>> 331989ce
 
  *依赖注入*（或 DI）让你可以保持组件类的精简和高效。有了 DI，组件就不用从服务器获取数据、验证用户输入或直接把日志写到控制台，而是会把这些任务委托给服务。
 
@@ -216,37 +173,26 @@
 
 * Enter a URL in the address bar and the browser navigates to a corresponding page.
 
-<<<<<<< HEAD
    在地址栏输入 URL，浏览器就会导航到相应的页面。
 
 * Click links on the page and the browser navigates to a new page.
 
    在页面中点击链接，浏览器就会导航到一个新页面。
 
-=======
-* Click links on the page and the browser navigates to a new page.
-
->>>>>>> 331989ce
 * Click the browser's back and forward buttons and the browser navigates backward and forward through the history of pages you've seen.
 
    点击浏览器的前进和后退按钮，浏览器就会在你的浏览历史中向前或向后导航。
 
 The router maps URL-like paths to views instead of pages. When a user performs an action, such as clicking a link, that would load a new page in the browser, the router intercepts the browser's behavior, and shows or hides view hierarchies.
 
-<<<<<<< HEAD
 不过路由器会把类似 URL 的路径映射到视图而不是页面。
 当用户执行一个动作时（比如点击链接），本应该在浏览器中加载一个新页面，但是路由器拦截了浏览器的这个行为，并显示或隐藏一个视图层次结构。
 
-If the router determines that the current application state requires particular functionality, and the module that defines it has not been loaded, the router can _lazy-load_ the module on demand.
+If the router determines that the current application state requires particular functionality, and the module that defines it hasn't been loaded, the router can *lazy-load* the module on demand.
 
 如果路由器认为当前的应用状态需要某些特定的功能，而定义此功能的模块尚未加载，路由器就会按需*惰性加载*此模块。
 
-The router interprets a link URL according to your app's view navigation rules and data state. You can navigate to new views when the user clicks a button, selects from a drop box, or in response to some other stimulus from any source. The Router logs activity in the browser's history journal, so the back and forward buttons work as well.
-=======
-If the router determines that the current application state requires particular functionality, and the module that defines it hasn't been loaded, the router can *lazy-load* the module on demand.
-
 The router interprets a link URL according to your app's view navigation rules and data state. You can navigate to new views when the user clicks a button or selects from a drop box, or in response to some other stimulus from any source. The router logs activity in the browser's history, so the back and forward buttons work as well.
->>>>>>> 331989ce
 
 路由器会根据你应用中的导航规则和数据状态来拦截 URL。
 当用户点击按钮、选择下拉框或收到其它任何来源的输入时，你可以导航到一个新视图。
@@ -299,57 +245,40 @@
 
 Each of these subjects is introduced in more detail in the following pages.
 
-<<<<<<< HEAD
 这些主题的详情在下列页面中有介绍：
 
-* [Modules](guide/architecture-modules)
-
-   [模块](guide/architecture-modules)
-
-* [Components](guide/architecture-components)
-
-   [组件](guide/architecture-components)
-
-  * [Templates](guide/architecture-components#templates-and-views)
-
-     [模板](guide/architecture-components#templates-and-views)
-
-  * [Metadata](guide/architecture-components#component-metadata)
-
-     [元数据](guide/architecture-components#component-metadata)
+
+* [Introduction to Modules](guide/architecture-modules)
+
+  [模块简介](guide/architecture-modules)
+
+* [Introduction to Components](guide/architecture-components)
+
+  [组件简介](guide/architecture-components)
+
+  * [Templates and views](guide/architecture-components#templates-and-views)
+  
+    [模板与视图](guide/architecture-components#templates-and-views)
+
+  * [Component metadata](guide/architecture-components#component-metadata)
+  
+    [组件元数据](guide/architecture-components#component-metadata)
 
   * [Data binding](guide/architecture-components#data-binding)
-
-     [绑定](guide/architecture-components#data-binding)
+  
+    [数据绑定](guide/architecture-components#data-binding)
 
   * [Directives](guide/architecture-components#directives)
-
-     [指令](guide/architecture-components#directives)
+  
+    [指令](guide/architecture-components#directives)
 
   * [Pipes](guide/architecture-components#pipes)
-
-     [管道](guide/architecture-components#pipes)
-
-* [Services and dependency injection](guide/architecture-services)
-=======
-* [Introduction to Modules](guide/architecture-modules)
-
-* [Introduction to Components](guide/architecture-components)
-
-  * [Templates and views](guide/architecture-components#templates-and-views)
-
-  * [Component metadata](guide/architecture-components#component-metadata)
-
-  * [Data binding](guide/architecture-components#data-binding)
-
-  * [Directives](guide/architecture-components#directives)
-
-  * [Pipes](guide/architecture-components#pipes)
+  
+    [管道](guide/architecture-components#pipes)
 
 * [Introduction to services and dependency injection](guide/architecture-services)
->>>>>>> 331989ce
-
-   [服务于依赖注入](guide/architecture-services)
+
+   [服务与依赖注入简介](guide/architecture-services)
 
 <div class="alert is-helpful">
 
@@ -359,13 +288,8 @@
 
 </div>
 
-<<<<<<< HEAD
-When you are familiar with these fundamental building blocks, you can explore them in more detail in the documentation. To learn about more tools and techniques that are available to help you build and deploy Angular applications, see [Next steps](guide/architecture-next-steps).
+When you're familiar with these fundamental building blocks, you can explore them in more detail in the documentation. To learn about more tools and techniques that are available to help you build and deploy Angular applications, see [Next steps: tools and techniques](guide/architecture-next-steps).
 
 当你熟悉了这些基础构造块之后，就可以在本文档中进一步查看它们的详情了。
 要学习能帮你构建和发布应用的更多工具和技巧，参见[后续步骤](guide/architecture-next-steps)。
-
-=======
-When you're familiar with these fundamental building blocks, you can explore them in more detail in the documentation. To learn about more tools and techniques that are available to help you build and deploy Angular applications, see [Next steps: tools and techniques](guide/architecture-next-steps).
->>>>>>> 331989ce
 </div>