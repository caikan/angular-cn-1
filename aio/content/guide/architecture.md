--- conflicted
+++ resolved
@@ -23,16 +23,13 @@
 
 * Components use *services*, which provide specific functionality not directly related to views. Service providers can be *injected* into components as *dependencies*, making your code modular, reusable, and efficient.
 
-<<<<<<< HEAD
    组件使用*服务*。服务会提供那些与视图不直接相关的功能。服务提供者可以作为*依赖*被*注入*到组件中，
   这能让你的代码更加模块化、更加可复用、更加高效。
 
-Both components and services are simply classes, with *decorators* that mark their type and provide metadata that tells Angular how to use them.
-=======
+
 Modules, components and services are classes that use *decorators*. These decorators mark their type and provide metadata that tells Angular how to use them.
->>>>>>> eee2fd22
-
-组件和服务都是简单的类，这些类使用*装饰器*来标出它们的类型，并提供元数据以告知 Angular 该如何使用它们。
+
+模块、组件和服务都是使用*装饰器*的类，这*装饰器*会标出它们的类型并提供元数据，以告知 Angular 该如何使用它们。
 
 * The metadata for a component class associates it with a *template* that defines a view. A template combines ordinary HTML with Angular *directives* and *binding markup* that allow Angular to modify the HTML before rendering it for display.
 
