--- conflicted
+++ resolved
@@ -1,22 +1,18 @@
 # Reusable animations
 
-<<<<<<< HEAD
 # 可复用动画
 
-#### Prerequisites
+This topic provides some examples of how to create reusable animations.
 
-#### 前提条件
-
-A basic understanding of the following concepts:
-=======
-This topic provides some examples of how to create reusable animations.
+本主题提供了一些关于如何创建可复用动画的例子。
 
 ## Prerequisites
 
+## 前提条件
+
 Before continuing with this topic, you should be familiar with the following:
->>>>>>> 08caeadd
 
-对下列概念有基本的理解：
+在继续本主题前，你需要熟悉下列知识：
 
 * [Introduction to Angular animations](guide/animations)
 
@@ -24,35 +20,21 @@
 
 * [Transition and triggers](guide/transition-and-triggers)
 
-<<<<<<< HEAD
   [转场与触发器](guide/transition-and-triggers)
-
-<hr>
-
-The [AnimationOptions](api/animations/AnimationOptions) interface in Angular animations enables you to create animations that you can reuse across different components.
-
-Angular 动画库中的 [AnimationOptions](api/animations/AnimationOptions) 接口让你能创建可以在不同组件之间复用的动画。
 
 ## Creating reusable animations
 
 ## 创建可复用动画
 
-To create a reusable animation, use the [`animation()`](api/animations/animation) method to define an animation in a separate `.ts` file and declare this animation definition as a `const` export variable. You can then import and reuse this animation in any of your application components using the [`useAnimation()`](api/animations/useAnimation) API.
+To create a reusable animation, use the <code>[animation](api/animations/animation)()</code> function to define an animation in a separate `.ts` file and declare this animation definition as a `const` export variable. You can then import and reuse this animation in any of your application components using the <code>[useAnimation](api/animations/useAnimation)</a>()</code> function.
 
 要想创建可复用的动画，请使用 [`animation()`](api/animations/animation) 方法来在独立的 `.ts` 文件中定义动画，并把该动画的定义声明为一个导出的 `const` 变量。然后你就可以在应用的组件代码中通过 [`useAnimation()`](api/animations/useAnimation) 来导入并复用它了。
 
-<code-example path="animations/src/app/animations.ts" header="src/app/animations.ts" region="reusable" language="typescript"></code-example>
-=======
-## Creating reusable animations
-
-To create a reusable animation, use the <code>[animation](api/animations/animation)()</code> function to define an animation in a separate `.ts` file and declare this animation definition as a `const` export variable. You can then import and reuse this animation in any of your application components using the <code>[useAnimation](api/animations/useAnimation)</a>()</code> function.
-
 <code-example path="animations/src/app/animations.1.ts" header="src/app/animations.ts" region="animation-const" language="typescript"></code-example>
->>>>>>> 08caeadd
 
 In the preceding code snippet, `transitionAnimation` is made reusable by declaring it as an export variable.
 
-在上面的代码片段中，通过把 `transAnimation` 声明为一个导出的变量，就让它变成了可复用的。
+在上面的代码片段中，通过把 `transitionAnimation` 声明为一个导出的变量，就让它变成了可复用的。
 
 <div class="alert is-helpful">
 
@@ -64,23 +46,21 @@
 
 You can also export a part of an animation. For example, the following snippet exports the animation `trigger`.
 
+你还可以导出某个动画的一部分。比如，下列代码片段会导出 `trigger` 这个动画。
+
 <code-example path="animations/src/app/animations.1.ts" header="src/app/animations.1.ts" region="trigger-const" language="typescript"></code-example>
 
 From this point, you can import reusable animation variables in your component class. For example, the following code snippet imports the `transitionAnimation` variable and uses it via the `useAnimation()` function.
 
-你可以在组件类中导入这个可复用的 `transAnimation` 变量，并通过 `useAnimation()` 方法来复用它。代码如下：
+从现在起，你可以在组件类中导入这些可复用动画变量。比如下面的代码片段就导入了 `transitionAnimation` 变量，并通过 `useAnimation()` 函数来复用它。
 
 <code-example path="animations/src/app/open-close.component.3.ts" header="src/app/open-close.component.ts" region="reusable" language="typescript"></code-example>
 
 ## More on Angular animations
 
-<<<<<<< HEAD
 ## 关于 Angular 动画的更多知识
 
-You may also be interested in the following:
-=======
 You might also be interested in the following:
->>>>>>> 08caeadd
 
 你可能还对下列内容感兴趣：
 
