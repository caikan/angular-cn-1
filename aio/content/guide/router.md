--- conflicted
+++ resolved
@@ -205,15 +205,10 @@
 
 ### Router outlet
 
-<<<<<<< HEAD
 ### 路由出口
 
-The `RouterOutlet` is a directive from the router library that is used like a component. 
-It acts as a placeholder that marks the spot in the template where the router should 
-=======
 The `RouterOutlet` is a directive from the router library that is used like a component.
 It acts as a placeholder that marks the spot in the template where the router should
->>>>>>> cb6dea47
 display the components for that outlet.
 
 `RouterOutlet` 是一个来自路由模块中的指令，它的用法类似于组件。
@@ -1621,17 +1616,12 @@
    往壳组件的模板中添加一个导航条，导航条中有一些 A 标签、`routerLink` 指令和 `routerLinkActive` 指令
 
 * Add a `router-outlet` to the shell template where views will be displayed.
-<<<<<<< HEAD
 
    往壳组件的模板中添加一个 `router-outlet` 指令，视图将会被显示在那里
 
-* Configure the router module with `RouterModule.forRoot`.
+* Configure the router module with `RouterModule.forRoot()`.
 
    用 `RouterModule.forRoot` 配置路由器模块
-
-=======
-* Configure the router module with `RouterModule.forRoot()`.
->>>>>>> cb6dea47
 * Set the router to compose HTML5 browser URLs.
 
    设置路由器，使其合成 HTML5 模式的浏览器 URL
@@ -2115,11 +2105,7 @@
 
   * Change the `selector` to `app-hero-list`.
 
-<<<<<<< HEAD
     把 `selector` 改为 `app-hero-list`。
-
-=======
->>>>>>> cb6dea47
 <div class="alert is-helpful">
 
    Selectors are **not required** for _routed components_ due to the components are dynamically inserted when the page is rendered, but are useful for identifying and targeting them in your HTML element tree.
@@ -2209,12 +2195,8 @@
     <div class='file'>
 
       hero.service.ts
-<<<<<<< HEAD
-
-    </div>    
-=======
+
     </div>
->>>>>>> cb6dea47
 
     <div class='file'>
       hero.ts
@@ -2286,13 +2268,7 @@
 
 <div class="alert is-helpful">
 
-<<<<<<< HEAD
-Only call `RouterModule.forRoot` in the root `AppRoutingModule`
-=======
-
-
 Only call `RouterModule.forRoot()` in the root `AppRoutingModule`
->>>>>>> cb6dea47
 (or the `AppModule` if that's where you register top level application routes).
 In any other module, you must call the **`RouterModule.forChild`** method to register additional routes.
 
@@ -3166,13 +3142,9 @@
 
 You could also create more transitions for other routes. This trigger is sufficient for the current milestone.
 
-<<<<<<< HEAD
 你还可以为其它路由组件用不同的转场效果创建更多触发器。现在这个触发器已经足够当前的里程碑用了。
 
-Back in the `AppComponent`, import the `RouterOutlet` token from the `@angular/router` package and the `slideInAnimation` from 
-=======
 Back in the `AppComponent`, import the `RouterOutlet` token from the `@angular/router` package and the `slideInAnimation` from
->>>>>>> cb6dea47
 `'./animations.ts`.
 
 回到 `AppComponent`，从 `@angular/router` 中导入 `RouterOutlet` 令牌，并从 `'./animations.ts` 中导入 `slideInDownAnimation`。
@@ -3341,12 +3313,8 @@
           <div class='file'>
 
             hero.service.ts
-<<<<<<< HEAD
-
-          </div>    
-=======
+
           </div>
->>>>>>> cb6dea47
 
           <div class='file'>
             hero.ts
@@ -3437,10 +3405,7 @@
       <div class='file'>
 
         message.service.ts
-<<<<<<< HEAD
-
-=======
->>>>>>> cb6dea47
+
       </div>
 
       <div class='file'>
@@ -5271,13 +5236,9 @@
 
 Add an `anchor` element so you can jump to a certain point on the page.
 
-<<<<<<< HEAD
 再添加一个锚点（`A`）元素，来让你能跳转到页面中的正确位置。
 
-Add the `NavigationExtras` object to the `router.navigate` method that navigates you to the `/login` route.
-=======
 Add the `NavigationExtras` object to the `router.navigate()` method that navigates you to the `/login` route.
->>>>>>> cb6dea47
 
 为 `router.navigate` 方法添加一个 `NavigationExtras` 对象，用来导航到 `/login` 路由。
 
@@ -5657,13 +5618,9 @@
 
 To enable preloading of all lazy loaded modules, import the `PreloadAllModules` token from the Angular router package.
 
-<<<<<<< HEAD
 要为所有惰性加载模块启用预加载功能，请从 Angular 的路由模块中导入 `PreloadAllModules`。
 
-The second argument in the `RouterModule.forRoot` method takes an object for additional configuration options.
-=======
 The second argument in the `RouterModule.forRoot()` method takes an object for additional configuration options.
->>>>>>> cb6dea47
 The `preloadingStrategy` is one of those options.
 Add the `PreloadAllModules` token to the `forRoot()` call:
 
@@ -5799,17 +5756,12 @@
 但是首先，要对 `AppRoutingModule` 做少量修改。
 
 1. Import `SelectivePreloadingStrategyService` into `AppRoutingModule`.
-<<<<<<< HEAD
 
    把 `SelectivePreloadingStrategyService` 导入到 `AppRoutingModule` 中。
 
-1. Replace the `PreloadAllModules` strategy in the call to `forRoot` with this `SelectivePreloadingStrategyService`.
+1. Replace the `PreloadAllModules` strategy in the call to `forRoot()` with this `SelectivePreloadingStrategyService`.
 
    把 `PreloadAllModules` 策略替换成对 `forRoot` 的调用，并且传入这个 `SelectivePreloadingStrategyService`。
-
-=======
-1. Replace the `PreloadAllModules` strategy in the call to `forRoot()` with this `SelectivePreloadingStrategyService`.
->>>>>>> cb6dea47
 1. Add the `SelectivePreloadingStrategyService` strategy to the `AppRoutingModule` providers array so it can be injected
 elsewhere in the app.
 
@@ -6167,13 +6119,9 @@
 
 1. `HashLocationStrategy`&mdash;the "hash URL" style.
 
-<<<<<<< HEAD
    `HashLocationStrategy` - 支持“hash URL”风格。
 
-The `RouterModule.forRoot` function sets the `LocationStrategy` to the `PathLocationStrategy`,
-=======
 The `RouterModule.forRoot()` function sets the `LocationStrategy` to the `PathLocationStrategy`,
->>>>>>> cb6dea47
 making it the default strategy.
 You can switch to the `HashLocationStrategy` with an override during the bootstrapping process if you prefer it.
 
