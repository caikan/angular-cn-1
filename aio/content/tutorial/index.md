--- conflicted
+++ resolved
@@ -1,94 +1,28 @@
 # Tour of Heroes app and tutorial
-
-<h1 class="no-toc">教程：英雄之旅</h1>
 
 <div class="callout is-helpful">
 
 <header>Getting Started</header>
 
-<header>快速上手 - Stackblitz</header>
-
 In this tutorial, you build your own application from the ground up, providing experience with the typical development process, as well as an introduction to basic app-design concepts, tools, and terminology.
-
-在本教程中，你将从头开始构建自己的应用，体验典型的开发过程。这里还有一些对基本的应用设计概念、工具和术语的介绍。
 
 If you're completely new to Angular, you might want to try the [**Try it now**](start) quick-start application first.
 It is based on a ready-made  partially-completed project, which you can examine and modify in the StackBlitz interactive development environment, where you can see the results in real time.
 
-<<<<<<< HEAD
-如果你对 Angular 还不熟悉，你可能要先[**试一试**](start) 快速上手应用。它基于一个现成的、已部分完成的项目，你可以在 StacBlitz 的交互式开发环境中检查和修改，你还可以在那里实时查看结果。
-
-The "Try it" tutorial covers the same major topics—components, template syntax, routing, services, and accessing data using HTTP—in a condensed format, following the most current best practices.
-
-“试一试”教程遵循最新的最佳实践，以简明的格式，涵盖了与其相同的主要话题 - 组件、模板语法、路由、服务，以及通过 HTTP 访问数据。
-=======
 The "Try it" tutorial covers the same major topics —components, template syntax, routing, services, and accessing data using HTTP— in a condensed format, following the most current best practices.
->>>>>>> f25ac4ae
 
 </div>
 
 This *Tour of Heroes* tutorial shows you how to set up your local development environment and develop an application using the [Angular CLI tool](cli "CLI command reference"), and provides an introduction to the fundamentals of Angular.
 
-<<<<<<< HEAD
-这个*“英雄之旅”*教程向你展示了如何使用 [Angular CLI 工具](cli "CLI 命令参考：")搭建本地开发环境并开发应用，还对 [Angular CLI 工具](cli "CLI 命令参考：") 的基础知识进行了介绍。
-
-The _Tour of Heroes_ application that you build helps a staffing agency manage its stable of heroes.
-=======
 The *Tour of Heroes* application that you build helps a staffing agency manage its stable of heroes.
->>>>>>> f25ac4ae
 The application has many of the features you'd expect to find in any data-driven application.
 The finished application acquires and displays a list of heroes, edits a selected hero's detail, and navigates among different views of heroic data.
 
-你建立的*英雄之旅*应用可以帮助人力资源管理局管理好自己的英雄。该应用具有许多在任何数据驱动的应用中都可能出现的功能。完成后的应用会获取并显示一些英雄列表、编辑所选英雄的详细信息，并在不同的英雄数据视图之间导航。
-
 You will find references to and expansions of this application domain in many of the examples used throughout the Angular documentation, but you don't necessarily need to work through this tutorial to understand those examples.
-
-你会在这份 Angular 文档中用到的很多个例子中找到对此应用领域的引用和扩展，但是你并不一定非要通过这个教程来理解这些例子。
 
 By the end of this tutorial you will be able to do the following:
 
-<<<<<<< HEAD
-在本教程的最后，你将完成下列工作：
-
-* Use built-in Angular [directives](guide/glossary#directive "Directives definition") to show and hide elements and display lists of hero data.
-
-   使用 Angular 的内置[指令](guide/glossary#directive "Directives definition")来显示 / 隐藏元素，并显示英雄数据的列表。
-
-* Create Angular [components](guide/glossary#component "Components definition") to display hero details and show an array of heroes.
-
-   创建 Angular [组件](guide/glossary#component "Components definition")以显示英雄的详情，并显示一个英雄数组。
-
-* Use one-way [data binding](guide/glossary#data-binding "Data binding definition") for read-only data.
-
-   为只读数据使用单向[数据绑定](guide/glossary#data-binding "Data binding definition")。
-
-* Add editable fields to update a model with two-way data binding.
-
-   添加可编辑字段，使用双向数据绑定来更新模型。
-
-* Bind component methods to user events, like keystrokes and clicks.
-
-   把组件中的方法绑定到用户事件上，比如按键和点击。
-
-* Enable users to select a hero from a master list and edit that hero in the details view. 
-
-   让用户可以在主列表中选择一个英雄，然后在详情视图中编辑他。
-
-* Format data with [pipes](guide/glossary#pipe "Pipe definition").
-
-   使用[管道](guide/glossary#pipe "Pipe definition")来格式化数据。
-
-* Create a shared [service](guide/glossary#service "Service definition") to assemble the heroes.
-
-   创建共享的[服务](guide/glossary#service "Service definition")来管理这些英雄。
-
-* Use [routing](guide/glossary#router "Router definition") to navigate among different views and their components.
-
-   使用[路由](guide/glossary#router "Router definition")在不同的视图及其组件之间导航。
-
-You'll learn enough Angular to get started and gain confidence that
-Angular can do whatever you need it to do.
-=======
 * Use built-in Angular [directives](guide/glossary#directive "Directives definition") to show and hide elements and display lists of hero data
 * Create Angular [components](guide/glossary#component "Components definition") to display hero details and show an array of heroes
 * Use one-way [data binding](guide/glossary#data-binding "Data binding definition") for read-only data
@@ -100,35 +34,20 @@
 * Use [routing](guide/glossary#router "Router definition") to navigate among different views and their components
 
 You'll learn enough Angular to get started and gain confidence that Angular can do whatever you need it to do.
->>>>>>> f25ac4ae
-
-你将学到足够的 Angular 知识，并确信 Angular 确实能提供你所需的支持。
 
 <div class="callout is-helpful">
 
 <header>Solution</header>
 
-<<<<<<< HEAD
-<header>最终解</header>
-
-After completing all tutorial steps, the final application will look like this: <live-example name="toh-pt6"></live-example>.
-=======
 After completing all tutorial steps, the final application will look like this:
 <live-example name="toh-pt6"></live-example>.
->>>>>>> f25ac4ae
-
-完成本教程的所有步骤之后，最终的应用会是这样的：<live-example name="toh-pt6"></live-example>。
 
 </div>
 
 ## What you'll build
 
-## 你要构建出什么
-
 Here's a visual idea of where this tutorial leads, beginning with the "Dashboard"
 view and the most heroic heroes:
-
-下面是本教程关于界面的构想：开始是“Dashboard（仪表盘）”视图，来展示最勇敢的英雄。
 
 <div class="lightbox">
 
@@ -138,17 +57,7 @@
 
 You can click the two links above the dashboard ("Dashboard" and "Heroes") to navigate between this Dashboard view and a Heroes view.
 
-<<<<<<< HEAD
-仪表盘顶部中有两个链接：“Dashboard（仪表盘）”和“Heroes（英雄列表）”。
-  你将点击它们在“仪表盘”和“英雄列表”视图之间导航。
-
-If you click the dashboard hero "Magneta," the router opens a "Hero Details" view
-where you can change the hero's name.
-=======
 If you click the dashboard hero "Magneta," the router opens a "Hero Details" view where you can change the hero's name.
->>>>>>> f25ac4ae
-
-当你点击仪表盘上名叫“Magneta”的英雄时，路由会打开英雄详情页，在这里，你可以修改英雄的名字。
 
 <div class="lightbox">
 
@@ -160,13 +69,6 @@
 Links at the top take you to either of the main views.
 If you click "Heroes," the application displays the "Heroes" master list view.
 
-<<<<<<< HEAD
-点击“Back（后退）”按钮将返回到“Dashboard（仪表盘）”。
-顶部的链接可以把你带到任何一个主视图。
-如果你点击“Heroes（英雄列表）”链接，应用将把你带到“英雄”列表主视图。
-
-=======
->>>>>>> f25ac4ae
 <div class="lightbox">
 
 <img alt="Output of heroes list app" src="generated/images/guide/toh/heroes-list-2.png">
@@ -175,20 +77,9 @@
 
 When you click a different hero name, the read-only mini detail beneath the list reflects the new choice.
 
-<<<<<<< HEAD
-当你点击另一位英雄时，一个只读的“微型详情视图”会显示在列表下方，以体现你的选择。
-
-You can click the "View Details" button to drill into the
-editable details of the selected hero.
-=======
 You can click the "View Details" button to drill into the editable details of the selected hero.
->>>>>>> f25ac4ae
-
-你可以点击“View Details（查看详情）”按钮进入所选英雄的编辑视图。
 
 The following diagram captures all of the navigation options.
-
-下面这张图汇总了所有可能的导航路径。
 
 <div class="lightbox">
 
@@ -198,8 +89,6 @@
 
 Here's the application in action:
 
-下图演示了本应用中的动图。
-
 <div class="lightbox">
 
 <img alt="Tour of Heroes in Action" src="generated/images/guide/toh/toh-anim.gif">
