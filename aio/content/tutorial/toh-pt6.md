<<<<<<< HEAD
@title
HTTP

@intro
把服务和组件改为用 Angular 的 HTTP 服务实现

@description


=======
# HTTP
>>>>>>> d71ae278

In this page, you'll make the following improvements.

在这一章中，我们将进行如下增强：

* Get the hero data from a server.

  从服务器获取英雄数据。
  
* Let users add, edit, and delete hero names.

  让用户添加、编辑和删除英雄名。
  
* Save the changes to the server.

  把这些更改保存到服务器。

You'll teach the app to make corresponding HTTP calls to a remote server's web API.

我们要让应用能够对远端服务器提供的Web API发起相应的HTTP调用。

When you're done with this page, the app should look like this <live-example></live-example>.

<<<<<<< HEAD
当我们完成这一章时，应用会变成这样：<live-example></live-example>。



=======
>>>>>>> d71ae278
## Where you left off

## 延续上一步教程

In the [previous page](tutorial/toh-pt5), you learned to navigate between the dashboard and the fixed heroes list,
editing a selected hero along the way.
That's the starting point for this page.

<<<<<<< HEAD
在[前一章](tutorial/toh-pt5)中，我们学会了在仪表盘和固定的英雄列表之间导航，并编辑选定的英雄。这也就是本章的起点。


=======
>>>>>>> d71ae278
## Keep the app transpiling and running

## 保持应用的转译与运行

Enter the following command in the terminal window:

<<<<<<< HEAD
在终端窗口输入如下命令：


=======
>>>>>>> d71ae278
<code-example language="sh" class="code-shell">
  npm start
</code-example>

This command runs the TypeScript compiler in "watch mode", recompiling automatically when the code changes.
The command simultaneously launches the app in a browser and refreshes the browser when the code changes.

<<<<<<< HEAD
这个命令会在“监听”模式下运行TypeScript编译器，当代码变化时，它会自动重新编译。
  同时，该命令还会在浏览器中启动该应用，并且当代码变化时刷新浏览器。


You can keep building the Tour of Heroes without pausing to recompile or refresh the browser.

在后续构建《英雄指南》过程中，应用能持续运行，而不用中断服务来编译或刷新浏览器。



<h1>
  Providing HTTP Services
</h1>



<h1>
  提供 HTTP 服务
</h1>



The `HttpModule` is not a core Angular module.
=======
You can keep building the Tour of Heroes without pausing to recompile or refresh the browser.

## Providing HTTP Services

The `HttpModule` is not a core NgModule.
>>>>>>> d71ae278
`HttpModule` is Angular's optional approach to web access. It exists as a separate add-on module called `@angular/http`
and is shipped in a separate script file as part of the Angular npm package.

`HttpModule`***并不是*** Angular 的核心模块。
  它是 Angular 用来进行 Web 访问的一种可选方式，并位于一个名叫 `@angular/http` 的独立附属模块中，并作为 Angular 的 npm 包之一而发布出来。

You're ready to import from `@angular/http` because `systemjs.config` configured *SystemJS* to load that library when you need it.

<<<<<<< HEAD
`systemjs.config`中已经配置好了 *SystemJS*，并在必要时加载它，因此我们已经准备好从`@angular/http`中导入它了。


## Register for HTTP services

## 注册 *HTTP* 服务


=======
## Register for HTTP services

>>>>>>> d71ae278
The app will depend on the Angular `http` service, which itself depends on other supporting services.
The `HttpModule` from the `@angular/http` library holds providers for a complete set of HTTP services.

我们的应用将会依赖于 Angular 的`http`服务，它本身又依赖于其它支持类服务。
    来自`@angular/http`库中的`HttpModule`保存着这些 HTTP 相关服务提供商的全集。

To allow access to these services from anywhere in the app,
add `HttpModule` to the `imports` list of the `AppModule`.

<<<<<<< HEAD
我们要能从本应用的任何地方访问这些服务，就要把`HttpModule`添加到`AppModule`的`imports`列表中。
这里同时也是我们引导应用及其根组件`AppComponent`的地方。


<code-example path="toh-6/src/app/app.module.ts" region="v1" title="src/app/app.module.ts (v1)">

</code-example>



Notice that you also supply `HttpModule` as part of the *imports* array in root NgModule `AppModule`.

注意，现在`HttpModule`已经是根模块`AppModule`的`imports`数组的一部分了。



## Simulate the web API

## 模拟web API

=======
<code-example path="toh-pt6/src/app/app.module.ts" region="v1" title="src/app/app.module.ts (v1)"></code-example>

Notice that you also supply `HttpModule` as part of the *imports* array in root NgModule `AppModule`.

## Simulate the web API

>>>>>>> d71ae278
We recommend registering app-wide services in the root
`AppModule` *providers*.

我们建议在根模块`AppModule`的`providers`数组中注册全应用级的服务。

Until you have a web server that can handle requests for hero data,
the HTTP client will fetch and save data from
a mock service, the *in-memory web API*.

在拥有一个能处理Web请求的服务器之前，我们可以先用HTTP客户端通过一个模拟（Mock）服务（内存Web API）来获取和保存数据。

Update <code>src/app/app.module.ts</code> with this version, which uses the mock service:

<<<<<<< HEAD
修改<code>src/app/app.module.ts</code>，让它使用这个模拟服务：


<code-example path="toh-6/src/app/app.module.ts" region="v2" title="src/app/app.module.ts (v2)">

</code-example>


=======
<code-example path="toh-pt6/src/app/app.module.ts" region="v2" title="src/app/app.module.ts (v2)"></code-example>
>>>>>>> d71ae278

Rather than require a real API server, this example simulates communication with the remote server by adding the
<a href="https://github.com/angular/in-memory-web-api" title="In-memory Web API">InMemoryWebApiModule</a>
to the module `imports`, effectively  replacing the `Http` client's XHR backend service with an in-memory alternative.

<<<<<<< HEAD
导入`InMemoryWebApiModule`并将其加入到模块的`imports`数组。
  `InMemoryWebApiModule`将`Http`客户端默认的后端服务 &mdash;
  这是一个辅助服务，负责与远程服务器对话 &mdash;
  替换成了*内存 Web API*服务：
  

<code-example path="toh-6/src/app/app.module.ts" region="in-mem-web-api">

</code-example>


=======
<code-example path="toh-pt6/src/app/app.module.ts" region="in-mem-web-api"></code-example>
>>>>>>> d71ae278

The `forRoot()` configuration method takes an `InMemoryDataService` class
that primes the in-memory database.
Add the file `in-memory-data.service.ts` in `app` with the following content:

<<<<<<< HEAD
`forRoot()`配置方法需要`InMemoryDataService`类实例，用来向内存数据库填充数据：
往`app`目录下新增一个文件`in-memory-data.service.ts`，填写下列内容：


<code-example path="toh-6/src/app/in-memory-data.service.ts" region="init" title="src/app/in-memory-data.service.ts" linenums="false">

</code-example>


=======
<code-example path="toh-pt6/src/app/in-memory-data.service.ts" region="init" title="src/app/in-memory-data.service.ts" linenums="false"></code-example>
>>>>>>> d71ae278

This file replaces `mock-heroes.ts`, which is now safe to delete.
Added hero "Zero" to confirm that the data service can handle a hero with `id==0`.

这个文件已经替换了`mock-heroes.ts`，可以删除`mock-heroes.ts`了。


<div class="alert is-helpful">

<<<<<<< HEAD


The in-memory web API is only useful in the early stages of development and for demonstrations such as this Tour of Heroes.
Don't worry about the details of this backend substitution; you can
skip it when you have a real web API server.

内存Web API只在开发的早期阶段或写《英雄指南》这样的演示程序时才有用。有了它，你将来替换后端实现时就不用关心这些细节问题了。如果你已经有了一个真实的Web API服务器，尽管跳过它吧。

Read more about the in-memory web API in the
[Appendix: Tour of Heroes in-memory web api](guide/server-communication#in-mem-web-api)
section of the [HTTP Client](guide/server-communication#in-mem-web-api) page.

关于*内存 Web API* 的更多信息，见 [附录：英雄指南Web API](guide/server-communication#in-mem-web-api)中的[HTTP 客户端](guide/server-communication#in-mem-web-api)部分。

=======
  The in-memory web API is only useful in the early stages of development and for demonstrations such as this Tour of Heroes.
  Don't worry about the details of this backend substitution; you can
  skip it when you have a real web API server.
>>>>>>> d71ae278

</div>

## Heroes and HTTP

## 英雄与 HTTP

In the current `HeroService` implementation, a Promise resolved with mock heroes is returned.

<<<<<<< HEAD
在目前的`HeroService`的实现中，返回的是一个能解析（resolve）成模拟英雄列表的承诺（Promise）。


<code-example path="toh-4/src/app/hero.service.ts" region="get-heroes" title="src/app/hero.service.ts (old getHeroes)">

</code-example>


=======
<code-example path="toh-pt4/src/app/hero.service.ts" region="get-heroes" title="src/app/hero.service.ts (old getHeroes)"></code-example>
>>>>>>> d71ae278

This was implemented in anticipation of ultimately
fetching heroes with an HTTP client, which must be an asynchronous operation.

我们返回一个承诺 (Promise)，它用模拟版的英雄列表进行解析。
  它当时可能看起来显得有点过于复杂，不过我们预料到总有这么一天会通过 HTTP 客户端来获取英雄数据，
  而且我们知道，那一定是一个异步操作。

Now convert `getHeroes()` to use HTTP.

<<<<<<< HEAD
现在，我们把`getHeroes()`换成使用 HTTP。


<code-example path="toh-6/src/app/hero.service.ts" region="getHeroes" title="src/app/hero.service.ts (updated getHeroes and new class members)">

</code-example>



Update the import statements as follows:

更新后的导入声明如下：


<code-example path="toh-6/src/app/hero.service.ts" region="imports" title="src/app/hero.service.ts (updated imports)">

</code-example>


=======
<code-example path="toh-pt6/src/app/hero.service.ts" region="getHeroes" title="src/app/hero.service.ts (updated getHeroes and new class members)"></code-example>

Update the import statements as follows:

<code-example path="toh-pt6/src/app/hero.service.ts" region="imports" title="src/app/hero.service.ts (updated imports)"></code-example>
>>>>>>> d71ae278

Refresh the browser. The hero data should successfully load from the
mock server.

<<<<<<< HEAD
刷新浏览器后，英雄数据就会从模拟服务器被成功读取。

<h3 id="http-promise">HTTP Promise</h3>
=======
{@a http-promise}
>>>>>>> d71ae278

### HTTP Promise

The Angular `http.get` returns an RxJS `Observable`.
*Observables* are a powerful way to manage asynchronous data flows.
You'll read about [Observables](tutorial/toh-pt6#observables) later in this page.

Angular 的`http.get`返回一个 RxJS 的`Observable`对象。
*Observable（可观察对象）*是一个管理异步数据流的强力方式。
后面我们还会进一步学习[可观察对象](tutorial/toh-pt6#observables)。

For now, you've converted the `Observable` to a `Promise` using the `toPromise` operator.

<<<<<<< HEAD
*现在*，我们先利用`toPromise`操作符把`Observable`直接转换成`Promise`对象，回到已经熟悉的地盘。


<code-example path="toh-6/src/app/hero.service.ts" region="to-promise">

</code-example>


=======
<code-example path="toh-pt6/src/app/hero.service.ts" region="to-promise"></code-example>
>>>>>>> d71ae278

The Angular `Observable` doesn't have a `toPromise` operator out of the box.

不幸的是，Angular 的`Observable`并没有一个`toPromise`操作符... 没有打包在一起发布。Angular的`Observable`只是一个骨架实现。

There are many operators like `toPromise` that extend `Observable` with useful capabilities.
To use those capabilities, you have to add the operators themselves.
That's as easy as importing them from the RxJS library like this:

<<<<<<< HEAD
有很多像`toPromise`这样的操作符，用于扩展`Observable`，为其添加有用的能力。
  如果我们希望得到那些能力，就得自己添加那些操作符。
  那很容易，只要从 RxJS 库中导入它们就可以了，就像这样：
  

<code-example path="toh-6/src/app/hero.service.ts" region="rxjs">

</code-example>

=======
<code-example path="toh-pt6/src/app/hero.service.ts" region="rxjs"></code-example>
>>>>>>> d71ae278


<div class="l-sub-section">

<<<<<<< HEAD


You'll add more operators, and learn why you must do so, [later in this tutorial](tutorial/toh-pt6#rxjs-imports).
  
我们还要添加更多的操作符，并且必须这么做，要了解其中的原因，参见[本章稍后的部分](tutorial/toh-pt6#rxjs-imports)。

=======
  You'll add more operators, and learn why you must do so, [later in this tutorial](tutorial/toh-pt6#rxjs-imports).
>>>>>>> d71ae278

</div>


### Extracting the data in the *then* callback

### 在 *then* 回调中提取出数据

In the *Promise*'s `then()` callback , you call the `json` method of the HTTP `Response` to extract the
data within the response.
  
在 *promise* 的`then()`回调中，我们调用 HTTP 的`Reponse`对象的`json`方法，以提取出其中的数据。

<code-example path="toh-pt6/src/app/hero.service.ts" region="to-data"></code-example>

The response JSON has a single `data` property, which
holds the array of heroes that the caller wants.
So you grab that array and return it as the resolved Promise value.

这个由`json`方法返回的对象只有一个`data`属性。
这个`data`属性保存了*英雄*数组，这个数组才是调用者真正想要的。
所以我们取得这个数组，并且把它作为承诺的值进行解析。


<div class="alert is-important">

<<<<<<< HEAD


Note the shape of the data that the server returns.
This particular in-memory web API example returns an object with a `data` property.
Your API might return something else. Adjust the code to match your web API.

仔细看看这个由服务器返回的数据的形态。
这个*内存 Web API* 的范例中所做的是返回一个带有`data`属性的对象。
你的 API 也可以返回其它东西。请调整这些代码以匹配*你的 Web API*。

=======
  Note the shape of the data that the server returns.
  This particular in-memory web API example returns an object with a `data` property.
  Your API might return something else. Adjust the code to match your web API.
>>>>>>> d71ae278

</div>


The caller is unaware that you fetched the heroes from the (mock) server.
It receives a Promise of *heroes* just as it did before.

调用者并不知道这些实现机制，它仍然像以前那样接收一个包含*英雄数据*的承诺。
它也不知道我们已经改成了从服务器获取英雄数据。
它也不必了解把 HTTP 响应转换成英雄数据时所作的这些复杂变换。
看到美妙之处了吧，这正是将数据访问委托组一个服务的目的。

### Error Handling

### 错误处理

At the end of `getHeroes()`, you `catch` server failures and pass them to an error handler.

<<<<<<< HEAD
在`getHeroes()`的最后，我们`catch`了服务器的失败信息，并把它们传给了错误处理器：


<code-example path="toh-6/src/app/hero.service.ts" region="catch">

</code-example>


=======
<code-example path="toh-pt6/src/app/hero.service.ts" region="catch"></code-example>
>>>>>>> d71ae278

This is a critical step.
You must anticipate HTTP failures, as they happen frequently for reasons beyond your control.

<<<<<<< HEAD
这是一个关键的步骤！
我们必须预料到 HTTP 请求会失败，因为有太多我们无法控制的原因可能导致它们频繁出现各种错误。


<code-example path="toh-6/src/app/hero.service.ts" region="handleError">

</code-example>


=======
<code-example path="toh-pt6/src/app/hero.service.ts" region="handleError"></code-example>
>>>>>>> d71ae278

This demo service logs the error to the console; in real life,
you would handle the error in code. For a demo, this works.

在这个范例服务中，我们把错误记录到控制台中；在真实世界中，我们应该用代码对错误进行处理。但对于演示来说，这就够了。

The code also includes an error to
the caller in a rejected promise, so that the caller can display a proper error message to the user.

<<<<<<< HEAD
我们还要通过一个被拒绝 (rejected) 的承诺来把该错误用一个用户友好的格式返回给调用者，
以便调用者能把一个合适的错误信息显示给用户。

=======
>>>>>>> d71ae278
### Get hero by id

### 通过id获取英雄

When the `HeroDetailComponent` asks the `HeroService` to fetch a hero,
the `HeroService` currently fetches all heroes and
filters for the one with the matching `id`.
That's fine for a simulation, but it's wasteful to ask a real server for all heroes when you only want one.
Most web APIs support a _get-by-id_ request in the form `api/hero/:id` (such as `api/hero/11`).

当`HeroDetailComponent`向`HeroService`请求获取一个英雄时，`HeroService`会获取所有英雄，并从中过滤出与`id`匹配的那一个。
这对于例子来说倒是无可厚非，
  不过在真实服务中，这种为了获取一个英雄而请求全部英雄的做法就有点浪费了，
  许多Web API支持*get-by-id*请求，形如：`api/hero/:id`（如：`api/hero/11`）。

Update the `HeroService.getHero()` method to make a _get-by-id_ request:

<<<<<<< HEAD
修改 `HeroService.getHero()` 方法来发起一个 *get-by-id* 请求：


<code-example path="toh-6/src/app/hero.service.ts" region="getHero" title="src/app/hero.service.ts">

</code-example>


=======
<code-example path="toh-pt6/src/app/hero.service.ts" region="getHero" title="src/app/hero.service.ts"></code-example>
>>>>>>> d71ae278

This request is almost the same as `getHeroes()`.
The hero id in the URL identifies which hero the server should update.

此方法基本上与`getHeroes`方法一致，通过在URL中添加英雄的id来告诉服务器应该获取_那个_英雄，
  匹配`api/hero/:id`模式。

Also, the `data` in the response is a single hero object rather than an array.

我们还要把响应中返回的`data`改为一个英雄对象，而不再是对象数组。组。

### Unchanged _getHeroes_ API

### `getHeroes` API 没变

Although you made significant internal changes to `getHeroes()` and `getHero()`,
the public signatures didn't change.
You still return a Promise from both methods.
You won't have to update any of the components that call them.

尽管我们在`getHeroes()`和`getHero()`方法的*内部*做了重大修改，
  但是他们的公共签名却没有变。这两个方法仍然返回的是一个Promise对象，
  所以并不需要修改任何调用他们的组件。

Now it's time to add the ability to create and delete heroes.

<<<<<<< HEAD
现在，我们该支持创建和删除英雄了。



=======
>>>>>>> d71ae278
## Updating hero details

## 更新英雄详情

Try editing a hero's name in the hero detail view.
As you type, the hero name is updated in the view heading.
But if you click the Back button, the changes are lost.

我们已经可以在英雄详情中编辑英雄的名字了。来试试吧。在输入的时候，页头上的英雄名字也会随之更新。
不过当我们点了`Back（后退）`按钮时，这些修改就丢失了。


Updates weren't lost before. What changed?
When the app used a list of mock heroes, updates were applied directly to the
hero objects within the single, app-wide, shared list. Now that you're fetching data
from a server, if you want changes to persist, you must write them back to
the server.

以前是不会丢失更新的，怎么回事？
当该应用使用模拟出来的英雄列表时，修改的是一份全局共享的英雄列表，而现在改成了从服务器获取数据。
如果我们希望这些更改被持久化，我们就得把它们写回服务器。

### Add the ability to save hero details

### 保存英雄详情

At the end of the hero detail template, add a save button with a `click` event
binding that invokes a new component method named `save()`.

<<<<<<< HEAD
我们先来确保对英雄名字的编辑不会丢失。先在英雄详情模板的底部添加一个保存按钮，它绑定了一个`click`事件，事件绑定会调用组件中一个名叫`save()`的新方法：


<code-example path="toh-6/src/app/hero-detail.component.html" region="save" title="src/app/hero-detail.component.html (save)">

</code-example>


=======
<code-example path="toh-pt6/src/app/hero-detail.component.html" region="save" title="src/app/hero-detail.component.html (save)"></code-example>
>>>>>>> d71ae278

Add the following `save()` method, which persists hero name changes using the hero service
`update()` method and then navigates back to the previous view.

<<<<<<< HEAD
`save()`方法使用 hero 服务的`update()`方法来持久化对英雄名字的修改，然后导航回前一个视图：


<code-example path="toh-6/src/app/hero-detail.component.ts" region="save" title="src/app/hero-detail.component.ts (save)">

</code-example>


=======
<code-example path="toh-pt6/src/app/hero-detail.component.ts" region="save" title="src/app/hero-detail.component.ts (save)"></code-example>
>>>>>>> d71ae278

### Add a hero service _update()_ method

### hero 服务的`update`方法

The overall structure of the `update()` method is similar to that of
`getHeroes()`, but it uses an HTTP `put()` to persist server-side changes.

<<<<<<< HEAD
`update()`方法的大致结构与`getHeroes()`类似，不过我们使用 HTTP 的 `put()` 方法来把修改持久化到服务端：


<code-example path="toh-6/src/app/hero.service.ts" region="update" title="src/app/hero.service.ts (update)">

</code-example>


=======
<code-example path="toh-pt6/src/app/hero.service.ts" region="update" title="src/app/hero.service.ts (update)"></code-example>
>>>>>>> d71ae278

To identify which hero the server should update, the hero `id` is encoded in
the URL. The `put()` body is the JSON string encoding of the hero, obtained by
calling `JSON.stringify`. The body content type
(`application/json`) is identified in the request header.

我们通过一个编码在 URL 中的英雄 `id` 来告诉服务器应该更新哪个英雄。`put` 的 body 是该英雄的 JSON 字符串，它是通过调用`JSON.stringify`得到的。
并且在请求头中标记出的 body 的内容类型（`application/json`）。

Refresh the browser, change a hero name, save your change,
and click the browser Back button. Changes should now persist.

<<<<<<< HEAD
刷新浏览器试一下，对英雄名字的修改确实已经被持久化了。



=======
>>>>>>> d71ae278
## Add the ability to add heroes

## 添加英雄

To add a hero, the app needs the hero's name. You can use an `input`
element paired with an add button.

要添加一个新的英雄，我们得先知道英雄的名字。我们使用一个 `input` 元素和一个添加按钮来实现。

Insert the following into the heroes component HTML, just after
the heading:

<<<<<<< HEAD
把下列代码插入 heroes 组件的 HTML 中，放在标题的下面：


<code-example path="toh-6/src/app/heroes.component.html" region="add" title="src/app/heroes.component.html (add)">

</code-example>


=======
<code-example path="toh-pt6/src/app/heroes.component.html" region="add" title="src/app/heroes.component.html (add)"></code-example>
>>>>>>> d71ae278

In response to a click event, call the component's click handler and then
clear the input field so that it's ready for another name.

<<<<<<< HEAD
当点击事件触发时，我们调用组件的点击处理器，然后清空这个输入框，以便用来输入另一个名字。


<code-example path="toh-6/src/app/heroes.component.ts" region="add" title="src/app/heroes.component.ts (add)">

</code-example>


=======
<code-example path="toh-pt6/src/app/heroes.component.ts" region="add" title="src/app/heroes.component.ts (add)"></code-example>
>>>>>>> d71ae278

When the given name is non-blank, the handler delegates creation of the
named hero to the hero service, and then adds the new hero to the array.

当指定的名字不为空的时候，点击处理器就会委托 hero 服务来创建一个具有此名字的英雄，
  并把这个新的英雄添加到我们的数组中。

Implement the `create()` method in the `HeroService` class.

<<<<<<< HEAD
然后，我们在`HeroService`类中实现这个`create()`方法。


<code-example path="toh-6/src/app/hero.service.ts" region="create" title="src/app/hero.service.ts (create)">

</code-example>



Refresh the browser and create some heroes.

刷新浏览器，并创建一些新的英雄！



=======
<code-example path="toh-pt6/src/app/hero.service.ts" region="create" title="src/app/hero.service.ts (create)"></code-example>

Refresh the browser and create some heroes.

>>>>>>> d71ae278
## Add the ability to delete a hero

## 支持添加英雄

Each hero in the heroes view should have a delete button.

在英雄列表视图中的每个英雄都应该有一个删除按钮。

Add the following button element to the heroes component HTML, after the hero
name in the repeated `<li>` element.

<<<<<<< HEAD
把这个按钮元素添加到英雄列表组件的 HTML 中，把它放在`<li>`标签中的英雄名的后面：


<code-example path="toh-6/src/app/heroes.component.html" region="delete">

</code-example>



The `<li>` element should now look like this:

`<li>`元素应该变成了这样：


<code-example path="toh-6/src/app/heroes.component.html" region="li-element" title="src/app/heroes.component.html (li-element)">

</code-example>


=======
<code-example path="toh-pt6/src/app/heroes.component.html" region="delete"></code-example>

The `<li>` element should now look like this:

<code-example path="toh-pt6/src/app/heroes.component.html" region="li-element" title="src/app/heroes.component.html (li-element)"></code-example>
>>>>>>> d71ae278

In addition to calling the component's `delete()` method, the delete button's
click handler code stops the propagation of the click event&mdash;you
don't want the `<li>` click handler to be triggered because doing so would
select the hero that the user will delete.

除了调用组件的`delete()`方法之外，这个删除按钮的点击处理器还应该阻止点击事件向上冒泡 &mdash;
我们并不希望触发`<li>`的事件处理器，否则它会选中我们要删除的这位英雄。

The logic of the `delete()` handler is a bit trickier:

<<<<<<< HEAD
`delete()`处理器的逻辑略复杂：


<code-example path="toh-6/src/app/heroes.component.ts" region="delete" title="src/app/heroes.component.ts (delete)">

</code-example>


=======
<code-example path="toh-pt6/src/app/heroes.component.ts" region="delete" title="src/app/heroes.component.ts (delete)"></code-example>
>>>>>>> d71ae278

Of course you delegate hero deletion to the hero service, but the component
is still responsible for updating the display: it removes the deleted hero
from the array and resets the selected hero, if necessary.

<<<<<<< HEAD
当然，我们仍然把删除英雄的操作委托给了 hero 服务，
不过该组件仍然负责更新显示：它从数组中移除了被删除的英雄，如果删除的是正选中的英雄，还会清空选择。


To place the delete button at the far right of the hero entry,
add this CSS:

我们希望删除按钮被放在英雄条目的最右边。
于是 CSS 变成了这样：


<code-example path="toh-6/src/app/heroes.component.css" region="additions" title="src/app/heroes.component.css (additions)">

</code-example>


=======
To place the delete button at the far right of the hero entry,
add this CSS:

<code-example path="toh-pt6/src/app/heroes.component.css" region="additions" title="src/app/heroes.component.css (additions)"></code-example>
>>>>>>> d71ae278

### Hero service _delete()_ method

### hero 服务的`delete()`方法

Add the hero service's `delete()` method, which uses the `delete()` HTTP method to remove the hero from the server:

<<<<<<< HEAD
hero 服务的`delete()`方法使用 HTTP 的 `delete()` 方法来从服务器上移除该英雄：


<code-example path="toh-6/src/app/hero.service.ts" region="delete" title="src/app/hero.service.ts (delete)">

</code-example>



Refresh the browser and try the new delete functionality.

刷新浏览器，并试一下这个新的删除功能。


<div id='observables'>

</div>



## Observables

## 可观察对象 (Observable)


=======
<code-example path="toh-pt6/src/app/hero.service.ts" region="delete" title="src/app/hero.service.ts (delete)"></code-example>

Refresh the browser and try the new delete functionality.

## Observables

>>>>>>> d71ae278
Each `Http` service method  returns an `Observable` of HTTP `Response` objects.

`Http`服务中的每个方法都返回一个 HTTP `Response`对象的`Observable`实例。

The `HeroService` converts that `Observable` into a `Promise` and returns the promise to the caller.
This section shows you how, when, and why to return the `Observable` directly.

我们的`HeroService`中把那个`Observable`对象转换成了`Promise`（承诺），并把这个承诺返回给了调用者。
  这一节，我们将学会直接返回`Observable`，并且讨论何时以及为何那样做会更好。
  
### Background

<<<<<<< HEAD
### 背景

=======
>>>>>>> d71ae278
An *Observable* is a stream of events that you can process with array-like operators.

一个*可观察对象*是一个事件流，我们可以用数组型操作符来处理它。

Angular core has basic support for observables. 
Developers augment that support with operators and extensions from the
<a href="http://reactivex.io/rxjs" target="_blank" title="RxJS">RxJS library</a>.
You'll see how shortly.

Angular 内核中提供了对可观察对象的基本支持。而我们这些开发人员可以自己从 <a href="http://reactivex.io/rxjs" target="_blank" title="RxJS">RxJS</a> 库中引入操作符和扩展。
  我们会简短的讲解下如何做。
  
Recall that the `HeroService`  chained the `toPromise` operator to the `Observable` result of `http.get()`.
That operator converted the `Observable` into a `Promise` and you passed that promise back to the caller.

快速回忆一下`HeroService`，它在`http.get()`返回的`Observable`后面串联了一个`toPromise`操作符。
该操作符把`Observable`转换成了`Promise`，并且我们把那个承诺返回给了调用者。
  
Converting to a Promise is often a good choice. You typically ask `http.get()` to fetch a single chunk of data.
When you receive the data, you're done.
The calling component can easily consume a single result in the form of a Promise.

<<<<<<< HEAD
转换成承诺通常是更好地选择，我们通常会要求`http.get()`获取单块数据。只要接收到数据，就算完成。
使用承诺这种形式的结果是让调用方更容易写，并且承诺已经在 JavaScript 程序员中被广泛接受了。


=======
>>>>>>> d71ae278
But requests aren't always done only once.
You may start one request,
cancel it, and make a different request before the server has responded to the first request.

但是请求并非总是“一次性”的。我们可以开始一个请求，
  并且取消它，在服务器对第一个请求作出回应之前，再开始另一个不同的请求 。
  像这样一个_请求-取消-新请求_的序列用*承诺*是很难实现的，但接下来我们会看到，它对于*可观察对象*却很简单。

A *request-cancel-new-request* sequence is difficult to implement with `Promise`s, but
easy with `Observable`s.

*请求-取消-新请求*的序列对于`Promise`来说是很难实现的，但是对`Observable`来说则很容易。

### Add the ability to search by name

<<<<<<< HEAD
### 支持按名搜索

=======
>>>>>>> d71ae278
You're going to add a *hero search* feature to the Tour of Heroes.
As the user types a name into a search box, you'll make repeated HTTP requests for heroes filtered by that name.

我们要为《英雄指南》添加一个*英雄搜索*特性。
  当用户在搜索框中输入一个名字时，我们将不断发起 HTTP 请求，以获得按名字过滤的英雄。

Start by creating `HeroSearchService` that sends search queries to the server's web API.

<<<<<<< HEAD
我们先创建`HeroSearchService`服务，它会把搜索请求发送到我们服务器上的 Web API。


<code-example path="toh-6/src/app/hero-search.service.ts" title="src/app/hero-search.service.ts">

</code-example>


=======
<code-example path="toh-pt6/src/app/hero-search.service.ts" title="src/app/hero-search.service.ts"></code-example>
>>>>>>> d71ae278

The `http.get()` call in `HeroSearchService` is similar to the one
in the `HeroService`, although the URL now has a query string.

`HeroSearchService`中的`http.get()`调用和`HeroService`中的很相似，只是这次带了查询字符串。

More importantly, you no longer call `toPromise()`.
  Instead you return the *Observable* from the the `http.get()`, 
  after chaining it to another RxJS operator, <code>map()</code>, 
  to extract heroes from the response data.

更重要的是：我们不再调用`toPromise`方法，而是从`http.get`
  方法中返回一个*Observable*对象，之后调用RxJS的<code>map</code>操作符
  来从返回数据中提取英雄。  
  
RxJS operator chaining makes response processing easy and readable.
  See the [discussion below about operators](tutorial/toh-pt6#rxjs-imports).
  
链式RxJS操作可以让我们简单、易读的处理响应数据。详见[下面关于操作符的讨论](tutorial/toh-pt6#rxjs-imports)

### HeroSearchComponent

Let's create a new `HeroSearchComponent` that calls this new `HeroSearchService`.

我们再创建一个新的`HeroSearchComponent`来调用这个新的`HeroSearchService`。

The component template is simple&mdash;just a text box and a list of matching search results.

<<<<<<< HEAD
组件模板很简单，就是一个输入框和一个显示匹配的搜索结果的列表。


<code-example path="toh-6/src/app/hero-search.component.html" title="src/app/hero-search.component.html">

</code-example>



Also, add styles for the new component.

我们还要往这个新组件中添加样式。


<code-example path="toh-6/src/app/hero-search.component.css" title="src/app/hero-search.component.css">

</code-example>


=======
<code-example path="toh-pt6/src/app/hero-search.component.html" title="src/app/hero-search.component.html"></code-example>

Also, add styles for the new component.

<code-example path="toh-pt6/src/app/hero-search.component.css" title="src/app/hero-search.component.css"></code-example>
>>>>>>> d71ae278

As the user types in the search box, a *keyup* event binding calls the component's `search()`
method with the new search box value.

当用户在搜索框中输入时，一个 *keyup* 事件绑定会调用该组件的`search()`方法，并传入新的搜索框的值。

As expected, the `*ngFor` repeats hero objects from the component's `heroes` property.

不出所料，`*ngFor`从该组件的`heroes`属性重复获取 *hero* 对象。这也没啥特别的。

But as you'll soon see, the `heroes` property is now an *Observable* of hero arrays, rather than just a hero array.
The `*ngFor` can't do anything with an `Observable` until you route it through the `async` pipe (`AsyncPipe`).
The `async` pipe subscribes to the `Observable` and produces the array of heroes to `*ngFor`.

但是，接下来我们看到`heroes`属性现在是英雄列表的`Observable`对象，而不再只是英雄数组。
  `*ngFor`不能用可观察对象做任何事，除非我们在它后面跟一个`async` pipe (`AsyncPipe`)。
  这个`async`管道会订阅到这个可观察对象，并且为`*ngFor`生成一个英雄数组。

Create the `HeroSearchComponent` class and metadata.

<<<<<<< HEAD
该创建`HeroSearchComponent`类及其元数据了。


<code-example path="toh-6/src/app/hero-search.component.ts" title="src/app/hero-search.component.ts">

</code-example>


=======
<code-example path="toh-pt6/src/app/hero-search.component.ts" title="src/app/hero-search.component.ts"></code-example>
>>>>>>> d71ae278

#### Search terms

#### 搜索词

Focus on the `searchTerms`:

<<<<<<< HEAD
仔细看下这个`searchTerms`：


<code-example path="toh-6/src/app/hero-search.component.ts" region="searchTerms">

</code-example>


=======
<code-example path="toh-pt6/src/app/hero-search.component.ts" region="searchTerms"></code-example>
>>>>>>> d71ae278

A `Subject` is a producer of an _observable_ event stream;
`searchTerms` produces an `Observable` of strings, the filter criteria for the name search.

  `Subject`（主题）是一个_可观察的_事件流中的生产者。
  `searchTerms`生成一个产生字符串的`Observable`，用作按名称搜索时的过滤条件。Each call to `search()` puts a new string into this subject's _observable_ stream by calling `next()`.

  每当调用`search()`时都会调用`next()`来把新的字符串放进该主题的_可观察_流中。

{@a ngoninit}

#### Initialize the *heroes* property (*ngOnInit*)

#### 初始化 *heroes* 属性(*ngOnInit*)

A `Subject` is also an `Observable`.
You can turn the stream
of search terms into a stream of `Hero` arrays and assign the result to the `heroes` property.

<<<<<<< HEAD
`Subject`也是一个`Observable`对象。
我们要把搜索词的流转换成`Hero`数组的流，并把结果赋值给`heroes`属性。


<code-example path="toh-6/src/app/hero-search.component.ts" region="search">

</code-example>


=======
<code-example path="toh-pt6/src/app/hero-search.component.ts" region="search"></code-example>
>>>>>>> d71ae278

Passing every user keystroke directly to the `HeroSearchService` would create an excessive amount of HTTP requests,
taxing server resources and burning through the cellular network data plan.

<<<<<<< HEAD
如果我们直接把每一次用户按键都直接传给`HeroSearchService`，就会发起一场 HTTP 请求风暴。
  这可不好玩。我们不希望占用服务器资源，也不想耗光蜂窝移动网络的流量。


=======
>>>>>>> d71ae278
Instead, you can chain `Observable` operators that reduce the request flow to the string `Observable`.
You'll make fewer calls to the `HeroSearchService` and still get timely results. Here's how:

不过，我们可以在字符串的`Observable`后面串联一些`Observable`操作符，来归并这些请求。
  我们将对`HeroSearchService`发起更少的调用，并且仍然获得足够及时的响应。做法如下：

* `debounceTime(300)` waits until the flow of new string events pauses for 300 milliseconds
before passing along the latest string. You'll never make requests more frequently than 300ms.

  在传出最终字符串之前，`debounceTime(300)`将会等待，直到新增字符串的事件暂停了 300 毫秒。
  我们实际发起请求的间隔永远不会小于 300ms。
      
* `distinctUntilChanged` ensures that a request is sent only if the filter text changed.

  `distinctUntilChanged`确保只在过滤条件变化时才发送请求，
  这样就不会重复请求同一个搜索词了。
      
* `switchMap()` calls the search service for each search term that makes it through `debounce` and `distinctUntilChanged`.
It cancels and discards previous search observables, returning only the latest search service observable.

  `switchMap()`会为每个从`debounce`和`distinctUntilChanged`中通过的搜索词调用搜索服务。
  它会取消并丢弃以前的搜索可观察对象，只保留最近的。


<div class="l-sub-section">

  With the [switchMap operator](http://www.learnrxjs.io/operators/transformation/switchmap.html)
  (formerly known as `flatMapLatest`),
  every qualifying key event can trigger an `http()` method call.
  Even with a 300ms pause between requests, you could have multiple HTTP requests in flight
  and they may not return in the order sent.

  `switchMap()` preserves the original request order while returning only the observable from the most recent `http` method call.
  Results from prior calls are canceled and discarded.

<<<<<<< HEAD
With the [switchMap operator](http://www.learnrxjs.io/operators/transformation/switchmap.html)
(formerly known as `flatMapLatest`),
every qualifying key event can trigger an `http()` method call.
Even with a 300ms pause between requests, you could have multiple HTTP requests in flight
and they may not return in the order sent.

借助[switchMap操作符](http://www.learnrxjs.io/operators/transformation/switchmap.html)
(正式名称是`flatMapLatest`)
每次符合条件的按键事件都会触发一次对`http()`方法的调用。即使在发送每个请求前都有 300 毫秒的延迟，
我们仍然可能同时拥有多个在途的 HTTP 请求，并且它们返回的顺序未必就是发送时的顺序。

`switchMap()` preserves the original request order while returning
 only the observable from the most recent `http` method call.
Results from prior calls are canceled and discarded.

`switchMap()`保留了原始的请求顺序，并且只返回最近一次 `http` 调用返回的可观察对象。
这是因为以前的调用都被取消或丢弃了。

If the search text is empty, the `http()` method call is also short circuited
and an observable containing an empty array is returned.

如果搜索框为空，我们还可以短路掉这次`http()`方法调用，并且直接返回一个包含空数组的可观察对象。

Note that until the service supports that feature,_canceling_ the `HeroSearchService` Observable
doesn't actually abort a pending HTTP request.
For now , unwanted resultsare discarded.

注意，*取消*`HeroSearchService`的可观察对象并不会实际中止 (abort) 一个未完成的 HTTP 请求，
除非服务支持这个特性，这个问题我们以后再讨论。
目前我们的做法只是丢弃不希望的结果。

=======
  If the search text is empty, the `http()` method call is also short circuited
  and an observable containing an empty array is returned.

  Note that until the service supports that feature, _canceling_ the `HeroSearchService` Observable
  doesn't actually abort a pending HTTP request.
  For now, unwanted results are discarded.
>>>>>>> d71ae278

</div>


* `catch` intercepts a failed observable.
The simple example prints the error to the console; a real life app would do better.
Then to clear the search result, you return an observable containing an empty array .

  `catch`拦截失败的可观察对象。这个简单的例子中只是把错误信息打印到控制台（但实际的应用需要做更多事），然后返回一个包含空数组的可观察对象，以清空搜索结果。

{@a rxjs-imports}

### Import RxJS operators

### 导入 RxJS 操作符

Most RxJS operators are not included in Angular's base `Observable` implementation.
The base implementation includes only what Angular itself requires.

大部分RxJS操作符都不包括在Angular的`Observable`基本实现中，基本实现只包括Angular本身所需的功能。

When you need more RxJS features, extend  `Observable` by *importing* the libraries in which they are defined.
Here are all the RxJS imports that _this_ component needs:

<<<<<<< HEAD
如果想要更多的RxJS功能，我们必须*导入*其所定义的库来扩展`Observable`对象，
  以下是*这个*模块所需导入的所有RxJS操作符：
  

<code-example path="toh-6/src/app/hero-search.component.ts" region="rxjs-imports" title="src/app/hero-search.component.ts (rxjs imports)" linenums="false">

</code-example>


=======
<code-example path="toh-pt6/src/app/hero-search.component.ts" region="rxjs-imports" title="src/app/hero-search.component.ts (rxjs imports)" linenums="false"></code-example>
>>>>>>> d71ae278

The `import 'rxjs/add/...'` syntax may be unfamiliar.
It's missing the usual list of symbols between the braces: `{...}`.

你可能并不熟悉这种`import 'rxjs/add/...'`语法，它缺少了花括号中的导入列表：`{...}`。

You don't need the operator symbols themselves.
In each case, the mere act of importing the library
loads and executes the library's script file which, in turn, adds the operator to the `Observable` class.

<<<<<<< HEAD
这是因为我们并不需要操作符本身，这种情况下，我们所做的其实是导入这个库，加载并运行其中的脚本，
它会把操作符添加到`Observable`类中。


=======
>>>>>>> d71ae278
### Add the search component to the dashboard

### 为仪表盘添加搜索组件

Add the hero search HTML element to the bottom of the `DashboardComponent` template.

<<<<<<< HEAD
将表示“英雄搜索”组件的 HTML 元素添加到`DashboardComponent`模版的最后面。


<code-example path="toh-6/src/app/dashboard.component.html" title="src/app/dashboard.component.html" linenums="false">

</code-example>


=======
<code-example path="toh-pt6/src/app/dashboard.component.html" title="src/app/dashboard.component.html" linenums="false"></code-example>
>>>>>>> d71ae278

Finally, import `HeroSearchComponent` from
<code>hero-search.component.ts</code>
and add it to the `declarations` array.

最后，从<span ngio-ex>hero-search.component.ts</span>中导入`HeroSearchComponent`并将其添加到`declarations`数组中。


<code-example path="toh-pt6/src/app/app.module.ts" region="search" title="src/app/app.module.ts (search)"></code-example>

Run the app again. In the Dashboard, enter some text in the search box.
If you enter characters that match any existing hero names, you'll see something like this.

<<<<<<< HEAD
再次运行该应用，跳转到*仪表盘*，并在英雄下方的搜索框里输入一些文本。
运行效果如下：


<figure class='image-display'>
  <img src='assets/images/devguide/toh/toh-hero-search.png' alt="Hero Search Component"></img>
=======
<figure>
  <img src='generated/images/guide/toh/toh-hero-search.png' alt="Hero Search Component">
>>>>>>> d71ae278
</figure>

## App structure and code

## 应用的结构与代码

Review the sample source code in the <live-example></live-example> for this page.
Verify that you have the following structure:

<<<<<<< HEAD
回顾一下本章<live-example></live-example>中的范例代码。
  验证我们是否得到了如下结构：


=======
>>>>>>> d71ae278
<div class='filetree'>
  <div class='file'>angular-tour-of-heroes</div>
  <div class='children'>
    <div class='file'>src</div>
    <div class='children'>
      <div class='file'>app</div>
      <div class='children'>
        <div class='file'>app.component.ts</div>
        <div class='file'>app.component.css</div>
        <div class='file'>app.module.ts</div>
        <div class='file'>app-routing.module.ts</div>
        <div class='file'>dashboard.component.css</div>
        <div class='file'>dashboard.component.html</div>
        <div class='file'>dashboard.component.ts</div>
        <div class='file'>hero.ts</div>
        <div class='file'>hero-detail.component.css</div>
        <div class='file'>hero-detail.component.html</div>
        <div class='file'>hero-detail.component.ts</div>
        <div class='file'>hero-search.component.html (new)</div>
        <div class='file'>hero-search.component.css (new)</div>
        <div class='file'>hero-search.component.ts (new)</div>
        <div class='file'>hero-search.service.ts (new)</div>
        <div class='file'>hero.service.ts</div>
        <div class='file'>heroes.component.css</div>
        <div class='file'>heroes.component.html</div>
        <div class='file'>heroes.component.ts</div>
        <div class='file'>in-memory-data.service.ts (new)</div>
      </div>
      <div class='file'>main.ts</div>
      <div class='file'>index.html</div>
      <div class='file'>styles.css</div>
      <div class='file'>systemjs.config.js</div>
      <div class='file'>tsconfig.json</div>
    </div>
    <div class='file'>node_modules ...</div>
    <div class='file'>package.json</div>
  </div>
</div>

## Home Stretch

## 最后冲刺

You're at the end of your journey, and you've accomplished a lot.

旅程即将结束，不过我们已经收获颇丰。

* You added the necessary dependencies to use HTTP in the app.

  我们添加了在应用程序中使用 HTTP 的必备依赖。
  
* You refactored `HeroService` to load heroes from a web API.

  我们重构了`HeroService`，以通过 web API 来加载英雄数据。
  
* You extended `HeroService` to support `post()`, `put()`, and `delete()` methods.

  我们扩展了`HeroService`来支持 `post()`、`put()` 和 `delete()` 方法。
  
* You updated the components to allow adding, editing, and deleting of heroes.

  我们更新了组件，以允许用户添加、编辑和删除英雄。
  
* You configured an in-memory web API.

  我们配置了一个内存 Web API。
  
* You learned how to use Observables.

  我们学会了如何使用“可观察对象”。

Here are the files you added or changed in this page.

下面是我们**添加或修改**之后的文件汇总。


<code-tabs>
  <code-pane title="app.comp...ts" path="toh-pt6/src/app/app.component.ts"></code-pane>
  <code-pane title="app.mod...ts" path="toh-pt6/src/app/app.module.ts"></code-pane>
  <code-pane title="heroes.comp...ts" path="toh-pt6/src/app/heroes.component.ts"></code-pane>
  <code-pane title="heroes.comp...html" path="toh-pt6/src/app/heroes.component.html"></code-pane>
  <code-pane title="heroes.comp...css" path="toh-pt6/src/app/heroes.component.css"></code-pane>
  <code-pane title="hero-detail.comp...ts" path="toh-pt6/src/app/hero-detail.component.ts"></code-pane>
  <code-pane title="hero-detail.comp...html" path="toh-pt6/src/app/hero-detail.component.html"></code-pane>
  <code-pane title="hero.service.ts" path="toh-pt6/src/app/hero.service.ts"></code-pane>
  <code-pane title="in-memory-data.service.ts" path="toh-pt6/src/app/in-memory-data.service.ts"></code-pane>
</code-tabs>

<code-tabs>
  <code-pane title="hero-search.service.ts" path="toh-pt6/src/app/hero-search.service.ts"></code-pane>
  <code-pane title="hero-search.component.ts" path="toh-pt6/src/app/hero-search.component.ts"></code-pane>
  <code-pane title="hero-search.component.html" path="toh-pt6/src/app/hero-search.component.html"></code-pane>
  <code-pane title="hero-search.component.css" path="toh-pt6/src/app/hero-search.component.css"></code-pane>
</code-tabs>

## Next step

<<<<<<< HEAD
## 下一步

Return to the [learning path](guide/learning-angular#architecture), where
you can read more about the concepts and practices found in this tutorial.

返回[学习路径](guide/learning-angular#architecture)，你可以阅读在本教程中探索到的概念和实践。

</div>
=======
That concludes the "Tour of Heroes" tutorial.
You're ready to learn more about Angular development in the fundamentals section,
starting with the [Architecture](guide/architecture "Architecture") guide.
>>>>>>> d71ae278
<|MERGE_RESOLUTION|>--- conflicted
+++ resolved
@@ -1,16 +1,4 @@
-<<<<<<< HEAD
-@title
-HTTP
-
-@intro
-把服务和组件改为用 Angular 的 HTTP 服务实现
-
-@description
-
-
-=======
 # HTTP
->>>>>>> d71ae278
 
 In this page, you'll make the following improvements.
 
@@ -34,13 +22,10 @@
 
 When you're done with this page, the app should look like this <live-example></live-example>.
 
-<<<<<<< HEAD
 当我们完成这一章时，应用会变成这样：<live-example></live-example>。
 
 
 
-=======
->>>>>>> d71ae278
 ## Where you left off
 
 ## 延续上一步教程
@@ -49,24 +34,18 @@
 editing a selected hero along the way.
 That's the starting point for this page.
 
-<<<<<<< HEAD
 在[前一章](tutorial/toh-pt5)中，我们学会了在仪表盘和固定的英雄列表之间导航，并编辑选定的英雄。这也就是本章的起点。
 
 
-=======
->>>>>>> d71ae278
 ## Keep the app transpiling and running
 
 ## 保持应用的转译与运行
 
 Enter the following command in the terminal window:
 
-<<<<<<< HEAD
 在终端窗口输入如下命令：
 
 
-=======
->>>>>>> d71ae278
 <code-example language="sh" class="code-shell">
   npm start
 </code-example>
@@ -74,7 +53,6 @@
 This command runs the TypeScript compiler in "watch mode", recompiling automatically when the code changes.
 The command simultaneously launches the app in a browser and refreshes the browser when the code changes.
 
-<<<<<<< HEAD
 这个命令会在“监听”模式下运行TypeScript编译器，当代码变化时，它会自动重新编译。
   同时，该命令还会在浏览器中启动该应用，并且当代码变化时刷新浏览器。
 
@@ -83,28 +61,11 @@
 
 在后续构建《英雄指南》过程中，应用能持续运行，而不用中断服务来编译或刷新浏览器。
 
-
-
-<h1>
-  Providing HTTP Services
-</h1>
-
-
-
-<h1>
-  提供 HTTP 服务
-</h1>
-
-
-
-The `HttpModule` is not a core Angular module.
-=======
-You can keep building the Tour of Heroes without pausing to recompile or refresh the browser.
-
 ## Providing HTTP Services
 
+## 提供 HTTP 服务
+
 The `HttpModule` is not a core NgModule.
->>>>>>> d71ae278
 `HttpModule` is Angular's optional approach to web access. It exists as a separate add-on module called `@angular/http`
 and is shipped in a separate script file as part of the Angular npm package.
 
@@ -113,7 +74,6 @@
 
 You're ready to import from `@angular/http` because `systemjs.config` configured *SystemJS* to load that library when you need it.
 
-<<<<<<< HEAD
 `systemjs.config`中已经配置好了 *SystemJS*，并在必要时加载它，因此我们已经准备好从`@angular/http`中导入它了。
 
 
@@ -122,10 +82,6 @@
 ## 注册 *HTTP* 服务
 
 
-=======
-## Register for HTTP services
-
->>>>>>> d71ae278
 The app will depend on the Angular `http` service, which itself depends on other supporting services.
 The `HttpModule` from the `@angular/http` library holds providers for a complete set of HTTP services.
 
@@ -135,15 +91,11 @@
 To allow access to these services from anywhere in the app,
 add `HttpModule` to the `imports` list of the `AppModule`.
 
-<<<<<<< HEAD
+
 我们要能从本应用的任何地方访问这些服务，就要把`HttpModule`添加到`AppModule`的`imports`列表中。
-这里同时也是我们引导应用及其根组件`AppComponent`的地方。
-
-
-<code-example path="toh-6/src/app/app.module.ts" region="v1" title="src/app/app.module.ts (v1)">
-
-</code-example>
-
+这里同时也是我们引导应用及其根组件`AppComponent`的地方。<code-example path="toh-pt6/src/app/app.module.ts" region="v1" title="src/app/app.module.ts (v1)">
+
+</code-example>
 
 
 Notice that you also supply `HttpModule` as part of the *imports* array in root NgModule `AppModule`.
@@ -156,14 +108,6 @@
 
 ## 模拟web API
 
-=======
-<code-example path="toh-pt6/src/app/app.module.ts" region="v1" title="src/app/app.module.ts (v1)"></code-example>
-
-Notice that you also supply `HttpModule` as part of the *imports* array in root NgModule `AppModule`.
-
-## Simulate the web API
-
->>>>>>> d71ae278
 We recommend registering app-wide services in the root
 `AppModule` *providers*.
 
@@ -177,56 +121,35 @@
 
 Update <code>src/app/app.module.ts</code> with this version, which uses the mock service:
 
-<<<<<<< HEAD
-修改<code>src/app/app.module.ts</code>，让它使用这个模拟服务：
-
-
-<code-example path="toh-6/src/app/app.module.ts" region="v2" title="src/app/app.module.ts (v2)">
-
-</code-example>
-
-
-=======
-<code-example path="toh-pt6/src/app/app.module.ts" region="v2" title="src/app/app.module.ts (v2)"></code-example>
->>>>>>> d71ae278
+
+修改<code>src/app/app.module.ts</code>，让它使用这个模拟服务：<code-example path="toh-pt6/src/app/app.module.ts" region="v2" title="src/app/app.module.ts (v2)">
+
+</code-example>
+
 
 Rather than require a real API server, this example simulates communication with the remote server by adding the
 <a href="https://github.com/angular/in-memory-web-api" title="In-memory Web API">InMemoryWebApiModule</a>
 to the module `imports`, effectively  replacing the `Http` client's XHR backend service with an in-memory alternative.
 
-<<<<<<< HEAD
+
 导入`InMemoryWebApiModule`并将其加入到模块的`imports`数组。
   `InMemoryWebApiModule`将`Http`客户端默认的后端服务 &mdash;
   这是一个辅助服务，负责与远程服务器对话 &mdash;
-  替换成了*内存 Web API*服务：
-  
-
-<code-example path="toh-6/src/app/app.module.ts" region="in-mem-web-api">
-
-</code-example>
-
-
-=======
-<code-example path="toh-pt6/src/app/app.module.ts" region="in-mem-web-api"></code-example>
->>>>>>> d71ae278
+  替换成了*内存 Web API*服务：<code-example path="toh-pt6/src/app/app.module.ts" region="in-mem-web-api">
+
+</code-example>
+
 
 The `forRoot()` configuration method takes an `InMemoryDataService` class
 that primes the in-memory database.
 Add the file `in-memory-data.service.ts` in `app` with the following content:
 
-<<<<<<< HEAD
+
 `forRoot()`配置方法需要`InMemoryDataService`类实例，用来向内存数据库填充数据：
-往`app`目录下新增一个文件`in-memory-data.service.ts`，填写下列内容：
-
-
-<code-example path="toh-6/src/app/in-memory-data.service.ts" region="init" title="src/app/in-memory-data.service.ts" linenums="false">
-
-</code-example>
-
-
-=======
-<code-example path="toh-pt6/src/app/in-memory-data.service.ts" region="init" title="src/app/in-memory-data.service.ts" linenums="false"></code-example>
->>>>>>> d71ae278
+往`app`目录下新增一个文件`in-memory-data.service.ts`，填写下列内容：<code-example path="toh-pt6/src/app/in-memory-data.service.ts" region="init" title="src/app/in-memory-data.service.ts" linenums="false">
+
+</code-example>
+
 
 This file replaces `mock-heroes.ts`, which is now safe to delete.
 Added hero "Zero" to confirm that the data service can handle a hero with `id==0`.
@@ -236,26 +159,11 @@
 
 <div class="alert is-helpful">
 
-<<<<<<< HEAD
-
-
-The in-memory web API is only useful in the early stages of development and for demonstrations such as this Tour of Heroes.
-Don't worry about the details of this backend substitution; you can
-skip it when you have a real web API server.
-
-内存Web API只在开发的早期阶段或写《英雄指南》这样的演示程序时才有用。有了它，你将来替换后端实现时就不用关心这些细节问题了。如果你已经有了一个真实的Web API服务器，尽管跳过它吧。
-
-Read more about the in-memory web API in the
-[Appendix: Tour of Heroes in-memory web api](guide/server-communication#in-mem-web-api)
-section of the [HTTP Client](guide/server-communication#in-mem-web-api) page.
-
-关于*内存 Web API* 的更多信息，见 [附录：英雄指南Web API](guide/server-communication#in-mem-web-api)中的[HTTP 客户端](guide/server-communication#in-mem-web-api)部分。
-
-=======
   The in-memory web API is only useful in the early stages of development and for demonstrations such as this Tour of Heroes.
   Don't worry about the details of this backend substitution; you can
   skip it when you have a real web API server.
->>>>>>> d71ae278
+  
+  内存Web API只在开发的早期阶段或写《英雄指南》这样的演示程序时才有用。有了它，你将来替换后端实现时就不用关心这些细节问题了。如果你已经有了一个真实的Web API服务器，尽管跳过它吧。
 
 </div>
 
@@ -265,18 +173,11 @@
 
 In the current `HeroService` implementation, a Promise resolved with mock heroes is returned.
 
-<<<<<<< HEAD
-在目前的`HeroService`的实现中，返回的是一个能解析（resolve）成模拟英雄列表的承诺（Promise）。
-
-
-<code-example path="toh-4/src/app/hero.service.ts" region="get-heroes" title="src/app/hero.service.ts (old getHeroes)">
-
-</code-example>
-
-
-=======
-<code-example path="toh-pt4/src/app/hero.service.ts" region="get-heroes" title="src/app/hero.service.ts (old getHeroes)"></code-example>
->>>>>>> d71ae278
+
+在目前的`HeroService`的实现中，返回的是一个能解析（resolve）成模拟英雄列表的承诺（Promise）。<code-example path="toh-pt4/src/app/hero.service.ts" region="get-heroes" title="src/app/hero.service.ts (old getHeroes)">
+
+</code-example>
+
 
 This was implemented in anticipation of ultimately
 fetching heroes with an HTTP client, which must be an asynchronous operation.
@@ -287,44 +188,26 @@
 
 Now convert `getHeroes()` to use HTTP.
 
-<<<<<<< HEAD
-现在，我们把`getHeroes()`换成使用 HTTP。
-
-
-<code-example path="toh-6/src/app/hero.service.ts" region="getHeroes" title="src/app/hero.service.ts (updated getHeroes and new class members)">
-
-</code-example>
-
+
+现在，我们把`getHeroes()`换成使用 HTTP。<code-example path="toh-pt6/src/app/hero.service.ts" region="getHeroes" title="src/app/hero.service.ts (updated getHeroes and new class members)">
+
+</code-example>
 
 
 Update the import statements as follows:
 
-更新后的导入声明如下：
-
-
-<code-example path="toh-6/src/app/hero.service.ts" region="imports" title="src/app/hero.service.ts (updated imports)">
-
-</code-example>
-
-
-=======
-<code-example path="toh-pt6/src/app/hero.service.ts" region="getHeroes" title="src/app/hero.service.ts (updated getHeroes and new class members)"></code-example>
-
-Update the import statements as follows:
-
-<code-example path="toh-pt6/src/app/hero.service.ts" region="imports" title="src/app/hero.service.ts (updated imports)"></code-example>
->>>>>>> d71ae278
+
+更新后的导入声明如下：<code-example path="toh-pt6/src/app/hero.service.ts" region="imports" title="src/app/hero.service.ts (updated imports)">
+
+</code-example>
+
 
 Refresh the browser. The hero data should successfully load from the
 mock server.
 
-<<<<<<< HEAD
 刷新浏览器后，英雄数据就会从模拟服务器被成功读取。
 
-<h3 id="http-promise">HTTP Promise</h3>
-=======
 {@a http-promise}
->>>>>>> d71ae278
 
 ### HTTP Promise
 
@@ -338,18 +221,11 @@
 
 For now, you've converted the `Observable` to a `Promise` using the `toPromise` operator.
 
-<<<<<<< HEAD
-*现在*，我们先利用`toPromise`操作符把`Observable`直接转换成`Promise`对象，回到已经熟悉的地盘。
-
-
-<code-example path="toh-6/src/app/hero.service.ts" region="to-promise">
-
-</code-example>
-
-
-=======
-<code-example path="toh-pt6/src/app/hero.service.ts" region="to-promise"></code-example>
->>>>>>> d71ae278
+
+*现在*，我们先利用`toPromise`操作符把`Observable`直接转换成`Promise`对象，回到已经熟悉的地盘。<code-example path="toh-pt6/src/app/hero.service.ts" region="to-promise">
+
+</code-example>
+
 
 The Angular `Observable` doesn't have a `toPromise` operator out of the box.
 
@@ -359,33 +235,19 @@
 To use those capabilities, you have to add the operators themselves.
 That's as easy as importing them from the RxJS library like this:
 
-<<<<<<< HEAD
+
 有很多像`toPromise`这样的操作符，用于扩展`Observable`，为其添加有用的能力。
   如果我们希望得到那些能力，就得自己添加那些操作符。
-  那很容易，只要从 RxJS 库中导入它们就可以了，就像这样：
-  
-
-<code-example path="toh-6/src/app/hero.service.ts" region="rxjs">
-
-</code-example>
-
-=======
-<code-example path="toh-pt6/src/app/hero.service.ts" region="rxjs"></code-example>
->>>>>>> d71ae278
+  那很容易，只要从 RxJS 库中导入它们就可以了，就像这样：<code-example path="toh-pt6/src/app/hero.service.ts" region="rxjs">
+
+</code-example>
 
 
 <div class="l-sub-section">
 
-<<<<<<< HEAD
-
-
-You'll add more operators, and learn why you must do so, [later in this tutorial](tutorial/toh-pt6#rxjs-imports).
+  You'll add more operators, and learn why you must do so, [later in this tutorial](tutorial/toh-pt6#rxjs-imports).
   
 我们还要添加更多的操作符，并且必须这么做，要了解其中的原因，参见[本章稍后的部分](tutorial/toh-pt6#rxjs-imports)。
-
-=======
-  You'll add more operators, and learn why you must do so, [later in this tutorial](tutorial/toh-pt6#rxjs-imports).
->>>>>>> d71ae278
 
 </div>
 
@@ -412,22 +274,14 @@
 
 <div class="alert is-important">
 
-<<<<<<< HEAD
-
-
-Note the shape of the data that the server returns.
-This particular in-memory web API example returns an object with a `data` property.
-Your API might return something else. Adjust the code to match your web API.
+  Note the shape of the data that the server returns.
+  This particular in-memory web API example returns an object with a `data` property.
+  Your API might return something else. Adjust the code to match your web API.
 
 仔细看看这个由服务器返回的数据的形态。
 这个*内存 Web API* 的范例中所做的是返回一个带有`data`属性的对象。
 你的 API 也可以返回其它东西。请调整这些代码以匹配*你的 Web API*。
 
-=======
-  Note the shape of the data that the server returns.
-  This particular in-memory web API example returns an object with a `data` property.
-  Your API might return something else. Adjust the code to match your web API.
->>>>>>> d71ae278
 
 </div>
 
@@ -446,35 +300,21 @@
 
 At the end of `getHeroes()`, you `catch` server failures and pass them to an error handler.
 
-<<<<<<< HEAD
-在`getHeroes()`的最后，我们`catch`了服务器的失败信息，并把它们传给了错误处理器：
-
-
-<code-example path="toh-6/src/app/hero.service.ts" region="catch">
-
-</code-example>
-
-
-=======
-<code-example path="toh-pt6/src/app/hero.service.ts" region="catch"></code-example>
->>>>>>> d71ae278
+
+在`getHeroes()`的最后，我们`catch`了服务器的失败信息，并把它们传给了错误处理器：<code-example path="toh-pt6/src/app/hero.service.ts" region="catch">
+
+</code-example>
+
 
 This is a critical step.
 You must anticipate HTTP failures, as they happen frequently for reasons beyond your control.
 
-<<<<<<< HEAD
+
 这是一个关键的步骤！
-我们必须预料到 HTTP 请求会失败，因为有太多我们无法控制的原因可能导致它们频繁出现各种错误。
-
-
-<code-example path="toh-6/src/app/hero.service.ts" region="handleError">
-
-</code-example>
-
-
-=======
-<code-example path="toh-pt6/src/app/hero.service.ts" region="handleError"></code-example>
->>>>>>> d71ae278
+我们必须预料到 HTTP 请求会失败，因为有太多我们无法控制的原因可能导致它们频繁出现各种错误。<code-example path="toh-pt6/src/app/hero.service.ts" region="handleError">
+
+</code-example>
+
 
 This demo service logs the error to the console; in real life,
 you would handle the error in code. For a demo, this works.
@@ -484,12 +324,9 @@
 The code also includes an error to
 the caller in a rejected promise, so that the caller can display a proper error message to the user.
 
-<<<<<<< HEAD
 我们还要通过一个被拒绝 (rejected) 的承诺来把该错误用一个用户友好的格式返回给调用者，
 以便调用者能把一个合适的错误信息显示给用户。
 
-=======
->>>>>>> d71ae278
 ### Get hero by id
 
 ### 通过id获取英雄
@@ -507,18 +344,10 @@
 
 Update the `HeroService.getHero()` method to make a _get-by-id_ request:
 
-<<<<<<< HEAD
 修改 `HeroService.getHero()` 方法来发起一个 *get-by-id* 请求：
 
 
-<code-example path="toh-6/src/app/hero.service.ts" region="getHero" title="src/app/hero.service.ts">
-
-</code-example>
-
-
-=======
 <code-example path="toh-pt6/src/app/hero.service.ts" region="getHero" title="src/app/hero.service.ts"></code-example>
->>>>>>> d71ae278
 
 This request is almost the same as `getHeroes()`.
 The hero id in the URL identifies which hero the server should update.
@@ -545,13 +374,10 @@
 
 Now it's time to add the ability to create and delete heroes.
 
-<<<<<<< HEAD
 现在，我们该支持创建和删除英雄了。
 
 
 
-=======
->>>>>>> d71ae278
 ## Updating hero details
 
 ## 更新英雄详情
@@ -581,34 +407,20 @@
 At the end of the hero detail template, add a save button with a `click` event
 binding that invokes a new component method named `save()`.
 
-<<<<<<< HEAD
-我们先来确保对英雄名字的编辑不会丢失。先在英雄详情模板的底部添加一个保存按钮，它绑定了一个`click`事件，事件绑定会调用组件中一个名叫`save()`的新方法：
-
-
-<code-example path="toh-6/src/app/hero-detail.component.html" region="save" title="src/app/hero-detail.component.html (save)">
-
-</code-example>
-
-
-=======
-<code-example path="toh-pt6/src/app/hero-detail.component.html" region="save" title="src/app/hero-detail.component.html (save)"></code-example>
->>>>>>> d71ae278
+
+我们先来确保对英雄名字的编辑不会丢失。先在英雄详情模板的底部添加一个保存按钮，它绑定了一个`click`事件，事件绑定会调用组件中一个名叫`save()`的新方法：<code-example path="toh-pt6/src/app/hero-detail.component.html" region="save" title="src/app/hero-detail.component.html (save)">
+
+</code-example>
+
 
 Add the following `save()` method, which persists hero name changes using the hero service
 `update()` method and then navigates back to the previous view.
 
-<<<<<<< HEAD
-`save()`方法使用 hero 服务的`update()`方法来持久化对英雄名字的修改，然后导航回前一个视图：
-
-
-<code-example path="toh-6/src/app/hero-detail.component.ts" region="save" title="src/app/hero-detail.component.ts (save)">
-
-</code-example>
-
-
-=======
-<code-example path="toh-pt6/src/app/hero-detail.component.ts" region="save" title="src/app/hero-detail.component.ts (save)"></code-example>
->>>>>>> d71ae278
+
+`save()`方法使用 hero 服务的`update()`方法来持久化对英雄名字的修改，然后导航回前一个视图：<code-example path="toh-pt6/src/app/hero-detail.component.ts" region="save" title="src/app/hero-detail.component.ts (save)">
+
+</code-example>
+
 
 ### Add a hero service _update()_ method
 
@@ -617,18 +429,12 @@
 The overall structure of the `update()` method is similar to that of
 `getHeroes()`, but it uses an HTTP `put()` to persist server-side changes.
 
-<<<<<<< HEAD
-`update()`方法的大致结构与`getHeroes()`类似，不过我们使用 HTTP 的 `put()` 方法来把修改持久化到服务端：
-
-
-<code-example path="toh-6/src/app/hero.service.ts" region="update" title="src/app/hero.service.ts (update)">
-
-</code-example>
-
-
-=======
-<code-example path="toh-pt6/src/app/hero.service.ts" region="update" title="src/app/hero.service.ts (update)"></code-example>
->>>>>>> d71ae278
+
+
+`update()`方法的大致结构与`getHeroes()`类似，不过我们使用 HTTP 的 `put()` 方法来把修改持久化到服务端：<code-example path="toh-pt6/src/app/hero.service.ts" region="update" title="src/app/hero.service.ts (update)">
+
+</code-example>
+
 
 To identify which hero the server should update, the hero `id` is encoded in
 the URL. The `put()` body is the JSON string encoding of the hero, obtained by
@@ -641,13 +447,10 @@
 Refresh the browser, change a hero name, save your change,
 and click the browser Back button. Changes should now persist.
 
-<<<<<<< HEAD
 刷新浏览器试一下，对英雄名字的修改确实已经被持久化了。
 
 
 
-=======
->>>>>>> d71ae278
 ## Add the ability to add heroes
 
 ## 添加英雄
@@ -660,34 +463,20 @@
 Insert the following into the heroes component HTML, just after
 the heading:
 
-<<<<<<< HEAD
-把下列代码插入 heroes 组件的 HTML 中，放在标题的下面：
-
-
-<code-example path="toh-6/src/app/heroes.component.html" region="add" title="src/app/heroes.component.html (add)">
-
-</code-example>
-
-
-=======
-<code-example path="toh-pt6/src/app/heroes.component.html" region="add" title="src/app/heroes.component.html (add)"></code-example>
->>>>>>> d71ae278
+
+把下列代码插入 heroes 组件的 HTML 中，放在标题的下面：<code-example path="toh-pt6/src/app/heroes.component.html" region="add" title="src/app/heroes.component.html (add)">
+
+</code-example>
+
 
 In response to a click event, call the component's click handler and then
 clear the input field so that it's ready for another name.
 
-<<<<<<< HEAD
-当点击事件触发时，我们调用组件的点击处理器，然后清空这个输入框，以便用来输入另一个名字。
-
-
-<code-example path="toh-6/src/app/heroes.component.ts" region="add" title="src/app/heroes.component.ts (add)">
-
-</code-example>
-
-
-=======
-<code-example path="toh-pt6/src/app/heroes.component.ts" region="add" title="src/app/heroes.component.ts (add)"></code-example>
->>>>>>> d71ae278
+
+当点击事件触发时，我们调用组件的点击处理器，然后清空这个输入框，以便用来输入另一个名字。<code-example path="toh-pt6/src/app/heroes.component.ts" region="add" title="src/app/heroes.component.ts (add)">
+
+</code-example>
+
 
 When the given name is non-blank, the handler delegates creation of the
 named hero to the hero service, and then adds the new hero to the array.
@@ -697,15 +486,10 @@
 
 Implement the `create()` method in the `HeroService` class.
 
-<<<<<<< HEAD
 然后，我们在`HeroService`类中实现这个`create()`方法。
 
 
-<code-example path="toh-6/src/app/hero.service.ts" region="create" title="src/app/hero.service.ts (create)">
-
-</code-example>
-
-
+<code-example path="toh-pt6/src/app/hero.service.ts" region="create" title="src/app/hero.service.ts (create)"></code-example>
 
 Refresh the browser and create some heroes.
 
@@ -713,12 +497,6 @@
 
 
 
-=======
-<code-example path="toh-pt6/src/app/hero.service.ts" region="create" title="src/app/hero.service.ts (create)"></code-example>
-
-Refresh the browser and create some heroes.
-
->>>>>>> d71ae278
 ## Add the ability to delete a hero
 
 ## 支持添加英雄
@@ -730,33 +508,19 @@
 Add the following button element to the heroes component HTML, after the hero
 name in the repeated `<li>` element.
 
-<<<<<<< HEAD
-把这个按钮元素添加到英雄列表组件的 HTML 中，把它放在`<li>`标签中的英雄名的后面：
-
-
-<code-example path="toh-6/src/app/heroes.component.html" region="delete">
-
-</code-example>
-
+
+把这个按钮元素添加到英雄列表组件的 HTML 中，把它放在`<li>`标签中的英雄名的后面：<code-example path="toh-pt6/src/app/heroes.component.html" region="delete">
+
+</code-example>
 
 
 The `<li>` element should now look like this:
 
-`<li>`元素应该变成了这样：
-
-
-<code-example path="toh-6/src/app/heroes.component.html" region="li-element" title="src/app/heroes.component.html (li-element)">
-
-</code-example>
-
-
-=======
-<code-example path="toh-pt6/src/app/heroes.component.html" region="delete"></code-example>
-
-The `<li>` element should now look like this:
-
-<code-example path="toh-pt6/src/app/heroes.component.html" region="li-element" title="src/app/heroes.component.html (li-element)"></code-example>
->>>>>>> d71ae278
+
+`<li>`元素应该变成了这样：<code-example path="toh-pt6/src/app/heroes.component.html" region="li-element" title="src/app/heroes.component.html (li-element)">
+
+</code-example>
+
 
 In addition to calling the component's `delete()` method, the delete button's
 click handler code stops the propagation of the click event&mdash;you
@@ -768,24 +532,16 @@
 
 The logic of the `delete()` handler is a bit trickier:
 
-<<<<<<< HEAD
-`delete()`处理器的逻辑略复杂：
-
-
-<code-example path="toh-6/src/app/heroes.component.ts" region="delete" title="src/app/heroes.component.ts (delete)">
-
-</code-example>
-
-
-=======
-<code-example path="toh-pt6/src/app/heroes.component.ts" region="delete" title="src/app/heroes.component.ts (delete)"></code-example>
->>>>>>> d71ae278
+
+`delete()`处理器的逻辑略复杂：<code-example path="toh-pt6/src/app/heroes.component.ts" region="delete" title="src/app/heroes.component.ts (delete)">
+
+</code-example>
+
 
 Of course you delegate hero deletion to the hero service, but the component
 is still responsible for updating the display: it removes the deleted hero
 from the array and resets the selected hero, if necessary.
 
-<<<<<<< HEAD
 当然，我们仍然把删除英雄的操作委托给了 hero 服务，
 不过该组件仍然负责更新显示：它从数组中移除了被删除的英雄，如果删除的是正选中的英雄，还会清空选择。
 
@@ -793,21 +549,12 @@
 To place the delete button at the far right of the hero entry,
 add this CSS:
 
+
 我们希望删除按钮被放在英雄条目的最右边。
-于是 CSS 变成了这样：
-
-
-<code-example path="toh-6/src/app/heroes.component.css" region="additions" title="src/app/heroes.component.css (additions)">
-
-</code-example>
-
-
-=======
-To place the delete button at the far right of the hero entry,
-add this CSS:
-
-<code-example path="toh-pt6/src/app/heroes.component.css" region="additions" title="src/app/heroes.component.css (additions)"></code-example>
->>>>>>> d71ae278
+于是 CSS 变成了这样：<code-example path="toh-pt6/src/app/heroes.component.css" region="additions" title="src/app/heroes.component.css (additions)">
+
+</code-example>
+
 
 ### Hero service _delete()_ method
 
@@ -815,40 +562,20 @@
 
 Add the hero service's `delete()` method, which uses the `delete()` HTTP method to remove the hero from the server:
 
-<<<<<<< HEAD
-hero 服务的`delete()`方法使用 HTTP 的 `delete()` 方法来从服务器上移除该英雄：
-
-
-<code-example path="toh-6/src/app/hero.service.ts" region="delete" title="src/app/hero.service.ts (delete)">
-
-</code-example>
-
+
+hero 服务的`delete()`方法使用 HTTP 的 `delete()` 方法来从服务器上移除该英雄：<code-example path="toh-pt6/src/app/hero.service.ts" region="delete" title="src/app/hero.service.ts (delete)">
+
+</code-example>
 
 
 Refresh the browser and try the new delete functionality.
 
 刷新浏览器，并试一下这个新的删除功能。
 
-
-<div id='observables'>
-
-</div>
-
-
-
 ## Observables
 
 ## 可观察对象 (Observable)
 
-
-=======
-<code-example path="toh-pt6/src/app/hero.service.ts" region="delete" title="src/app/hero.service.ts (delete)"></code-example>
-
-Refresh the browser and try the new delete functionality.
-
-## Observables
-
->>>>>>> d71ae278
 Each `Http` service method  returns an `Observable` of HTTP `Response` objects.
 
 `Http`服务中的每个方法都返回一个 HTTP `Response`对象的`Observable`实例。
@@ -861,11 +588,8 @@
   
 ### Background
 
-<<<<<<< HEAD
 ### 背景
 
-=======
->>>>>>> d71ae278
 An *Observable* is a stream of events that you can process with array-like operators.
 
 一个*可观察对象*是一个事件流，我们可以用数组型操作符来处理它。
@@ -888,13 +612,10 @@
 When you receive the data, you're done.
 The calling component can easily consume a single result in the form of a Promise.
 
-<<<<<<< HEAD
 转换成承诺通常是更好地选择，我们通常会要求`http.get()`获取单块数据。只要接收到数据，就算完成。
 使用承诺这种形式的结果是让调用方更容易写，并且承诺已经在 JavaScript 程序员中被广泛接受了。
 
 
-=======
->>>>>>> d71ae278
 But requests aren't always done only once.
 You may start one request,
 cancel it, and make a different request before the server has responded to the first request.
@@ -910,11 +631,8 @@
 
 ### Add the ability to search by name
 
-<<<<<<< HEAD
 ### 支持按名搜索
 
-=======
->>>>>>> d71ae278
 You're going to add a *hero search* feature to the Tour of Heroes.
 As the user types a name into a search box, you'll make repeated HTTP requests for heroes filtered by that name.
 
@@ -923,18 +641,11 @@
 
 Start by creating `HeroSearchService` that sends search queries to the server's web API.
 
-<<<<<<< HEAD
-我们先创建`HeroSearchService`服务，它会把搜索请求发送到我们服务器上的 Web API。
-
-
-<code-example path="toh-6/src/app/hero-search.service.ts" title="src/app/hero-search.service.ts">
-
-</code-example>
-
-
-=======
-<code-example path="toh-pt6/src/app/hero-search.service.ts" title="src/app/hero-search.service.ts"></code-example>
->>>>>>> d71ae278
+
+我们先创建`HeroSearchService`服务，它会把搜索请求发送到我们服务器上的 Web API。<code-example path="toh-pt6/src/app/hero-search.service.ts" title="src/app/hero-search.service.ts">
+
+</code-example>
+
 
 The `http.get()` call in `HeroSearchService` is similar to the one
 in the `HeroService`, although the URL now has a query string.
@@ -963,14 +674,10 @@
 
 The component template is simple&mdash;just a text box and a list of matching search results.
 
-<<<<<<< HEAD
-组件模板很简单，就是一个输入框和一个显示匹配的搜索结果的列表。
-
-
-<code-example path="toh-6/src/app/hero-search.component.html" title="src/app/hero-search.component.html">
-
-</code-example>
-
+
+组件模板很简单，就是一个输入框和一个显示匹配的搜索结果的列表。<code-example path="toh-pt6/src/app/hero-search.component.html" title="src/app/hero-search.component.html">
+
+</code-example>
 
 
 Also, add styles for the new component.
@@ -978,18 +685,7 @@
 我们还要往这个新组件中添加样式。
 
 
-<code-example path="toh-6/src/app/hero-search.component.css" title="src/app/hero-search.component.css">
-
-</code-example>
-
-
-=======
-<code-example path="toh-pt6/src/app/hero-search.component.html" title="src/app/hero-search.component.html"></code-example>
-
-Also, add styles for the new component.
-
 <code-example path="toh-pt6/src/app/hero-search.component.css" title="src/app/hero-search.component.css"></code-example>
->>>>>>> d71ae278
 
 As the user types in the search box, a *keyup* event binding calls the component's `search()`
 method with the new search box value.
@@ -1010,18 +706,11 @@
 
 Create the `HeroSearchComponent` class and metadata.
 
-<<<<<<< HEAD
-该创建`HeroSearchComponent`类及其元数据了。
-
-
-<code-example path="toh-6/src/app/hero-search.component.ts" title="src/app/hero-search.component.ts">
-
-</code-example>
-
-
-=======
-<code-example path="toh-pt6/src/app/hero-search.component.ts" title="src/app/hero-search.component.ts"></code-example>
->>>>>>> d71ae278
+
+该创建`HeroSearchComponent`类及其元数据了。<code-example path="toh-pt6/src/app/hero-search.component.ts" title="src/app/hero-search.component.ts">
+
+</code-example>
+
 
 #### Search terms
 
@@ -1029,18 +718,11 @@
 
 Focus on the `searchTerms`:
 
-<<<<<<< HEAD
-仔细看下这个`searchTerms`：
-
-
-<code-example path="toh-6/src/app/hero-search.component.ts" region="searchTerms">
-
-</code-example>
-
-
-=======
-<code-example path="toh-pt6/src/app/hero-search.component.ts" region="searchTerms"></code-example>
->>>>>>> d71ae278
+
+仔细看下这个`searchTerms`：<code-example path="toh-pt6/src/app/hero-search.component.ts" region="searchTerms">
+
+</code-example>
+
 
 A `Subject` is a producer of an _observable_ event stream;
 `searchTerms` produces an `Observable` of strings, the filter criteria for the name search.
@@ -1060,30 +742,20 @@
 You can turn the stream
 of search terms into a stream of `Hero` arrays and assign the result to the `heroes` property.
 
-<<<<<<< HEAD
+
 `Subject`也是一个`Observable`对象。
-我们要把搜索词的流转换成`Hero`数组的流，并把结果赋值给`heroes`属性。
-
-
-<code-example path="toh-6/src/app/hero-search.component.ts" region="search">
-
-</code-example>
-
-
-=======
-<code-example path="toh-pt6/src/app/hero-search.component.ts" region="search"></code-example>
->>>>>>> d71ae278
+我们要把搜索词的流转换成`Hero`数组的流，并把结果赋值给`heroes`属性。<code-example path="toh-pt6/src/app/hero-search.component.ts" region="search">
+
+</code-example>
+
 
 Passing every user keystroke directly to the `HeroSearchService` would create an excessive amount of HTTP requests,
 taxing server resources and burning through the cellular network data plan.
 
-<<<<<<< HEAD
 如果我们直接把每一次用户按键都直接传给`HeroSearchService`，就会发起一场 HTTP 请求风暴。
   这可不好玩。我们不希望占用服务器资源，也不想耗光蜂窝移动网络的流量。
 
 
-=======
->>>>>>> d71ae278
 Instead, you can chain `Observable` operators that reduce the request flow to the string `Observable`.
 You'll make fewer calls to the `HeroSearchService` and still get timely results. Here's how:
 
@@ -1116,49 +788,25 @@
   Even with a 300ms pause between requests, you could have multiple HTTP requests in flight
   and they may not return in the order sent.
 
-  `switchMap()` preserves the original request order while returning only the observable from the most recent `http` method call.
-  Results from prior calls are canceled and discarded.
-
-<<<<<<< HEAD
-With the [switchMap operator](http://www.learnrxjs.io/operators/transformation/switchmap.html)
-(formerly known as `flatMapLatest`),
-every qualifying key event can trigger an `http()` method call.
-Even with a 300ms pause between requests, you could have multiple HTTP requests in flight
-and they may not return in the order sent.
-
 借助[switchMap操作符](http://www.learnrxjs.io/operators/transformation/switchmap.html)
 (正式名称是`flatMapLatest`)
 每次符合条件的按键事件都会触发一次对`http()`方法的调用。即使在发送每个请求前都有 300 毫秒的延迟，
-我们仍然可能同时拥有多个在途的 HTTP 请求，并且它们返回的顺序未必就是发送时的顺序。
-
-`switchMap()` preserves the original request order while returning
- only the observable from the most recent `http` method call.
+我们仍然可能同时拥有多个在途的 HTTP 请求，并且它们返回的顺序未必就是发送时的顺序。`switchMap()` preserves the original request order while returning
+  only the observable from the most recent `http` method call.
 Results from prior calls are canceled and discarded.
 
 `switchMap()`保留了原始的请求顺序，并且只返回最近一次 `http` 调用返回的可观察对象。
-这是因为以前的调用都被取消或丢弃了。
-
-If the search text is empty, the `http()` method call is also short circuited
+这是因为以前的调用都被取消或丢弃了。If the search text is empty, the `http()` method call is also short circuited
 and an observable containing an empty array is returned.
 
-如果搜索框为空，我们还可以短路掉这次`http()`方法调用，并且直接返回一个包含空数组的可观察对象。
-
-Note that until the service supports that feature,_canceling_ the `HeroSearchService` Observable
+如果搜索框为空，我们还可以短路掉这次`http()`方法调用，并且直接返回一个包含空数组的可观察对象。Note that until the service supports that feature, _canceling_ the `HeroSearchService` Observable
 doesn't actually abort a pending HTTP request.
-For now , unwanted resultsare discarded.
+For now, unwanted results are discarded.
 
 注意，*取消*`HeroSearchService`的可观察对象并不会实际中止 (abort) 一个未完成的 HTTP 请求，
 除非服务支持这个特性，这个问题我们以后再讨论。
 目前我们的做法只是丢弃不希望的结果。
 
-=======
-  If the search text is empty, the `http()` method call is also short circuited
-  and an observable containing an empty array is returned.
-
-  Note that until the service supports that feature, _canceling_ the `HeroSearchService` Observable
-  doesn't actually abort a pending HTTP request.
-  For now, unwanted results are discarded.
->>>>>>> d71ae278
 
 </div>
 
@@ -1169,6 +817,7 @@
 
   `catch`拦截失败的可观察对象。这个简单的例子中只是把错误信息打印到控制台（但实际的应用需要做更多事），然后返回一个包含空数组的可观察对象，以清空搜索结果。
 
+
 {@a rxjs-imports}
 
 ### Import RxJS operators
@@ -1183,19 +832,12 @@
 When you need more RxJS features, extend  `Observable` by *importing* the libraries in which they are defined.
 Here are all the RxJS imports that _this_ component needs:
 
-<<<<<<< HEAD
+
 如果想要更多的RxJS功能，我们必须*导入*其所定义的库来扩展`Observable`对象，
-  以下是*这个*模块所需导入的所有RxJS操作符：
-  
-
-<code-example path="toh-6/src/app/hero-search.component.ts" region="rxjs-imports" title="src/app/hero-search.component.ts (rxjs imports)" linenums="false">
-
-</code-example>
-
-
-=======
-<code-example path="toh-pt6/src/app/hero-search.component.ts" region="rxjs-imports" title="src/app/hero-search.component.ts (rxjs imports)" linenums="false"></code-example>
->>>>>>> d71ae278
+  以下是*这个*模块所需导入的所有RxJS操作符：<code-example path="toh-pt6/src/app/hero-search.component.ts" region="rxjs-imports" title="src/app/hero-search.component.ts (rxjs imports)" linenums="false">
+
+</code-example>
+
 
 The `import 'rxjs/add/...'` syntax may be unfamiliar.
 It's missing the usual list of symbols between the braces: `{...}`.
@@ -1206,31 +848,21 @@
 In each case, the mere act of importing the library
 loads and executes the library's script file which, in turn, adds the operator to the `Observable` class.
 
-<<<<<<< HEAD
 这是因为我们并不需要操作符本身，这种情况下，我们所做的其实是导入这个库，加载并运行其中的脚本，
 它会把操作符添加到`Observable`类中。
 
 
-=======
->>>>>>> d71ae278
 ### Add the search component to the dashboard
 
 ### 为仪表盘添加搜索组件
 
 Add the hero search HTML element to the bottom of the `DashboardComponent` template.
 
-<<<<<<< HEAD
-将表示“英雄搜索”组件的 HTML 元素添加到`DashboardComponent`模版的最后面。
-
-
-<code-example path="toh-6/src/app/dashboard.component.html" title="src/app/dashboard.component.html" linenums="false">
-
-</code-example>
-
-
-=======
-<code-example path="toh-pt6/src/app/dashboard.component.html" title="src/app/dashboard.component.html" linenums="false"></code-example>
->>>>>>> d71ae278
+
+将表示“英雄搜索”组件的 HTML 元素添加到`DashboardComponent`模版的最后面。<code-example path="toh-pt6/src/app/dashboard.component.html" title="src/app/dashboard.component.html" linenums="false">
+
+</code-example>
+
 
 Finally, import `HeroSearchComponent` from
 <code>hero-search.component.ts</code>
@@ -1244,17 +876,10 @@
 Run the app again. In the Dashboard, enter some text in the search box.
 If you enter characters that match any existing hero names, you'll see something like this.
 
-<<<<<<< HEAD
+
 再次运行该应用，跳转到*仪表盘*，并在英雄下方的搜索框里输入一些文本。
-运行效果如下：
-
-
-<figure class='image-display'>
-  <img src='assets/images/devguide/toh/toh-hero-search.png' alt="Hero Search Component"></img>
-=======
-<figure>
+运行效果如下：<figure >
   <img src='generated/images/guide/toh/toh-hero-search.png' alt="Hero Search Component">
->>>>>>> d71ae278
 </figure>
 
 ## App structure and code
@@ -1264,13 +889,10 @@
 Review the sample source code in the <live-example></live-example> for this page.
 Verify that you have the following structure:
 
-<<<<<<< HEAD
 回顾一下本章<live-example></live-example>中的范例代码。
   验证我们是否得到了如下结构：
 
 
-=======
->>>>>>> d71ae278
 <div class='filetree'>
   <div class='file'>angular-tour-of-heroes</div>
   <div class='children'>
@@ -1368,17 +990,11 @@
 
 ## Next step
 
-<<<<<<< HEAD
 ## 下一步
 
-Return to the [learning path](guide/learning-angular#architecture), where
-you can read more about the concepts and practices found in this tutorial.
-
-返回[学习路径](guide/learning-angular#architecture)，你可以阅读在本教程中探索到的概念和实践。
-
-</div>
-=======
 That concludes the "Tour of Heroes" tutorial.
 You're ready to learn more about Angular development in the fundamentals section,
 starting with the [Architecture](guide/architecture "Architecture") guide.
->>>>>>> d71ae278
+
+这就是《英雄指南》教程的全部内容。
+现在可以深入学习 Angular 的开发原理了，你可以从[架构](guide/architecture "Architecture")开始学。