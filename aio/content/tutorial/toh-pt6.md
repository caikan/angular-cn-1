--- conflicted
+++ resolved
@@ -1,76 +1,21 @@
 # Get data from a server
 
-<<<<<<< HEAD
-# 从服务端获取数据
-
-In this tutorial, you'll add the following data persistence features with help from
-Angular's `HttpClient`.
-
-在这节课中，你将借助 Angular 的 `HttpClient` 来添加一些数据持久化特性。
-
-* The `HeroService` gets hero data with HTTP requests.
-
-   `HeroService` 通过 HTTP 请求获取英雄数据。
-
-* Users can add, edit, and delete heroes and save these changes over HTTP.
-
-   用户可以添加、编辑和删除英雄，并通过 HTTP 来保存这些更改。
-
-* Users can search for heroes by name.
-=======
 In this tutorial, you'll add the following data persistence features with help from Angular's `HttpClient`.
 
 * The `HeroService` gets hero data with HTTP requests
 * Users can add, edit, and delete heroes and save these changes over HTTP
 * Users can search for heroes by name
->>>>>>> f25ac4ae
-
-   用户可以根据名字搜索英雄。
 
 <div class="alert is-helpful">
 
 For the sample application that this page describes, see the <live-example></live-example>.
 
-  要查看本页所讲的范例程序，参阅<live-example></live-example>。
-
 </div>
 
 ## Enable HTTP services
 
-## 启用 HTTP 服务
-
 `HttpClient` is Angular's mechanism for communicating with a remote server over HTTP.
 
-<<<<<<< HEAD
-`HttpClient` 是 Angular 通过 HTTP 与远程服务器通讯的机制。
-
-Make `HttpClient` available everywhere in the application in two steps. First, add it to the root `AppModule` by importing it:
-
-要让 `HttpClient` 在应用中随处可用，需要两个步骤。首先，用导入语句把它添加到根模块 `AppModule` 中：
-
-<code-example path="toh-pt6/src/app/app.module.ts" region="import-http-client" header="src/app/app.module.ts (HttpClientModule import)">
-</code-example>
-
-Next, still in the `AppModule`, add `HttpClientModule` to the `imports` array:
-
-接下来，仍然在 `AppModule` 中，把 `HttpClientModule` 添加到 `imports` 数组中：
-
-<code-example path="toh-pt6/src/app/app.module.ts" region="import-httpclientmodule" header="src/app/app.module.ts (imports array excerpt)">
-</code-example>
-
-## Simulate a data server
-
-## 模拟数据服务器
-
-This tutorial sample mimics communication with a remote data server by using the
-[In-memory Web API](https://github.com/angular/angular/tree/master/packages/misc/angular-in-memory-web-api "In-memory Web API") module.
-
-这个教学例子会与一个使用 [内存 Web API（_In-memory Web API_）](https://github.com/angular/angular/tree/master/packages/misc/angular-in-memory-web-api "In-memory Web API") 模拟出的远程数据服务器通讯。
-
-After installing the module, the application will make requests to and receive responses from the `HttpClient`
-without knowing that the *In-memory Web API* is intercepting those requests,
-applying them to an in-memory data store, and returning simulated responses.
-=======
 Make `HttpClient` available everywhere in the application in two steps.
 First, add it to the root `AppModule` by importing it:
 
@@ -85,414 +30,162 @@
 This tutorial sample mimics communication with a remote data server by using the [In-memory Web API](https://github.com/angular/angular/tree/main/packages/misc/angular-in-memory-web-api "In-memory Web API") module.
 
 After installing the module, the application will make requests to and receive responses from the `HttpClient` without knowing that the *In-memory Web API* is intercepting those requests, applying them to an in-memory data store, and returning simulated responses.
->>>>>>> f25ac4ae
-
-安装完这个模块之后，应用将会通过 `HttpClient` 来发起请求和接收响应，而不用在乎实际上是这个内存 Web API 在拦截这些请求、操作一个内存数据库，并且给出仿真的响应。
 
 By using the In-memory Web API, you won't have to set up a server to learn about `HttpClient`.
-
-通过使用内存 Web API，你不用架设服务器就可以学习 `HttpClient` 了。
 
 <div class="alert is-important">
 
 **IMPORTANT**: <br />
 The In-memory Web API module has nothing to do with HTTP in Angular.
 
-**重要：** 这个*内存 Web API* 模块与 Angular 中的 HTTP 模块无关。
-
 If you're reading this tutorial to learn about `HttpClient`, you can [skip over](#import-heroes) this step.
 If you're coding along with this tutorial, stay here and add the In-memory Web API now.
 
-如果你只是在*阅读*本教程来学习 `HttpClient`，那么可以[跳过](#import-heroes)这一步。
-如果你正在随着本教程*敲代码*，那就留下来，并加上这个*内存 Web API*。
-
 </div>
 
 Install the In-memory Web API package from npm with the following command:
 
-<<<<<<< HEAD
-用如下命令从 `npm` 中安装这个*内存 Web API* 包（译注：请使用 0.5+ 的版本，不要使用 0.4-）
-
-<code-example language="sh">
-  npm install angular-in-memory-web-api --save
+<code-example format="shell" language="shell">
+
+npm install angular-in-memory-web-api --save
+
 </code-example>
-=======
+
+In the `AppModule`, import the `HttpClientInMemoryWebApiModule` and the `InMemoryDataService` class, which you will create in a moment.
+
+<code-example header="src/app/app.module.ts (In-memory Web API imports)" path="toh-pt6/src/app/app.module.ts" region="import-in-mem-stuff"></code-example>
+
+After the `HttpClientModule`, add the `HttpClientInMemoryWebApiModule` to the `AppModule` `imports` array and configure it with the `InMemoryDataService`.
+
+<code-example header="src/app/app.module.ts (imports array excerpt)" path="toh-pt6/src/app/app.module.ts" region="in-mem-web-api-imports"></code-example>
+
+The `forRoot()` configuration method takes an `InMemoryDataService` class that primes the in-memory database.
+
+Generate the class `src/app/in-memory-data.service.ts` with the following command:
+
 <code-example format="shell" language="shell">
->>>>>>> f25ac4ae
-
-npm install angular-in-memory-web-api --save
-
-<<<<<<< HEAD
-在 `AppModule` 中，导入 `HttpClientInMemoryWebApiModule` 和 `InMemoryDataService` 类，稍后你将创建它们。
-
-<code-example path="toh-pt6/src/app/app.module.ts" region="import-in-mem-stuff" header="src/app/app.module.ts (In-memory Web API imports)">
-=======
->>>>>>> f25ac4ae
+
+ng generate service InMemoryData
+
 </code-example>
 
-In the `AppModule`, import the `HttpClientInMemoryWebApiModule` and the `InMemoryDataService` class, which you will create in a moment.
-
-<<<<<<< HEAD
-在 `HttpClientModule` 之后，将 `HttpClientInMemoryWebApiModule` 添加到 `AppModule` 的 `imports` 数组中，并以 `InMemoryDataService` 为参数对其进行配置。
-
-<code-example path="toh-pt6/src/app/app.module.ts" header="src/app/app.module.ts (imports array excerpt)" region="in-mem-web-api-imports">
-</code-example>
-=======
-<code-example header="src/app/app.module.ts (In-memory Web API imports)" path="toh-pt6/src/app/app.module.ts" region="import-in-mem-stuff"></code-example>
-
-After the `HttpClientModule`, add the `HttpClientInMemoryWebApiModule` to the `AppModule` `imports` array and configure it with the `InMemoryDataService`.
->>>>>>> f25ac4ae
-
-<code-example header="src/app/app.module.ts (imports array excerpt)" path="toh-pt6/src/app/app.module.ts" region="in-mem-web-api-imports"></code-example>
-
-The `forRoot()` configuration method takes an `InMemoryDataService` class that primes the in-memory database.
-
-`forRoot()` 配置方法接收一个 `InMemoryDataService` 类来初始化内存数据库。
-
-Generate the class `src/app/in-memory-data.service.ts` with the following command:
-
-<<<<<<< HEAD
-使用以下命令生成类 `src/app/in-memory-data.service.ts`：
-
-<code-example language="sh">
-  ng generate service InMemoryData
-=======
-<code-example format="shell" language="shell">
-
-ng generate service InMemoryData
-
->>>>>>> f25ac4ae
-</code-example>
-
 Replace the default contents of `in-memory-data.service.ts` with the following:
 
-<<<<<<< HEAD
-将 `in-memory-data.service.ts` 改为以下内容：
-
-<code-example path="toh-pt6/src/app/in-memory-data.service.ts" region="init" header="src/app/in-memory-data.service.ts"></code-example>
-=======
 <code-example header="src/app/in-memory-data.service.ts" path="toh-pt6/src/app/in-memory-data.service.ts" region="init"></code-example>
->>>>>>> f25ac4ae
 
 The `in-memory-data.service.ts` file will take over the function of `mock-heroes.ts`.
 However, don't delete `mock-heroes.ts` yet, as you still need it for a few more steps of this tutorial.
 
-`in-memory-data.service.ts` 文件已代替了 `mock-heroes.ts` 文件，现在后者可以安全的删除了。
-
 When the server is ready, you'll detach the In-memory Web API, and the application's requests will go through to the server.
 
-<<<<<<< HEAD
-等服务器就绪后，你就可以抛弃这个内存 Web API，应用的请求将直接传给服务器。
-
-=======
->>>>>>> f25ac4ae
 <a id="import-heroes"></a>
 
 ## Heroes and HTTP
 
-## 英雄与 HTTP
-
 In the `HeroService`, import `HttpClient` and `HttpHeaders`:
 
-<<<<<<< HEAD
-在 `HeroService` 中，导入 `HttpClient` 和 `HttpHeaders`：
-
-<code-example path="toh-pt6/src/app/hero.service.ts" region="import-httpclient" header="src/app/hero.service.ts (import HTTP symbols)">
-</code-example>
+<code-example header="src/app/hero.service.ts (import HTTP symbols)" path="toh-pt6/src/app/hero.service.ts" region="import-httpclient"></code-example>
 
 Still in the `HeroService`, inject `HttpClient` into the constructor in a private property called `http`.
 
-仍然在 `HeroService` 中，把 `HttpClient` 注入到构造函数中一个名叫 `http` 的私有属性中。
-
-<code-example path="toh-pt6/src/app/hero.service.ts" header="src/app/hero.service.ts" region="ctor" >
-</code-example>
+<code-example path="toh-pt6/src/app/hero.service.ts" header="src/app/hero.service.ts" region="ctor" ></code-example>
 
 Notice that you keep injecting the `MessageService` but since you'll call it so frequently, wrap it in a private `log()` method:
 
-注意保留对 `MessageService` 的注入，但是因为你将频繁调用它，因此请把它包裹进一个私有的 `log` 方法中。
-
-<code-example path="toh-pt6/src/app/hero.service.ts" header="src/app/hero.service.ts" region="log" >
-</code-example>
-=======
-<code-example header="src/app/hero.service.ts (import HTTP symbols)" path="toh-pt6/src/app/hero.service.ts" region="import-httpclient"></code-example>
-
-Still in the `HeroService`, inject `HttpClient` into the constructor in a private property called `http`.
-
-<code-example path="toh-pt6/src/app/hero.service.ts" header="src/app/hero.service.ts" region="ctor" ></code-example>
-
-Notice that you keep injecting the `MessageService` but since you'll call it so frequently, wrap it in a private `log()` method:
-
 <code-example path="toh-pt6/src/app/hero.service.ts" header="src/app/hero.service.ts" region="log" ></code-example>
->>>>>>> f25ac4ae
 
 Define the `heroesUrl` of the form `:base/:collectionName` with the address of the heroes resource on the server.
 Here `base` is the resource to which requests are made, and `collectionName` is the heroes data object in the `in-memory-data-service.ts`.
 
-<<<<<<< HEAD
-把服务器上英雄数据资源的访问地址 `heroesURL` 定义为 `:base/:collectionName` 的形式。
-这里的 `base` 是要请求的资源，而 `collectionName` 是 `in-memory-data-service.ts` 中的英雄数据对象。
-
-<code-example path="toh-pt6/src/app/hero.service.ts" header="src/app/hero.service.ts" region="heroesUrl" >
-</code-example>
+<code-example path="toh-pt6/src/app/hero.service.ts" header="src/app/hero.service.ts" region="heroesUrl" ></code-example>
 
 ### Get heroes with `HttpClient`
 
-### 通过 `HttpClient` 获取英雄
-
-The current `HeroService.getHeroes()`
-uses the RxJS `of()` function to return an array of mock heroes
-as an `Observable<Hero[]>`.
-
-当前的 `HeroService.getHeroes()` 使用 RxJS 的 `of()` 函数来把模拟英雄数据返回为 `Observable<Hero[]>` 格式。
-
-<code-example path="toh-pt4/src/app/hero.service.ts" region="getHeroes-1" header="src/app/hero.service.ts (getHeroes with RxJs 'of()')">
-</code-example>
+The current `HeroService.getHeroes()` uses the RxJS `of()` function to return an array of mock heroes as an `Observable<Hero[]>`.
+
+<code-example header="src/app/hero.service.ts (getHeroes with RxJs 'of()')" path="toh-pt4/src/app/hero.service.ts" region="getHeroes-1"></code-example>
 
 Convert that method to use `HttpClient` as follows:
 
-把该方法转换成使用 `HttpClient` 的，代码如下：
-
-<code-example path="toh-pt6/src/app/hero.service.ts" header="src/app/hero.service.ts" region="getHeroes-1">
-</code-example>
-=======
-<code-example path="toh-pt6/src/app/hero.service.ts" header="src/app/hero.service.ts" region="heroesUrl" ></code-example>
-
-### Get heroes with `HttpClient`
-
-The current `HeroService.getHeroes()` uses the RxJS `of()` function to return an array of mock heroes as an `Observable<Hero[]>`.
-
-<code-example header="src/app/hero.service.ts (getHeroes with RxJs 'of()')" path="toh-pt4/src/app/hero.service.ts" region="getHeroes-1"></code-example>
-
-Convert that method to use `HttpClient` as follows:
-
 <code-example header="src/app/hero.service.ts" path="toh-pt6/src/app/hero.service.ts" region="getHeroes-1"></code-example>
->>>>>>> f25ac4ae
 
 Refresh the browser.
 The hero data should successfully load from the mock server.
 
-刷新浏览器后，英雄数据就会从模拟服务器被成功读取。
-
 You've swapped `of()` for `http.get()` and the application keeps working without any other changes
 because both functions return an `Observable<Hero[]>`.
 
-你用 `http.get()` 替换了 `of()`，没有做其它修改，但是应用仍然在正常工作，这是因为这两个函数都返回了 `Observable<Hero[]>`。
-
 ### `HttpClient` methods return one value
 
-### `HttpClient` 的方法返回单个值
-
 All `HttpClient` methods return an RxJS `Observable` of something.
-
-所有的 `HttpClient` 方法都会返回某个值的 RxJS `Observable`。
 
 HTTP is a request/response protocol.
 You make a request, it returns a single response.
 
-<<<<<<< HEAD
-HTTP 是一个请求/响应式协议。你发起请求，它返回单个的响应。
-
-In general, an observable _can_ return multiple values over time.
-An observable from `HttpClient` always emits a single value and then completes, never to emit again.
-
-通常，`Observable` *可以*在一段时间内返回多个值。
-但来自 `HttpClient` 的 `Observable` 总是发出一个值，然后结束，再也不会发出其它值。
-
-This particular `HttpClient.get()` call returns an `Observable<Hero[]>`; that is, "_an observable of hero arrays_". In practice, it will only return a single hero array.
-=======
 In general, an observable *can* return multiple values over time.
 An observable from `HttpClient` always emits a single value and then completes, never to emit again.
 
 This particular `HttpClient.get()` call returns an `Observable<Hero[]>`; that is, "*an observable of hero arrays*".
 In practice, it will only return a single hero array.
->>>>>>> f25ac4ae
-
-具体到这次 `HttpClient.get()` 调用，它返回一个 `Observable<Hero[]>`，也就是“一个英雄数组的可观察对象”。在实践中，它也只会返回一个英雄数组。
 
 ### `HttpClient.get()` returns response data
-
-### `HttpClient.get()` 返回响应数据
 
 `HttpClient.get()` returns the body of the response as an untyped JSON object by default.
 Applying the optional type specifier, `<Hero[]>` , adds TypeScript capabilities, which reduce errors during compile time.
 
-`HttpClient.get()` 默认情况下把响应体当做无类型的 JSON 对象进行返回。
-如果指定了可选的模板类型 `<Hero[]>`，就会给返回你一个类型化的对象。
-
 The server's data API determines the shape of the JSON data.
 The *Tour of Heroes* data API returns the hero data as an array.
 
-服务器的数据 API 决定了 JSON 数据的具体形态。
-*英雄之旅*的数据 API 会把英雄数据作为一个数组进行返回。
-
 <div class="alert is-helpful">
 
 Other APIs may bury the data that you want within an object.
 You might have to dig that data out by processing the `Observable` result with the RxJS `map()` operator.
 
-<<<<<<< HEAD
-其它 API 可能在返回对象中深埋着你想要的数据。
-你可能要借助 RxJS 的 `map()` 操作符对 `Observable` 的结果进行处理，以便把这些数据挖掘出来。
-
-Although not discussed here, there's an example of `map()` in the `getHeroNo404()`
-method included in the sample source code.
-=======
 Although not discussed here, there's an example of `map()` in the `getHeroNo404()` method included in the sample source code.
->>>>>>> f25ac4ae
-
-虽然不打算在此展开讨论，不过你可以到范例源码中的 `getHeroNo404()` 方法中找到一个使用 `map()` 操作符的例子。
 
 </div>
 
 ### Error handling
-
-### 错误处理
 
 Things go wrong, especially when you're getting data from a remote server.
 The `HeroService.getHeroes()` method should catch errors and do something appropriate.
 
-凡事皆会出错，特别是当你从远端服务器获取数据的时候。
-`HeroService.getHeroes()` 方法应该捕获错误，并做适当的处理。
-
 To catch errors, you **"pipe" the observable** result from `http.get()` through an RxJS `catchError()` operator.
 
-要捕获错误，你就要使用 RxJS 的 `catchError()` 操作符来**建立对 Observable 结果的处理管道（pipe）**。
-
 Import the `catchError` symbol from `rxjs/operators`, along with some other operators you'll need later.
 
-<<<<<<< HEAD
-从 `rxjs/operators` 中导入 `catchError` 符号，以及你稍后将会用到的其它操作符。
-
-<code-example path="toh-pt6/src/app/hero.service.ts" header="src/app/hero.service.ts" region="import-rxjs-operators">
-</code-example>
-=======
 <code-example header="src/app/hero.service.ts" path="toh-pt6/src/app/hero.service.ts" region="import-rxjs-operators"></code-example>
->>>>>>> f25ac4ae
 
 Now extend the observable result with the `pipe()` method and give it a `catchError()` operator.
 
-<<<<<<< HEAD
-现在，使用 `pipe()` 方法来扩展 `Observable` 的结果，并给它一个 `catchError()` 操作符。
-
-<code-example path="toh-pt6/src/app/hero.service.ts" region="getHeroes-2" header="src/app/hero.service.ts">
-</code-example>
-=======
 <code-example header="src/app/hero.service.ts" path="toh-pt6/src/app/hero.service.ts" region="getHeroes-2"></code-example>
->>>>>>> f25ac4ae
 
 The `catchError()` operator intercepts an **`Observable` that failed**.
 The operator then passes the error to the error handling function.
 
-<<<<<<< HEAD
-`catchError()` 操作符会拦截**失败的 `Observable`**。
-它把错误对象传给*错误处理器*，*错误处理器*会处理这个错误。
-
-The following `handleError()` method reports the error and then returns an
-innocuous result so that the application keeps working.
-=======
 The following `handleError()` method reports the error and then returns an innocuous result so that the application keeps working.
->>>>>>> f25ac4ae
-
-下面的 `handleError()` 方法会报告这个错误，并返回一个无害的结果（安全值），以便应用能正常工作。
 
 #### `handleError`
 
 The following `handleError()` will be shared by many `HeroService` methods so it's generalized to meet their different needs.
 
-<<<<<<< HEAD
-下面这个 `handleError()` 将会在很多 `HeroService` 的方法之间共享，所以要把它通用化，以支持这些彼此不同的需求。
-
-Instead of handling the error directly, it returns an error handler function to `catchError` that it
-has configured with both the name of the operation that failed and a safe return value.
-
-它不再直接处理这些错误，而是返回给 `catchError` 返回一个错误处理函数。还要用操作名和出错时要返回的安全值来对这个错误处理函数进行配置。
-
-<code-example path="toh-pt6/src/app/hero.service.ts" header="src/app/hero.service.ts" region="handleError">
-</code-example>
-=======
 Instead of handling the error directly, it returns an error handler function to `catchError` that it has configured with both the name of the operation that failed and a safe return value.
 
 <code-example header="src/app/hero.service.ts" path="toh-pt6/src/app/hero.service.ts" region="handleError"></code-example>
->>>>>>> f25ac4ae
 
 After reporting the error to the console, the handler constructs a user friendly message and returns a safe value to the application so the application can keep working.
 
-<<<<<<< HEAD
-在控制台中汇报了这个错误之后，这个处理器会汇报一个用户友好的消息，并给应用返回一个安全值，让应用继续工作。
-
-Because each service method returns a different kind of `Observable` result,
-`handleError()` takes a type parameter so it can return the safe value as the type that the application expects.
-=======
 Because each service method returns a different kind of `Observable` result, `handleError()` takes a type parameter so it can return the safe value as the type that the application expects.
->>>>>>> f25ac4ae
-
-因为每个服务方法都会返回不同类型的 `Observable` 结果，因此 `handleError()` 也需要一个类型参数，以便它返回一个此类型的安全值，正如应用所期望的那样。
 
 ### Tap into the Observable
 
-<<<<<<< HEAD
-### 窥探 `Observable`
-
-The `HeroService` methods will **tap** into the flow of observable values
-and send a message, using the `log()` method, to the message area at the bottom of the page.
-
-`HeroService` 的方法将会窥探 `Observable` 的数据流，并通过 `log()` 方法往页面底部发送一条消息。
-
-They'll do that with the RxJS `tap()` operator,
-which looks at the observable values, does something with those values,
-and passes them along.
-=======
 The `HeroService` methods will **tap** into the flow of observable values and send a message, using the `log()` method, to the message area at the bottom of the page.
 
 They'll do that with the RxJS `tap()` operator, which looks at the observable values, does something with those values, and passes them along.
->>>>>>> f25ac4ae
 The `tap()` call back doesn't touch the values themselves.
 
-它们可以使用 RxJS 的 `tap()` 操作符来实现，该操作符会查看 Observable 中的值，使用那些值做一些事情，并且把它们传出来。
-这种 `tap()` 回调不会改变这些值本身。
-
 Here is the final version of `getHeroes()` with the `tap()` that logs the operation.
 
-<<<<<<< HEAD
-下面是 `getHeroes()` 的最终版本，它使用 `tap()` 来记录各种操作。
-
-<code-example path="toh-pt6/src/app/hero.service.ts" header="src/app/hero.service.ts"  region="getHeroes" >
-</code-example>
-
-### Get hero by id
-
-### 通过 id 获取英雄
-
-Most web APIs support a _get by id_ request in the form `:baseURL/:id`.
-
-大多数的 Web API 都支持以 `:baseURL/:id` 的形式根据 id 进行获取。
-
-Here, the _base URL_ is the `heroesURL` defined in the [Heroes and HTTP](tutorial/toh-pt6#heroes-and-http) section (`api/heroes`) and _id_ is
-the number of the hero that you want to retrieve. For example, `api/heroes/11`.
-Update the `HeroService` `getHero()` method with the following to make that request:
-
-这里的 `baseURL` 就是在 [英雄列表与 HTTP](tutorial/toh-pt6#heroes-and-http) 部分定义过的 `heroesURL`（`api/heroes`）。而 `id` 则是你要获取的英雄的编号，比如，`api/heroes/11`。
-把 `HeroService.getHero()` 方法改成这样，以发起该请求：
-
-<code-example path="toh-pt6/src/app/hero.service.ts" region="getHero" header="src/app/hero.service.ts"></code-example>
-
-There are three significant differences from  `getHeroes()`:
-
-这里和 `getHeroes()` 相比有三个显著的差异:
-
-* `getHero()` constructs a request URL with the desired hero's id.
-
-   `getHero()` 使用想获取的英雄的 id 构造了一个请求 URL。
-
-* The server should respond with a single hero rather than an array of heroes.
-
-   服务器应该使用单个英雄作为回应，而不是一个英雄数组。
-
-* `getHero()` returns an `Observable<Hero>` ("_an observable of Hero objects_")
-  rather than an observable of hero _arrays_ .
-
-    所以，`getHero()` 会返回 `Observable<Hero>`（“一个可观察的*单个英雄对象*”），而不是一个可观察的英雄对象*数组*。
-=======
 <code-example path="toh-pt6/src/app/hero.service.ts" header="src/app/hero.service.ts"  region="getHeroes" ></code-example>
 
 ### Get hero by id
@@ -511,79 +204,21 @@
 * `getHero()` constructs a request URL with the desired hero's id
 * The server should respond with a single hero rather than an array of heroes
 * `getHero()` returns an `Observable<Hero>` ("*an observable of Hero objects*") rather than an observable of hero *arrays*
->>>>>>> f25ac4ae
 
 ## Update heroes
-
-## 修改英雄
 
 Edit a hero's name in the hero detail view.
 As you type, the hero name updates the heading at the top of the page.
 But when you click the "go back button", the changes are lost.
 
-<<<<<<< HEAD
-在*英雄详情*视图中编辑英雄的名字。
-随着输入，英雄的名字也跟着在页面顶部的标题区更新了。
-但是当你点击“后退”按钮时，这些修改都丢失了。
-
-If you want changes to persist, you must write them back to
-the server.
-
-如果你希望保留这些修改，就要把它们写回到服务器。
-
-At the end of the hero detail template, add a save button with a `click` event
-binding that invokes a new component method named `save()`.
-
-在英雄详情模板的底部添加一个保存按钮，它绑定了一个 `click` 事件，事件绑定会调用组件中一个名叫 `save()` 的新方法：
-
-<code-example path="toh-pt6/src/app/hero-detail/hero-detail.component.html" region="save" header="src/app/hero-detail/hero-detail.component.html (save)"></code-example>
-=======
 If you want changes to persist, you must write them back to the server.
 
 At the end of the hero detail template, add a save button with a `click` event binding that invokes a new component method named `save()`.
 
 <code-example header="src/app/hero-detail/hero-detail.component.html (save)" path="toh-pt6/src/app/hero-detail/hero-detail.component.html" region="save"></code-example>
->>>>>>> f25ac4ae
 
 In the `HeroDetail` component class, add the following `save()` method, which persists hero name changes using the hero service `updateHero()` method and then navigates back to the previous view.
 
-<<<<<<< HEAD
-在 `HeroDetail` 组件类中，添加如下的 `save()` 方法，它使用英雄服务中的 `updateHero()` 方法来保存对英雄名字的修改，然后导航回前一个视图。
-
-<code-example path="toh-pt6/src/app/hero-detail/hero-detail.component.ts" region="save" header="src/app/hero-detail/hero-detail.component.ts (save)"></code-example>
-
-#### Add `HeroService.updateHero()`
-
-#### 添加 `HeroService.updateHero()`
-
-The overall structure of the `updateHero()` method is similar to that of
-`getHeroes()`, but it uses `http.put()` to persist the changed hero
-on the server. Add the following to the `HeroService`.
-
-`updateHero()` 的总体结构和 `getHeroes()` 很相似，但它会使用 `http.put()` 来把修改后的英雄保存到服务器上。
-把下列代码添加进 `HeroService`。
-
-<code-example path="toh-pt6/src/app/hero.service.ts" region="updateHero" header="src/app/hero.service.ts (update)">
-</code-example>
-
-The `HttpClient.put()` method takes three parameters:
-
-`HttpClient.put()` 方法接受三个参数：
-
-* the URL
-
-   URL 地址
-
-* the data to update (the modified hero in this case)
-
-   要修改的数据（这里就是修改后的英雄）
-
-* options
-
-   选项
-
-The URL is unchanged. The heroes web API knows which hero to update by looking at the hero's `id`.
-=======
 <code-example header="src/app/hero-detail/hero-detail.component.ts (save)" path="toh-pt6/src/app/hero-detail/hero-detail.component.ts" region="save"></code-example>
 
 #### Add `HeroService.updateHero()`
@@ -601,48 +236,17 @@
 
 The URL is unchanged.
 The heroes web API knows which hero to update by looking at the hero's `id`.
->>>>>>> f25ac4ae
-
-URL 没变。英雄 Web API 通过英雄对象的 `id` 就可以知道要修改哪个英雄。
 
 The heroes web API expects a special header in HTTP save requests.
 That header is in the `httpOptions` constant defined in the `HeroService`.
 Add the following to the `HeroService` class.
 
-<<<<<<< HEAD
-英雄 Web API 期待在保存时的请求中有一个特殊的头。
-这个头是在 `HeroService` 的 `httpOptions` 常量中定义的。
-
-<code-example path="toh-pt6/src/app/hero.service.ts" region="http-options" header="src/app/hero.service.ts">
-</code-example>
-=======
 <code-example header="src/app/hero.service.ts" path="toh-pt6/src/app/hero.service.ts" region="http-options"></code-example>
->>>>>>> f25ac4ae
 
 Refresh the browser, change a hero name and save your change.
 The `save()` method in `HeroDetailComponent` navigates to the previous view.
 The hero now appears in the list with the changed name.
 
-<<<<<<< HEAD
-刷新浏览器，修改英雄名，保存这些修改。在 `HeroDetailComponent` 的 `save()` 方法中导航到前一个视图。
-现在，改名后的英雄已经显示在列表中了。
-
-## Add a new hero
-
-## 添加新英雄
-
-To add a hero, this application only needs the hero's name. You can use an `<input>`
-element paired with an add button.
-
-要添加英雄，本应用中只需要英雄的名字。你可以使用一个和添加按钮成对的 `<input>` 元素。
-
-Insert the following into the `HeroesComponent` template, after
-the heading:
-
-把下列代码插入到 `HeroesComponent` 模板中标题的紧后面：
-
-<code-example path="toh-pt6/src/app/heroes/heroes.component.html" region="add" header="src/app/heroes/heroes.component.html (add)"></code-example>
-=======
 ## Add a new hero
 
 To add a hero, this application only needs the hero's name.
@@ -651,463 +255,187 @@
 Insert the following into the `HeroesComponent` template, after the heading:
 
 <code-example header="src/app/heroes/heroes.component.html (add)" path="toh-pt6/src/app/heroes/heroes.component.html" region="add"></code-example>
->>>>>>> f25ac4ae
 
 In response to a click event, call the component's click handler, `add()`, and then clear the input field so that it's ready for another name.
 Add the following to the `HeroesComponent` class:
 
-<<<<<<< HEAD
-当点击事件触发时，调用组件的点击处理器（`add()`），然后清空这个输入框，以便用来输入另一个名字。把下列代码添加到 `HeroesComponent` 类：
-
-<code-example path="toh-pt6/src/app/heroes/heroes.component.ts" region="add" header="src/app/heroes/heroes.component.ts (add)"></code-example>
-=======
 <code-example header="src/app/heroes/heroes.component.ts (add)" path="toh-pt6/src/app/heroes/heroes.component.ts" region="add"></code-example>
->>>>>>> f25ac4ae
 
 When the given name is non-blank, the handler creates a `Hero`-like object from the name (it's only missing the `id`) and passes it to the services `addHero()` method.
 
-<<<<<<< HEAD
-当指定的名字非空时，这个处理器会用这个名字创建一个类似于 `Hero` 的对象（只缺少 `id` 属性），并把它传给服务的 `addHero()` 方法。
-
-When `addHero()` saves successfully, the `subscribe()` callback
-receives the new hero and pushes it into to the `heroes` list for display.
-=======
 When `addHero()` saves successfully, the `subscribe()` callback receives the new hero and pushes it into to the `heroes` list for display.
->>>>>>> f25ac4ae
-
-当 `addHero()` 保存成功时，`subscribe()` 的回调函数会收到这个新英雄，并把它追加到 `heroes` 列表中以供显示。
 
 Add the following `addHero()` method to the `HeroService` class.
 
-<<<<<<< HEAD
-往 `HeroService` 类中添加 `addHero()` 方法。
-
-<code-example path="toh-pt6/src/app/hero.service.ts" region="addHero" header="src/app/hero.service.ts (addHero)"></code-example>
-
-`addHero()` differs from `updateHero()` in two ways:
-
-`addHero()` 和 `updateHero()` 有两点不同。
-
-* It calls `HttpClient.post()` instead of `put()`.
-
-   它调用 `HttpClient.post()` 而不是 `put()`。
-
-* It expects the server to generate an id for the new hero,
-  which it returns in the `Observable<Hero>` to the caller.
-
-     它期待服务器为这个新的英雄生成一个 id，然后把它通过 `Observable<Hero>` 返回给调用者。
-=======
 <code-example header="src/app/hero.service.ts (addHero)" path="toh-pt6/src/app/hero.service.ts" region="addHero"></code-example>
 
 `addHero()` differs from `updateHero()` in two ways:
 
 * It calls `HttpClient.post()` instead of `put()`
 * It expects the server to generate an id for the new hero, which it returns in the `Observable<Hero>` to the caller
->>>>>>> f25ac4ae
 
 Refresh the browser and add some heroes.
 
-刷新浏览器，并添加一些英雄。
-
 ## Delete a hero
 
-## 删除某个英雄
-
 Each hero in the heroes list should have a delete button.
 
-<<<<<<< HEAD
-英雄列表中的每个英雄都有一个删除按钮。
-
-Add the following button element to the `HeroesComponent` template, after the hero
-name in the repeated `<li>` element.
-
-把下列按钮（`button`）元素添加到 `HeroesComponent` 的模板中，就在每个 `<li>` 元素中的英雄名字后方。
-
-<code-example path="toh-pt6/src/app/heroes/heroes.component.html" header="src/app/heroes/heroes.component.html" region="delete"></code-example>
+Add the following button element to the `HeroesComponent` template, after the hero name in the repeated `<li>` element.
+
+<code-example header="src/app/heroes/heroes.component.html" path="toh-pt6/src/app/heroes/heroes.component.html" region="delete"></code-example>
 
 The HTML for the list of heroes should look like this:
 
-英雄列表的 HTML 应该是这样的：
-
-<code-example path="toh-pt6/src/app/heroes/heroes.component.html" region="list" header="src/app/heroes/heroes.component.html (list of heroes)"></code-example>
-=======
-Add the following button element to the `HeroesComponent` template, after the hero name in the repeated `<li>` element.
-
-<code-example header="src/app/heroes/heroes.component.html" path="toh-pt6/src/app/heroes/heroes.component.html" region="delete"></code-example>
-
-The HTML for the list of heroes should look like this:
-
 <code-example header="src/app/heroes/heroes.component.html (list of heroes)" path="toh-pt6/src/app/heroes/heroes.component.html" region="list"></code-example>
->>>>>>> f25ac4ae
 
 To position the delete button at the far right of the hero entry, add some CSS to the `heroes.component.css`.
 You'll find that CSS in the [final review code](#heroescomponent) below.
 
-要把删除按钮定位在每个英雄条目的最右边，就要往 `heroes.component.css` 中添加一些 CSS。你可以在下方的 [最终代码](#heroescomponent) 中找到这些 CSS。
-
 Add the `delete()` handler to the component class.
 
-<<<<<<< HEAD
-把 `delete()` 处理器添加到组件中。
-
-<code-example path="toh-pt6/src/app/heroes/heroes.component.ts" region="delete" header="src/app/heroes/heroes.component.ts (delete)"></code-example>
-=======
 <code-example header="src/app/heroes/heroes.component.ts (delete)" path="toh-pt6/src/app/heroes/heroes.component.ts" region="delete"></code-example>
->>>>>>> f25ac4ae
 
 Although the component delegates hero deletion to the `HeroService`, it remains responsible for updating its own list of heroes.
 The component's `delete()` method immediately removes the *hero-to-delete* from that list, anticipating that the `HeroService` will succeed on the server.
 
-<<<<<<< HEAD
-虽然这个组件把删除英雄的逻辑委托给了 `HeroService`，但仍保留了更新它自己的英雄列表的职责。
-组件的 `delete()` 方法会在 `HeroService` 对服务器的操作成功之前，先从列表中移除*要删除的英雄*。
-
-There's really nothing for the component to do with the `Observable` returned by
-`heroService.delete()` **but it must subscribe anyway**.
-=======
 There's really nothing for the component to do with the `Observable` returned by `heroService.deleteHero()` **but it must subscribe anyway**.
->>>>>>> f25ac4ae
-
-组件与 `heroService.delete()` 返回的 `Observable` 还完全没有关联。**必须订阅它**。
 
 <div class="alert is-important">
 
 If you neglect to `subscribe()`, the service will not send the delete request to the server.
 As a rule, an `Observable` *does nothing* until something subscribes.
 
-<<<<<<< HEAD
-  如果你忘了调用 `subscribe()`，本服务将不会把这个删除请求发送给服务器。
-  作为一条通用的规则，`Observable` 在有人订阅之前*什么都不会做*。
-
-  Confirm this for yourself by temporarily removing the `subscribe()`,
-  clicking "Dashboard", then clicking "Heroes".
-  You'll see the full list of heroes again.
-=======
 Confirm this for yourself by temporarily removing the `subscribe()`, clicking "Dashboard", then clicking "Heroes".
 You'll see the full list of heroes again.
->>>>>>> f25ac4ae
-
-  你可以暂时删除 `subscribe()` 来确认这一点。点击“Dashboard”，然后点击“Heroes”，就又看到完整的英雄列表了。
 
 </div>
 
 Next, add a `deleteHero()` method to `HeroService` like this.
 
-<<<<<<< HEAD
-接下来，把 `deleteHero()` 方法添加到 `HeroService` 中，代码如下。
-
-<code-example path="toh-pt6/src/app/hero.service.ts" region="deleteHero" header="src/app/hero.service.ts (delete)"></code-example>
-=======
 <code-example header="src/app/hero.service.ts (delete)" path="toh-pt6/src/app/hero.service.ts" region="deleteHero"></code-example>
->>>>>>> f25ac4ae
 
 Notice the following key points:
 
-<<<<<<< HEAD
-注意
-
-* `deleteHero()` calls `HttpClient.delete()`.
-
-   `deleteHero()` 调用了 `HttpClient.delete()`。
-
-* The URL is the heroes resource URL plus the `id` of the hero to delete.
-
-   URL 就是英雄的资源 URL 加上要删除的英雄的 `id`。
-
-* You don't send data as you did with `put()` and `post()`.
-
-   你不用像 `put()` 和 `post()` 中那样发送任何数据。
-
-* You still send the `httpOptions`.
-=======
 * `deleteHero()` calls `HttpClient.delete()`
 * The URL is the heroes resource URL plus the `id` of the hero to delete
 * You don't send data as you did with `put()` and `post()`
 * You still send the `httpOptions`
->>>>>>> f25ac4ae
-
-   你仍要发送 `httpOptions`。
 
 Refresh the browser and try the new delete functionality.
 
-刷新浏览器，并试一下这个新的删除功能。
-
 ## Search by name
 
-<<<<<<< HEAD
-## 根据名字搜索
-
-In this last exercise, you learn to chain `Observable` operators together
-so you can minimize the number of similar HTTP requests
-and consume network bandwidth economically.
-=======
 In this last exercise, you learn to chain `Observable` operators together so you can minimize the number of similar HTTP requests and consume network bandwidth economically.
->>>>>>> f25ac4ae
-
-在最后一次练习中，你要学到把 `Observable` 的操作符串在一起，让你能将相似 HTTP 请求的数量最小化，并节省网络带宽。
 
 You will add a heroes search feature to the Dashboard.
 As the user types a name into a search box, you'll make repeated HTTP requests for heroes filtered by that name.
 Your goal is to issue only as many requests as necessary.
 
-你将往*仪表盘*中加入*英雄搜索*特性。
-当用户在搜索框中输入名字时，你会不断发送根据名字过滤英雄的 HTTP 请求。
-你的目标是仅仅发出尽可能少的必要请求。
-
 #### `HeroService.searchHeroes()`
 
 Start by adding a `searchHeroes()` method to the `HeroService`.
 
-<<<<<<< HEAD
-先把 `searchHeroes()` 方法添加到 `HeroService` 中。
-
-<code-example path="toh-pt6/src/app/hero.service.ts" region="searchHeroes" header="src/app/hero.service.ts">
-</code-example>
-=======
 <code-example header="src/app/hero.service.ts" path="toh-pt6/src/app/hero.service.ts" region="searchHeroes"></code-example>
->>>>>>> f25ac4ae
 
 The method returns immediately with an empty array if there is no search term.
 The rest of it closely resembles `getHeroes()`, the only significant difference being the URL, which includes a query string with the search term.
 
-如果没有搜索词，该方法立即返回一个空数组。
-剩下的部分和 `getHeroes()` 很像。
-唯一的不同点是 URL，它包含了一个由搜索词组成的查询字符串。
-
 ### Add search to the Dashboard
-
-### 为仪表盘添加搜索功能
 
 Open the `DashboardComponent` template and
 add the hero search element, `<app-hero-search>`, to the bottom of the markup.
 
-<<<<<<< HEAD
-打开 `DashboardComponent` 的模板并且把用于搜索英雄的元素 `<app-hero-search>` 添加到代码的底部。
-
-<code-example path="toh-pt6/src/app/dashboard/dashboard.component.html" header="src/app/dashboard/dashboard.component.html"></code-example>
-=======
 <code-example header="src/app/dashboard/dashboard.component.html" path="toh-pt6/src/app/dashboard/dashboard.component.html"></code-example>
->>>>>>> f25ac4ae
 
 This template looks a lot like the `*ngFor` repeater in the `HeroesComponent` template.
 
-这个模板看起来很像 `HeroesComponent` 模板中的 `*ngFor` 复写器。
-
 For this to work, the next step is to add a component with a selector that matches `<app-hero-search>`.
 
-<<<<<<< HEAD
-为此，下一步就是添加一个组件，它的选择器要能匹配 `<app-hero-search>`。
-
-=======
->>>>>>> f25ac4ae
 ### Create `HeroSearchComponent`
 
-### 创建 `HeroSearchComponent`
-
 Create a `HeroSearchComponent` with the CLI.
 
-<<<<<<< HEAD
-使用 CLI 创建一个 `HeroSearchComponent`。
-
-<code-example language="sh">
-  ng generate component hero-search
-=======
 <code-example format="shell" language="shell">
 
 ng generate component hero-search
 
->>>>>>> f25ac4ae
 </code-example>
 
 The CLI generates the three `HeroSearchComponent` files and adds the component to the `AppModule` declarations.
 
-CLI 生成了 `HeroSearchComponent` 的三个文件，并把该组件添加到了 `AppModule` 的声明中。
-
 Replace the generated `HeroSearchComponent` template with an `<input>` and a list of matching search results, as follows.
 
-<<<<<<< HEAD
-把生成的 `HeroSearchComponent` 的*模板*改成一个 `<input>` 和一个匹配到的搜索结果的列表。代码如下：
-
-<code-example path="toh-pt6/src/app/hero-search/hero-search.component.html" header="src/app/hero-search/hero-search.component.html"></code-example>
-=======
 <code-example header="src/app/hero-search/hero-search.component.html" path="toh-pt6/src/app/hero-search/hero-search.component.html"></code-example>
->>>>>>> f25ac4ae
 
 Add private CSS styles to `hero-search.component.css` as listed in the [final code review](#herosearchcomponent) below.
 
-<<<<<<< HEAD
-从下面的 [最终代码](#herosearchcomponent) 中把私有 CSS 样式添加到 `hero-search.component.css` 中。
-
-As the user types in the search box, an input event binding calls the
-component's `search()` method with the new search box value.
-
-当用户在搜索框中输入时，一个 *keyup* 事件绑定会调用该组件的 `search()` 方法，并传入新的搜索框的值。
-
-=======
 As the user types in the search box, an input event binding calls the component's `search()` method with the new search box value.
 
->>>>>>> f25ac4ae
 <a id="asyncpipe"></a>
 
 ### `AsyncPipe`
 
-<<<<<<< HEAD
-The `*ngFor` repeats hero objects. Notice that the `*ngFor` iterates over a list called `heroes$`, not `heroes`. The `$` is a convention that indicates `heroes$` is an `Observable`, not an array.
-
-`*ngFor` 会重复渲染这些英雄对象。注意，`*ngFor` 在一个名叫 `heroes$` 的列表上迭代，而不是 `heroes`。`$` 是一个约定，表示 `heroes$` 是一个 `Observable` 而不是数组。
-=======
 The `*ngFor` repeats hero objects.
 Notice that the `*ngFor` iterates over a list called `heroes$`, not `heroes`.
 The `$` is a convention that indicates `heroes$` is an `Observable`, not an array.
->>>>>>> f25ac4ae
 
 <code-example header="src/app/hero-search/hero-search.component.html" path="toh-pt6/src/app/hero-search/hero-search.component.html" region="async"></code-example>
 
 Since `*ngFor` can't do anything with an `Observable`, use the pipe (`|`) character followed by `async`.
 This identifies Angular's `AsyncPipe` and subscribes to an `Observable` automatically so you won't have to do so in the component class.
 
-由于 `*ngFor` 不能直接使用 `Observable`，所以要使用一个管道字符（`|`），后面紧跟着一个 `async`。这表示 Angular 的 `AsyncPipe` 管道，它会自动订阅 `Observable`，这样你就不用在组件类中这么做了。
-
 ### Edit the `HeroSearchComponent` class
 
-### 修正 `HeroSearchComponent` 类
-
 Replace the generated `HeroSearchComponent` class and metadata as follows.
 
-<<<<<<< HEAD
-修改所生成的 `HeroSearchComponent` 类及其元数据，代码如下：
-
-<code-example path="toh-pt6/src/app/hero-search/hero-search.component.ts" header="src/app/hero-search/hero-search.component.ts"></code-example>
+<code-example header="src/app/hero-search/hero-search.component.ts" path="toh-pt6/src/app/hero-search/hero-search.component.ts"></code-example>
 
 Notice the declaration of `heroes$` as an `Observable`:
 
-注意，`heroes$` 声明为一个 `Observable`
-
-<code-example 
-  path="toh-pt6/src/app/hero-search/hero-search.component.ts" 
- header="src/app/hero-search/hero-search.component.ts" region="heroes-stream">
-</code-example>
-=======
-<code-example header="src/app/hero-search/hero-search.component.ts" path="toh-pt6/src/app/hero-search/hero-search.component.ts"></code-example>
-
-Notice the declaration of `heroes$` as an `Observable`:
-
 <code-example header="src/app/hero-search/hero-search.component.ts" path="toh-pt6/src/app/hero-search/hero-search.component.ts" region="heroes-stream"></code-example>
->>>>>>> f25ac4ae
 
 You'll set it in [`ngOnInit()`](#search-pipe).
 Before you do, focus on the definition of `searchTerms`.
 
-你将会在 [`ngOnInit()`](#search-pipe) 中设置它，在此之前，先仔细看看 `searchTerms` 的定义。
-
 ### The `searchTerms` RxJS subject
 
-### RxJS `Subject` 类型的 `searchTerms`
-
 The `searchTerms` property is an RxJS `Subject`.
 
-<<<<<<< HEAD
-`searchTerms` 属性是 RxJS 的 `Subject` 类型。
-
-<code-example path="toh-pt6/src/app/hero-search/hero-search.component.ts" header="src/app/hero-search/hero-search.component.ts" region="searchTerms"></code-example>
-=======
 <code-example header="src/app/hero-search/hero-search.component.ts" path="toh-pt6/src/app/hero-search/hero-search.component.ts" region="searchTerms"></code-example>
->>>>>>> f25ac4ae
 
 A `Subject` is both a source of observable values and an `Observable` itself.
 You can subscribe to a `Subject` as you would any `Observable`.
 
-<<<<<<< HEAD
-`Subject` 既是可观察对象的数据源，本身也是 `Observable`。
-你可以像订阅任何 `Observable` 一样订阅 `Subject`。
-
-You can also push values into that `Observable` by calling its `next(value)` method
-as the `search()` method does.
-=======
 You can also push values into that `Observable` by calling its `next(value)` method as the `search()` method does.
->>>>>>> f25ac4ae
-
-你还可以通过调用它的 `next(value)` 方法往 `Observable` 中推送一些值，就像 `search()` 方法中一样。
 
 The event binding to the textbox's `input` event calls the `search()` method.
 
-<<<<<<< HEAD
-文本框的 `input` 事件的*事件绑定*会调用 `search()` 方法。
-
-<code-example path="toh-pt6/src/app/hero-search/hero-search.component.html" header="src/app/hero-search/hero-search.component.html" region="input"></code-example>
-=======
 <code-example header="src/app/hero-search/hero-search.component.html" path="toh-pt6/src/app/hero-search/hero-search.component.html" region="input"></code-example>
->>>>>>> f25ac4ae
 
 Every time the user types in the textbox, the binding calls `search()` with the textbox value, a "search term".
 The `searchTerms` becomes an `Observable` emitting a steady stream of search terms.
 
-<<<<<<< HEAD
-每当用户在文本框中输入时，这个事件绑定就会使用文本框的值（搜索词）调用 `search()` 函数。
-`searchTerms` 变成了一个能发出搜索词的稳定的流。
-
-=======
->>>>>>> f25ac4ae
 <a id="search-pipe"></a>
 
 ### Chaining RxJS operators
 
-<<<<<<< HEAD
-### 串联 RxJS 操作符
-
-Passing a new search term directly to the `searchHeroes()` after every user keystroke would create an excessive amount of HTTP requests,
-taxing server resources and burning through data plans.
-
-如果每当用户按键后就直接调用 `searchHeroes()` 将导致创建海量的 HTTP 请求，浪费服务器资源并干扰数据调度计划。
-
-Instead, the `ngOnInit()` method pipes the `searchTerms` observable through a sequence of RxJS operators that reduce the number of calls to the `searchHeroes()`,
-ultimately returning an observable of timely hero search results (each a `Hero[]`).
-=======
 Passing a new search term directly to the `searchHeroes()` after every user keystroke would create an excessive amount of HTTP requests, taxing server resources and burning through data plans.
 
 Instead, the `ngOnInit()` method pipes the `searchTerms` observable through a sequence of RxJS operators that reduce the number of calls to the `searchHeroes()`, ultimately returning an observable of timely hero search results (each a `Hero[]`).
->>>>>>> f25ac4ae
-
-应该怎么做呢？`ngOnInit()` 往 `searchTerms` 这个可观察对象的处理管道中加入了一系列 RxJS 操作符，用以缩减对 `searchHeroes()` 的调用次数，并最终返回一个可及时给出英雄搜索结果的可观察对象（每次都是 `Hero[]` ）。
 
 Here's a closer look at the code.
 
-<<<<<<< HEAD
-代码如下：
-
-<code-example path="toh-pt6/src/app/hero-search/hero-search.component.ts" header="src/app/hero-search/hero-search.component.ts" region="search">
-</code-example>
-
-Each operator works as follows:
-
-各个操作符的工作方式如下：
-
-* `debounceTime(300)` waits until the flow of new string events pauses for 300 milliseconds
-  before passing along the latest string. You'll never make requests more frequently than 300ms.
-
-     在传出最终字符串之前，`debounceTime(300)` 将会等待，直到新增字符串的事件暂停了 300 毫秒。
-    你实际发起请求的间隔永远不会小于 300ms。
-=======
 <code-example header="src/app/hero-search/hero-search.component.ts" path="toh-pt6/src/app/hero-search/hero-search.component.ts" region="search"></code-example>
 
 Each operator works as follows:
 
 * `debounceTime(300)` waits until the flow of new string events pauses for 300 milliseconds before passing along the latest string.
   You'll never make requests more frequently than 300ms.
->>>>>>> f25ac4ae
 
 * `distinctUntilChanged()` ensures that a request is sent only if the filter text changed.
-
-   `distinctUntilChanged()` 会确保只在过滤条件变化时才发送请求。
 
 * `switchMap()` calls the search service for each search term that makes it through `debounce()` and `distinctUntilChanged()`.
   It cancels and discards previous search observables, returning only the latest search service observable.
-<<<<<<< HEAD
-
-     `switchMap()` 会为每个从 `debounce()` 和 `distinctUntilChanged()` 中通过的搜索词调用搜索服务。
-    它会取消并丢弃以前的搜索可观察对象，只保留最近的。
-=======
->>>>>>> f25ac4ae
 
 <div class="alert is-helpful">
 
@@ -1119,52 +447,23 @@
 
 <div class="alert is-helpful">
 
-<<<<<<< HEAD
-  借助 [switchMap 操作符](http://www.learnrxjs.io/operators/transformation/switchmap.html)，
-  每个有效的按键事件都会触发一次 `HttpClient.get()` 方法调用。
-  即使在每个请求之间都有至少 300ms 的间隔，仍然可能会同时存在多个尚未返回的 HTTP 请求。
-
-  `switchMap()` preserves the original request order while returning only the observable from the most recent HTTP method call.
-  Results from prior calls are canceled and discarded.
-
-  `switchMap()` 会记住原始的请求顺序，只会返回最近一次 HTTP 方法调用的结果。
-  以前的那些请求都会被取消和舍弃。
-
-  Note that canceling a previous `searchHeroes()` Observable
-  doesn't actually abort a pending HTTP request.
-  Unwanted results are discarded before they reach your application code.
-=======
 **NOTE**: <br />
 Canceling a previous `searchHeroes()` Observable doesn't actually abort a pending HTTP request.
 Unwanted results are discarded before they reach your application code.
 
 </div>
->>>>>>> f25ac4ae
-
-  注意，取消前一个 `searchHeroes()` 可观察对象并不会中止尚未完成的 HTTP 请求。
-  那些不想要的结果只会在它们抵达应用代码之前被舍弃。
 
 </div>
 
 Remember that the component *class* does not subscribe to the `heroes$` *observable*.
 That's the job of the [`AsyncPipe`](#asyncpipe) in the template.
 
-记住，组件类中并没有订阅 `heroes$` 这个可观察对象，而是由模板中的 [`AsyncPipe`](#asyncpipe) 完成的。
-
 #### Try it
 
-<<<<<<< HEAD
-#### 试试看
-
-Run the application again. In the *Dashboard*, enter some text in the search box.
-=======
 Run the application again.
 In the *Dashboard*, enter some text in the search box.
->>>>>>> f25ac4ae
 If you enter characters that match any existing hero names, you'll see something like this.
 
-再次运行本应用。在这个 *仪表盘* 中，在搜索框中输入一些文字。如果你输入的字符匹配上了任何现有英雄的名字，你将会看到如下效果：
-
 <div class="lightbox">
 
 <img alt="Hero Search field with the letters 'm' and 'a' along with four search results that match the query displayed in a list beneath the search input" src="generated/images/guide/toh/toh-hero-search.gif">
@@ -1173,27 +472,14 @@
 
 ## Final code review
 
-## 查看最终代码
-
 Here are the code files discussed on this page (all in the `src/app/` folder).
 
-<<<<<<< HEAD
-本文讨论过的代码文件如下（都位于 `src/app/` 文件夹中）。
-
 <a id="heroservice"></a>
-
-=======
-<a id="heroservice"></a>
->>>>>>> f25ac4ae
 <a id="inmemorydataservice"></a>
 
 <a id="appmodule"></a>
 
-<<<<<<< HEAD
-#### `HeroService`, `InMemoryDataService`, `AppModule`
-=======
 ### `HeroService`, `InMemoryDataService`, `AppModule`
->>>>>>> f25ac4ae
 
 <code-tabs>
     <code-pane header="hero.service.ts" path="toh-pt6/src/app/hero.service.ts"></code-pane>
@@ -1203,11 +489,7 @@
 
 <a id="heroescomponent"></a>
 
-<<<<<<< HEAD
-#### `HeroesComponent`
-=======
 ### `HeroesComponent`
->>>>>>> f25ac4ae
 
 <code-tabs>
     <code-pane header="heroes/heroes.component.html" path="toh-pt6/src/app/heroes/heroes.component.html"></code-pane>
@@ -1217,11 +499,7 @@
 
 <a id="herodetailcomponent"></a>
 
-<<<<<<< HEAD
-#### `HeroDetailComponent`
-=======
 ### `HeroDetailComponent`
->>>>>>> f25ac4ae
 
 <code-tabs>
     <code-pane header="hero-detail/hero-detail.component.html" path="toh-pt6/src/app/hero-detail/hero-detail.component.html"></code-pane>
@@ -1231,11 +509,7 @@
 
 <a id="dashboardcomponent"></a>
 
-<<<<<<< HEAD
-#### `DashboardComponent`
-=======
 ### `DashboardComponent`
->>>>>>> f25ac4ae
 
 <code-tabs>
     <code-pane header="dashboard/dashboard.component.html" path="toh-pt6/src/app/dashboard/dashboard.component.html"></code-pane>
@@ -1245,11 +519,7 @@
 
 <a id="herosearchcomponent"></a>
 
-<<<<<<< HEAD
-#### `HeroSearchComponent`
-=======
 ### `HeroSearchComponent`
->>>>>>> f25ac4ae
 
 <code-tabs>
     <code-pane header="hero-search/hero-search.component.html" path="toh-pt6/src/app/hero-search/hero-search.component.html"></code-pane>
@@ -1259,54 +529,16 @@
 
 ## Summary
 
-## 小结
-
 You're at the end of your journey, and you've accomplished a lot.
 
-<<<<<<< HEAD
-旅程即将结束，不过你已经收获颇丰。
-
-* You added the necessary dependencies to use HTTP in the app.
-
-   你添加了在应用程序中使用 HTTP 的必备依赖。
-
-* You refactored `HeroService` to load heroes from a web API.
-
-   你重构了 `HeroService`，以通过 web API 来加载英雄数据。
-
-* You extended `HeroService` to support `post()`, `put()`, and `delete()` methods.
-
-   你扩展了 `HeroService` 来支持 `post()`、`put()` 和 `delete()` 方法。
-
-* You updated the components to allow adding, editing, and deleting of heroes.
-
-   你修改了组件，以允许用户添加、编辑和删除英雄。
-
-* You configured an in-memory web API.
-
-   你配置了一个内存 Web API。
-
-* You learned how to use observables.
-=======
 * You added the necessary dependencies to use HTTP in the app
 * You refactored `HeroService` to load heroes from a web API
 * You extended `HeroService` to support `post()`, `put()`, and `delete()` methods
 * You updated the components to allow adding, editing, and deleting of heroes
 * You configured an in-memory web API
 * You learned how to use observables
->>>>>>> f25ac4ae
-
-   你学会了如何使用“可观察对象”。
 
 This concludes the "Tour of Heroes" tutorial.
-<<<<<<< HEAD
-You're ready to learn more about Angular development in the fundamentals section,
-starting with the [Architecture](guide/architecture "Architecture") guide.
-
-《英雄之旅》教程结束了。
-如果你准备开始学习 Angular 开发的原理，请开始 [架构](guide/architecture "Architecture") 一章。
-=======
 You're ready to learn more about Angular development in the fundamentals section, starting with the [Architecture](guide/architecture "Architecture") guide.
 
-@reviewed 2022-02-28
->>>>>>> f25ac4ae
+@reviewed 2022-02-28