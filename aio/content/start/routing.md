# Routing

<<<<<<< HEAD
# 路由

At the end of [Your First App](start "Getting Started: Your First App"), the online store application has a basic product catalog. 
The app doesn't have any variable states or navigation. 
There is one URL, and that URL always displays the "My Store" page with a list of products and their descriptions. 

在[你的第一个应用](start "入门：你的第一个应用")结束时，这个在线商店应用会有一个基本的商品名录。该应用还没有任何可变的状态或导航。它只有一个 URL，该 URL 总是会显示“我的商店”页面，其中是商品列表及其描述。

In this section, you'll extend the app to display full product details in separate pages, with their own URLs.

在本节中，你将扩展本应用以便在单独的页面中显示完整的商品详情，并让它使用自己的 URL。

To do this, you'll use the Angular *router*. 
The Angular [router](guide/glossary#router "router definition") enables you to show different components and data to the user based on where the user is in the application. 
The router enables navigation from one view to the next as users perform application tasks: 

为此，你要使用 Angular 的*路由器*。借助 Angular [路由器](guide/glossary#router "router definition")，你可以根据用户在应用中的位置向用户显示不同的组件和数据。当用户执行应用任务时，路由器可以从一个视图导航到另一个视图。

* Enter a URL in the address bar, and the browser navigates to a corresponding page.

  在地址栏中输入一个 URL，浏览器就会导航到相应的页面。

* Click links on the page, and the browser navigates to a new page.

  点击页面上的链接，浏览器会导航到新页面。

* Click the browser's back and forward buttons, and the browser navigates backward and forward through the history of pages you've seen.
=======
At the end of [Your First App](start "Getting Started: Your First App"), the online store application has a basic product catalog.
The app doesn't have any variable states or navigation.
There is one URL, and that URL always displays the "My Store" page with a list of products and their descriptions.

This guide shows you how to use the Angular Router to display full product details in separate pages, each with their own URLs.

The Angular [Router](guide/glossary#router "Router definition") enables you to show different components and data to the user based on where the user is in the application.
The router enables navigation from one view to the next as users perform tasks such as the following:

* Entering a URL in the address bar to navigate to a corresponding page.
* Clicking links on the page to navigate to a new page.
* Clicking the browser's back and forward buttons to navigate backward and forward through the browser history.
>>>>>>> 6d28a209

  点击浏览器的后退和前进按钮，浏览器会在你看过的页面历史中前后导航。

## Registering a route

<<<<<<< HEAD
## 注册路由

The app is already set up to use the Angular router and to use routing to navigate to the product list component you modified earlier. Let's define a route to show individual product details.
=======
The app is already set up to use the Angular Router and to use routing to navigate to the product list component you modified earlier. This section shows you how to define a route to show individual product details.
>>>>>>> 6d28a209

该应用已经设置为使用 Angular 路由器，并通过路由导航到之前修改过的商品列表组件。让我们来定义一个可以显示商品详情的路由。

1. Generate a new component for product details. Give the component the name `product-details`.

<<<<<<< HEAD
   为商品详情生成一个新组件。把组件命名为 `product-details`。

    Reminder: In the file list, right-click the `app` folder, choose `Angular Generator` and `Component`. 
=======
    Reminder: In the file list, right-click the `app` folder, choose `Angular Generator` and `Component`.
>>>>>>> 6d28a209

    提示：在文件列表框中，右键单击 `app` 文件夹，选择 `Angular Generator` 和 `Component`。

1. In `app.module.ts`, add a route for product details, with a `path` of `products/:productId` and `ProductDetailsComponent` for the `component`.

<<<<<<< HEAD
   在 `app.module.ts` 中，添加一个商品详情路由，该路由的 `path` 是 `products/:productId`，`component` 是 `ProductDetailsComponent`。

   <code-example header="src/app/app.module.ts" path="getting-started/src/app/app.module.ts" region="product-details-route">
   </code-example>

   A route associates one or more URL paths with a component.

   路由会将一个或多个 URL 路径与一个组件关联起来。

1. Define a link using the `RouterLink` directive. The `routerLink` defines how the user navigates to the route (or URL) declaratively
   in the component template.

   使用 `RouterLink` 指令定义一个链接。`routerLink` 定义了如何在组件模板中声明式的导航到指定路由（或 URL）。

   We want the user to click a product name to display the details for that product. 

   我们希望用户点击商品名称来显示该商品的详情。

   1. Open `product-list.component.html`.
=======
    <code-example header="src/app/app.module.ts" path="getting-started/src/app/app.module.ts" region="product-details-route">
    </code-example>

    A route associates one or more URL paths with a component.

1. The directive configures the component template to define how the user navigates to the route or URL. When the user clicks a product name, the app  displays the details for that product.
>>>>>>> 6d28a209

      打开 `product-list.component.html`。

<<<<<<< HEAD
   1. Update the `*ngFor` directive to assign each index in the `products` array to the `productId` variable when iterating over the list.
=======
    1. Update the `*ngFor` directive to assign each index in the `products` array to the `productId` variable when iterating over the list.

    1. Modify the product name anchor to include a `routerLink`.
>>>>>>> 6d28a209

      修改 `*ngFor` 指令，在遍历列表的过程中把 `products` 数组中的每个索引赋值给 `productId` 变量。

<<<<<<< HEAD
   1. Modify the product name anchor to include a `routerLink`.

      修改商品名称的链接，使其包含 `routerLink`。

   <code-example header="src/app/product-list/product-list.component.html" path="getting-started/src/app/product-list/product-list.component.html" region="router-link">
   </code-example>

   <!-- 
   To do: I see a comment line with ellipses between the closing of h3 and div. It's an interesting way to show that we've clipped out some code. Should we use this elsewhere? 
   -->

     The RouterLink directive gives the router control over the anchor element. In this case, the route (URL) contains one fixed segment (`/products`) and the final segment is variable, inserting the id property of the current product. For example, the URL for a product with an `id` of 1 will be similar to `https://getting-started-myfork.stackblitz.io/products/1`. 

     RouterLink 指令让路由器控制了一个链接元素。在这种情况下，路由（URL）包含一个固定的区段（ `/products` ），但其最后一个区段是变量，要插入当前商品的 id 属性。例如，`id` 为 1 的商品的 URL 类似于 `https://getting-started-myfork.stackblitz.io/products/1`。
=======
      The RouterLink directive gives the router control over the anchor element. In this case, the route, or URL, contains one fixed segment, `/products`, while the final segment is variable, inserting the id property of the current product. For example, the URL for a product with an `id` of 1 will be similar to `https://getting-started-myfork.stackblitz.io/products/1`.
>>>>>>> 6d28a209

1. Test the router by clicking a product name. The app displays the product details component, which currently always says "product-details works!"

<<<<<<< HEAD
   通过单击商品名称来测试路由器。该应用会显示商品详情组件，该组件目前始终显示 “product-details works！” （我们将在下一节修复此问题。）

   Notice that the URL in the preview window changes. The final segment is `products/1`.

   注意，预览窗口中的 URL 会发生变化。其最后一段是 `products/1`。

   <figure>
     <img src="generated/images/guide/start/product-details-works.png" alt="Product details page with updated URL">
   </figure>

## Using route information

## 使用路由信息

The product details component handles the display of each product. The Angular Router displays components based on the browser's URL and your defined routes. You'll use the Angular Router to combine the `products` data and route information to display the specific details for each product.
=======
    Notice that the URL in the preview window changes. The final segment is `products/#`  where `#` is the number of the route you clicked.

    <div class="lightbox">
      <img src="generated/images/guide/start/product-details-works.png" alt="Product details page with updated URL">
    </div>



## Using route information

The product details component handles the display of each product. The Angular Router displays components based on the browser's URL and your defined routes. This section shows you how to use the Angular Router to combine the `products` data and route information to display the specific details for each product.
>>>>>>> 6d28a209

商品详情组件负责处理每个商品的显示。Angular 的路由器会根据浏览器的 URL 和你定义的这些路由来决定如何显示组件。你可以通过 Angular 的路由器来组合使用 `products` 数据和路由信息，以显示每个商品的详情。

1. Open `product-details.component.ts`

<<<<<<< HEAD
   打开 `product-details.component.ts` 文件

1. Arrange to use product data from an external file. 
=======
1. Arrange to use product data from an external file.
>>>>>>> 6d28a209

   改用外部文件中的商品数据。

   1. Import `ActivatedRoute` from the `@angular/router` package, and the `products` array from `../products`.

      从 `@angular/router` 包导入 `ActivatedRoute`，从 `../products` 文件导入 `products` 数组。

      <code-example header="src/app/product-details/product-details.component.ts" path="getting-started/src/app/product-details/product-details.component.1.ts" region="imports">
      </code-example>

   1. Define the `product` property and inject the `ActivatedRoute` into the constructor.

      定义 `product` 属性，并把 `ActivatedRoute` 注入到构造函数中。

<<<<<<< HEAD
      <code-example header="src/app/product-details/product-details.component.ts" path="getting-started/src/app/product-details/product-details.component.1.ts" region="props-methods">
      </code-example>
=======
    1. Define the `product` property and inject the `ActivatedRoute` into the constructor by adding it as an argument within the constructor's parentheses.
>>>>>>> 6d28a209

      The `ActivatedRoute` is specific to each routed component loaded by the Angular Router. It contains information about the
      route, its parameters, and additional data associated with the route.

<<<<<<< HEAD
      `ActivatedRoute` 专门用于由 Angular 路由器加载的每个路由组件。它包含关于该路由，路由参数以及与该路由关联的其它数据的信息。

      <!-- 
      To do: This is the first time we inject anything into a component. Should we mention it here? There's also a comment about maybe explaining it a bit in the services section (in data.md).
      -->
=======
        The `ActivatedRoute` is specific to each routed component that the Angular Router loads. It contains information about the
        route, its parameters, and additional data associated with the route.

        By injecting the `ActivatedRoute`, you are configuring the component to use a service. While this part of the Getting Started tutorial uses this syntax briefly, the [Managing Data](start/data "Getting Started: Managing Data") page covers services in more detail.

>>>>>>> 6d28a209

1. In the `ngOnInit()` method, subscribe to route parameters and fetch the product based on the `productId`.

<<<<<<< HEAD
   在 `ngOnInit()` 方法中，*订阅（subscribe）*路由参数并根据其 `productId` 获取商品信息。

   <code-example path="getting-started/src/app/product-details/product-details.component.1.ts" region="get-product">
   </code-example>

   The route parameters correspond to the path variables defined in the route. The `productId` is provided from
   the URL that was matched to the route. You use the `productId` to display the details for each unique product. 

   这个路由参数对应于路由中定义的路径变量。`productId` 是从与该路由匹配的 URL 中提供的。你可以通过 `productId` 来显示每个单独商品的详细信息。
=======
    <code-example path="getting-started/src/app/product-details/product-details.component.1.ts" header="src/app/product-details/product-details.component.ts" region="get-product">
    </code-example>

    The route parameters correspond to the path variables you define in the route. The URL that matches the route provides the `productId`. Angular uses the `productId` to display the details for each unique product.
>>>>>>> 6d28a209

1. Update the template to display product details information inside an `*ngIf`.

   修改模板，在 `*ngIf` 中显示商品详情。

   <code-example header="src/app/product-details/product-details.component.html" path="getting-started/src/app/product-details/product-details.component.html" region="details">
   </code-example>

Now, when users click on a name in the product list, the router navigates them to the distinct URL for the product, swaps out the product list component for the product details component, and displays the product details.

<<<<<<< HEAD
现在，当用户点击商品列表中的某个名字时，路由器就会导航到商品的不同网址，用商品详情组件代替商品列表组件，并显示商品详情。

  <figure>
    <img src="generated/images/guide/start/product-details-routed.png" alt="Product details page with updated URL and full details displayed">
  </figure>
=======
<div class="lightbox">
  <img src="generated/images/guide/start/product-details-routed.png" alt="Product details page with updated URL and full details displayed">
</div>
>>>>>>> 6d28a209

<div class="alert is-helpful">

For more information about the Angular Router, see [Routing & Navigation](guide/router "Routing & Navigation").

要了解关于 Angular 路由器的更多信息，请参阅[路由和导航](guide/router "路由与导航")。

</div>

## Next steps

## 下一步

Congratulations! You have integrated routing into your online store.

<<<<<<< HEAD
恭喜！你已经把路由集成到你的在线商店了。

* Products are linked from the product list page to individual products

  从商品列表页面链接到了单个商品

* Users can click on a product name from the list to see details in a new view, with a distinct URL (route)
=======
* Products are linked from the product list page to individual products.
* Users can click on a product name from the list to see details in a new view, with a distinct URL/route.
>>>>>>> 6d28a209

  用户可以点击列表中的某个商品名称来在新视图中查看其详细信息，并带有显著的 URL（路由）

To continue exploring Angular, choose either of the following options:
<<<<<<< HEAD

要继续探索 Angular，请选择以下选项之一：

* [Continue to the "Managing Data" section](start/data "Getting Started: Managing Data") to add the shopping cart feature, using a service to manage the cart data and using HTTP to retrieve external data for shipping prices. 

  [继续浏览“管理数据”部分](start/data "入门：管理数据")，以添加购物车功能，使用服务来管理购物车数据，并通过 HTTP 检索配送价格的外部数据。

* [Skip ahead to the Deployment section](start/deployment "Getting Started: Deployment") to deploy your app to Firebase or move to local development. 

  [跳到部署部分](start/deployment "入门：部署")，把你的应用部署到 Firebase 或转成本地开发。
=======
* [Continue to the "Managing Data" section](start/data "Getting Started: Managing Data") to add a shopping cart feature, use a service to manage the cart data and use HTTP to retrieve external data for shipping prices.
* [Skip ahead to the Deployment section](start/deployment "Getting Started: Deployment") to deploy your app to Firebase or move to local development.
>>>>>>> 6d28a209
<|MERGE_RESOLUTION|>--- conflicted
+++ resolved
@@ -1,77 +1,52 @@
 # Routing
 
-<<<<<<< HEAD
 # 路由
 
-At the end of [Your First App](start "Getting Started: Your First App"), the online store application has a basic product catalog. 
-The app doesn't have any variable states or navigation. 
-There is one URL, and that URL always displays the "My Store" page with a list of products and their descriptions. 
-
-在[你的第一个应用](start "入门：你的第一个应用")结束时，这个在线商店应用会有一个基本的商品名录。该应用还没有任何可变的状态或导航。它只有一个 URL，该 URL 总是会显示“我的商店”页面，其中是商品列表及其描述。
-
-In this section, you'll extend the app to display full product details in separate pages, with their own URLs.
-
-在本节中，你将扩展本应用以便在单独的页面中显示完整的商品详情，并让它使用自己的 URL。
-
-To do this, you'll use the Angular *router*. 
-The Angular [router](guide/glossary#router "router definition") enables you to show different components and data to the user based on where the user is in the application. 
-The router enables navigation from one view to the next as users perform application tasks: 
-
-为此，你要使用 Angular 的*路由器*。借助 Angular [路由器](guide/glossary#router "router definition")，你可以根据用户在应用中的位置向用户显示不同的组件和数据。当用户执行应用任务时，路由器可以从一个视图导航到另一个视图。
-
-* Enter a URL in the address bar, and the browser navigates to a corresponding page.
-
-  在地址栏中输入一个 URL，浏览器就会导航到相应的页面。
-
-* Click links on the page, and the browser navigates to a new page.
-
-  点击页面上的链接，浏览器会导航到新页面。
-
-* Click the browser's back and forward buttons, and the browser navigates backward and forward through the history of pages you've seen.
-=======
 At the end of [Your First App](start "Getting Started: Your First App"), the online store application has a basic product catalog.
 The app doesn't have any variable states or navigation.
 There is one URL, and that URL always displays the "My Store" page with a list of products and their descriptions.
 
+在[你的第一个应用](start "入门：你的第一个应用")结束时，这个在线商店应用会有一个基本的商品名录。该应用还没有任何可变的状态或导航。它只有一个 URL，该 URL 总是会显示“我的商店”页面，其中是商品列表及其描述。
+
 This guide shows you how to use the Angular Router to display full product details in separate pages, each with their own URLs.
+
+本指南会教你如何使用 Angular 路由器来用一些独立页面显示完整的产品详情，这些页面有自己的 URL。
 
 The Angular [Router](guide/glossary#router "Router definition") enables you to show different components and data to the user based on where the user is in the application.
 The router enables navigation from one view to the next as users perform tasks such as the following:
 
+Angular [路由器](guide/glossary#router "Router definition")能让你根据用户在应用中的位置向用户显示不同的组件和数据。当用户执行应用任务时，路由器可以从一个视图导航到另一个视图。比如：
+
 * Entering a URL in the address bar to navigate to a corresponding page.
+
+  在地址栏中输入一个 URL，导航到相应的页面。
+
 * Clicking links on the page to navigate to a new page.
+
+  点击页面上的链接，导航到新页面。
+
 * Clicking the browser's back and forward buttons to navigate backward and forward through the browser history.
->>>>>>> 6d28a209
 
-  点击浏览器的后退和前进按钮，浏览器会在你看过的页面历史中前后导航。
+  点击浏览器的后退和前进按钮，在浏览器的历史中前后导航。
 
 ## Registering a route
 
-<<<<<<< HEAD
 ## 注册路由
 
-The app is already set up to use the Angular router and to use routing to navigate to the product list component you modified earlier. Let's define a route to show individual product details.
-=======
 The app is already set up to use the Angular Router and to use routing to navigate to the product list component you modified earlier. This section shows you how to define a route to show individual product details.
->>>>>>> 6d28a209
 
-该应用已经设置为使用 Angular 路由器，并通过路由导航到之前修改过的商品列表组件。让我们来定义一个可以显示商品详情的路由。
+该应用已经设置为使用 Angular 路由器，并通过路由导航到之前修改过的商品列表组件。本节会向你展示如何定义一个可以显示单个商品详情的路由。
 
 1. Generate a new component for product details. Give the component the name `product-details`.
 
-<<<<<<< HEAD
    为商品详情生成一个新组件。把组件命名为 `product-details`。
 
-    Reminder: In the file list, right-click the `app` folder, choose `Angular Generator` and `Component`. 
-=======
     Reminder: In the file list, right-click the `app` folder, choose `Angular Generator` and `Component`.
->>>>>>> 6d28a209
 
     提示：在文件列表框中，右键单击 `app` 文件夹，选择 `Angular Generator` 和 `Component`。
 
 1. In `app.module.ts`, add a route for product details, with a `path` of `products/:productId` and `ProductDetailsComponent` for the `component`.
 
-<<<<<<< HEAD
    在 `app.module.ts` 中，添加一个商品详情路由，该路由的 `path` 是 `products/:productId`，`component` 是 `ProductDetailsComponent`。
 
    <code-example header="src/app/app.module.ts" path="getting-started/src/app/app.module.ts" region="product-details-route">
@@ -81,38 +56,18 @@
 
    路由会将一个或多个 URL 路径与一个组件关联起来。
 
-1. Define a link using the `RouterLink` directive. The `routerLink` defines how the user navigates to the route (or URL) declaratively
-   in the component template.
+1. The directive configures the component template to define how the user navigates to the route or URL. When the user clicks a product name, the app  displays the details for that product.
 
-   使用 `RouterLink` 指令定义一个链接。`routerLink` 定义了如何在组件模板中声明式的导航到指定路由（或 URL）。
-
-   We want the user to click a product name to display the details for that product. 
-
-   我们希望用户点击商品名称来显示该商品的详情。
+   该指令配置组件的模板，以定义用户如何导航到路由或 URL。当用户点击商品名称时，应用就会显示那个商品的详情。
 
    1. Open `product-list.component.html`.
-=======
-    <code-example header="src/app/app.module.ts" path="getting-started/src/app/app.module.ts" region="product-details-route">
-    </code-example>
-
-    A route associates one or more URL paths with a component.
-
-1. The directive configures the component template to define how the user navigates to the route or URL. When the user clicks a product name, the app  displays the details for that product.
->>>>>>> 6d28a209
 
       打开 `product-list.component.html`。
 
-<<<<<<< HEAD
    1. Update the `*ngFor` directive to assign each index in the `products` array to the `productId` variable when iterating over the list.
-=======
-    1. Update the `*ngFor` directive to assign each index in the `products` array to the `productId` variable when iterating over the list.
-
-    1. Modify the product name anchor to include a `routerLink`.
->>>>>>> 6d28a209
 
       修改 `*ngFor` 指令，在遍历列表的过程中把 `products` 数组中的每个索引赋值给 `productId` 变量。
 
-<<<<<<< HEAD
    1. Modify the product name anchor to include a `routerLink`.
 
       修改商品名称的链接，使其包含 `routerLink`。
@@ -120,37 +75,17 @@
    <code-example header="src/app/product-list/product-list.component.html" path="getting-started/src/app/product-list/product-list.component.html" region="router-link">
    </code-example>
 
-   <!-- 
-   To do: I see a comment line with ellipses between the closing of h3 and div. It's an interesting way to show that we've clipped out some code. Should we use this elsewhere? 
-   -->
+   The RouterLink directive gives the router control over the anchor element. In this case, the route, or URL, contains one fixed segment, `/products`, while the final segment is variable, inserting the id property of the current product. For example, the URL for a product with an `id` of 1 will be similar to `https://getting-started-myfork.stackblitz.io/products/1`.
+   
+    RouterLink 指令让路由器控制了一个链接元素。在这种情况下，路由或 URL 包含一个固定的区段（ `/products` ），但其最后一个区段是变量，要插入当前商品的 id 属性。例如，`id` 为 1 的商品的 URL 类似于 `https://getting-started-myfork.stackblitz.io/products/1`。
 
-     The RouterLink directive gives the router control over the anchor element. In this case, the route (URL) contains one fixed segment (`/products`) and the final segment is variable, inserting the id property of the current product. For example, the URL for a product with an `id` of 1 will be similar to `https://getting-started-myfork.stackblitz.io/products/1`. 
+     1. Test the router by clicking a product name. The app displays the product details component, which currently always says "product-details works!"
 
-     RouterLink 指令让路由器控制了一个链接元素。在这种情况下，路由（URL）包含一个固定的区段（ `/products` ），但其最后一个区段是变量，要插入当前商品的 id 属性。例如，`id` 为 1 的商品的 URL 类似于 `https://getting-started-myfork.stackblitz.io/products/1`。
-=======
-      The RouterLink directive gives the router control over the anchor element. In this case, the route, or URL, contains one fixed segment, `/products`, while the final segment is variable, inserting the id property of the current product. For example, the URL for a product with an `id` of 1 will be similar to `https://getting-started-myfork.stackblitz.io/products/1`.
->>>>>>> 6d28a209
+        通过单击商品名称来测试路由器。该应用会显示商品详情组件，该组件目前始终显示 “product-details works！” 
 
-1. Test the router by clicking a product name. The app displays the product details component, which currently always says "product-details works!"
+    Notice that the URL in the preview window changes. The final segment is `products/#`  where `#` is the number of the route you clicked.
 
-<<<<<<< HEAD
-   通过单击商品名称来测试路由器。该应用会显示商品详情组件，该组件目前始终显示 “product-details works！” （我们将在下一节修复此问题。）
-
-   Notice that the URL in the preview window changes. The final segment is `products/1`.
-
-   注意，预览窗口中的 URL 会发生变化。其最后一段是 `products/1`。
-
-   <figure>
-     <img src="generated/images/guide/start/product-details-works.png" alt="Product details page with updated URL">
-   </figure>
-
-## Using route information
-
-## 使用路由信息
-
-The product details component handles the display of each product. The Angular Router displays components based on the browser's URL and your defined routes. You'll use the Angular Router to combine the `products` data and route information to display the specific details for each product.
-=======
-    Notice that the URL in the preview window changes. The final segment is `products/#`  where `#` is the number of the route you clicked.
+    注意预览窗口中的 URL 变化了。它的最后一段是 `products/#`，这里的 `#` 代表你点击的那个路由的编号。
 
     <div class="lightbox">
       <img src="generated/images/guide/start/product-details-works.png" alt="Product details page with updated URL">
@@ -160,20 +95,17 @@
 
 ## Using route information
 
+## 使用路由信息
+
 The product details component handles the display of each product. The Angular Router displays components based on the browser's URL and your defined routes. This section shows you how to use the Angular Router to combine the `products` data and route information to display the specific details for each product.
->>>>>>> 6d28a209
 
-商品详情组件负责处理每个商品的显示。Angular 的路由器会根据浏览器的 URL 和你定义的这些路由来决定如何显示组件。你可以通过 Angular 的路由器来组合使用 `products` 数据和路由信息，以显示每个商品的详情。
+商品详情组件负责处理每个商品的显示。Angular 的路由器会根据浏览器的 URL 和你定义的这些路由来决定如何显示组件。本节会告诉你如何通过 Angular 的路由器来组合使用 `products` 数据和路由信息，以显示每个商品的详情。
 
 1. Open `product-details.component.ts`
 
-<<<<<<< HEAD
    打开 `product-details.component.ts` 文件
 
-1. Arrange to use product data from an external file. 
-=======
 1. Arrange to use product data from an external file.
->>>>>>> 6d28a209
 
    改用外部文件中的商品数据。
 
@@ -184,52 +116,32 @@
       <code-example header="src/app/product-details/product-details.component.ts" path="getting-started/src/app/product-details/product-details.component.1.ts" region="imports">
       </code-example>
 
-   1. Define the `product` property and inject the `ActivatedRoute` into the constructor.
+   1. Define the `product` property and inject the `ActivatedRoute` into the constructor by adding it as an argument within the constructor's parentheses.
 
-      定义 `product` 属性，并把 `ActivatedRoute` 注入到构造函数中。
+      定义 `product` 属性，并把它加入构造函数括号中作为参数，以便把 `ActivatedRoute` 注入到构造函数中。
 
-<<<<<<< HEAD
       <code-example header="src/app/product-details/product-details.component.ts" path="getting-started/src/app/product-details/product-details.component.1.ts" region="props-methods">
       </code-example>
-=======
-    1. Define the `product` property and inject the `ActivatedRoute` into the constructor by adding it as an argument within the constructor's parentheses.
->>>>>>> 6d28a209
 
-      The `ActivatedRoute` is specific to each routed component loaded by the Angular Router. It contains information about the
+      The `ActivatedRoute` is specific to each routed component that the Angular Router loads. It contains information about the
       route, its parameters, and additional data associated with the route.
 
-<<<<<<< HEAD
       `ActivatedRoute` 专门用于由 Angular 路由器加载的每个路由组件。它包含关于该路由，路由参数以及与该路由关联的其它数据的信息。
 
-      <!-- 
-      To do: This is the first time we inject anything into a component. Should we mention it here? There's also a comment about maybe explaining it a bit in the services section (in data.md).
-      -->
-=======
-        The `ActivatedRoute` is specific to each routed component that the Angular Router loads. It contains information about the
-        route, its parameters, and additional data associated with the route.
+      By injecting the `ActivatedRoute`, you are configuring the component to use a service. While this part of the Getting Started tutorial uses this syntax briefly, the [Managing Data](start/data "Getting Started: Managing Data") page covers services in more detail.
 
-        By injecting the `ActivatedRoute`, you are configuring the component to use a service. While this part of the Getting Started tutorial uses this syntax briefly, the [Managing Data](start/data "Getting Started: Managing Data") page covers services in more detail.
-
->>>>>>> 6d28a209
+      通过注入 `ActivatedRoute`，你把该组件配置成了使用服务的。《快速上手》教程中的这部分只是简略使用了该语法，在[管理数据](start/data "Getting Started: Managing Data")部分深入讲解了服务的更多细节。
 
 1. In the `ngOnInit()` method, subscribe to route parameters and fetch the product based on the `productId`.
 
-<<<<<<< HEAD
-   在 `ngOnInit()` 方法中，*订阅（subscribe）*路由参数并根据其 `productId` 获取商品信息。
+   在 `ngOnInit()` 方法中订阅了路由参数，并且根据 `productId` 获取了该产品。
 
-   <code-example path="getting-started/src/app/product-details/product-details.component.1.ts" region="get-product">
-   </code-example>
-
-   The route parameters correspond to the path variables defined in the route. The `productId` is provided from
-   the URL that was matched to the route. You use the `productId` to display the details for each unique product. 
-
-   这个路由参数对应于路由中定义的路径变量。`productId` 是从与该路由匹配的 URL 中提供的。你可以通过 `productId` 来显示每个单独商品的详细信息。
-=======
     <code-example path="getting-started/src/app/product-details/product-details.component.1.ts" header="src/app/product-details/product-details.component.ts" region="get-product">
     </code-example>
 
-    The route parameters correspond to the path variables you define in the route. The URL that matches the route provides the `productId`. Angular uses the `productId` to display the details for each unique product.
->>>>>>> 6d28a209
+   The route parameters correspond to the path variables you define in the route. The URL that matches the route provides the `productId`. Angular uses the `productId` to display the details for each unique product.
+
+   这个路由参数对应于你在路由中定义的路径变量。与该路由匹配的 URL 提供了 `productId`。 Angular 使用这个 `productId` 来显示每个单独商品的详细信息。
 
 1. Update the template to display product details information inside an `*ngIf`.
 
@@ -240,17 +152,11 @@
 
 Now, when users click on a name in the product list, the router navigates them to the distinct URL for the product, swaps out the product list component for the product details component, and displays the product details.
 
-<<<<<<< HEAD
 现在，当用户点击商品列表中的某个名字时，路由器就会导航到商品的不同网址，用商品详情组件代替商品列表组件，并显示商品详情。
 
-  <figure>
-    <img src="generated/images/guide/start/product-details-routed.png" alt="Product details page with updated URL and full details displayed">
-  </figure>
-=======
-<div class="lightbox">
+  <div class="lightbox">
   <img src="generated/images/guide/start/product-details-routed.png" alt="Product details page with updated URL and full details displayed">
 </div>
->>>>>>> 6d28a209
 
 <div class="alert is-helpful">
 
@@ -266,34 +172,24 @@
 
 Congratulations! You have integrated routing into your online store.
 
-<<<<<<< HEAD
 恭喜！你已经把路由集成到你的在线商店了。
 
-* Products are linked from the product list page to individual products
+* Products are linked from the product list page to individual products.
 
-  从商品列表页面链接到了单个商品
+  从商品列表页面链接到了单个商品。
 
-* Users can click on a product name from the list to see details in a new view, with a distinct URL (route)
-=======
-* Products are linked from the product list page to individual products.
 * Users can click on a product name from the list to see details in a new view, with a distinct URL/route.
->>>>>>> 6d28a209
 
-  用户可以点击列表中的某个商品名称来在新视图中查看其详细信息，并带有显著的 URL（路由）
+  用户可以点击列表中的某个商品名称来在新视图中查看其详细信息，并带有显著的 URL/路由。
 
 To continue exploring Angular, choose either of the following options:
-<<<<<<< HEAD
 
 要继续探索 Angular，请选择以下选项之一：
 
-* [Continue to the "Managing Data" section](start/data "Getting Started: Managing Data") to add the shopping cart feature, using a service to manage the cart data and using HTTP to retrieve external data for shipping prices. 
+* [Continue to the "Managing Data" section](start/data "Getting Started: Managing Data") to add a shopping cart feature, use a service to manage the cart data and use HTTP to retrieve external data for shipping prices. 
 
   [继续浏览“管理数据”部分](start/data "入门：管理数据")，以添加购物车功能，使用服务来管理购物车数据，并通过 HTTP 检索配送价格的外部数据。
 
 * [Skip ahead to the Deployment section](start/deployment "Getting Started: Deployment") to deploy your app to Firebase or move to local development. 
 
   [跳到部署部分](start/deployment "入门：部署")，把你的应用部署到 Firebase 或转成本地开发。
-=======
-* [Continue to the "Managing Data" section](start/data "Getting Started: Managing Data") to add a shopping cart feature, use a service to manage the cart data and use HTTP to retrieve external data for shipping prices.
-* [Skip ahead to the Deployment section](start/deployment "Getting Started: Deployment") to deploy your app to Firebase or move to local development.
->>>>>>> 6d28a209
