# Deploying an application

# 部署应用

Deploying your application is the process of compiling, or building, your code and hosting the JavaScript, CSS, and HTML on a web server.

部署应用是指编译或构建代码并将生成的 JavaScript、CSS 和 HTML 托管到 Web 服务器上的过程。

This section builds on the previous steps in the [Getting Started](start "Try it: A basic application") tutorial and shows you how to deploy your application.

本节基于[“入门”](start "尝试：基本应用")教程中的前序步骤，并向你展示如何部署应用。

## Prerequisites

## 先决条件

A best practice is to run your project locally before you deploy it. To run your project locally, you need the following installed on your computer:

这里的最佳实践是在部署项目之前先在本地运行项目。要在本地运行项目，你需要在计算机上安装以下软件：

* [Node.js](https://nodejs.org/en/).
* The [Angular CLI](https://cli.angular.io/).
    From the terminal, install the Angular CLI globally with:

  [Angular CLI](https://cli.angular.io/)。在终端上，使用以下命令全局安装 Angular CLI：

  ```sh
  npm install -g @angular/cli
  ```

    With the Angular CLI, you can use the command `ng` to create new workspaces, new projects, serve your application during development, or produce builds to share or distribute.

  借助 Angular CLI，你可以使用 `ng` 命令创建新的工作区、新项目、在开发过程中启动开发服务器，或生成要共享或分发的构建成果。

## Running your application locally

## 在本地运行你的应用

1. Download the source code from your StackBlitz project by clicking the `Download Project` icon in the left menu, across from `Project`, to download your files.

   在左边的菜单中点击  `Project` 后面的 `Download Project` 图标，以下载你的 StackBlitz 项目的源代码。

1. Create a new Angular CLI workspace using the [`ng new`](cli/new "CLI ng new command reference") command, where `my-project-name` is what you would like to call your project:

   用 [`ng new`](cli/new "CLI ng 新命令参考")命令创建一个新的 Angular CLI 工作区，其中的 `my-project-name` 就是你要生成的项目名：

   ```sh
   ng new my-project-name
   ```

   This command displays a series of configuration prompts. For this tutorial, accept the default settings for each prompt.

   此命令会显示一系列配置提示。对于本教程，请接受每个提示的默认设置。

1. In your newly CLI-generated application, replace the `/src` folder with the `/src` folder from your `StackBlitz` download.

   在新建 CLI 生成的应用中，用从 `StackBlitz` 中下载的 `/src` 文件夹替换原来的 `/src` 文件夹。

1. Use the following CLI command to run your application locally:

   使用以下 CLI 命令在本地运行你的应用：

   ```sh
   ng serve
   ```

1. To see your application in the  browser, go to <http://localhost:4200/>.
   If the default port 4200 is not available, you can specify another port with the port flag as in the following example:

   要在浏览器中查看你的应用，请访问 <http://localhost:4200/>。如果默认端口 4200 不可用，则可以使用端口标志指定另一个端口，如下所示：

   ```sh
   ng serve --port 4201
   ```

   While serving your application, you can edit your code and see the changes update automatically in the browser.
   To stop the `ng serve` command, press `Ctrl`+`c`.

   当启动了应用的开发服务器时，你可以编辑代码并在浏览器中查看对此更改的自动更新。要停止此 `ng serve` 命令，请按 `Ctrl` + `c` 键。

{@a building}
## Building and hosting your application

## 构建和托管你的应用

1. To build your application for production, use the `build` command. By default, this command uses the `production` build configuration.

   要构建用于生产的应用，请使用 `build` 命令。默认情况下，此命令使用 `production` 构建配置。

   ```sh
   ng build
   ```

   This command creates a `dist` folder in the application root directory with all the files that a hosting service needs for serving your application.

   此命令会创建一个 `dist` 文件夹，其中包含把你的应用部署到托管服务时所需的全部文件。

   <div class="alert is-helpful">

   If the above `ng build` command throws an error about missing packages, append the missing dependencies in your local project's `package.json` file to match the one in the downloaded StackBlitz project.

   如果上述 `ng build` 命令引发了“缺少软件包”之类的错误，请将缺失的依赖项附加到本地项目的 `package.json` 文件中，以匹配从 StackBlitz 下载的项目中的依赖项。

   </div>

1. Copy the contents of the `dist/my-project-name` folder to your web server.
   Because these files are static, you can host them on any web server capable of serving files; such as `Node.js`, Java, .NET, or any backend such as [Firebase](https://firebase.google.com/docs/hosting), [Google Cloud](https://cloud.google.com/solutions/web-hosting), or [App Engine](https://cloud.google.com/appengine/docs/standard/python/getting-started/hosting-a-static-website).
   For more information, see [Building & Serving](guide/build "Building and Serving Angular Apps") and [Deployment](guide/deployment "Deployment guide").

   把 `dist/my-project-name` 文件夹的内容复制到 Web 服务器。由于这些文件是静态的，因此你可以将它们托管在任何支持静态文件的 Web 服务器上。（例如 `Node.js`、Java、.NET 或任何后端（例如[Firebase](https://firebase.google.com/docs/hosting)，[Google Cloud](https://cloud.google.com/solutions/web-hosting) 或 [App Engine](https://cloud.google.com/appengine/docs/standard/python/getting-started/hosting-a-static-website)）。有关更多信息，请参阅[构建与服务](guide/build "构建与服务 Angular 应用")以及[部署](guide/deployment "部署指南")部分。

## What's next

## 下一步是什么

In this tutorial, you've laid the foundation to explore the Angular world in areas such as mobile development, UX/UI development, and server-side rendering.
You can go deeper by studying more of Angular's features, engaging with the vibrant community, and exploring the robust ecosystem.

在本教程中，你奠定了在移动开发、UX/UI 开发和服务器端渲染等领域探索 Angular 世界的基础。你可以通过研究 Angular 的更多特性、与充满活力的社区互动，以及探索其健壮的生态系统，来更深入地了解 Angular。

### Learning more Angular

### 了解更多 Angular

For a more in-depth tutorial that leads you through building an application locally and exploring many of Angular's most popular features, see [Tour of Heroes](tutorial).

一份更深入的教程可以指导你在本地构建应用并探索 Angular 许多最受欢迎的功能，请参阅[《英雄之旅》](tutorial) 。

To explore Angular's foundational concepts, see the guides in the Understanding Angular section such as [Angular Components Overview](guide/component-overview) or [Template syntax](guide/template-syntax).

要探索 Angular 的基础概念，请参阅“了解 Angular” 部分的指南，例如 [Angular 组件概览](guide/component-overview)或[模板语法](guide/template-syntax)。

### Joining the community

### 加入社区

[Tweet that you've completed this tutorial](https://twitter.com/intent/tweet?url=https://angular.io/start&text=I%20just%20finished%20the%20Angular%20Getting%20Started%20Tutorial "Angular on Twitter"), tell us what you think, or submit [suggestions for future editions](https://github.com/angular/angular/issues/new/choose "Angular GitHub repository new issue form").

[去 Tweet 表示你已经完成了本教程](https://twitter.com/intent/tweet?url=https://angular.io/start&text=I%20just%20finished%20the%20Angular%20Getting%20Started%20Tutorial "Twitter 上的 Angular")、告诉我们你的想法，或者[为以后的版本](https://github.com/angular/angular/issues/new/choose "Angular GitHub 存储库的新建 Issue 表单")提出建议。

Keep current by following the [Angular blog](https://blog.angular.io/ "Angular blog").

通过关注 [Angular 博客](https://blog.angular.io/ "Angular 博客")来保持更新。

### Exploring the Angular ecosystem

### 探索 Angular 的生态系统

To support your UX/UI development, see [Angular Material](https://material.angular.io/ "Angular Material web site").

<<<<<<< HEAD
要支持你的 UX/UI 开发，请参阅 [Angular Material](https://material.angular.cn/ "Angular Material 网站") 。

The Angular community also has an extensive [network of third-party tools and libraries](resources "Angular resources list").

Angular 社区还拥有广泛的[第三方工具和库网络](resources "Angular 资源列表")。
=======
The Angular community also has an extensive [network of third-party tools and libraries](resources "Angular resources list").

@reviewed 2021-09-15
>>>>>>> 08caeadd
<|MERGE_RESOLUTION|>--- conflicted
+++ resolved
@@ -148,14 +148,10 @@
 
 To support your UX/UI development, see [Angular Material](https://material.angular.io/ "Angular Material web site").
 
-<<<<<<< HEAD
 要支持你的 UX/UI 开发，请参阅 [Angular Material](https://material.angular.cn/ "Angular Material 网站") 。
 
 The Angular community also has an extensive [network of third-party tools and libraries](resources "Angular resources list").
 
 Angular 社区还拥有广泛的[第三方工具和库网络](resources "Angular 资源列表")。
-=======
-The Angular community also has an extensive [network of third-party tools and libraries](resources "Angular resources list").
 
-@reviewed 2021-09-15
->>>>>>> 08caeadd
+@reviewed 2021-09-15