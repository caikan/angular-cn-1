--- conflicted
+++ resolved
@@ -104,13 +104,11 @@
 
 1. Save periodically.
 
-<<<<<<< HEAD
    定时保存。
-=======
+
 <div class="lightbox">
   <img src="generated/images/guide/start/fork-the-project.png" alt="Fork the project">
 </div>
->>>>>>> 8ebc946c
 
 In StackBlitz, the preview pane on the right shows the starting state of the example application.
 The preview features two areas:
@@ -275,37 +273,28 @@
 
 This section walks you through creating a child component, `ProductAlertsComponent` that can receive data from its parent component, `ProductListComponent`.
 
-<<<<<<< HEAD
 本节将引导你创建一个子组件 `ProductAlertsComponent`，该子组件可以从其父组件 `ProductListComponent` 接收数据。
 
-1. Right click on the `app` folder and use the `Angular Generator` to generate a new component named `product-alerts`.
-
-   右键单击 `app` 文件夹，然后使用 `Angular Generator` 生成一个名为 `product-alerts` 的新组件。
+1. Click on the plus sign above the current terminal to create a new terminal to run the command to generate the component.
+
+   点击当前终端上方的加号，新建一个终端，运行命令生成组件。
 
    <div class="lightbox">
-     <img src="generated/images/guide/start/generate-component.png" alt="StackBlitz command to generate component">
+     <img src="generated/images/guide/start/create-new-terminal.png" alt="StackBlitz command to generate component">
    </div>
 
-     The generator creates starter files for the three parts of the component:
-
-     此生成器会为组件的三个部分创建初始文件：
-
-=======
-1. Click on the plus sign above the current terminal to create a new terminal to run the command to generate the component.
-
-  <div class="lightbox">
-    <img src="generated/images/guide/start/create-new-terminal.png" alt="StackBlitz command to generate component">
-  </div>
-
 1. In the new terminal, generate a new component named `product-alerts` by running the following command.
 
-  ```sh
-  ng generate component product-alerts
-  ```
-
-  The generator creates starter files for the three parts of the component:
-
->>>>>>> 8ebc946c
+   在新终端中，通过运行以下命令生成一个名为 `product-alerts` 的新组件。
+
+   ```sh
+   ng generate component product-alerts
+   ```
+
+   The generator creates starter files for the three parts of the component:
+
+   该生成器会为组件的三个部分创建初始文件：
+
     * `product-alerts.component.ts`
     * `product-alerts.component.html`
     * `product-alerts.component.css`
@@ -357,19 +346,14 @@
 
 1. The generator automatically added the `ProductAlertsComponent` to the `AppModule` to make it available to other components in the application.
 
-   要让 `ProductAlertsComponent` 可用于本应用的其它组件中，就要把它添加到 `app.module.ts` 文件中的 `AppModule` 的 `declarations` 中。
+   生成器会自动把 `ProductAlertsComponent` 添加到 `AppModule` 中，以便它能用于本应用的其它组件中。
 
   <code-example header="src/app/app.module.ts" path="getting-started/src/app/app.module.ts" region="declare-product-alerts"></code-example>
 
-<<<<<<< HEAD
-1. Finally, to display `ProductAlertsComponent` as a child of `ProductListComponent`, add the selector, `<app-product-alerts>` to `product-list.component.html`.
+1. Finally, to display `ProductAlertsComponent` as a child of `ProductListComponent`, add the `<app-product-alerts>` element to `product-list.component.html`.
    Pass the current product as input to the component using property binding.
 
-   最后，要将 `ProductAlertsComponent` 显示为 `ProductListComponent` 的子级，请将选择器 `<app-product-alerts>` 添加到 `product-list.component.html` 中。使用属性绑定将当前产品作为输入传给此组件。
-=======
-1. Finally, to display `ProductAlertsComponent` as a child of `ProductListComponent`, add the `<app-product-alerts>` element to `product-list.component.html`.
-  Pass the current product as input to the component using property binding.
->>>>>>> 8ebc946c
+   最后，要将 `ProductAlertsComponent` 显示为 `ProductListComponent` 的子级，请将 `<app-product-alerts>` 元素添加到 `product-list.component.html` 中。使用属性绑定将当前产品作为输入传给此组件。
 
    <code-example header="src/app/product-list/product-list.component.html" path="getting-started/src/app/product-list/product-list.component.5.html" region="app-product-alerts"></code-example>
 
@@ -469,15 +453,11 @@
 要继续探索 Angular 并开发此应用，请执行以下操作：
 
 * Continue to [In-app navigation](start/start-routing "Getting started: In-app navigation") to create a product details page.
-<<<<<<< HEAD
 
   继续进行[应用内导航](start/start-routing "入门：应用内导航")，以创建产品详情页。
 
 * Skip ahead to [Deployment](start/start-deployment "Getting started: Deployment") to move to local development, or deploy your application to Firebase or your own server.
 
   跳至[部署](start/start-deployment "入门：部署")以转为本地开发，或将你的应用部署到 Firebase 或你自己的服务器上。
-=======
-* Skip ahead to [Deployment](start/start-deployment "Getting started: Deployment") to move to local development, or deploy your application to Firebase or your own server.
-
-@reviewed 2021-09-15
->>>>>>> 8ebc946c
+
+@reviewed 2021-09-15