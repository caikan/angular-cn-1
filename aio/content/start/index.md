# Getting started with Angular

# Angular 入门

Welcome to Angular!

Angular 欢迎你！

This tutorial introduces you to the essentials of Angular by walking you through building an e-commerce site with a catalog, shopping cart, and check-out form.

<<<<<<< HEAD
本教程将通过构建一个电子商务网站，向你介绍 Angular 的基本知识。该网站具有商品名录、购物车和结账表单。

To help you get started right away, this tutorial uses a ready-made application that you can examine and modify interactively on [Stackblitz](https://stackblitz.com/)&mdash;without having to [set up a local work environment](guide/setup-local "Setup guide").
=======
To help you get started right away, this tutorial uses a ready-made application that you can examine and modify interactively on [StackBlitz](https://stackblitz.com/)&mdash;without having to [set up a local work environment](guide/setup-local "Setup guide").
>>>>>>> 08caeadd
StackBlitz is a browser-based development environment where you can create, save, and share projects using a variety of technologies.

为了帮助你更好地起步，本教程提供了一个已完成的应用，你可以在 [Stackblitz](https://stackblitz.com/) 上试验及互动，而不用[建立本地开发环境](guide/setup-local "Setup guide")。
StackBlitz 是一个基于浏览器的开发环境，你可以在其中使用各种技术来创建、保存和共享项目。

## Prerequisites

## 先决条件

To get the most out of this tutorial you should already have a basic understanding of the following.

为了充分利用本教程，你应该已经对以下内容有基本的了解。

* [HTML](https://developer.mozilla.org/en-US/docs/Learn/HTML "Learning HTML: Guides and tutorials")
* [JavaScript](https://developer.mozilla.org/en-US/docs/Web/JavaScript "JavaScript")
* [TypeScript](https://www.typescriptlang.org/ "The TypeScript language")

{@a components}

## Take a tour of the example application

## 浏览范例应用

You build Angular applications with components.
Components define areas of responsibility in the UI that let you reuse sets of UI functionality.

你可以用组件构建 Angular 应用。组件定义了 UI 中的职责范围，让你可以复用某些 UI 功能集。

A component consists of three things:

一个组件由三部分组成：

* **A component class** that handles data and functionality.

  处理数据和功能的**组件类**。

* **An HTML template** that determines the UI.

  决定 UI **的 HTML 模板**。

* **Component-specific styles** that define the look and feel.

  定义外观的**组件专属样式**。

This guide demonstrates building an application with the following components.

本指南演示了如何使用下列组件构建应用。

* `<app-root>`&mdash;the first component to load and the container for the other components.

  `<app-root>` - 第一个加载的组件，并且是其他组件的容器。

* `<app-top-bar>`&mdash;the store name and checkout button.

  `<app-top-bar>` - 商店名称和结帐按钮。

* `<app-product-list>`&mdash;the product list.

  `<app-product-list>` - 产品列表。

* `<app-product-alerts>`&mdash;a component that contains the application's alerts.

  `<app-product-alerts>` - 包含应用中各种通知的组件。

<div class="lightbox">
  <img src="generated/images/guide/start/app-components.png" alt="Online store with three components">
</div>

For more information about components, see [Introduction to Components](guide/architecture-components "Introduction to Components and Templates").

有关组件的更多信息，请参见[组件简介](guide/architecture-components "组件和模板简介") 。

{@a new-project}

## Create the sample project

## 创建范例项目

To create the sample project, generate the <live-example name="getting-started-v0" noDownload>ready-made sample project in StackBlitz</live-example>.
To save your work:

要创建范例项目，请<live-example name="getting-started-v0" noDownload>在 StackBlitz 中生成一个预置的范例项目</live-example> 。要保存你的工作，请执行以下操作：

1. Log into StackBlitz.

   登录到 StackBlitz。

1. Fork the project you generated.

   对你生成的项目进行分支。

1. Save periodically.

   定时保存。

In StackBlitz, the preview pane on the right shows the starting state of the example application.
The preview features two areas:

在 StackBlitz 中，右侧的预览窗格会显示范例应用的启动状态。此预览有两个区域：

* a top bar with the store name, *My Store*, and a checkout button

  带有商店名称（*My Store*）和 Checkout 按钮的顶部栏

* a header for a product list, *Products*

  *产品列表*及其标题

<div class="lightbox">
  <img src="generated/images/guide/start/new-app-all.gif" alt="Starter online store application">
</div>

The project section on the left shows the source files that make up the application, including the infrastructure and configuration files.

左侧的项目区显示了构成本应用的源文件，包括基础结构和配置文件。

When you generate the StackBlitz example applications that accompany the tutorials, StackBlitz creates the starter files and mock data for you.
The files you use throughout the tutorial are in the `src` folder.

当你生成本教程随附的 StackBlitz 范例应用时，StackBlitz 会为你创建启动程序文件和模拟数据。本教程中用到的文件位于 `src` 文件夹中。

For more information on how to use StackBlitz, see the [StackBlitz documentation](https://developer.stackblitz.com/docs/platform/).

有关如何使用 StackBlitz 的更多信息，请参见 [StackBlitz 的文档](https://developer.stackblitz.com/docs/platform/)。

{@a product-list}

## Create the product list

## 创建产品列表

In this section, you'll update the application to display a list of products.
You'll use predefined product data from the `products.ts` file and methods from the `product-list.component.ts` file.
This section guides you through editing the HTML, also known as the template.

在本节中，你将修改应用以显示产品列表。你会用到来自 `products.ts` 文件的预定义产品数据，和一些来自 `product-list.component.ts` 文件的方法。本节将指导你完成编辑 HTML（也称为模板）的过程。

1. In the `product-list` folder, open the template file `product-list.component.html`.

   在 `product-list` 文件夹中，打开模板文件 `product-list.component.html`。

1. Add an `*ngFor` structural directive on a `<div>`, as follows.

   在 `<div>` 上添加一个结构型指令 `*ngFor`，如下所示。

   <code-example header="src/app/product-list/product-list.component.html" path="getting-started/src/app/product-list/product-list.component.2.html" region="ngfor">
   </code-example>

   With `*ngFor`, the `<div>` repeats for each product in the list.

   使用 `*ngFor`，会把这个 `<div>` 针对列表中的每个产品进行复写。

   Structural directives shape or reshape the DOM's structure, by adding, removing, and manipulating elements.
   For more information about structural directives, see [Structural directives](guide/structural-directives).

   结构型指令会通过添加、删除和操作元素来调整或重塑 DOM 结构。有关结构型指令的更多信息，请参见[结构型指令](guide/structural-directives)。

1. Inside the `<div>`, add an `<h3>` and `{{ product.name }}`.
     The `{{ product.name }}` statement is an example of Angular's interpolation syntax.
     Interpolation `{{ }}` lets you render the property value as text.

   在此 `<div>` 中，添加 `<h3>` 和 `{{ product.name }}`。`{{ product.name }}` 语句是 Angular 插值语法的范例。插值 `{{ }}` 可以让你把属性值渲染为文本。

     <code-example path="getting-started/src/app/product-list/product-list.component.2.html" header="src/app/product-list/product-list.component.html" region="interpolation">
   </code-example>

     The preview pane updates to display the name of each product in the list.

     预览窗格将会更新，以显示列表中每个商品的名称。

     <div class="lightbox">
       <img src="generated/images/guide/start/template-syntax-product-names.png" alt="Product names added to list">
     </div>

1. To make each product name a link to product details, add the `<a>` element around `{{ product.name }}`.

   为了让每个商品名称都能链接到商品详情，请围绕 `{{ product.name }}` 添加一个 `<a>` 元素。

1. Set the title to be the product's name by using the property binding `[ ]` syntax, as follows:

   使用 `[ ]` 语法将标题设置为此产品的名称，如下所示：

   <code-example path="getting-started/src/app/product-list/product-list.component.2.html" header="src/app/product-list/product-list.component.html">
   </code-example>

   In the preview pane, hover over a product name to see the bound name property value, which is the product name plus the word "details".
   Property binding `[ ]` lets you use the property value in a template expression.

   在预览窗格中，将鼠标悬停在产品名称上，可以查看所绑定的 name 属性值，该值是产品名加上单词 “details”。通过属性绑定 `[ ]` 可以在模板表达式中使用属性值。

   <div class="lightbox">
     <img src="generated/images/guide/start/template-syntax-product-anchor.png" alt="Product name anchor text is product name property">
   </div>

1. Add the product descriptions. On a `<p>` element, use an `*ngIf` directive so that Angular only creates the `<p>` element if the current product has a description.

   添加产品说明。在 `<p>` 元素上使用 `*ngIf` 指令，以便 Angular 只让当前产品有描述 `<p>`

   <code-example path="getting-started/src/app/product-list/product-list.component.3.html" header="src/app/product-list/product-list.component.html">
   </code-example>

   The application now displays the name and description of each product in the list.
   Notice that the final product does not have a description paragraph.
   Angular doesn't create the `<p>` element because the product's description property is empty.

   现在，该应用将在列表中显示每个产品的名称和描述。请注意，最后一项产品没有描述段落。Angular 不会创建 `<p>` 元素，因为此产品的 description 属性为空。

   <div class="lightbox">
     <img src="generated/images/guide/start/template-syntax-product-description.png" alt="Product descriptions added to list">
   </div>

1. Add a button so users can share a product.
   Bind the button's `click` event to the `share()` method in `product-list.component.ts`. Event binding uses a set of parentheses, `( )`, around the event, as in the `(click)` event on the  `<button>` element.

   添加一个按钮，以便用户可以共享产品。将按钮的 `click` 事件绑定到 `product-list.component.ts` 中的 `share()` 方法。事件绑定要在此事件用一组圆括号 `( )` 括起来，就比如 `<button>` 元素上的 `(click)`。

     <code-example path="getting-started/src/app/product-list/product-list.component.4.html" header="src/app/product-list/product-list.component.html">
     </code-example>

     Each product now has a **Share** button.

     每个产品现在都有一个 “**Share**” 按钮。

     <div class="lightbox">
       <img src="generated/images/guide/start/template-syntax-product-share-button.png" alt="Share button added for each product">
     </div>

     Clicking the **Share** button triggers an alert that states, "The product has been shared!".

     单击 “**Share**” 按钮将触发一条通知，指出 “The product has been shared!”。

     <div class="lightbox">
       <img src="generated/images/guide/start/template-syntax-product-share-alert.png" alt="Alert box indicating product has been shared">
     </div>

In editing the template, you have explored some of the most popular features of Angular templates.
For more information, see [Introduction to components and templates](guide/architecture-components#template-syntax "Template Syntax").

在编辑模板时，你已经了解了 Angular 模板的一些最常用的功能。更多信息，请参阅[组件和模板简介](guide/architecture-components#template-syntax "模板语法")。

{@a passing-data-in}

## Pass data to a child component

## 将数据传递给子组件

Currently, the product list displays the name and description of each product.
The `ProductListComponent` also defines a `products` property that contains imported data for each product from the `products` array in `products.ts`.

目前，产品列表中显示了每个产品的名称和描述。`ProductListComponent` 还定义了一个 `products` 属性，包含从 `products.ts` 的 `products` 数组导入的各个产品的数据。

The next step is to create a new alert feature that uses product data from the `ProductListComponent`.
The alert checks the product's price, and, if the price is greater than $700, displays a **Notify Me** button that lets users sign up for notifications when the product goes on sale.

下一步是创建一个新的通知功能，该功能会使用来自 `ProductListComponent` 的产品数据。通知会检查产品的价格，如果价格大于 700 美元，则会显示 **Notify Me** 按钮，当产品上市销售时，用户可以通过该按钮注册通知。

This section walks you through creating a child component, `ProductAlertsComponent` that can receive data from its parent component, `ProductListComponent`.

本节将引导你创建一个子组件 `ProductAlertsComponent`，该子组件可以从其父组件 `ProductListComponent` 接收数据。

1. Right click on the `app` folder and use the `Angular Generator` to generate a new component named `product-alerts`.

   右键单击 `app` 文件夹，然后使用 `Angular Generator` 生成一个名为 `product-alerts` 的新组件。

   <div class="lightbox">
     <img src="generated/images/guide/start/generate-component.png" alt="StackBlitz command to generate component">
   </div>

     The generator creates starter files for the three parts of the component:

     此生成器会为组件的三个部分创建初始文件：

    * `product-alerts.component.ts`
    * `product-alerts.component.html`
    * `product-alerts.component.css`

1. Open `product-alerts.component.ts`.
   The `@Component()` decorator indicates that the following class is a component.
   `@Component()` also provides metadata about the component, including its selector, templates, and styles.

   打开 `product-alerts.component.ts`。`@Component()` 装饰器会指出它后面的类是组件。`@Component()` 还会提供有关组件的元数据，包括其选择器、模板和样式。

   <code-example header="src/app/product-alerts/product-alerts.component.ts" path="getting-started/src/app/product-alerts/product-alerts.component.1.ts" region="as-generated"></code-example>

   Key features in the `@Component()` are as follows:

   `@Component()` 中的主要功能如下：

   * The `selector`, `app-product-alerts`, identifies the component.
     By convention, Angular component selectors begin with the prefix `app-`, followed by the component name.

     `selector`（`app-product-alerts`）用于标识组件。按照惯例，Angular 组件选择器以前缀 `app-` 开头，后跟组件名称。

   * The template and style filenames reference the component's HTML and CSS.

     模板和样式文件名引用了组件的 HTML 和 CSS。

   * The `@Component()` definition also exports the class, `ProductAlertsComponent`, which handles functionality for the component.

     这个 `@Component()` 定义还导出了类 `ProductAlertsComponent`，该类会处理组件的功能。

1. To set up `ProductAlertsComponent` to receive product data, first import `Input` from `@angular/core`.

   要将 `ProductAlertsComponent` 设置为接收产品数据，请首先从 `@angular/core` 中导入符号 `Input`。

   <code-example path="getting-started/src/app/product-alerts/product-alerts.component.1.ts" region="imports" header="src/app/product-alerts/product-alerts.component.ts"></code-example>

1. In the `ProductAlertsComponent` class definition, define a property named `product` with an `@Input()` decorator.
   The `@Input()` decorator indicates that the property value passes in from the component's parent, `ProductListComponent`.

   在 `ProductAlertsComponent` 类定义中，使用 `@Input()` 装饰器定义一个名为 `product` 的属性。
   `@Input()` 装饰器指出此属性值要从本组件的父组件 `ProductListComponent` 中传入。

   <code-example path="getting-started/src/app/product-alerts/product-alerts.component.1.ts" region="input-decorator" header="src/app/product-alerts/product-alerts.component.ts"></code-example>

1. Open `product-alerts.component.html` and replace the placeholder paragraph with a **Notify Me** button that appears if the product price is over $700.

   打开 `product-alerts.component.html` 并将占位符段落替换为 **Notify Me** 按钮，如果产品价格超过 700 美元，就会出现此按钮。

   <code-example header="src/app/product-alerts/product-alerts.component.html" path="getting-started/src/app/product-alerts/product-alerts.component.1.html"></code-example>

<<<<<<< HEAD
1. To display `ProductAlertsComponent` as a child of `ProductListComponent`, add the selector, `<app-product-alerts>` to `product-list.component.html`.
   Pass the current product as input to the component using property binding.

   要将 `ProductAlertsComponent` 显示为 `ProductListComponent` 的子级，请将选择器 `<app-product-alerts>` 添加到 `product-list.component.html` 中。使用属性绑定将当前产品作为输入传给此组件。
=======
1. To make `ProductAlertsComponent` available to other components in the application, add it to `AppModule`'s declarations in `app.module.ts`.

  <code-example header="src/app/app.module.ts" path="getting-started/src/app/app.module.ts" region="declare-product-alerts"></code-example>

1. Finally, to display `ProductAlertsComponent` as a child of `ProductListComponent`, add the selector, `<app-product-alerts>` to `product-list.component.html`.
  Pass the current product as input to the component using property binding.
>>>>>>> 08caeadd

   <code-example header="src/app/product-list/product-list.component.html" path="getting-started/src/app/product-list/product-list.component.5.html" region="app-product-alerts"></code-example>

The new product alert component takes a product as input from the product list.
With that input, it shows or hides the **Notify Me** button, based on the price of the product.
The Phone XL price is over $700, so the **Notify Me** button appears on that product.

这个新的产品通知组件将产品作为产品列表中的输入。使用该输入，它将根据产品的价格显示或隐藏 **Notify Me** 按钮。Phone XL 的价格超过了 700 美元，因此该产品上会显示 **Notify Me** 按钮。

<div class="lightbox">
  <img src="generated/images/guide/start/product-alert-button.png" alt="Product alert button added to products over $700">
</div>

{@a output}

## Pass data to a parent component

## 将数据传递到父组件

To make the **Notify Me** button work, the child component needs to notify and pass the data to the parent component.
The `ProductAlertsComponent` needs to emit an event when the user clicks **Notify Me** and the `ProductListComponent` needs to respond to the event.

<<<<<<< HEAD
为了使 **Notify Me** 按钮起作用，子组件需要通知并将数据传递给父组件。当用户单击 **Notify Me** 时 `ProductAlertsComponent` 需要引发一个事件，并且 `ProductListComponent` 需要响应此事件。
=======
  <div class="alert is-helpful">

  In new components, the Angular Generator includes an empty `constructor()`, the `OnInit` interface, and the `ngOnInit()` method.
  Since these steps don't use them, the following code examples omit them for brevity.

  </div>
>>>>>>> 08caeadd

1. In `product-alerts.component.ts`, import `Output` and `EventEmitter` from `@angular/core`.

   在 `product-alerts.component.ts` 中，从 `@angular/core` 导入符号 `Output` 和 `EventEmitter`。

   <code-example header="src/app/product-alerts/product-alerts.component.ts" path="getting-started/src/app/product-alerts/product-alerts.component.ts" region="imports"></code-example>

1. In the component class, define a property named `notify` with an `@Output()` decorator and an instance of `EventEmitter()`.
   Configuring `ProductAlertsComponent` with an `@Output()` allows the `ProductAlertsComponent` to emit an event when the value of the `notify` property changes.

   在组件类中，使用 `@Output()` 装饰器和 `EventEmitter()` 的实例定义一个名为 `notify` 的属性。使用 `@Output()` 配置 `ProductAlertsComponent`，这会让 `ProductAlertsComponent` 在 `notify` 属性的值发生变化时引发一个事件。

<<<<<<< HEAD
   <code-example path="getting-started/src/app/product-alerts/product-alerts.component.ts" header="src/app/product-alerts/product-alerts.component.ts" region="input-output"></code-example>

   <div class="alert is-helpful">

   In new components, the Angular Generator includes an empty `constructor()`, the `OnInit` interface, and the `ngOnInit()` method.
   Since these steps don't use them, the following code example omits them for brevity.

   在新组件中，Angular Generator 包括一个空的 `constructor()`、一个 `OnInit` 接口和 `ngOnInit()` 方法。由于这些步骤未使用到它们，因此以下代码范例为简洁起见将其省略。

   </div>

=======
>>>>>>> 08caeadd
1. In `product-alerts.component.html`, update the **Notify Me** button with an event binding to call the `notify.emit()` method.

   在 `product-alerts.component.html` 中，修改 **Notify Me** 按钮，增加事件绑定，并调用 `notify.emit()` 方法。

   <code-example header="src/app/product-alerts/product-alerts.component.html" path="getting-started/src/app/product-alerts/product-alerts.component.html"></code-example>

1. Define the behavior that happens when the user clicks the button.
   The parent, `ProductListComponent`—not the `ProductAlertsComponent`—acts when the child raises the event.
   In  `product-list.component.ts`, define an `onNotify()` method, similar to the `share()` method.

   定义用户单击按钮时发生的行为。当子组件引发事件时，父组件 `ProductListComponent`（而不是 `ProductAlertsComponent`）会采取行动。在 `product-list.component.ts` 中，定义一个 `onNotify()` 方法，类似于 `share()` 方法。

   <code-example header="src/app/product-list/product-list.component.ts" path="getting-started/src/app/product-list/product-list.component.ts" region="on-notify"></code-example>

1. Update the `ProductListComponent` to receive data from the `ProductAlertsComponent`.

   更新 `ProductListComponent`，以从 `ProductAlertsComponent` 中接收数据。

   In `product-list.component.html`, bind `<app-product-alerts>`  to the `onNotify()` method of the product list component.
   `<app-product-alerts>` is what displays the **Notify Me** button.

   在 `product-list.component.html` 中，将 `<app-product-alerts>` 绑定到产品列表组件的 `onNotify()` 方法。`<app-product-alerts>` 会显示 **Notify Me** 按钮的内容。

     <code-example header="src/app/product-list/product-list.component.html" path="getting-started/src/app/product-list/product-list.component.6.html" region="on-notify"></code-example>

1. Click the **Notify Me** button to trigger an alert which reads, "You will be notified when the product goes on sale".

   单击 **Notify Me** 按钮以触发一条通知，内容为："You will be notified when the product goes on sale"。

   <div class="lightbox">
     <img src="generated/images/guide/start/product-alert-notification.png" alt="Product alert notification confirmation dialog">
   </div>

For more information on communication between components, see [Component Interaction](guide/component-interaction "Component interaction").

有关组件之间的通信的更多信息，请参见[组件交互](guide/component-interaction "组件互动")。

{@a whats-next}

## What's next

## 下一步是什么

In this section, you've created an application that iterates through data and features components that communicate with each other.

在本节中，你已经创建了一个应用，该应用会遍历数据，并让特性组件彼此通讯。

To continue exploring Angular and developing this application:

要继续探索 Angular 并开发此应用，请执行以下操作：

* Continue to [In-app navigation](start/start-routing "Getting started: In-app navigation") to create a product details page.

  继续进行[应用内导航](start/start-routing "入门：应用内导航")，以创建产品详情页。

* Skip ahead to [Deployment](start/start-deployment "Getting started: Deployment") to move to local development, or deploy your application to Firebase or your own server.

  跳至[部署](start/start-deployment "入门：部署")以转为本地开发，或将你的应用部署到 Firebase 或你自己的服务器上。
<|MERGE_RESOLUTION|>--- conflicted
+++ resolved
@@ -8,13 +8,9 @@
 
 This tutorial introduces you to the essentials of Angular by walking you through building an e-commerce site with a catalog, shopping cart, and check-out form.
 
-<<<<<<< HEAD
 本教程将通过构建一个电子商务网站，向你介绍 Angular 的基本知识。该网站具有商品名录、购物车和结账表单。
 
-To help you get started right away, this tutorial uses a ready-made application that you can examine and modify interactively on [Stackblitz](https://stackblitz.com/)&mdash;without having to [set up a local work environment](guide/setup-local "Setup guide").
-=======
 To help you get started right away, this tutorial uses a ready-made application that you can examine and modify interactively on [StackBlitz](https://stackblitz.com/)&mdash;without having to [set up a local work environment](guide/setup-local "Setup guide").
->>>>>>> 08caeadd
 StackBlitz is a browser-based development environment where you can create, save, and share projects using a variety of technologies.
 
 为了帮助你更好地起步，本教程提供了一个已完成的应用，你可以在 [Stackblitz](https://stackblitz.com/) 上试验及互动，而不用[建立本地开发环境](guide/setup-local "Setup guide")。
@@ -336,19 +332,16 @@
 
    <code-example header="src/app/product-alerts/product-alerts.component.html" path="getting-started/src/app/product-alerts/product-alerts.component.1.html"></code-example>
 
-<<<<<<< HEAD
-1. To display `ProductAlertsComponent` as a child of `ProductListComponent`, add the selector, `<app-product-alerts>` to `product-list.component.html`.
+1. To make `ProductAlertsComponent` available to other components in the application, add it to `AppModule`'s declarations in `app.module.ts`.
+
+   要让 `ProductAlertsComponent` 可用于本应用的其它组件中，就要把它添加到 `app.module.ts` 文件中的 `AppModule` 的 `declarations` 中。
+
+  <code-example header="src/app/app.module.ts" path="getting-started/src/app/app.module.ts" region="declare-product-alerts"></code-example>
+
+1. Finally, to display `ProductAlertsComponent` as a child of `ProductListComponent`, add the selector, `<app-product-alerts>` to `product-list.component.html`.
    Pass the current product as input to the component using property binding.
 
-   要将 `ProductAlertsComponent` 显示为 `ProductListComponent` 的子级，请将选择器 `<app-product-alerts>` 添加到 `product-list.component.html` 中。使用属性绑定将当前产品作为输入传给此组件。
-=======
-1. To make `ProductAlertsComponent` available to other components in the application, add it to `AppModule`'s declarations in `app.module.ts`.
-
-  <code-example header="src/app/app.module.ts" path="getting-started/src/app/app.module.ts" region="declare-product-alerts"></code-example>
-
-1. Finally, to display `ProductAlertsComponent` as a child of `ProductListComponent`, add the selector, `<app-product-alerts>` to `product-list.component.html`.
-  Pass the current product as input to the component using property binding.
->>>>>>> 08caeadd
+   最后，要将 `ProductAlertsComponent` 显示为 `ProductListComponent` 的子级，请将选择器 `<app-product-alerts>` 添加到 `product-list.component.html` 中。使用属性绑定将当前产品作为输入传给此组件。
 
    <code-example header="src/app/product-list/product-list.component.html" path="getting-started/src/app/product-list/product-list.component.5.html" region="app-product-alerts"></code-example>
 
@@ -371,16 +364,17 @@
 To make the **Notify Me** button work, the child component needs to notify and pass the data to the parent component.
 The `ProductAlertsComponent` needs to emit an event when the user clicks **Notify Me** and the `ProductListComponent` needs to respond to the event.
 
-<<<<<<< HEAD
 为了使 **Notify Me** 按钮起作用，子组件需要通知并将数据传递给父组件。当用户单击 **Notify Me** 时 `ProductAlertsComponent` 需要引发一个事件，并且 `ProductListComponent` 需要响应此事件。
-=======
+
   <div class="alert is-helpful">
 
   In new components, the Angular Generator includes an empty `constructor()`, the `OnInit` interface, and the `ngOnInit()` method.
   Since these steps don't use them, the following code examples omit them for brevity.
 
+  在新建组件时，Angular 生成器会包含一个空的 `constructor()`、`OnInit` 接口和 `ngOnInit()` 方法。
+  由于这些步骤不会使用它们，下列范例代码中都省略了它们，以求简洁。
+
   </div>
->>>>>>> 08caeadd
 
 1. In `product-alerts.component.ts`, import `Output` and `EventEmitter` from `@angular/core`.
 
@@ -393,20 +387,8 @@
 
    在组件类中，使用 `@Output()` 装饰器和 `EventEmitter()` 的实例定义一个名为 `notify` 的属性。使用 `@Output()` 配置 `ProductAlertsComponent`，这会让 `ProductAlertsComponent` 在 `notify` 属性的值发生变化时引发一个事件。
 
-<<<<<<< HEAD
    <code-example path="getting-started/src/app/product-alerts/product-alerts.component.ts" header="src/app/product-alerts/product-alerts.component.ts" region="input-output"></code-example>
 
-   <div class="alert is-helpful">
-
-   In new components, the Angular Generator includes an empty `constructor()`, the `OnInit` interface, and the `ngOnInit()` method.
-   Since these steps don't use them, the following code example omits them for brevity.
-
-   在新组件中，Angular Generator 包括一个空的 `constructor()`、一个 `OnInit` 接口和 `ngOnInit()` 方法。由于这些步骤未使用到它们，因此以下代码范例为简洁起见将其省略。
-
-   </div>
-
-=======
->>>>>>> 08caeadd
 1. In `product-alerts.component.html`, update the **Notify Me** button with an event binding to call the `notify.emit()` method.
 
    在 `product-alerts.component.html` 中，修改 **Notify Me** 按钮，增加事件绑定，并调用 `notify.emit()` 方法。
