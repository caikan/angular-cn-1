# Using forms for user input

# 使用表单进行用户输入

This guide builds on the [Managing Data](start/start-data "Try it: Managing Data") step of the Getting Started tutorial, [Get started with a basic Angular app](start "Get started with a basic Angular app").

本指南基于“入门教程”[基本 Angular 应用](start "开始使用基本的 Angular 应用")中的第三步[“管理数据”](start/start-data "尝试一下：管理数据")。

This section walks you through adding a form-based checkout feature to collect user information as part of checkout.

本节将引导你添加基于表单的结账功能，以收集用户信息作为结账信息的一部分。

## Define the checkout form model

## 定义结帐表单模型

This step shows you how to set up the checkout form model in the component class.
The form model determines the status of the form.

此步骤说明如何在组件类中建立结帐表单模型。表单模型决定表单的状态。

1. Open `cart.component.ts`.

   打开 `cart.component.ts` 。

1. Import the `FormBuilder` service from the `@angular/forms` package.
   This service provides convenient methods for generating controls.

<<<<<<< HEAD
   从 `@angular/forms` 包导入 `FormBuilder`。此服务提供了用来生成控件的便捷方法。

   <code-example header="src/app/cart/cart.component.ts" path="getting-started/src/app/cart/cart.component.ts" region="imports">
   </code-example>

1. Inject the `FormBuilder` service in the `CartComponent` `constructor()`.
   This service is part of the `ReactiveFormsModule` module, which you've already imported.

   在 `CartComponent` 的 `constructor()` 中注入 `FormBuilder` 服务。该服务是你已经导入过的 `ReactiveFormsModule` 模块的一部分。

   <code-example header="src/app/cart/cart.component.ts" path="getting-started/src/app/cart/cart.component.ts" region="inject-form-builder">
   </code-example>

1. To gather the user's name and address, use the `FormBuilder` `group()` method to set the `checkoutForm` property to a form model containing `name` and `address` fields.

   要收集用户的姓名和地址，请使用 `FormBuilder` 的 `group()` 方法来把 `checkoutForm` 属性设置为一个包含 `name` 和 `address` 字段的表单模型。

=======
   <code-example header="src/app/cart/cart.component.ts" path="getting-started/src/app/cart/cart.component.ts" region="imports"></code-example>

1. Inject the `FormBuilder` service in the `CartComponent` `constructor()`.
   This service is part of the `ReactiveFormsModule` module, which you've already imported.

   <code-example header="src/app/cart/cart.component.ts" path="getting-started/src/app/cart/cart.component.ts" region="inject-form-builder"></code-example>

1. To gather the user's name and address, use the `FormBuilder` `group()` method to set the `checkoutForm` property to a form model containing `name` and `address` fields.

>>>>>>> f25ac4ae
   <code-example header="src/app/cart/cart.component.ts" path="getting-started/src/app/cart/cart.component.ts" region="checkout-form-group"></code-example>

1. Define an `onSubmit()` method to process the form.
   This method allows users to submit their name and address.
   In addition, this method uses the `clearCart()` method of the `CartService` to reset the form and clear the cart.
<<<<<<< HEAD

   定义一个 `onSubmit()` 方法来处理表单。该方法允许用户提交其姓名和地址。此外，此方法会使用 `CartService` 的 `clearCart()` 方法重置表单并清除购物车。

   The entire cart component class is as follows:

   整个购物车组件类如下：

   <code-example header="src/app/cart/cart.component.ts" path="getting-started/src/app/cart/cart.component.ts">
   </code-example>
=======

   The entire cart component class is as follows:

   <code-example header="src/app/cart/cart.component.ts" path="getting-started/src/app/cart/cart.component.ts"></code-example>
>>>>>>> f25ac4ae

## Create the checkout form

## 创建结帐表单

Use the following steps to add a checkout form at the bottom of the Cart view.

使用以下步骤在“购物车”视图的底部添加一个结帐表单。

1. At the bottom of `cart.component.html`, add an HTML `<form>` element and a **Purchase** button.

   在 `cart.component.html` 的底部，添加一个 HTML `<form>` 元素和一个 **Purchase** 按钮。

1. Use a `formGroup` property binding to bind `checkoutForm` to the HTML `<form>`.

<<<<<<< HEAD
   使用 `formGroup` 属性绑定将 `checkoutForm` 绑定到 HTML 中的 `<form>` 标签。

   <code-example header="src/app/cart/cart.component.html" path="getting-started/src/app/cart/cart.component.3.html" region="checkout-form">
   </code-example>

1. On the `form` tag, use an `ngSubmit` event binding to listen for the form submission and call the `onSubmit()` method with the `checkoutForm` value.

   在 `form` 标签上，使用 `ngSubmit` 事件绑定来侦听表单提交，并以 `checkoutForm` 的值为参数调用 `onSubmit()` 方法。

   <code-example path="getting-started/src/app/cart/cart.component.html" header="src/app/cart/cart.component.html (cart component template detail)" region="checkout-form-1">
   </code-example>

1. Add `<input>` fields for `name` and `address`, each with a `formControlName` attribute that binds to the `checkoutForm` form controls for `name` and `address` to their `<input>` fields.
   The complete component is as follows:

   添加 `name` 和 `address` 的 `<input>` 字段，每个字段都有一个 `formControlName` 属性，该属性绑定到 `checkoutForm` 表单控件，以将 `name` 和 `address` 绑定到其 `<input>` 字段。完整的组件如下：

   <code-example path="getting-started/src/app/cart/cart.component.html" header="src/app/cart/cart.component.html" region="checkout-form-2">
   </code-example>
=======
   <code-example header="src/app/cart/cart.component.html" path="getting-started/src/app/cart/cart.component.3.html" region="checkout-form"></code-example>

1. On the `form` tag, use an `ngSubmit` event binding to listen for the form submission and call the `onSubmit()` method with the `checkoutForm` value.

   <code-example header="src/app/cart/cart.component.html (cart component template detail)" path="getting-started/src/app/cart/cart.component.html" region="checkout-form-1"></code-example>

1. Add `<input>` fields for `name` and `address`, each with a `formControlName` attribute that binds to the `checkoutForm` form controls for `name` and `address` to their `<input>` fields.
   The complete component is as follows:

   <code-example header="src/app/cart/cart.component.html" path="getting-started/src/app/cart/cart.component.html" region="checkout-form-2"></code-example>
>>>>>>> f25ac4ae

After putting a few items in the cart, users can review their items, enter their name and address, and submit their purchase.

将少量物品放入购物车后，用户可以查看他们的物品，输入他们的姓名和地址，然后提交购买的商品。

<div class="lightbox">
  <img alt="Cart view with checkout form" src="generated/images/guide/start/cart-with-items-and-form.png">
</div>

To confirm submission, open the console to see an object containing the name and address you submitted.

要确认提交，请打开控制台以查看包含你所提交的名称和地址的对象。

## What's next

## 下一步是什么

You have a complete online store application with a product catalog, a shopping cart, and a checkout function.

你现在有了一个具备产品目录、购物车和结帐功能的完整在线商店应用。

[Continue to the "Deployment" section](start/start-deployment "Try it: Deployment") to move to local development, or deploy your app to Firebase or your own server.

[继续前往“部署”部分](start/start-deployment "试试看：部署")，以进行本地开发，或将此应用部署到 Firebase 或你自己的服务器。

@reviewed 2021-09-15<|MERGE_RESOLUTION|>--- conflicted
+++ resolved
@@ -1,50 +1,19 @@
 # Using forms for user input
-
-# 使用表单进行用户输入
 
 This guide builds on the [Managing Data](start/start-data "Try it: Managing Data") step of the Getting Started tutorial, [Get started with a basic Angular app](start "Get started with a basic Angular app").
 
-本指南基于“入门教程”[基本 Angular 应用](start "开始使用基本的 Angular 应用")中的第三步[“管理数据”](start/start-data "尝试一下：管理数据")。
-
 This section walks you through adding a form-based checkout feature to collect user information as part of checkout.
 
-本节将引导你添加基于表单的结账功能，以收集用户信息作为结账信息的一部分。
-
 ## Define the checkout form model
-
-## 定义结帐表单模型
 
 This step shows you how to set up the checkout form model in the component class.
 The form model determines the status of the form.
 
-此步骤说明如何在组件类中建立结帐表单模型。表单模型决定表单的状态。
-
 1. Open `cart.component.ts`.
-
-   打开 `cart.component.ts` 。
 
 1. Import the `FormBuilder` service from the `@angular/forms` package.
    This service provides convenient methods for generating controls.
 
-<<<<<<< HEAD
-   从 `@angular/forms` 包导入 `FormBuilder`。此服务提供了用来生成控件的便捷方法。
-
-   <code-example header="src/app/cart/cart.component.ts" path="getting-started/src/app/cart/cart.component.ts" region="imports">
-   </code-example>
-
-1. Inject the `FormBuilder` service in the `CartComponent` `constructor()`.
-   This service is part of the `ReactiveFormsModule` module, which you've already imported.
-
-   在 `CartComponent` 的 `constructor()` 中注入 `FormBuilder` 服务。该服务是你已经导入过的 `ReactiveFormsModule` 模块的一部分。
-
-   <code-example header="src/app/cart/cart.component.ts" path="getting-started/src/app/cart/cart.component.ts" region="inject-form-builder">
-   </code-example>
-
-1. To gather the user's name and address, use the `FormBuilder` `group()` method to set the `checkoutForm` property to a form model containing `name` and `address` fields.
-
-   要收集用户的姓名和地址，请使用 `FormBuilder` 的 `group()` 方法来把 `checkoutForm` 属性设置为一个包含 `name` 和 `address` 字段的表单模型。
-
-=======
    <code-example header="src/app/cart/cart.component.ts" path="getting-started/src/app/cart/cart.component.ts" region="imports"></code-example>
 
 1. Inject the `FormBuilder` service in the `CartComponent` `constructor()`.
@@ -54,64 +23,24 @@
 
 1. To gather the user's name and address, use the `FormBuilder` `group()` method to set the `checkoutForm` property to a form model containing `name` and `address` fields.
 
->>>>>>> f25ac4ae
    <code-example header="src/app/cart/cart.component.ts" path="getting-started/src/app/cart/cart.component.ts" region="checkout-form-group"></code-example>
 
 1. Define an `onSubmit()` method to process the form.
    This method allows users to submit their name and address.
    In addition, this method uses the `clearCart()` method of the `CartService` to reset the form and clear the cart.
-<<<<<<< HEAD
-
-   定义一个 `onSubmit()` 方法来处理表单。该方法允许用户提交其姓名和地址。此外，此方法会使用 `CartService` 的 `clearCart()` 方法重置表单并清除购物车。
-
-   The entire cart component class is as follows:
-
-   整个购物车组件类如下：
-
-   <code-example header="src/app/cart/cart.component.ts" path="getting-started/src/app/cart/cart.component.ts">
-   </code-example>
-=======
 
    The entire cart component class is as follows:
 
    <code-example header="src/app/cart/cart.component.ts" path="getting-started/src/app/cart/cart.component.ts"></code-example>
->>>>>>> f25ac4ae
 
 ## Create the checkout form
 
-## 创建结帐表单
-
 Use the following steps to add a checkout form at the bottom of the Cart view.
-
-使用以下步骤在“购物车”视图的底部添加一个结帐表单。
 
 1. At the bottom of `cart.component.html`, add an HTML `<form>` element and a **Purchase** button.
 
-   在 `cart.component.html` 的底部，添加一个 HTML `<form>` 元素和一个 **Purchase** 按钮。
-
 1. Use a `formGroup` property binding to bind `checkoutForm` to the HTML `<form>`.
 
-<<<<<<< HEAD
-   使用 `formGroup` 属性绑定将 `checkoutForm` 绑定到 HTML 中的 `<form>` 标签。
-
-   <code-example header="src/app/cart/cart.component.html" path="getting-started/src/app/cart/cart.component.3.html" region="checkout-form">
-   </code-example>
-
-1. On the `form` tag, use an `ngSubmit` event binding to listen for the form submission and call the `onSubmit()` method with the `checkoutForm` value.
-
-   在 `form` 标签上，使用 `ngSubmit` 事件绑定来侦听表单提交，并以 `checkoutForm` 的值为参数调用 `onSubmit()` 方法。
-
-   <code-example path="getting-started/src/app/cart/cart.component.html" header="src/app/cart/cart.component.html (cart component template detail)" region="checkout-form-1">
-   </code-example>
-
-1. Add `<input>` fields for `name` and `address`, each with a `formControlName` attribute that binds to the `checkoutForm` form controls for `name` and `address` to their `<input>` fields.
-   The complete component is as follows:
-
-   添加 `name` 和 `address` 的 `<input>` 字段，每个字段都有一个 `formControlName` 属性，该属性绑定到 `checkoutForm` 表单控件，以将 `name` 和 `address` 绑定到其 `<input>` 字段。完整的组件如下：
-
-   <code-example path="getting-started/src/app/cart/cart.component.html" header="src/app/cart/cart.component.html" region="checkout-form-2">
-   </code-example>
-=======
    <code-example header="src/app/cart/cart.component.html" path="getting-started/src/app/cart/cart.component.3.html" region="checkout-form"></code-example>
 
 1. On the `form` tag, use an `ngSubmit` event binding to listen for the form submission and call the `onSubmit()` method with the `checkoutForm` value.
@@ -122,11 +51,8 @@
    The complete component is as follows:
 
    <code-example header="src/app/cart/cart.component.html" path="getting-started/src/app/cart/cart.component.html" region="checkout-form-2"></code-example>
->>>>>>> f25ac4ae
 
 After putting a few items in the cart, users can review their items, enter their name and address, and submit their purchase.
-
-将少量物品放入购物车后，用户可以查看他们的物品，输入他们的姓名和地址，然后提交购买的商品。
 
 <div class="lightbox">
   <img alt="Cart view with checkout form" src="generated/images/guide/start/cart-with-items-and-form.png">
@@ -134,18 +60,10 @@
 
 To confirm submission, open the console to see an object containing the name and address you submitted.
 
-要确认提交，请打开控制台以查看包含你所提交的名称和地址的对象。
-
 ## What's next
-
-## 下一步是什么
 
 You have a complete online store application with a product catalog, a shopping cart, and a checkout function.
 
-你现在有了一个具备产品目录、购物车和结帐功能的完整在线商店应用。
-
 [Continue to the "Deployment" section](start/start-deployment "Try it: Deployment") to move to local development, or deploy your app to Firebase or your own server.
 
-[继续前往“部署”部分](start/start-deployment "试试看：部署")，以进行本地开发，或将此应用部署到 Firebase 或你自己的服务器。
-
 @reviewed 2021-09-15