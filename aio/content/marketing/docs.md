--- conflicted
+++ resolved
@@ -1,75 +1,52 @@
 <h1 class="no-toc">Introduction to the Angular Docs</h1>
 
-<<<<<<< HEAD
 <h1 class="no-toc">Angular 文档简介</h1>
 
-Angular is an app-design framework and development platform for creating efficient and sophisticated single-page apps.
+Angular is an application design framework and development platform for creating efficient and sophisticated single-page apps.
 
 Angular 是一个应用设计框架与开发平台，用于创建高效、复杂、精致的单页面应用。
 
-These Angular docs help you learn and use the Angular framework and development platform, from your first app to optimizing complex single-page apps for enterprises.
-=======
-Angular is an application design framework and development platform for creating efficient and sophisticated single-page apps.
-
 These Angular docs help you learn and use the Angular framework and development platform, from your first application to optimizing complex single-page apps for enterprises.
->>>>>>> 4f3ac1d9
 Tutorials and guides include downloadable examples to accelerate your projects.
 
 这份 Angular 文档会帮助你学习和使用 Angular 框架与开发平台，从你的第一个应用开始，一直到优化复杂的企业级单页面应用。
 这些教程和指南中都包含可下载的范例，以加速你的学习。
 
 <div class="card-container">
-<<<<<<< HEAD
-  <a href="start" class="docs-card" title="Angular Getting Started">
-      <section>Learn</section>
-      <section>开始学习</section>
-      <p>Play with and extend a small ready-made Angular app, without any setup</p>
-      <p>不需要任何设置，快速创建你的第一个 Angular 应用。</p>
-      <p class="card-footer">Getting Started</p>
-      <p class="card-footer">快速上手</p>
-  </a>
-  <a href="guide/setup-local" class="docs-card"
-    title="Angular Local Environment Setup">
-      <section>Start Working</section>
-      <section>开始工作</section>
-      <p>Set up your local environment with the Angular CLI</p>
-      <p>使用 Angular CLI 搭建本地开发环境</p>
-      <p class="card-footer">Local Setup</p>
-      <p class="card-footer">开始搭建</p>
-  </a>
-  <a href="guide/architecture" class="docs-card" title="Angular App Architecture">
-      <section>Explore</section>
-      <section>深入探索</section>
-      <p>Learn about the fundamental design concepts and architecture of Angular apps</p>
-      <p>学习 Angular 应用的更多知识及架构特性</p>
-=======
   <a href="guide/setup-local" class="docs-card"
     title="Angular Local Environment Setup">
       <section>Get Started</section>
+      <section>开始工作</section>
       <p>Set up your local environment for development with the Angular CLI.</p>
+      <p>使用 Angular CLI 搭建本地开发环境</p>
       <p class="card-footer">Local setup</p>
+      <p class="card-footer">开始搭建</p>
   </a>
   <a href="guide/architecture" class="docs-card" title="Angular Concepts">
       <section>Learn and Explore</section>
+      <section>深入探索</section>
       <p>Learn about the fundamental design concepts and architecture of Angular apps.</p>
->>>>>>> 4f3ac1d9
+      <p>学习 Angular 应用的更多知识及架构特性</p>
       <p class="card-footer">Introduction to Angular concepts</p>
       <p class="card-footer">架构</p>
   </a>
   <a href="start" class="docs-card" title="Try out Angular">
       <section>Take a Look</section>
+      <section>走马观花</section>
       <p>Examine and work with a small ready-made Angular app, without any setup.</p>
+      <p>零设置，检查并使用一个小型的现有 Angular 应用程序。</p>
       <p class="card-footer">Try it now</p>
+      <p class="card-footer">现在试试</p>
   </a>
   <a href="tutorial" class="docs-card" title="Create an app">
       <section>Hello World</section>
       <p>Work through a full tutorial to create your first app.</p>
+      <p>创建整个应用的完整教程</p>
       <p class="card-footer">Tour of Heroes tutorial</p>
+      <p class="card-footer">英雄指南教程</p>
   </a>
 
-
 </div>
-
 
 ## Assumptions
 
@@ -79,8 +56,6 @@
 and some of the tools from the [latest standards](https://developer.mozilla.org/en-US/docs/Web/JavaScript/Language_Resources "Latest JavaScript standards"), such as [classes](https://developer.mozilla.org/en-US/docs/Web/JavaScript/Reference/Classes "ES2015 Classes") and [modules](https://developer.mozilla.org/en-US/docs/Web/JavaScript/Reference/Statements/import "ES2015 Modules").
 The code samples are written using [TypeScript](https://www.typescriptlang.org/ "TypeScript").
 Most Angular code can be written with just the latest JavaScript, using [types](https://www.typescriptlang.org/docs/handbook/classes.html "TypeScript Types") for dependency injection, and using [decorators](https://www.typescriptlang.org/docs/handbook/decorators.html "Decorators") for metadata.
-
-
 
 本文档假设你已经熟悉了 [HTML](https://developer.mozilla.org/docs/Learn/HTML/Introduction_to_HTML "Learn HTML")，[CSS](https://developer.mozilla.org/docs/Learn/CSS/First_steps "Learn CSS")，[JavaScript](https://developer.mozilla.org/en-US/docs/Web/JavaScript/A_re-introduction_to_JavaScript "Learn JavaScript") 和来自 [最新标准](https://developer.mozilla.org/en-US/docs/Web/JavaScript/Language_Resources "Latest JavaScript standards") 的一些知识，比如  [类](https://developer.mozilla.org/en-US/docs/Web/JavaScript/Reference/Classes "ES2015 Classes") 和 [模块](https://developer.mozilla.org/en-US/docs/Web/JavaScript/Reference/Statements/import "ES2015 Modules")。
 下列代码范例都是用最新版本的 [TypeScript](https://www.typescriptlang.org/ "TypeScript") 写的。
