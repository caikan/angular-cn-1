<h1 class="no-toc">Introduction to the Angular Docs</h1>

<h1 class="no-toc">Angular 文档简介</h1>

Angular is an application design framework and development platform for creating efficient and sophisticated single-page apps.

Angular 是一个应用设计框架与开发平台，用于创建高效、复杂、精致的单页面应用。

These Angular docs help you learn and use the Angular framework and development platform, from your first application to optimizing complex single-page apps for enterprises.
Tutorials and guides include downloadable examples to accelerate your projects.

这份 Angular 文档会帮助你学习和使用 Angular 框架与开发平台，从你的第一个应用开始，一直到优化复杂的企业级单页面应用。
这些教程和指南中都包含可下载的范例，以加速你的学习。

<div class="card-container">
  <a href="guide/what-is-angular" class="docs-card" title="Angular Platform Overview">
    <section>What is Angular</section>
    <p>Get a high-level overview of the Angular platform.</p>
    <p class="card-footer">Platform overview</p>
  </a>
<<<<<<< HEAD
  <a href="guide/setup-local" class="docs-card"
    title="Angular Local Environment Setup">
      <section>Get Started</section>
      <section>开始工作</section>
      <p>Set up your local environment for development with the Angular CLI.</p>
      <p>使用 Angular CLI 搭建本地开发环境</p>
      <p class="card-footer">Local setup</p>
      <p class="card-footer">开始搭建</p>
  </a>
  <a href="guide/architecture" class="docs-card" title="Angular Concepts">
      <section>Learn and Explore</section>
      <section>深入探索</section>
      <p>Learn about the fundamental design concepts and architecture of Angular apps.</p>
      <p>学习 Angular 应用的更多知识及架构特性</p>
      <p class="card-footer">Introduction to Angular concepts</p>
      <p class="card-footer">架构</p>
  </a>
  <a href="start" class="docs-card" title="Try out Angular">
      <section>Take a Look</section>
      <section>走马观花</section>
      <p>Examine and work with a small ready-made Angular app, without any setup.</p>
      <p>零设置，试用一个现成的 Angular 应用</p>
      <p class="card-footer">Try it now</p>
      <p class="card-footer">现在试试</p>
  </a>
  <a href="tutorial" class="docs-card" title="Create an app">
      <section>Hello World</section>
      <p>Work through a full tutorial to create your first app.</p>
      <p>一个完整教程，带你从头到尾创建首个应用</p>
      <p class="card-footer">Tour of Heroes tutorial</p>
      <p class="card-footer">英雄之旅教程</p>
  </a>

=======
  <a href="guide/setup-local" class="docs-card" title="Angular Local Environment Setup">
    <section>Get Started</section>
    <p>Set up your local environment for development with the Angular CLI.</p>
    <p class="card-footer">Local setup</p>
  </a>
  <a href="guide/architecture" class="docs-card" title="Angular Concepts">
    <section>Learn and Explore</section>
    <p>Learn about the fundamental design concepts and architecture of Angular apps.</p>
    <p class="card-footer">Introduction to Angular concepts</p>
  </a>
  <a href="start" class="docs-card" title="Try out Angular">
    <section>Take a Look</section>
    <p>Examine and work with a small ready-made Angular app, without any setup.</p>
    <p class="card-footer">Try it now</p>
  </a>
  <a href="tutorial" class="docs-card" title="Work through a full tutorial">
    <section>Hello World</section>
    <p>Work through a full tutorial to create your first app.</p>
    <p class="card-footer">Tour of Heroes tutorial</p>
  </a>
>>>>>>> d7454a16
</div>

## Assumptions

## 基本假设

These docs assume that you are already familiar with [HTML](https://developer.mozilla.org/docs/Learn/HTML/Introduction_to_HTML "Learn HTML"), [CSS](https://developer.mozilla.org/docs/Learn/CSS/First_steps "Learn CSS"), [JavaScript](https://developer.mozilla.org/en-US/docs/Web/JavaScript/A_re-introduction_to_JavaScript "Learn JavaScript"),
and some of the tools from the [latest standards](https://developer.mozilla.org/en-US/docs/Web/JavaScript/Language_Resources "Latest JavaScript standards"), such as [classes](https://developer.mozilla.org/en-US/docs/Web/JavaScript/Reference/Classes "ES2015 Classes") and [modules](https://developer.mozilla.org/en-US/docs/Web/JavaScript/Reference/Statements/import "ES2015 Modules").
The code samples are written using [TypeScript](https://www.typescriptlang.org/ "TypeScript").
Most Angular code can be written with just the latest JavaScript, using [types](https://www.typescriptlang.org/docs/handbook/classes.html "TypeScript Types") for dependency injection, and using [decorators](https://www.typescriptlang.org/docs/handbook/decorators.html "Decorators") for metadata.

本文档假设你已经熟悉了 [HTML](https://developer.mozilla.org/docs/Learn/HTML/Introduction_to_HTML "Learn HTML")，[CSS](https://developer.mozilla.org/docs/Learn/CSS/First_steps "Learn CSS")，[JavaScript](https://developer.mozilla.org/en-US/docs/Web/JavaScript/A_re-introduction_to_JavaScript "Learn JavaScript") 和来自 [最新标准](https://developer.mozilla.org/en-US/docs/Web/JavaScript/Language_Resources "Latest JavaScript standards") 的一些知识，比如  [类](https://developer.mozilla.org/en-US/docs/Web/JavaScript/Reference/Classes "ES2015 Classes") 和 [模块](https://developer.mozilla.org/en-US/docs/Web/JavaScript/Reference/Statements/import "ES2015 Modules")。
下列代码范例都是用最新版本的 [TypeScript](https://www.typescriptlang.org/ "TypeScript") 写的。
大多数 Angular 代码都只能用最新的 JavaScript 编写，它会用 [类型](https://www.typescriptlang.org/docs/handbook/classes.html "TypeScript Types") 实现依赖注入，还会用[装饰器](https://www.typescriptlang.org/docs/handbook/decorators.html "Decorators")来提供元数据。

## 私有化部署本文档（译者）

有些企业内部的防火墙比较严格，如果无法打开 <https://angular.cn>，你可以在企业内部进行私有化部署。步骤如下：

本文档的预编译版本位于 [Github](https://github.com/ng-docs/latest.angular.live) 上，如果你想进行私有化部署，请把它 Clone 下来，在 nginx 等服务器上按照静态网站的形式做部署即可，除此之外不需要任何服务端环境。

以 Nginx 为例，你需要在 nginx 上做如下改动：

```
server {
    root /path/to/ng-docs.github.io/;
    location / {
        try_files $uri $uri.html $uri/ /index.html;
    }
}
```

注意其中的 `$uri.html`，这是本文档相对于常规 Angular 应用的主要差别，因为本文档进行了预先渲染（Prerender），这项工作可以让你在不需要 Node 服务器的情况下获得等同于服务端渲染的体验改善。

## Feedback

## 反馈

<h3>You can sit with us!</h3>

<h3>你也可以和我们一起做贡献！</h4>

We want to hear from you. [Report problems or submit suggestions for future docs](https://github.com/angular/angular/issues/new/choose "Angular GitHub repository new issue form").

我们希望听到你的声音！[欢迎报告问题或为文档的未来提交建议](https://github.com/angular/angular/issues/new/choose "Angular GitHub repository new issue form")。

Contribute to Angular docs by creating
[pull requests](https://github.com/angular/angular/pulls "Angular Github pull requests")
on the Angular Github repository.
See [Contributing to Angular](https://github.com/angular/angular/blob/master/CONTRIBUTING.md "Contributing guide")
for information about submission guidelines.

请到 Github 上的仓库中创建 [Pull Requests](https://github.com/angular/angular/pulls "Angular Github pull requests") 来为 Angular 文档做出贡献。
[贡献者指南](https://github.com/angular/angular/blob/master/CONTRIBUTING.md "贡献者指南")将会帮助你更好的为社区做贡献。

Our community values respectful, supportive communication.
Please consult and adhere to the [Code of Conduct](https://github.com/angular/code-of-conduct/blob/master/CODE_OF_CONDUCT.md "Contributor code of conduct").

我们的社区提倡相互尊重、相互支持。
参阅[社区行为规范](https://github.com/angular/code-of-conduct/blob/master/CODE_OF_CONDUCT.md "contributor code of conduct")。<|MERGE_RESOLUTION|>--- conflicted
+++ resolved
@@ -15,65 +15,43 @@
 <div class="card-container">
   <a href="guide/what-is-angular" class="docs-card" title="Angular Platform Overview">
     <section>What is Angular</section>
+    <section>什么是 Angular</section>
     <p>Get a high-level overview of the Angular platform.</p>
+    <p>对 Angular 平台进行一次高层概览。</p>
     <p class="card-footer">Platform overview</p>
+    <p class="card-footer">平台概览</p>
   </a>
-<<<<<<< HEAD
-  <a href="guide/setup-local" class="docs-card"
-    title="Angular Local Environment Setup">
-      <section>Get Started</section>
-      <section>开始工作</section>
+  <a href="guide/setup-local" class="docs-card" title="Angular Local Environment Setup">
+    <section>Get Started</section>
+    <section>开始工作</section>
       <p>Set up your local environment for development with the Angular CLI.</p>
       <p>使用 Angular CLI 搭建本地开发环境</p>
-      <p class="card-footer">Local setup</p>
+    <p class="card-footer">Local setup</p>
       <p class="card-footer">开始搭建</p>
   </a>
   <a href="guide/architecture" class="docs-card" title="Angular Concepts">
-      <section>Learn and Explore</section>
-      <section>深入探索</section>
+    <section>Learn and Explore</section>
+    <section>深入探索</section>
       <p>Learn about the fundamental design concepts and architecture of Angular apps.</p>
       <p>学习 Angular 应用的更多知识及架构特性</p>
-      <p class="card-footer">Introduction to Angular concepts</p>
+    <p class="card-footer">Introduction to Angular concepts</p>
       <p class="card-footer">架构</p>
   </a>
   <a href="start" class="docs-card" title="Try out Angular">
-      <section>Take a Look</section>
-      <section>走马观花</section>
+    <section>Take a Look</section>
+    <section>走马观花</section>
       <p>Examine and work with a small ready-made Angular app, without any setup.</p>
       <p>零设置，试用一个现成的 Angular 应用</p>
-      <p class="card-footer">Try it now</p>
+    <p class="card-footer">Try it now</p>
       <p class="card-footer">现在试试</p>
-  </a>
-  <a href="tutorial" class="docs-card" title="Create an app">
-      <section>Hello World</section>
-      <p>Work through a full tutorial to create your first app.</p>
-      <p>一个完整教程，带你从头到尾创建首个应用</p>
-      <p class="card-footer">Tour of Heroes tutorial</p>
-      <p class="card-footer">英雄之旅教程</p>
-  </a>
-
-=======
-  <a href="guide/setup-local" class="docs-card" title="Angular Local Environment Setup">
-    <section>Get Started</section>
-    <p>Set up your local environment for development with the Angular CLI.</p>
-    <p class="card-footer">Local setup</p>
-  </a>
-  <a href="guide/architecture" class="docs-card" title="Angular Concepts">
-    <section>Learn and Explore</section>
-    <p>Learn about the fundamental design concepts and architecture of Angular apps.</p>
-    <p class="card-footer">Introduction to Angular concepts</p>
-  </a>
-  <a href="start" class="docs-card" title="Try out Angular">
-    <section>Take a Look</section>
-    <p>Examine and work with a small ready-made Angular app, without any setup.</p>
-    <p class="card-footer">Try it now</p>
   </a>
   <a href="tutorial" class="docs-card" title="Work through a full tutorial">
     <section>Hello World</section>
     <p>Work through a full tutorial to create your first app.</p>
-    <p class="card-footer">Tour of Heroes tutorial</p>
+    <p>一个完整教程，带你从头到尾创建首个应用</p>
+      <p class="card-footer">Tour of Heroes tutorial</p>
+      <p class="card-footer">英雄之旅教程</p>
   </a>
->>>>>>> d7454a16
 </div>
 
 ## Assumptions
