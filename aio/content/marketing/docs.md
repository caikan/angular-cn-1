--- conflicted
+++ resolved
@@ -6,19 +6,11 @@
 Angular 是一个开发平台。它能帮你更轻松的构建 Web 应用。Angular 集声明式模板、依赖注入、端到端工具和一些最佳实践于一身，为你解决开发方面的各种挑战。Angular 为开发者提升构建 Web、手机或桌面应用的能力。
 
 <div class="card-container">
-<<<<<<< HEAD
-  <a href="generated/live-examples/quickstart/eplnkr.html" target="_blank" class="docs-card"
+  <a href="generated/live-examples/toh-pt1/stackblitz.html" target="_blank" class="docs-card"
     title="通过线上编程环境体验 Angular">
       <section>Angular 走马观花</section>
       <p>快速体验 Angular 的 "hello world" 应用。</p>
       <p class="card-footer">体验 Angular</p>
-=======
-  <a href="generated/live-examples/toh-pt1/stackblitz.html" target="_blank" class="docs-card"
-    title="Experience Angular in a live coding environment">
-      <section>Get a Glimpse of Angular</section>
-      <p>A quick look at an Angular "hello world" application.</p>
-      <p class="card-footer">Angular in Action</p>
->>>>>>> 8d34364f
   </a>
 
   <a href="guide/quickstart" class="docs-card" title="Angular 快速上手">
