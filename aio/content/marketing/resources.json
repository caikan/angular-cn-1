{
  "社区": {
    "order": 3,
    "subCategories": {
      "社区作品": {
        "order": 1,
        "resources": {
          "awesome-angular-components": {
            "desc": "A community index of components and libraries maintained on GitHub",
            "descCn": "GitHub 上维护的组件和库的社区索引",
            "title": "Catalog of Angular Components & Libraries",
            "titleCn": "Angular 组件和库的名录",
            "url": "https://github.com/brillout/awesome-angular-components"
          },
          "angular-ru": {
            "desc": "Angular-RU Community on GitHub is a single entry point for all resources, chats, podcasts and meetups for Angular in Russia.",
            "descCn": "GitHub 上的 Angular-RU 社区是俄罗斯 Angular 的所有资源、聊天、播客和聚会的单一入口。",
            "title": "Angular Conferences and Angular Camps in Moscow, Russia.",
            "titleCn": "俄罗斯莫斯科的 Angular 会议和营地。",
            "url": "https://angular-ru.github.io/"
          },
          "made-with-angular": {
            "desc": "A showcase of web apps built with Angular.",
            "descCn": "展示了基于 Angular 构建的 Web 应用程序。",
            "title": "Made with Angular",
            "url": "https://www.madewithangular.com/"
          },
          "angular-subreddit": {
            "desc": "An Angular-dedicated subreddit.",
            "descCn": "Angular 专用的 subreddit。",
            "title": "Angular Subreddit",
            "url": "https://www.reddit.com/r/Angular2/"
          },
          "angular-devto": {
            "desc": "Read and share content and chat about Angular on DEV Community.",
            "descCn": "在 DEV 社区上阅读和共享有关 Angular 的内容并聊天。",
            "url": "https://dev.to/t/angular",
            "title": "DEV Community",
            "titleCn": "DEV 社区"
          },
          "indepth-dev": {
            "desc": "Peer-reviewed Angular articles and tutorials.",
            "descCn": "同行评审过的 Angular 文章和教程。",
            "url": "https://indepth.dev/angular/",
            "title": "Angular inDepth"
          },
          "angular-nation": {
            "desc": "Angular Nation is a free private network created for Angular developers to network, collaborate, and ask questions.",
            "url": "https://www.angularnation.net/",
            "title": "Angular Nation"
          },
          "angular-builders": {
            "desc": "A collection of Angular builders for your Angular projects",
            "url": "https://angular-builders.dev/",
            "title": "Angular Builders"
          }
        }
      },
      "Podcasts 视频": {
        "order": 3,
        "resources": {
          "sdfjkdkfj": {
            "desc": "Adventures in Angular is a weekly podcast dedicated to the Angular platform and related technologies, tools, languages, and practices.",
            "descCn": "Angular 历险记是一个每周播客，致力于 Angular 平台以及相关技术、工具、语言和实践。",
            "logo": "",
            "title": "Adventures in Angular",
            "titleCn": "Angular 历险记",
            "url": "https://devchat.tv/adv-in-angular/"
          },
          "sdlkfjsldfkj": {
            "desc": "Weekly video podcast hosted by Jeff Whelpley with all the latest and greatest happenings in the wild world of Angular.",
            "descCn": "由 Jeff Whelpley 主持的每周视频播客，其中包含 Angular 世界中的所有最新和最大的事件。",
            "logo": "",
            "title": "AngularAir",
            "url": "https://angularair.com/"
          },
          "sdlkfjsldfkz": {
            "desc": "A weekly German podcast for Angular on the go",
            "descCn": "德国的 Angular 每周播客",
            "logo": "",
            "title": "Happy Angular Podcast",
            "titleCn": "开心 Angular 播客",
            "url": "https://happy-angular.de/"
          },
          "ngruair": {
            "desc": "Russian language video podcast about Angular.",
            "descCn": "关于 Angular 的俄语视频播客。",
            "logo": "",
            "title": "NgRuAir",
            "url": "https://github.com/ngRuAir/ngruair"
          },
          "the-deep-dive": {
            "desc": "The advanced web development podcast about Angular, RxJS, TypeScript and other technologies. English, audio only.",
            "descCn": "有关 Angular、RxJS、TypeScript 和其他技术的高级 Web 开发播客。仅英语，音频。",
            "logo": "https://i.imgur.com/mmE5Feq.jpg",
            "title": "The Deep Dive",
            "titleCn": "深度剖析",
            "url": "https://thedeepdive.simplecast.com"
          }
        }
      }
    }
  },
  "开发": {
    "order": 1,
    "subCategories": {
      "跨平台开发": {
        "order": 5,
        "resources": {
          "a3b": {
            "desc": "Ionic offers a library of mobile-optimized HTML, CSS and JS components and tools for building highly interactive native and progressive web apps.",
            "descCn": "Ionic 提供了一个针对移动设备优化过的 HTML、CSS 和 JS 组件库和工具库，用于构建高度互动的原生和渐进式 Web 应用程序。",
            "logo": "http://ionicframework.com/img/ionic-logo-white.svg",
            "title": "Ionic",
            "url": "https://ionicframework.com/docs"
          },
          "a4b": {
            "desc": "Electron Platform for Angular.",
            "descCn": "Electron 平台 上的 Angular。",
            "logo": "",
            "title": "Electron",
            "url": "https://github.com/maximegris/angular-electron"
          },
          "ab": {
            "desc": "NativeScript is how you build cross-platform, native iOS and Android apps with Angular and TypeScript. Get 100% access to native APIs via JavaScript and reuse of packages from NPM, CocoaPods and Gradle. Open source and backed by Telerik.",
            "descCn": "NativeScript 能让你使用 Angular 和 TypeScript 构建跨平台、本机 iOS 和 Android 应用程序。通过 JavaScript 以及对 NPM、CocoaPods 和 Gradle 中包的重用，可 100％访问原生 API。开源并得到 Telerik 的支持。",
            "logo": "",
            "title": "NativeScript",
            "url": "https://docs.nativescript.org/angular/start/introduction"
          }
        }
      },
      "数据管理库": {
        "order": 3,
        "resources": {
          "formly": {
            "desc": "Formly is a dynamic (JSON powered) form library, built on top of Angular Reactive Forms.",
            "descCn": "Formly 是基于 Angular 响应式表单构建的动态（基于 JSON 的）表单库。",
            "title": "Formly",
            "url": "https://formly.dev"
          },
          "rx-web": {
            "desc": "RxWeb Reactive Form Validators provides all types of complex, conditional, cross field, and dynamic validation on validator-based reactive forms, model-based reactive forms, and template driven forms.",
            "descCn": "RxWeb 响应式表单验证器为基于验证器的响应式表单、基于模型的响应式表单和模板驱动的表单提供了所有类型的复杂、条件化、跨字段和动态的验证。",
            "title": "RxWeb Reactive Form Validators",
            "titleCn": "RxWeb 响应式表单验证器",
            "url": "https://www.rxweb.io"
          },
          "-KLIzHDRfiB3d7W7vk-e": {
            "desc": "Reactive Extensions for Angular",
            "descCn": "Angular 的响应式扩展",
            "title": "ngrx",
            "url": "https://ngrx.io/"
          },
          "ngxs": {
            "desc": "NGXS is a state management pattern + library for Angular. NGXS is modeled after the CQRS pattern popularly implemented in libraries like Redux and NgRx but reduces boilerplate by using modern TypeScript features such as classes and decorators.",
            "descCn": "NGXS 是 Angular 的状态管理模式+库。 NGXS 是根据 Redux 和 NgRx 等库中普遍实现的 CQRS 模式进行建模的，但是通过使用现代 TypeScript 功能（如类和装饰器）减少了样板代码。",
            "title": "NGXS",
            "url": "https://ngxs.io/"
          },
          "akita": {
            "desc": "Akita is a state management pattern, built on top of RxJS, which takes the idea of multiple data stores from Flux and the immutable updates from Redux, along with the concept of streaming data, to create the Observable Data Store model.",
            "descCn": "秋田（Akita）是一种状态管理模式，建立在 RxJS 之上，它采用 Flux 的多数据存储和 Redux 的不可变更新以及流数据的概念来创建 Observable Data Store 模型。",
            "title": "Akita",
            "url": "https://datorama.github.io/akita/docs/angular/architecture"
          },
          "ab": {
            "desc": "The official library for Firebase and Angular",
            "descCn": "Firebase 和 Angular 的官方库",
            "logo": "",
            "title": "Angular Fire",
            "url": "https://github.com/angular/angularfire2"
          },
          "ab2": {
            "desc": "Use Angular and Meteor to build full-stack JavaScript apps  for Mobile and Desktop.",
            "descCn": "使用 Angular 和 Meteor 构建用于移动和桌面的全栈 JavaScript 应用。",
            "logo": "http://www.angular-meteor.com/images/logo.png",
            "title": "Meteor",
            "url": "https://github.com/urigo/angular-meteor"
          },
          "ab3": {
            "desc": "Apollo is a data stack for modern apps, built with GraphQL.",
            "descCn": "Apollo 是使用 GraphQL 构建现代应用程序的数据技术栈。",
            "logo": "http://docs.apollostack.com/logo/large.png",
            "title": "Apollo",
            "url": "https://www.apollographql.com/docs/angular/"
          },
          "ngx-api-utils": {
            "desc": "ngx-api-utils is a lean library of utilities and helpers to quickly integrate any HTTP API (REST, Ajax, and any other) with Angular.",
            "descCn": "ngx-api-utils 是一个精简的实用程序和帮助程序库，用于快速将任何 HTTP API（REST、Ajax 等）与 Angular 集成。",
            "logo": "",
            "title": "ngx-api-utils",
            "url": "https://github.com/ngx-api-utils/ngx-api-utils"
          }
        }
      },
      "各种 IDE": {
        "order": 1,
        "resources": {
          "ab": {
            "desc": "VS Code is a Free, Lightweight Tool for Editing and Debugging Web Apps.",
            "descCn": "VS Code 是用于编辑和调试 Web 应用程序的免费、轻量级工具。",
            "logo": "",
            "title": "Visual Studio Code",
            "url": "https://code.visualstudio.com/"
          },
          "ab2": {
            "desc": "Lightweight yet powerful IDE, perfectly equipped for complex client-side development and server-side development with Node.js",
            "descCn": "轻巧但功能强大的 IDE，完全适合通过 Node.js 进行复杂的客户端开发和服务器端开发",
            "logo": "",
            "title": "WebStorm",
            "url": "https://www.jetbrains.com/webstorm/"
          },
          "ab3": {
            "desc": "Capable and Ergonomic  Java * IDE",
            "descCn": "功能强大且符合人体工程学的 Java * IDE",
            "logo": "",
            "title": "IntelliJ IDEA",
            "url": "https://www.jetbrains.com/idea/"
          },
          "angular-ide": {
            "desc": "Built first and foremost for Angular. Turnkey setup for beginners; powerful for experts.",
            "descCn": "首先为 Angular 构建。对初学者提供交钥匙设置；对专家提供强大的功能。",
            "title": "Angular IDE by Webclipse",
            "titleCn": "Webclipse 的 Angular IDE",
            "url": "https://www.genuitec.com/products/angular-ide"
          },
          "amexio-canvas": {
            "desc": "Amexio Canvas is Drag and Drop Environment to create Fully Responsive Web and Smart Device HTML5/Angular Apps. Code will be auto generated and hot deployed by the Canvas for live testing. Out of the box 50+ Material Design Theme support. Commit your code to GitHub public or private repository.",
            "descCn": "Amexio Canvas 是一个拖放式环境，用于创建完全响应式的 Web 和智能设备的 HTML5 / Angular 应用程序。代码将由 Canvas 自动生成并进行热部署以进行实时测试。开箱即用的 50 多种 Material Design Theme 支持。可以将你的代码提交到 GitHub 公共或私有存储库。",
            "title": "Amexio Canvas Web Based Drag and Drop IDE by MetaMagic",
            "titleCn": "MetaMagic 的 Amexio Canvas 是基于 Web 的拖放式 IDE",
            "url": "https://amexio.tech/"
          }
        }
      },
      "工具": {
        "order": 2,
        "resources": {
<<<<<<< HEAD
          "a1": {
            "desc": "A Google Chrome Dev Tools extension for debugging Angular applications.",
            "descCn": "Google Chrome 开发工具的扩展程序，用于调试 Angular 应用程序。",
            "logo": "https://augury.angular.io/images/augury-logo.svg",
            "title": "Augury",
            "url": "https://augury.rangle.io/"
=======
          "ub": {
            "desc": "UI Bakery is a low code platform to generate Angular applications.",
            "logo": "",
            "rev": true,
            "title": "UI Bakery",
            "url": "https://uibakery.io/"
>>>>>>> a371646a
          },
          "b1": {
            "desc": "Server-side Rendering for Angular apps.",
            "descCn": "Angular 应用程序的服务器端渲染。",
            "logo": "https://cloud.githubusercontent.com/assets/1016365/10639063/138338bc-7806-11e5-8057-d34c75f3cafc.png",
            "title": "Angular Universal",
            "url": "https://angular.io/guide/universal"
          },
          "c1": {
            "desc": "Lightweight development only Node.js® server",
            "descCn": "仅供开发使用的轻量级 Node.js® 服务器",
            "logo": "",
            "title": "Lite-server",
            "url": "https://github.com/johnpapa/lite-server"
          },
          "cli": {
            "desc": "The official Angular CLI makes it easy to create and develop applications from initial commit to production deployment. It already follows our best practices right out of the box!",
            "descCn": "官方的 Angular CLI 使创建和开发应用程序变得很容易，从最初的提交到生产部署。它已经按照我们的最佳实践开箱即用！",
            "title": "Angular CLI",
            "url": "https://cli.angular.io"
          },
<<<<<<< HEAD
          "d1": {
            "desc": "Static analysis for Angular projects.",
            "descCn": "Angular 项目的静态分析。",
=======
          "angular-eslint": {
            "desc": "The tooling which enables ESLint to lint Angular projects.",
>>>>>>> a371646a
            "logo": "",
            "title": "Angular ESLint",
            "url": "https://github.com/angular-eslint/angular-eslint#readme"
          },
          "f1": {
            "desc": "This tool generates dedicated documentation for Angular applications.",
            "descCn": "该工具为 Angular 应用程序生成专用文档。",
            "logo": "",
            "title": "Compodoc",
            "url": "https://github.com/compodoc/compodoc"
          },
          "angular-playground": {
            "desc": "UI development environment for building, testing, and documenting Angular applications.",
            "descCn": "用于开发、测试和文档化 Angular 应用程序的 UI 开发环境。",
            "title": "Angular Playground",
            "titleCn": "Angular 游乐场",
            "url": "https://angularplayground.it/"
          },
          "angular-prerender": {
            "desc": "A command line tool to prerender Angular Apps that uses Angular Universal but also supports Scully plugins.",
            "logo": "https://repository-images.githubusercontent.com/142886533/bd323700-e8ff-11e9-9645-75bc009ee359",
            "title": "angular-prerender",
            "url": "https://github.com/chrisguttandin/angular-prerender"
          },
          "nx": {
            "desc": "Nx (Nrwl Extensions for Angular) is an open source toolkit built on top of Angular CLI to help enterprise teams develop Angular at scale.",
            "descCn": "Nx（用于 Angular 的 Nrwl 扩展）是一个基于 Angular CLI 构建的开源工具包，可帮助企业团队大规模开发 Angular。",
            "title": "Nx",
            "logo": "https://nrwl.io/assets/nx-logo.png",
            "url": "https://nrwl.io/nx"
          },
          "uijar": {
            "desc": "A drop in module to automatically create a living style guide based on the test you write for your components.",
            "descCn": "一个空投式模块，可根据你为组件编写的测试自动创建现场样式指南（Living Style Guide）。",
            "logo": "",
            "title": "UI-jar - Test Driven Style Guide Development",
            "titleCn": "UI-jar - 测试驱动的样式指南开发方式",
            "url": "https://github.com/ui-jar/ui-jar"
          },
<<<<<<< HEAD
          "protactor": {
            "desc": "The official end to end testing framework for Angular apps",
            "descCn": "Angular 应用的官方端到端测试框架",
=======
          "protractor": {
            "desc": "The official end to end testing framework for Angular applications.",
>>>>>>> a371646a
            "logo": "",
            "title": "Protractor",
            "url": "https://protractor.angular.io/"
          },
          "observer-spy": {
            "desc": "A library for testing RxJS observables that offers an alternative to Marble Tests.",
            "logo": "",
            "title": "observer-spy",
            "url": "https://github.com/hirezio/observer-spy"
          },
          "scully": {
            "desc": "Scully (Jamstack Toolchain for Angular) makes building, testing, and deploying Jamstack apps extremely simple.",
            "descCn": "Scully（用于 Angular 的 Jamstack 工具链）使构建、测试和部署 Jamstack 应用程序极为简单。",
            "title": "Scully",
            "logo": "https://raw.githubusercontent.com/scullyio/scully/main/assets/logos/PNG/Green/scullyio-logo-green.png",
            "url": "https://scully.io"
          },
          "ng-mocks": {
            "desc": "A testing library for creating mock services, components, directives, pipes and modules out of annoying dependencies in unit tests.",
            "title": "ng-mocks",
            "logo": "",
            "url": "https://github.com/ike18t/ng-mocks#readme"
          }
        }
      },
      "UI 组件": {
        "order": 4,
        "resources": {
          "234237": {
            "desc": "UX guidelines, HTML/CSS framework, and Angular components working together to craft exceptional experiences",
            "descCn": "让 UX 准则、HTML/CSS 框架和 Angular 组件一起工作，以创造出非凡的体验",
            "title": "Clarity Design System",
            "url": "https://vmware.github.io/clarity/"
          },
          "AngularUIToolkit": {
            "desc": "Angular UI Toolkit: 115 professionally maintained UI components ranging from a robust grid to charts and more. Try for free & build Angular apps faster.",
            "descCn": "Angular UI Toolkit：115 个专业维护的 UI 组件，包括健壮的网格、图表等等。可免费试用并能更快地构建 Angular 应用。",
            "title": "Angular UI Toolkit",
            "titleCn": "Angular UI 工具包",
            "url": "https://www.angular-ui-tools.com"
          },
          "SenchaforAngular": {
            "desc": "Build modern web apps faster with 115+ pre-built UI components. Try for free and download today.",
            "descCn": "使用 115+ 个预构建的 UI 组件更快地构建现代 Web 应用程序。免费试用并立即下载。",
            "title": "Sencha for Angular",
            "url": "https://www.sencha.com/products/extangular/"
          },
          "IgniteUIforAngular": {
            "desc": "Ignite UI for Angular is a dependency-free Angular toolkit for building modern web apps.",
            "descCn": "Ignite UI for Angular 是用于构建现代 Web 应用程序的无依赖 Angular 工具包。",
            "title": "Ignite UI for Angular",
            "url": "https://www.infragistics.com/products/ignite-ui-angular?utm_source=angular.io&utm_medium=Referral&utm_campaign=Angular"
          },
          "DevExtreme": {
            "desc": "50+ UI components including data grid, pivot grid, scheduler, charts, editors, maps and other multi-purpose controls for creating highly responsive web applications for touch devices and traditional desktops.",
            "descCn": "50 多个 UI 组件，包括数据网格、数据透视网格、调度器、图表、编辑器、地图和其他多功能控件，用于为触摸设备和传统台式机创建高响应性的 Web 应用程序。",
            "title": "DevExtreme",
            "url": "https://js.devexpress.com/Overview/Angular/"
          },
          "-KMVB8P4TDfht8c0L1AE": {
            "desc": "The Angular version of the Angular UI Bootstrap library. This library is being built from scratch in Typescript using the Bootstrap 4 CSS framework.",
            "descCn": "Angular UI Bootstrap 库的 Angular 版本。该库是使用 Bootstrap 4 CSS 框架在 Typescript 中从头开始构建的。",
            "title": "ng-bootstrap",
            "url": "https://ng-bootstrap.github.io/"
          },
          "4ab": {
            "desc": "Native Angular components & directives for Lightning Design System",
            "descCn": "Lightning 设计体系的原生 Angular 组件和指令",
            "logo": "https://ng-lightning.github.io/ng-lightning/assets/images/shield.svg",
            "title": "ng-lightning",
            "url": "https://ng-lightning.github.io/ng-lightning/#/"
          },
          "7ab": {
            "desc": "UI components for hybrid mobile apps with bindings for both Angular & AngularJS.",
            "descCn": "具有 Angular 和 AngularJS 绑定的混合式移动应用的 UI 组件。",
            "title": "Onsen UI",
            "url": "https://onsen.io/v2/"
          },
          "a2b": {
            "desc": "PrimeNG is a collection of rich UI components for Angular",
            "descCn": "PrimeNG 是 Angular 的富 UI 组件集合",
            "logo": "http://www.primefaces.org/primeng/showcase/resources/images/primeng.svg",
            "title": "Prime Faces",
            "url": "https://www.primefaces.org/primeng/"
          },
          "a3b": {
            "desc": "A professional grade library of Angular UI components written in TypeScript that includes our Data Grid, TreeView, Charts, Editors, DropDowns, DatePickers, and many more. Features include support for AOT compilation, Tree Shaking for high-performance, localization, and accessibility.",
            "descCn": "用 TypeScript 编写的 Angular UI 组件的专业级库，其中包括我们的数据网格、TreeView、图表、编辑器、下拉框、DatePickers 等。功能包括支持 AOT 编译、支持高性能的摇树优化、支持本地化和无障碍性。",
            "logo": "",
            "title": "Kendo UI",
            "url": "https://www.telerik.com/kendo-angular-ui"
          },
          "a5b": {
            "desc": "High-performance UI controls with the most complete Angular support available. Wijmo’s controls are all written in TypeScript and have zero dependencies. FlexGrid control includes full declarative markup, including cell templates.",
            "descCn": "具有最完整的 Angular 支持的高性能 UI 控件。 Wijmo 的控件全部用 TypeScript 编写，并且具有零依赖性。 FlexGrid 控件包括完整的声明性标记语言，包括单元格模板。",
            "logo": "http://wijmocdn.azureedge.net/wijmositeblob/wijmo-theme/logos/wijmo-55.png",
            "title": "Wijmo",
            "url": "https://www.grapecity.com/wijmo"
          },
          "a6b": {
            "desc": "Material design inspired UI components for building great web apps. For mobile and desktop.",
            "descCn": "受 Material Design 启发的用于构建出色的 Web 应用程序的 UI 组件库。适用于手机和台式机。",
            "logo": "",
            "title": "Vaadin",
            "url": "https://vaadin.com/elements"
          },
          "a7b": {
            "desc": "Native Angular directives for Bootstrap",
            "descCn": "Bootstrap 的原生 Angular 指令",
            "logo": "",
            "title": "ngx-bootstrap",
            "url": "https://valor-software.com/ngx-bootstrap/#/"
          },
          "ab": {
            "desc": "Material Design components for Angular",
            "descCn": "Angular 的 Material Design 组件库",
            "logo": "",
            "title": "Angular Material",
            "url": "https://material.angular.io/"
          },
          "mcc": {
            "desc": "Material components made by the community",
            "descCn": "社区开发的一些 Material 组件",
            "logo": "",
            "title": "Material Community Components",
            "titleCn": "Material 社区组件",
            "url": "https://github.com/tiaguinho/material-community-components"
          },
          "mosaic": {
            "desc": "Positive Technologies UI components based on Angular",
            "descCn": "基于 Angular 的正面技术 UI 组件",
            "logo": "https://i.ibb.co/fQNPgv6/logo-png-200.png",
            "title": "Mosaic - Angular UI Components",
            "titleCn": "Mosaic - Angular UI 组件",
            "url": "https://github.com/positive-js/mosaic"
          },
          "ngzorro": {
            "desc": "A set of enterprise-class UI components based on Ant Design and Angular",
            "descCn": "一组基于 Ant Design 和 Angular 的企业级 UI 组件",
            "title": "Ant Design of Angular (ng-zorro-antd)",
            "titleCn": "供 Angular 使用的 Ant Design（ng-zorro-antd）",
            "url": "https://ng.ant.design/docs/introduce/en"
          },
          "ngzorromobile": {
            "desc": "A set of enterprise-class mobile UI components based on Ant Design Mobile and Angular",
            "descCn": "一组基于 Ant Design Mobile 和 Angular 的企业级移动 UI 组件",
            "title": "Ant Design Mobile of Angular (ng-zorro-antd-mobile)",
            "titleCn": "供 Angular 使用的 Ant Design Mobile（ng-zorro-antd-mobile）",
            "url": "http://ng.mobile.ant.design/#/docs/introduce/en"
          },
          "aggrid": {
            "desc": "A datagrid for Angular with enterprise style features such as sorting, filtering, custom rendering, editing, grouping, aggregation and pivoting.",
            "descCn": "具有企业风格特性的 Angular 数据网格，例如排序、过滤、自定义渲染、编辑、分组、聚合和透视。",
            "title": "ag-Grid",
            "url": "https://www.ag-grid.com/best-angular-2-data-grid/"
          },
          "angular-slickgrid": {
            "desc": "Angular-SlickGrid is a wrapper of the lightning fast & customizable SlickGrid datagrid library with Bootstrap 3,4 themes",
            "descCn": "Angular-SlickGrid 是具有 Bootstrap 3,4 主题的快速、可自定义的 SlickGrid 数据网格库的包装",
            "title": "Angular-Slickgrid",
            "url": "https://github.com/ghiscoding/Angular-Slickgrid"
          },
          "fancygrid": {
            "desc": "Angular grid library with charts integration and server communication for Enterprise.",
            "descCn": "具有图表集成和企业服务器通信功能的 Angular 网格库。",
            "title": "FancyGrid",
            "url": "https://fancygrid.com/docs/getting-started/angular"
          },
          "ngx-smart-modal": {
            "desc": "Angular smart, light and fast modal handler to manage modals and data everywhere.",
            "descCn": "Angular 智能、轻便、快速的模态框处理程序，可随时随地管理模态框和数据。",
            "title": "ngx-smart-modal",
            "url": "https://biig-io.github.io/ngx-smart-modal"
          },
          "jqwidgets": {
            "desc": "Angular UI Components including data grid, tree grid, pivot grid, scheduler, charts, editors and other multi-purpose components",
            "descCn": "Angular UI 组件，包括数据网格、树形网格、多维网格、调度器、图表、编辑器和多种功能的组件",
            "title": "jQWidgets",
            "url": "https://www.jqwidgets.com/angular/"
          },
          "amexio": {
            "desc": "Amexio is a rich set of Angular components powered by HTML5 & CSS3 for Responsive Web Design and 80+ built-in Material Design Themes. Amexio has 3 Editions, Standard, Enterprise and Creative. Std Edition consists of basic UI Components which include Grid, Tabs, Form Inputs and so on. While Enterprise Edition consists of components like Calendar, Tree Tabs, Social Media Logins (Facebook, GitHub, Twitter and so on) and Creative Edition is focused building elegant and beautiful websites. With more than 200+ components/features. All the editions are open-sourced and free, based on Apache 2 License.",
            "descCn": "Amexio 是一套由 HTML5 和 CSS3 支持的丰富的 Angular 组件，用于响应式 Web 设计和 80 多种内置的 Material Design 主题。 Amexio 有 3 个版本，标准版、企业版和创意版。标准版由基本的 UI 组件组成，其中包括网格、选项卡、表单输入等。企业版由日历、树形选项卡、社交媒体登录（Facebook，GitHub，Twitter 等）组成，而创意版则专注于构建美观的网站。具有 200 多个组件/功能。所有版本都是基于 Apache 2 许可证的开源和免费版本。",
            "title": "Amexio - Angular Extensions",
            "titleCn": "Amexio - Angular 扩展",
            "url": "https://amexio.tech/",
            "logo": "http://www.amexio.org/amexio-logo.png"
          },
          "bm": {
            "desc": "A lightweight Material Design library for Angular, based upon Google's Material Components for the Web",
            "descCn": "轻量级的 Angular Material Design 库，基于 Google 的 Web Material 组件",
            "logo": "https://blox.src.zone/assets/bloxmaterial.03ecfe4fa0147a781487749dc1cc4580.svg",
            "title": "Blox Material",
            "url": "https://github.com/src-zone/material"
          },
          "essentialjs2": {
            "desc": "Essential JS 2 for Angular is a collection modern TypeScript based true Angular Components. It has support for Ahead Of Time (AOT) compilation and Tree-Shaking. All the components are developed from the ground up to be lightweight, responsive, modular and touch friendly.",
            "descCn": "Essential JS 2 for Angular 是基于现代 TypeScript 的真正 Angular 组件的集合。它支持预先（AOT）编译和摇树优化。所有组件都是从零开始开发的，从而使其轻巧、响应迅速、模块化且对触控友好。",
            "title": "Essential JS 2",
            "url": "https://www.syncfusion.com/products/angular-js2"
          },
          "trulyui": {
            "desc": "TrulyUI is an Angular UI Framework especially developed for Desktop Applications based on Web Components using the greatest technologies of the world.",
            "descCn": "TrulyUI 是一个 Angular UI 框架，它是使用世界上最先进的技术为基于 Web 组件的桌面应用程序专门开发的。",
            "title": "Truly UI",
            "url": "https://truly-ui.com/"
          },
          "ngsqui": {
            "desc": "Simple Quality UI (SQ-UI) is a flexible and easily customizable UI-kit, aiming to provide maximum efficiency with as little overhead as possible. Driven by the idea that it should be strictly \"for developers by developers\", every new feature release includes functionalities demanded by the developers who are using it.",
            "descCn": "Simple Quality UI（SQ-UI）是一种灵活且易于自定义的 UI 工具包，旨在以尽可能少的开销提供最大的效率。它严格遵守“供开发人员使用，由开发人员创造”的思想，每个新的特性发行版都包含使用它的开发人员所要求的功能。",
            "logo": "https://sq-ui.github.io/ng-sq-ui/_media/sq-ui-logo.png",
            "title": "Simple Quality UI",
            "url": "https://sq-ui.github.io/ng-sq-ui/#/"
          },
          "smart": {
            "desc": "Web Components for Angular. Dependency-free Angular components for building modern and mobile-friendly web apps",
            "descCn": "Angular 的 Web 组件。一些无依赖的 Angular 组件，用于构建现代且移动友好的 Web 应用程序",
            "title": "Smart Web Components",
            "titleCn": "Smart Web 组件库",
            "url": "https://www.htmlelements.com/angular/"
          },
          "AlyleUI": {
            "desc": "Minimal Design, a set of components for Angular.",
            "descCn": "最小化设计，一组用于 Angular 的组件。",
            "title": "Alyle UI",
            "url": "https://alyle-ui.firebaseapp.com/"
          },
          "nebular": {
            "desc": "Theme System, UI Components, Auth and Security for your next Angular application.",
            "descCn": "为你的下一个 Angular 应用程序准备的主题体系、UI 组件、身份验证和安全性。",
            "title": "Nebular",
            "url": "https://akveo.github.io/nebular/"
          },
          "carbondesignsystem": {
            "desc": "An Angular implementation of the Carbon Design System for IBM.",
            "descCn": "IBM 的 Carbon Design System 的 Angular 实现。",
            "title": "Carbon Components Angular",
            "titleCn": "Carbon Design 的 Angular 组件库",
            "url": "https://angular.carbondesignsystem.com/"
          },
          "jigsaw": {
            "desc": "Jigsaw provides a set of web components based on Angular. It is supporting the development of all applications of Big Data Product of ZTE (https://www.zte.com.cn).",
            "descCn": "Jigsaw 提供了一组基于 Angular 的 Web 组件。它支持中兴通讯大数据产品（ <https://www.zte.com.cn> ）的所有应用程序的开发。",
            "title": "Awade Jigsaw (Chinese)",
            "titleCn": "Awade Jigsaw（中文）",
            "url": "https://jigsaw-zte.gitee.io"
          },
          "material-dayjs-adapter": {
            "desc": "A DayJS implementation of @angular/material's DateAdapter that results in smaller bundle sizes than its MomentJS counterpart.",
            "descCn": "@ angular/material 的 DateAdapter 的 DayJS 实现，其包比相应的 MomentJS 版小。",
            "rev": true,
            "title": "material-dayjs-adapter",
            "url": "https://www.npmjs.com/package/@tabuckner/material-dayjs-adapter"
          },
          "ngx-skeleton-loader": {
            "desc": "NGX Skeleton Loader is a lightweight and A11Y friendly solution for blazing fast loading skeletons that automatically adapt to your Angular apps.",
            "descCn": "NGX Skeleton Loader 是一种轻巧且 A11Y 友好的解决方案，用于快速加载可自动适配 Angular 应用程序的骨架。",
            "title": "NGX Skeleton Loader",
            "titleCn": "NGX 骨架装载器",
            "url": "https://www.npmjs.com/package/ngx-skeleton-loader"
          },
          "taiga-ui": {
            "desc": "Taiga UI is fully-treeshakable Angular UI Kit consisting of multiple base libraries and several add-ons. We have 130+ components, 100+ directives, dozens of tokens, utils and tools. They are easily customizable and well engineered.",
            "title": "Taiga UI",
            "url": "https://taiga-ui.dev"
          }
        }
      }
    }
  },
  "教育": {
    "order": 2,
    "subCategories": {
      "书籍": {
        "order": 1,
        "resources": {
          "-KLIzGEp8Mh5W-FkiQnL": {
            "desc": "A no-nonsense beginner's guide to building web applications with Angular and TypeScript",
            "descCn": "使用 Angular 和 TypeScript 构建 Web 应用程序的入门指南",
            "title": "Learning Angular - Third Edition",
            "titleCn": "学习 Angular - 第三版",
            "url": "https://www.packtpub.com/product/learning-angular-third-edition/9781839210662"
          },
          "3ab": {
            "desc": "More than 15 books from O'Reilly about Angular",
            "descCn": "O'Reilly 撰写的有关 Angular 的超过 15 本书",
            "title": "O'Reilly Media",
            "titleCn": "O'Reilly 媒体",
            "url": "https://ssearch.oreilly.com/?q=angular"
          },
          "a5b": {
            "desc": "The in-depth, complete, and up-to-date book on Angular. Become an Angular expert today.",
            "descCn": "关于 Angular 的深入、完整和最新的书。立即成为 Angular 专家。",
            "title": "ng-book",
            "url": "https://www.ng-book.com/2/"
          },
          "a7b": {
            "desc": "This ebook will help you getting the philosophy of the framework: what comes from 1.x, what has been introduced and why",
            "descCn": "这本电子书将帮助你了解框架的理念：来自 1.x 的内容、新引入的内容以及原因",
            "title": "Becoming a Ninja with Angular",
            "titleCn": "成为 Angular 忍者",
            "url": "https://books.ninja-squad.com/angular"
          },
          "ab": {
            "desc": "More than 10 books from Packt Publishing about Angular",
            "descCn": "Packt 出版了 10 多本有关 Angular 的书",
            "title": "Packt Publishing",
            "titleCn": "Packt 出版",
            "url": "https://www.packtpub.com/catalogsearch/result/?q=angular"
          },
          "cnoring-rxjs-fundamentals": {
            "desc": "A free book that covers all facets of working with Rxjs from your first Observable to how to make your code run at optimal speed with Schedulers.",
            "descCn": "一本免费的书，涵盖了从你的第一个 Observable 到使用 Rxjs 的所有方面，以及如何利用 Scheduler 来使代码以最佳速度运行。",
            "title": "RxJS Ultimate",
            "url": "https://chrisnoring.gitbooks.io/rxjs-5-ultimate/content/"
          },
          "vsavkin-angular-router": {
            "desc": "This book is a comprehensive guide to the Angular router written by its designer. The book explores the library in depth, including the mental model, design constraints, subtleties of the API.",
            "descCn": "本书是由其设计师编写的有关 Angular 路由器的综合指南。该书深入探讨了库，包括思维模型、设计约束、API 的精妙之处。",
            "title": "Angular Router",
            "titleCn": "Angular 路由器",
            "url": "https://leanpub.com/router"
          },
          "vsavkin-essential-angular": {
            "desc": "The book is a short, but at the same time, fairly complete overview of the key aspects of Angular written by its core contributors Victor Savkin and Jeff Cross. The book will give you a strong foundation. It will help you put all the concepts into right places. So you will get a good understanding of why the framework is the way it is.",
            "descCn": "这本书是由核心贡献者 Victor Savkin 和 Jeff Cross 撰写的有关 Angular 关键方面的简短但同时相当完整的概述。这本书将为你打下坚实的基础。它将帮助你将所有概念放入正确的位置。这样，你就能很好地理解本框架为何如此。",
            "title": "Essential Angular",
            "titleCn": "Angular 本质论",
            "url": "https://gumroad.com/l/essential_angular"
          },
          "angular-buch": {
            "desc": "The first German book about Angular. It gives you a detailed practical overview of the key concepts of the platform. In each chapter a sample application is built upon with a new Angular topic. All sources are available on GitHub.",
            "descCn": "第一本有关 Angular 的德语书籍。它为你提供了平台关键概念的详细实践概述。在每一章中，示例应用程序都是基于新的 Angular 主题构建的。所有资源都可以在 GitHub 上找到。",
            "logo": "https://angular-buch.com/assets/img/brand.svg",
            "title": "Angular-Buch (German)",
            "titleCn": "Angular-Buch（德语）",
            "url": "https://angular-buch.com/"
          },
          "wishtack-guide-angular": {
            "desc": "The free, open-source and up-to-date Angular guide. This pragmatic guide is focused on best practices and will drive you from scratch to cloud.",
            "descCn": "免费、开源的最新 Angular 指南。本实用指南侧重于最佳实践，它将带你从无到有。",
            "logo": "https://raw.githubusercontent.com/wishtack/gitbook-guide-angular/master/.gitbook/assets/wishtack-logo-with-text.png",
            "title": "The Angular Guide by Wishtack (Français)",
            "titleCn": "Wishtack 的《Angular 指南》（Français）",
            "url": "https://guide-angular.wishtack.io/"
          },
          "ab5": {
            "desc": "How to build Angular applications using NGRX",
            "descCn": "如何使用 NGRX 构建 Angular 应用",
            "logo": "",
            "title": "Architecting Angular Applications with NGRX",
            "titleCn": "使用 NGRX 设计 Angular 应用",
            "url": "https://www.packtpub.com/web-development/architecting-angular-applications-redux"
          },
          "dwa": {
            "desc": "Practical journey with Angular framework, ES6, TypeScript, webpack and Angular CLI.",
            "descCn": "Angular 框架、ES6、TypeScript、webpack 和 Angular CLI 的实践之旅。",
            "title": "Developing with Angular",
            "titleCn": "用 Angular 开发",
            "url": "https://leanpub.com/developing-with-angular"
          },
          "reactive-state-for-angular-with-ngrx": {
            "desc": "Learn how to build a Reactive Application with Ngrx and Angular",
            "title": "Reactive State for Angular with NgRx",
            "url": "https://bpbonline.com/products/reactive-state-for-angular-with-ngrx"
          },
          "ngrx-reactive-state-management": {
            "title": "NgRx: Reactive State Management for Angular",
            "desc": "Comprehensive learning resource on building Angular apps with NgRx",
            "url": "https://gumroad.com/l/angular-ngrx-book",
            "logo": ""
          },
		      "testing-angular-guide": {
            "title": "Testing Angular",
            "desc": "A Guide to Robust Angular Applications (free online book and e-book)",
            "url": "https://molily.de/testing-angular",
            "logo": ""
          }
        }
      },
      "在线培训": {
        "order": 3,
        "resources": {
          "angular-dyma": {
            "desc": "Learn Angular and all its ecosystem (Material, Flex-layout, Ngrx and more) from scratch.",
            "descCn": "从头开始学习 Angular 及其所有生态系统（Material，Flex-layout，Ngrx 等）。",
            "title": "Dyma (French)",
            "titleCn": "Dyma（法文）",
            "url": "https://dyma.fr/angular"
          },
          "-KLIBoTWXMiBcvG0dAM6": {
            "desc": "This course introduces you to the essentials of this \"superheroic\" framework, including declarative templates, two-way data binding, and dependency injection.",
            "descCn": "本课程向你介绍此“超级英雄”框架的基本知识，包括声明性模板、双向数据绑定和依赖注入。",
            "title": "Angular: Essential Training",
            "titleCn": "Angular：基础培训",
            "url": "https://www.lynda.com/AngularJS-tutorials/Angular-2-Essential-Training/540347-2.html"
          },
          "-KLIzGq3CiFeoZUemVyE": {
            "desc": "Learn the core concepts, play with the code, become a competent Angular developer",
            "descCn": "学学核心概念、玩玩代码，成为有能力的 Angular 开发人员",
            "title": "Angular Concepts, Code and Collective Wisdom",
            "titleCn": "Angular 的概念、代码和集体智慧",
            "url": "https://www.udemy.com/angular-2-concepts-code-and-collective-wisdom/"
          },
          "-KLIzHwg-glQLXni1hvL": {
            "desc": "Spanish language Angular articles and information",
            "descCn": "西班牙语 Angular 文章和信息",
            "title": "Academia Binaria (español)",
            "titleCn": "Binaria 学院（español）",
            "url": "https://academia-binaria.com/"
          },
          "-KN3uNQvxifu26D6WKJW": {
            "category": "Education",
            "desc": "Create the future of web applications by taking Angular for a test drive.",
            "descCn": "通过测试驱动的方式使用 Angular，创建面向未来的 Web 应用。",
            "subcategory": "Online Training",
            "title": "CodeSchool: Accelerating Through Angular",
            "titleCn": "CodeSchool：Angular 加速器",
            "url": "https://www.codeschool.com/courses/accelerating-through-angular-2"
          },
          "angular-playbook": {
            "desc": "Learn advanced Angular best practices for enterprise teams, created by Nrwl.io.",
            "descCn": "了解由 Nrwl.io 创建的针对企业团队的高级 Angular 最佳实践。",
            "logo": "https://nrwl.io/assets/logo_footer_2x.png",
            "title": "Angular Enterprise Playbook",
            "titleCn": "Angular 企业手册",
            "url": "https://angularplaybook.com"
          },
          "a2b": {
            "desc": "Hundreds of Angular courses for all skill levels",
            "descCn": "面向各种技能水平的数百种 Angular 课程",
            "logo": "",
            "title": "Pluralsight",
            "url": "https://www.pluralsight.com/paths/angular"
          },
          "ab3": {
            "desc": "Angular courses hosted by  Udemy",
            "descCn": "Udemy 主持的 Angular 课程",
            "logo": "",
            "title": "Udemy",
            "url": "https://www.udemy.com/courses/search/?q=angular"
          },
          "ab4": {
            "desc": "Angular Fundamentals and advanced topics focused on Redux Style Angular Applications",
            "descCn": "Angular 基础知识和高级主题，侧重于 Redux 风格 Angular 应用程序",
            "logo": "",
            "title": "Egghead.io",
            "url": "https://egghead.io/browse/frameworks/angular"
          },
          "ab5": {
            "desc": "Build Web Apps with Angular - recorded video content",
            "descCn": "使用 Angular 构建 Web 应用-录制的视频内容",
            "logo": "",
            "title": "Frontend Masters",
            "titleCn": "前端大师",
            "url": "https://frontendmasters.com/courses/angular-core/"
          },
          "angular-love": {
            "desc": "Polish language Angular articles and information",
            "descCn": "波兰语 Angular 文章和信息",
            "title": "angular.love (Polski)",
            "titleCn": "angular.love（波兰语）",
            "url": "https://www.angular.love/"
          },
          "learn-angular-fr": {
            "desc": "French language Angular content.",
            "descCn": "法语 Angular 内容。",
            "title": "Learn Angular (francais)",
            "titleCn": "学习 Angular （法语）",
            "url": "https://www.learn-angular.fr/"
          },
          "upgrading-ajs": {
            "desc": "The world's most comprehensive, step-by-step course on using best practices and avoiding pitfalls while migrating from AngularJS to Angular.",
            "descCn": "有关从 AngularJS 迁移到 Angular 时如何使用最佳实践和避免陷阱的全球最全面的分步教程。",
            "title": "Upgrading AngularJS",
            "titleCn": "升级 AngularJS",
            "url": "https://www.upgradingangularjs.com"
          },
          "toddmotto-ultimateangular": {
            "desc": "Online courses providing in-depth coverage of the Angular ecosystem, AngularJS, Angular and TypeScript, with functional code samples and a full-featured seed environment. Get a deep understanding of Angular and TypeScript from foundation to functional application, then move on to advanced topics with Todd Motto and collaborators.",
            "descCn": "本在线课程提供有关 Angular 生态系统、AngularJS、Angular 和 TypeScript 的深入报道，并提供功能代码示例和功能齐全的种子环境。从基础到实现功能的应用程序，对 Angular 和 TypeScript 有深入的了解，然后随 Todd Motto 和合作者进入高级主题。",
            "title": "Ultimate Angular",
            "titleCn": "极限  Angular",
            "url": "https://ultimateangular.com/"
          },
          "angular-pro-screencast": {
            "desc": "Youtube Channel. Online videos in English and Russian providing in-depth coverage of the Angular advanced topics.",
            "title": "Angular Pro Screencast",
            "url": "https://www.youtube.com/playlist?list=PLLf-VBOaoVk1E9fTBZdq1CfnRa2TtL_Kb"
          },
          "willh-angular-zero": {
            "desc": "Online video course in Chinese for newbies who need to learning from the scratch in Chinese.  It's covering Angular, Angular CLI, TypeScript, VSCode, and some must known knowledge of Angular development.",
            "descCn": "针对需要从头开始学习的新手的中文在线视频课程。它涵盖了 Angular、Angular CLI、TypeScript、VSCode，以及一些有关 Angular 开发的必知知识。",
            "title": "Angular in Action: Start From Scratch (正體中文)",
            "url": "https://www.udemy.com/angular-zero/?couponCode=ANGULAR.IO"
          },
          "angular-firebase": {
            "desc": "Video lessons covering progressive web apps with Angular, Firebase, RxJS, and related APIs.",
            "descCn": "本视频课程涵盖了使用 Angular、Firebase、RxJS 和相关 API 的渐进式 Web 应用程序。",
            "title": "AngularFirebase.com",
            "url": "https://angularfirebase.com/"
          },
          "loiane-angulartraining": {
            "desc": "Free Angular course in Portuguese.",
            "descCn": "葡萄牙语免费 Angular 课程。",
            "title": "Loiane Training (Português)",
            "titleCn": "Loiane 培训（葡萄牙）",
            "url": "https://loiane.training/course/angular/"
          },
          "web-dev-angular": {
            "desc": "Build performant and progressive Angular applications.",
            "descCn": "构建高性能和渐进式 Angular 应用。",
            "title": "web.dev/angular",
            "url": "https://web.dev/angular"
          },
          "mdb-angular-boilerplate": {
            "desc": "Angular CRUD application starter with NgRx state management, Firebase backend and installation guide.",
            "descCn": "带有 NgRx 状态管理、Firebase 后端和安装指南的 Angular CRUD 应用程序入门。",
            "title": "MDB Angular Boilerplate",
            "titleCn": "MDB Angular 样板项目",
            "url": "https://github.com/mdbootstrap/Angular-Bootstrap-Boilerplate"
          },
          "dotnettricks": {
            "desc": "Online videos and training for Angular.",
            "descCn": "在线视频和 Angular 培训。",
            "logo": "",
            "title": "DotNetTricks",
            "url": "https://www.dotnettricks.com/courses/angular"
          }
        }
      },
      "工作室 & 现场培训": {
        "order": 2,
        "resources": {
          "webucator": {
            "desc": "Customized in-person instructor-led Angular training for private groups and public online instructor-led Angular classes.",
            "descCn": "为私人团体和公共在线讲师指导的 Angular 课程提供量身定制的由讲师指导的 Angular 培训。",
            "title": "Webucator",
            "url": "https://www.webucator.com/webdev-training/angular-training"
          },
          "-acceleb": {
            "desc": "Customized, Instructor-Led Angular Training",
            "descCn": "定制的讲师指导的 Angular 培训",
            "title": "Accelebrate",
            "titleCn": "加速器",
            "url": "https://www.accelebrate.com/angular-training"
          },
          "-KLIBoFWStce29UCwkvY": {
            "desc": "Private Angular Training and Mentoring",
            "descCn": "私人 Angular 培训和指导",
            "title": "Chariot Solutions",
            "titleCn": "Chariot 解决方案",
            "url": "https://chariotsolutions.com/services/training/angular-workshop-fundamentals-architecture/"
          },
          "-KLIBoN0p9be3kwC6-ga": {
            "desc": "Angular Academy is a two day hands-on public course given in-person across Canada!",
            "descCn": "Angular Academy 是为期两天的动手实践公开课程，在加拿大境内亲自授课！",
            "title": "Angular Academy (Canada)",
            "titleCn": "Angular Academy（加拿大）",
            "url": "https://www.angularacademy.ca/"
          },
          "at": {
            "desc": "Angular Training teaches Angular on-site all over the world. Also provides consulting and mentoring.",
            "descCn": "此 Angular 培训在世界各地现场教授 Angular。还提供咨询和指导。",
            "title": "Angular Training",
            "titleCn": "Angular 培训",
            "url": "https://www.angulartraining.com/"
          },
          "-KLIBo_lm-WrK1Sjtt-2": {
            "desc": "Basic and Advanced training across Europe in German",
            "descCn": "面向整个欧洲的德语基础和高级培训",
            "title": "TheCodeCampus (German)",
            "titleCn": "TheCodeCampus（德语）",
            "url": "https://www.thecodecampus.de/schulungen/angular"
          },
          "-KLIzFhfGKi1xttqJ7Uh": {
            "desc": "4 day in-depth Angular training in Israel",
            "descCn": "在以色列进行为期 4 天的深度 Angular 培训",
            "title": "ng-course (Israel)",
            "titleCn": "ng-course（以色列）",
            "url": "http://ng-course.org/"
          },
          "-KLIzIcRoDq3TzCJWnYc": {
            "desc": "Virtual and in-person training in Canada and the US",
            "descCn": "在加拿大和美国进行的虚拟和面对面培训",
            "title": "Web Age Solutions",
            "titleCn": "网络时代解决方案",
            "url": "https://www.webagesolutions.com/courses/WA2533-introduction-to-angular-2-programming"
          },
          "500tech": {
            "desc": "Learn from 500Tech, an Angular consultancy in Israel.  This course was built by an expert developer, who lives and breathes Angular, and has practical experience  with real world large scale Angular apps.",
            "descCn": "向以色列的 Angular 咨询公司 500Tech 学习。本课程由整天使用 Angular 的专业开发人员构建，并具有实际的大型 Angular 应用程序实践经验。",
            "title": "Angular Hands-on Course (Israel)",
            "titleCn": "Angular 动手课程（以色列）",
            "url": "http://angular2.courses.500tech.com/"
          },
          "9ab": {
            "desc": "OnSite Training From the Authors of  \"Become A Ninja with Angular\"",
            "descCn": "来自“成为 Angular 忍者”作者的现场培训",
            "title": "Ninja Squad",
            "titleCn": "忍者小队",
            "url": "https://ninja-squad.com/formations/formation-angular"
          },
          "a2b": {
            "desc": "Angular Boot Camp covers introductory through advanced Angular topics. It includes extensive workshop sessions, with hands-on help from our experienced developer-trainers. We take developers or teams from the beginnings of Angular understanding through a working knowledge of all essential Angular features.",
            "descCn": "Angular 新兵训练营涵盖了高级 Angular 主题的介绍。它包括广泛的研讨会，在我们经验丰富的开发人员培训人员的动手帮助下。我们从对 Angular 的了解开始就通过对所有 Angular 基本功能的实际了解来吸引开发人员或团队。",
            "logo": "https://angularbootcamp.com/images/angular-boot-camp-logo.svg",
            "title": "Angular Boot Camp",
            "titleCn": "Angular 训练营",
            "url": "https://angularbootcamp.com"
          },
          "ab3": {
            "desc": "Trainings & Code Reviews. We help people to get a deep understanding of different technologies through trainings and code reviews. Our services can be arranged online, making it possible to join in from anywhere in the world, or on-site to get the best experience possible.",
            "descCn": "培训和代码审查。我们通过培训和代码审查帮助人们深入了解不同的技术。我们的服务可以在线安排，从而可以从世界任何地方加入，也可以在现场加入以获得最佳体验。",
            "logo": "",
            "title": "Thoughtram",
            "url": "https://thoughtram.io/"
          },
          "jsru": {
            "desc": "Complete Angular online course. Constantly updating. Real-time webinars with immediate feedback from the teacher.",
            "descCn": "完成 Angular 在线课程。不断更新。实时在线研讨会，并得到老师的即时反馈。",
            "logo": "https://learn.javascript.ru/img/sitetoolbar__logo_ru.svg",
            "title": "Learn Javascript (Russian)",
            "titleCn": "学习 Javascript（俄语）",
            "url": "https://learn.javascript.ru/courses/angular"
          },
          "zenika-angular": {
            "desc": "Angular trainings delivered by Zenika (FRANCE)",
            "descCn": "Zenika（法国）提供的 Angular 培训",
            "title": "Angular Trainings (French)",
            "titleCn": "Angular 培训（法语）",
            "url": "https://training.zenika.com/fr/training/angular/description"
          },
          "formationjs": {
            "desc": "Angular onsite training in Paris (France). Monthly Angular workshops and custom onsite classes. We are focused on Angular, so we are always up to date.",
            "descCn": "在法国巴黎进行的 Angular 现场培训。每月的 Angular 研讨会和定制的现场课程。我们专注于 Angular，因此我们始终处于最新状态。",
            "title": "Formation JavaScript (French)",
            "titleCn": "编队 JavaScript（法语）",
            "url": "https://formationjavascript.com/formation-angular/"
          },
          "humancoders-angular": {
            "desc": "Angular trainings delivered by Human Coders (France)",
            "descCn": "由人类编码员提供的 Angular 培训（法国）",
            "title": "Formation Angular (French)",
            "titleCn": "编队 Angular （法语）",
            "url": "https://www.humancoders.com/formations/angular"
          },
          "wao": {
            "desc": "Onsite Angular Training delivered by We Are One Sàrl in Switzerland",
            "descCn": "We Are One Sàrl 在瑞士提供的现场 Angular 培训",
            "logo": "https://weareone.ch/wordpress/wao-content/uploads/2014/12/logo_200_2x.png",
            "title": "We Are One Sàrl",
            "url": "https://weareone.ch/courses/angular/"
          },
          "angular-schule": {
            "desc": "Angular onsite training and public workshops in Germany from the authors of the German Angular book. We also regularly post articles and videos on our blog (in English and German language).",
            "descCn": "来自德国的 Angular 书的作者在德国矩形 Angular 现场培训和公共研讨会。我们还会定期在博客上发布文章和视频（使用英语和德语）。",
            "logo": "https://angular.schule/assets/img/brand.svg",
            "title": "Angular.Schule (German)",
            "titleCn": "Angular.Schule（德语）",
            "url": "https://angular.schule/"
          },
          "strbrw": {
            "desc": "Angular and RxJS trainings, Code Reviews and consultancy. We help software engineers all over the world to create better web-applications...",
            "descCn": "Angular 和 RxJS 培训、代码审查和咨询。我们帮助世界各地的软件工程师创建更好的 Web 应用程序...",
            "title": "StrongBrew",
            "url": "https://strongbrew.io/"
          },
          "angular.de": {
            "desc": "Onsite Angular Training delivered by the greatest community in the german speaking area in Germany, Austria and Switzerland. We also regularly post articles and tutorials on our blog.",
            "descCn": "由德语区最大的社区在德国、奥地利和瑞士提供的现场 Angular 培训。我们还定期在博客上发布文章和教程。",
            "logo": "https://angular.de/assets/img/angular-de-logo.svg",
            "title": "Angular.de (German)",
            "titleCn": "Angular.de（德语）",
            "url": "https://angular.de/"
          },
          "AngularArchitects": {
            "desc": "In-depth training and consulting with focus on enterprise-scale Angular applications and architecture (remote, on-site company trainings, and public workshops). We also blog about these topics on a regular basis.",
            "descCn": "深入培训和咨询，重点关注企业级 Angular 应用程序和架构（远程，现场公司培训和公共研讨会）。我们还会定期发布有关这些主题的博客。",
            "rev": true,
            "title": "Angular Architects (German and English)",
            "titleCn": "Angular Architects（德语和英语）",
            "url": "https://www.angulararchitects.io/"
          }
        }
      }
    }
  }
}<|MERGE_RESOLUTION|>--- conflicted
+++ resolved
@@ -237,21 +237,13 @@
       "工具": {
         "order": 2,
         "resources": {
-<<<<<<< HEAD
-          "a1": {
-            "desc": "A Google Chrome Dev Tools extension for debugging Angular applications.",
-            "descCn": "Google Chrome 开发工具的扩展程序，用于调试 Angular 应用程序。",
-            "logo": "https://augury.angular.io/images/augury-logo.svg",
-            "title": "Augury",
-            "url": "https://augury.rangle.io/"
-=======
           "ub": {
             "desc": "UI Bakery is a low code platform to generate Angular applications.",
+            "descCn": "Google Chrome 开发工具的扩展程序，用于调试 Angular 应用程序。",
             "logo": "",
             "rev": true,
             "title": "UI Bakery",
             "url": "https://uibakery.io/"
->>>>>>> a371646a
           },
           "b1": {
             "desc": "Server-side Rendering for Angular apps.",
@@ -273,14 +265,9 @@
             "title": "Angular CLI",
             "url": "https://cli.angular.io"
           },
-<<<<<<< HEAD
-          "d1": {
-            "desc": "Static analysis for Angular projects.",
-            "descCn": "Angular 项目的静态分析。",
-=======
           "angular-eslint": {
             "desc": "The tooling which enables ESLint to lint Angular projects.",
->>>>>>> a371646a
+            "descCn": "Angular 项目的静态分析。",
             "logo": "",
             "title": "Angular ESLint",
             "url": "https://github.com/angular-eslint/angular-eslint#readme"
@@ -320,14 +307,9 @@
             "titleCn": "UI-jar - 测试驱动的样式指南开发方式",
             "url": "https://github.com/ui-jar/ui-jar"
           },
-<<<<<<< HEAD
-          "protactor": {
-            "desc": "The official end to end testing framework for Angular apps",
-            "descCn": "Angular 应用的官方端到端测试框架",
-=======
           "protractor": {
             "desc": "The official end to end testing framework for Angular applications.",
->>>>>>> a371646a
+            "descCn": "Angular 应用的官方端到端测试框架",
             "logo": "",
             "title": "Protractor",
             "url": "https://protractor.angular.io/"
