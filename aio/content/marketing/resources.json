{
  "社区": {
    "order": 3,
    "subCategories": {
      "社区作品": {
        "order": 1,
        "resources": {
          "awesome-angular-components": {
            "desc": "A community index of components and libraries maintained on GitHub",
            "descCn": "GitHub 上维护的组件和库的社区索引",
            "title": "Catalog of Angular Components & Libraries",
            "titleCn": "Angular 组件和库的名录",
            "url": "https://github.com/brillout/awesome-angular-components"
          },
          "angular-ru": {
            "desc": "Angular-RU Community on GitHub is a single entry point for all resources, chats, podcasts and meetups for Angular in Russia.",
            "descCn": "GitHub 上的 Angular-RU 社区是俄罗斯 Angular 的所有资源、聊天、播客和聚会的单一入口。",
            "title": "Angular Conferences and Angular Camps in Moscow, Russia.",
            "titleCn": "俄罗斯莫斯科的 Angular 会议和营地。",
            "url": "https://angular-ru.github.io/"
          },
          "made-with-angular": {
            "desc": "A showcase of web apps built with Angular.",
            "descCn": "展示了基于 Angular 构建的 Web 应用程序。",
            "title": "Made with Angular",
            "url": "https://www.madewithangular.com/"
          },
          "angular-subreddit": {
            "desc": "An Angular-dedicated subreddit.",
            "descCn": "Angular 专用的 subreddit。",
            "title": "Angular Subreddit",
            "url": "https://www.reddit.com/r/Angular2/"
          },
          "angular-devto": {
            "desc": "Read and share content and chat about Angular on DEV Community.",
            "descCn": "在 DEV 社区上阅读和共享有关 Angular 的内容并聊天。",
            "url": "https://dev.to/t/angular",
            "title": "DEV Community",
            "titleCn": "DEV 社区"
          },
          "indepth-dev": {
            "desc": "Peer-reviewed Angular articles and tutorials.",
            "descCn": "同行评审过的 Angular 文章和教程。",
            "url": "https://indepth.dev/angular/",
            "title": "Angular inDepth"
          },
          "angular-nation": {
            "desc": "Angular Nation is a free private network created for Angular developers to network, collaborate, and ask questions.",
            "url": "https://www.angularnation.net/",
            "title": "Angular Nation"
          },
          "angular-builders": {
            "desc": "A collection of Angular builders for your Angular projects",
            "url": "https://angular-builders.dev/",
            "title": "Angular Builders"
          },
          "butter-cms": {
            "desc": "Add API Based CMS to your Angular app",
            "url": "https://github.com/ButterCMS/buttercms-angular-tutorial",
            "title": "API Based CMS with Butter"
          }
        }
      },
      "Podcasts 视频": {
        "order": 3,
        "resources": {
          "sdfjkdkfj": {
            "desc": "Adventures in Angular is a weekly podcast dedicated to the Angular platform and related technologies, tools, languages, and practices.",
            "descCn": "Angular 历险记是一个每周播客，致力于 Angular 平台以及相关技术、工具、语言和实践。",
            "logo": "",
            "title": "Adventures in Angular",
            "titleCn": "Angular 历险记",
            "url": "https://devchat.tv/adv-in-angular/"
          },
          "sdlkfjsldfkj": {
            "desc": "Weekly video podcast hosted by Jeff Whelpley with all the latest and greatest happenings in the wild world of Angular.",
            "descCn": "由 Jeff Whelpley 主持的每周视频播客，其中包含 Angular 世界中的所有最新和最大的事件。",
            "logo": "",
            "title": "AngularAir",
            "url": "https://angularair.com/"
          },
          "sdlkfjsldfkz": {
            "desc": "A weekly German podcast for Angular on the go",
            "descCn": "德国的 Angular 每周播客",
            "logo": "",
            "title": "Happy Angular Podcast",
            "titleCn": "开心 Angular 播客",
            "url": "https://happy-angular.de/"
          },
          "ngruair": {
            "desc": "Russian language video podcast about Angular.",
            "descCn": "关于 Angular 的俄语视频播客。",
            "logo": "",
            "title": "NgRuAir",
            "url": "https://github.com/ngRuAir/ngruair"
          },
          "the-deep-dive": {
            "desc": "The advanced web development podcast about Angular, RxJS, TypeScript and other technologies. English, audio only.",
            "descCn": "有关 Angular、RxJS、TypeScript 和其他技术的高级 Web 开发播客。仅英语，音频。",
            "logo": "https://i.imgur.com/mmE5Feq.jpg",
            "title": "The Deep Dive",
            "titleCn": "深度剖析",
            "url": "https://thedeepdive.simplecast.com"
          }
        }
      }
    }
  },
  "开发": {
    "order": 1,
    "subCategories": {
      "跨平台开发": {
        "order": 5,
        "resources": {
          "a3b": {
            "desc": "Ionic offers a library of mobile-optimized HTML, CSS and JS components and tools for building highly interactive native and progressive web apps.",
            "descCn": "Ionic 提供了一个针对移动设备优化过的 HTML、CSS 和 JS 组件库和工具库，用于构建高度互动的原生和渐进式 Web 应用程序。",
            "logo": "http://ionicframework.com/img/ionic-logo-white.svg",
            "title": "Ionic",
            "url": "https://ionicframework.com/docs"
          },
          "a4b": {
            "desc": "Electron Platform for Angular.",
            "descCn": "Electron 平台 上的 Angular。",
            "logo": "",
            "title": "Electron",
            "url": "https://github.com/maximegris/angular-electron"
          },
          "ab": {
            "desc": "NativeScript is how you build cross-platform, native iOS and Android apps with Angular and TypeScript. Get 100% access to native APIs via JavaScript and reuse of packages from NPM, CocoaPods and Gradle. Open source and backed by Telerik.",
            "descCn": "NativeScript 能让你使用 Angular 和 TypeScript 构建跨平台、本机 iOS 和 Android 应用程序。通过 JavaScript 以及对 NPM、CocoaPods 和 Gradle 中包的重用，可 100％访问原生 API。开源并得到 Telerik 的支持。",
            "logo": "",
            "title": "NativeScript",
            "url": "https://docs.nativescript.org/angular/start/introduction"
          }
        }
      },
      "数据管理库": {
        "order": 3,
        "resources": {
          "formly": {
            "desc": "Formly is a dynamic (JSON powered) form library, built on top of Angular Reactive Forms.",
            "descCn": "Formly 是基于 Angular 响应式表单构建的动态（基于 JSON 的）表单库。",
            "title": "Formly",
            "url": "https://formly.dev"
          },
          "rx-web": {
            "desc": "RxWeb Reactive Form Validators provides all types of complex, conditional, cross field, and dynamic validation on validator-based reactive forms, model-based reactive forms, and template driven forms.",
            "descCn": "RxWeb 响应式表单验证器为基于验证器的响应式表单、基于模型的响应式表单和模板驱动的表单提供了所有类型的复杂、条件化、跨字段和动态的验证。",
            "title": "RxWeb Reactive Form Validators",
            "titleCn": "RxWeb 响应式表单验证器",
            "url": "https://www.rxweb.io"
          },
          "-KLIzHDRfiB3d7W7vk-e": {
            "desc": "Reactive Extensions for Angular",
            "descCn": "Angular 的响应式扩展",
            "title": "ngrx",
            "url": "https://ngrx.io/"
          },
          "rx-angular": {
            "desc": "RxAngular is a reactive library that provides extensions for developing high performant and scalable applications. It addresses the issues of local state management, rendering performance, and reactive architecture.",
            "title": "rx-angular",
            "url": "https://rx-angular.io"
          },
          "ngxs": {
            "desc": "NGXS is a state management pattern + library for Angular. NGXS is modeled after the CQRS pattern popularly implemented in libraries like Redux and NgRx but reduces boilerplate by using modern TypeScript features such as classes and decorators.",
            "descCn": "NGXS 是 Angular 的状态管理模式+库。 NGXS 是根据 Redux 和 NgRx 等库中普遍实现的 CQRS 模式进行建模的，但是通过使用现代 TypeScript 功能（如类和装饰器）减少了样板代码。",
            "title": "NGXS",
            "url": "https://ngxs.io/"
          },
          "akita": {
            "desc": "Akita is a state management pattern, built on top of RxJS, which takes the idea of multiple data stores from Flux and the immutable updates from Redux, along with the concept of streaming data, to create the Observable Data Store model.",
            "descCn": "秋田（Akita）是一种状态管理模式，建立在 RxJS 之上，它采用 Flux 的多数据存储和 Redux 的不可变更新以及流数据的概念来创建 Observable Data Store 模型。",
            "title": "Akita",
            "url": "https://datorama.github.io/akita/docs/angular/architecture"
          },
          "ab": {
            "desc": "The official library for Firebase and Angular",
            "descCn": "Firebase 和 Angular 的官方库",
            "logo": "",
            "title": "Angular Fire",
            "url": "https://github.com/angular/angularfire2"
          },
          "ab2": {
            "desc": "Use Angular and Meteor to build full-stack JavaScript apps  for Mobile and Desktop.",
            "descCn": "使用 Angular 和 Meteor 构建用于移动和桌面的全栈 JavaScript 应用。",
            "logo": "http://www.angular-meteor.com/images/logo.png",
            "title": "Meteor",
            "url": "https://github.com/urigo/angular-meteor"
          },
          "ab3": {
            "desc": "Apollo is a data stack for modern apps, built with GraphQL.",
            "descCn": "Apollo 是使用 GraphQL 构建现代应用程序的数据技术栈。",
            "logo": "http://docs.apollostack.com/logo/large.png",
            "title": "Apollo",
            "url": "https://www.apollographql.com/docs/angular/"
          },
          "ngx-api-utils": {
            "desc": "ngx-api-utils is a lean library of utilities and helpers to quickly integrate any HTTP API (REST, Ajax, and any other) with Angular.",
            "descCn": "ngx-api-utils 是一个精简的实用程序和帮助程序库，用于快速将任何 HTTP API（REST、Ajax 等）与 Angular 集成。",
            "logo": "",
            "title": "ngx-api-utils",
            "url": "https://github.com/ngx-api-utils/ngx-api-utils"
          },
          "butter": {
            "desc": "ButterCMS is a headless CMS that lets you manage content using our dashboard and integrate it into your Angular Application",
            "logo": "https://buttercms.com/static/v2/images/logo.fb7c1035e94d.svg",
            "title": "ButterCMS",
            "url": "https://buttercms.com/docs/api-client/angular"
          }
        }
      },
      "各种 IDE": {
        "order": 1,
        "resources": {
          "ab": {
            "desc": "VS Code is a Free, Lightweight Tool for Editing and Debugging Web Apps.",
            "descCn": "VS Code 是用于编辑和调试 Web 应用程序的免费、轻量级工具。",
            "logo": "",
            "title": "Visual Studio Code",
            "url": "https://code.visualstudio.com/"
          },
          "ab2": {
            "desc": "Lightweight yet powerful IDE, perfectly equipped for complex client-side development and server-side development with Node.js",
            "descCn": "轻巧但功能强大的 IDE，完全适合通过 Node.js 进行复杂的客户端开发和服务器端开发",
            "logo": "",
            "title": "WebStorm",
            "url": "https://www.jetbrains.com/webstorm/"
          },
          "ab3": {
            "desc": "Capable and Ergonomic  Java * IDE",
            "descCn": "功能强大且符合人体工程学的 Java * IDE",
            "logo": "",
            "title": "IntelliJ IDEA",
            "url": "https://www.jetbrains.com/idea/"
          },
          "angular-ide": {
            "desc": "Built first and foremost for Angular. Turnkey setup for beginners; powerful for experts.",
            "descCn": "首先为 Angular 构建。对初学者提供交钥匙设置；对专家提供强大的功能。",
            "title": "Angular IDE by Webclipse",
            "titleCn": "Webclipse 的 Angular IDE",
            "url": "https://www.genuitec.com/products/angular-ide"
          },
          "amexio-canvas": {
            "desc": "Amexio Canvas is Drag and Drop Environment to create Fully Responsive Web and Smart Device HTML5/Angular Apps. Code will be auto generated and hot deployed by the Canvas for live testing. Out of the box 50+ Material Design Theme support. Commit your code to GitHub public or private repository.",
            "descCn": "Amexio Canvas 是一个拖放式环境，用于创建完全响应式的 Web 和智能设备的 HTML5 / Angular 应用程序。代码将由 Canvas 自动生成并进行热部署以进行实时测试。开箱即用的 50 多种 Material Design Theme 支持。可以将你的代码提交到 GitHub 公共或私有存储库。",
            "title": "Amexio Canvas Web Based Drag and Drop IDE by MetaMagic",
            "titleCn": "MetaMagic 的 Amexio Canvas 是基于 Web 的拖放式 IDE",
            "url": "https://amexio.tech/"
          }
        }
      },
      "工具": {
        "order": 2,
        "resources": {
          "ub": {
            "desc": "UI Bakery is a low code platform to generate Angular applications.",
            "descCn": "Google Chrome 开发工具的扩展程序，用于调试 Angular 应用程序。",
            "logo": "",
            "rev": true,
            "title": "UI Bakery",
            "url": "https://uibakery.io/"
          },
          "b1": {
            "desc": "Server-side Rendering for Angular apps.",
            "descCn": "Angular 应用程序的服务器端渲染。",
            "logo": "https://cloud.githubusercontent.com/assets/1016365/10639063/138338bc-7806-11e5-8057-d34c75f3cafc.png",
            "title": "Angular Universal",
            "url": "https://angular.io/guide/universal"
          },
          "c1": {
            "desc": "Lightweight development only Node.js® server",
            "descCn": "仅供开发使用的轻量级 Node.js® 服务器",
            "logo": "",
            "title": "Lite-server",
            "url": "https://github.com/johnpapa/lite-server"
          },
          "cli": {
            "desc": "The official Angular CLI makes it easy to create and develop applications from initial commit to production deployment. It already follows our best practices right out of the box!",
            "descCn": "官方的 Angular CLI 使创建和开发应用程序变得很容易，从最初的提交到生产部署。它已经按照我们的最佳实践开箱即用！",
            "title": "Angular CLI",
            "url": "https://cli.angular.io"
          },
          "angular-eslint": {
            "desc": "The tooling which enables ESLint to lint Angular projects.",
            "descCn": "Angular 项目的静态分析。",
            "logo": "",
            "title": "Angular ESLint",
            "url": "https://github.com/angular-eslint/angular-eslint#readme"
          },
          "f1": {
            "desc": "This tool generates dedicated documentation for Angular applications.",
            "descCn": "该工具为 Angular 应用程序生成专用文档。",
            "logo": "",
            "title": "Compodoc",
            "url": "https://github.com/compodoc/compodoc"
          },
          "angular-playground": {
            "desc": "UI development environment for building, testing, and documenting Angular applications.",
            "descCn": "用于开发、测试和文档化 Angular 应用程序的 UI 开发环境。",
            "title": "Angular Playground",
            "titleCn": "Angular 游乐场",
            "url": "https://angularplayground.it/"
          },
          "angular-prerender": {
            "desc": "A command line tool to prerender Angular Apps that uses Angular Universal but also supports Scully plugins.",
            "logo": "https://repository-images.githubusercontent.com/142886533/bd323700-e8ff-11e9-9645-75bc009ee359",
            "title": "angular-prerender",
            "url": "https://github.com/chrisguttandin/angular-prerender"
          },
          "nx": {
            "desc": "Nx (Nrwl Extensions for Angular) is an open source toolkit built on top of Angular CLI to help enterprise teams develop Angular at scale.",
            "descCn": "Nx（用于 Angular 的 Nrwl 扩展）是一个基于 Angular CLI 构建的开源工具包，可帮助企业团队大规模开发 Angular。",
            "title": "Nx",
            "logo": "https://nrwl.io/assets/nx-logo.png",
            "url": "https://nrwl.io/nx"
          },
<<<<<<< HEAD
          "uijar": {
            "desc": "A drop in module to automatically create a living style guide based on the test you write for your components.",
            "descCn": "一个空投式模块，可根据你为组件编写的测试自动创建现场样式指南（Living Style Guide）。",
            "logo": "",
            "title": "UI-jar - Test Driven Style Guide Development",
            "titleCn": "UI-jar - 测试驱动的样式指南开发方式",
            "url": "https://github.com/ui-jar/ui-jar"
          },
=======
>>>>>>> d7454a16
          "protractor": {
            "desc": "The official end to end testing framework for Angular applications.",
            "descCn": "Angular 应用的官方端到端测试框架",
            "logo": "",
            "title": "Protractor",
            "url": "https://protractor.angular.io/"
          },
          "observer-spy": {
            "desc": "A library for testing RxJS observables that offers an alternative to Marble Tests.",
            "logo": "",
            "title": "observer-spy",
            "url": "https://github.com/hirezio/observer-spy"
          },
          "scully": {
            "desc": "Scully (Jamstack Toolchain for Angular) makes building, testing, and deploying Jamstack apps extremely simple.",
            "descCn": "Scully（用于 Angular 的 Jamstack 工具链）使构建、测试和部署 Jamstack 应用程序极为简单。",
            "title": "Scully",
            "logo": "https://raw.githubusercontent.com/scullyio/scully/main/assets/logos/PNG/Green/scullyio-logo-green.png",
            "url": "https://scully.io"
          },
          "ng-mocks": {
            "desc": "A testing library for creating mock services, components, directives, pipes and modules out of annoying dependencies in unit tests.",
            "title": "ng-mocks",
            "logo": "",
            "url": "https://github.com/ike18t/ng-mocks#readme"
          }
        }
      },
      "UI 组件": {
        "order": 4,
        "resources": {
          "234237": {
            "desc": "UX guidelines, HTML/CSS framework, and Angular components working together to craft exceptional experiences",
            "descCn": "让 UX 准则、HTML/CSS 框架和 Angular 组件一起工作，以创造出非凡的体验",
            "title": "Clarity Design System",
            "url": "https://vmware.github.io/clarity/"
          },
          "AngularUIToolkit": {
            "desc": "Angular UI Toolkit: 115 professionally maintained UI components ranging from a robust grid to charts and more. Try for free & build Angular apps faster.",
            "descCn": "Angular UI Toolkit：115 个专业维护的 UI 组件，包括健壮的网格、图表等等。可免费试用并能更快地构建 Angular 应用。",
            "title": "Angular UI Toolkit",
            "titleCn": "Angular UI 工具包",
            "url": "https://www.angular-ui-tools.com"
          },
          "SenchaforAngular": {
            "desc": "Build modern web apps faster with 115+ pre-built UI components. Try for free and download today.",
            "descCn": "使用 115+ 个预构建的 UI 组件更快地构建现代 Web 应用程序。免费试用并立即下载。",
            "title": "Sencha for Angular",
            "url": "https://www.sencha.com/products/extangular/"
          },
          "IgniteUIforAngular": {
            "desc": "Ignite UI for Angular is a dependency-free Angular toolkit for building modern web apps.",
            "descCn": "Ignite UI for Angular 是用于构建现代 Web 应用程序的无依赖 Angular 工具包。",
            "title": "Ignite UI for Angular",
            "url": "https://www.infragistics.com/products/ignite-ui-angular?utm_source=angular.io&utm_medium=Referral&utm_campaign=Angular"
          },
          "DevExtreme": {
            "desc": "50+ UI components including data grid, pivot grid, scheduler, charts, editors, maps and other multi-purpose controls for creating highly responsive web applications for touch devices and traditional desktops.",
            "descCn": "50 多个 UI 组件，包括数据网格、数据透视网格、调度器、图表、编辑器、地图和其他多功能控件，用于为触摸设备和传统台式机创建高响应性的 Web 应用程序。",
            "title": "DevExtreme",
            "url": "https://js.devexpress.com/Overview/Angular/"
          },
          "-KMVB8P4TDfht8c0L1AE": {
            "desc": "The Angular version of the Angular UI Bootstrap library. This library is being built from scratch in Typescript using the Bootstrap 4 CSS framework.",
            "descCn": "Angular UI Bootstrap 库的 Angular 版本。该库是使用 Bootstrap 4 CSS 框架在 Typescript 中从头开始构建的。",
            "title": "ng-bootstrap",
            "url": "https://ng-bootstrap.github.io/"
          },
          "4ab": {
            "desc": "Native Angular components & directives for Lightning Design System",
            "descCn": "Lightning 设计体系的原生 Angular 组件和指令",
            "logo": "https://ng-lightning.github.io/ng-lightning/assets/images/shield.svg",
            "title": "ng-lightning",
            "url": "https://ng-lightning.github.io/ng-lightning/#/"
          },
          "7ab": {
            "desc": "UI components for hybrid mobile apps with bindings for both Angular & AngularJS.",
            "descCn": "具有 Angular 和 AngularJS 绑定的混合式移动应用的 UI 组件。",
            "title": "Onsen UI",
            "url": "https://onsen.io/v2/"
          },
          "a2b": {
            "desc": "PrimeNG is a collection of rich UI components for Angular",
            "descCn": "PrimeNG 是 Angular 的富 UI 组件集合",
            "logo": "http://www.primefaces.org/primeng/showcase/resources/images/primeng.svg",
            "title": "Prime Faces",
            "url": "https://www.primefaces.org/primeng/"
          },
          "a3b": {
            "desc": "A professional grade library of Angular UI components written in TypeScript that includes our Data Grid, TreeView, Charts, Editors, DropDowns, DatePickers, and many more. Features include support for AOT compilation, Tree Shaking for high-performance, localization, and accessibility.",
            "descCn": "用 TypeScript 编写的 Angular UI 组件的专业级库，其中包括我们的数据网格、TreeView、图表、编辑器、下拉框、DatePickers 等。功能包括支持 AOT 编译、支持高性能的摇树优化、支持本地化和无障碍性。",
            "logo": "",
            "title": "Kendo UI",
            "url": "https://www.telerik.com/kendo-angular-ui"
          },
          "a5b": {
            "desc": "High-performance UI controls with the most complete Angular support available. Wijmo’s controls are all written in TypeScript and have zero dependencies. FlexGrid control includes full declarative markup, including cell templates.",
            "descCn": "具有最完整的 Angular 支持的高性能 UI 控件。 Wijmo 的控件全部用 TypeScript 编写，并且具有零依赖性。 FlexGrid 控件包括完整的声明性标记语言，包括单元格模板。",
            "logo": "http://wijmocdn.azureedge.net/wijmositeblob/wijmo-theme/logos/wijmo-55.png",
            "title": "Wijmo",
            "url": "https://www.grapecity.com/wijmo"
          },
          "a6b": {
            "desc": "Material design inspired UI components for building great web apps. For mobile and desktop.",
            "descCn": "受 Material Design 启发的用于构建出色的 Web 应用程序的 UI 组件库。适用于手机和台式机。",
            "logo": "",
            "title": "Vaadin",
            "url": "https://vaadin.com/elements"
          },
          "a7b": {
            "desc": "Native Angular directives for Bootstrap",
            "descCn": "Bootstrap 的原生 Angular 指令",
            "logo": "",
            "title": "ngx-bootstrap",
            "url": "https://valor-software.com/ngx-bootstrap/#/"
          },
          "ab": {
            "desc": "Material Design components for Angular",
            "descCn": "Angular 的 Material Design 组件库",
            "logo": "",
            "title": "Angular Material",
            "url": "https://material.angular.io/"
          },
          "mdb5": {
            "desc": "Free components, templates & plugins for the latest Bootstrap 5 styled in accordance with Material Design 2.0 (guidelines introduced in 2020)",
            "logo": "",
            "title": "Angular & Material Design 2.0 for Bootstrap 5",
            "url": "https://mdbootstrap.com/docs/b5/angular/"
          },
          "mdb4": {
            "desc": "Free components, templates & plugins for the latest Bootstrap 4 styled in accordance with Material Design (guidelines introduced in 2015)",
            "logo": "",
            "title": "Angular & Material Design for Bootstrap 4",
            "url": "https://mdbootstrap.com/docs/angular/"
          },
          "mcc": {
            "desc": "Material components made by the community",
            "descCn": "社区开发的一些 Material 组件",
            "logo": "",
            "title": "Material Community Components",
            "titleCn": "Material 社区组件",
            "url": "https://github.com/tiaguinho/material-community-components"
          },
          "mosaic": {
            "desc": "Positive Technologies UI components based on Angular",
            "descCn": "基于 Angular 的正面技术 UI 组件",
            "logo": "https://i.ibb.co/fQNPgv6/logo-png-200.png",
            "title": "Mosaic - Angular UI Components",
            "titleCn": "Mosaic - Angular UI 组件",
            "url": "https://github.com/positive-js/mosaic"
          },
          "ngzorro": {
            "desc": "A set of enterprise-class UI components based on Ant Design and Angular",
            "descCn": "一组基于 Ant Design 和 Angular 的企业级 UI 组件",
            "title": "Ant Design of Angular (ng-zorro-antd)",
            "titleCn": "供 Angular 使用的 Ant Design（ng-zorro-antd）",
            "url": "https://ng.ant.design/docs/introduce/en"
          },
          "ngzorromobile": {
            "desc": "A set of enterprise-class mobile UI components based on Ant Design Mobile and Angular",
            "descCn": "一组基于 Ant Design Mobile 和 Angular 的企业级移动 UI 组件",
            "title": "Ant Design Mobile of Angular (ng-zorro-antd-mobile)",
            "titleCn": "供 Angular 使用的 Ant Design Mobile（ng-zorro-antd-mobile）",
            "url": "http://ng.mobile.ant.design/#/docs/introduce/en"
          },
          "aggrid": {
            "desc": "A datagrid for Angular with enterprise style features such as sorting, filtering, custom rendering, editing, grouping, aggregation and pivoting.",
            "descCn": "具有企业风格特性的 Angular 数据网格，例如排序、过滤、自定义渲染、编辑、分组、聚合和透视。",
            "title": "ag-Grid",
            "url": "https://www.ag-grid.com/best-angular-2-data-grid/"
          },
          "angular-slickgrid": {
            "desc": "Angular-SlickGrid is a wrapper of the lightning fast & customizable SlickGrid datagrid library with Bootstrap 3,4 themes",
            "descCn": "Angular-SlickGrid 是具有 Bootstrap 3,4 主题的快速、可自定义的 SlickGrid 数据网格库的包装",
            "title": "Angular-Slickgrid",
            "url": "https://github.com/ghiscoding/Angular-Slickgrid"
          },
          "fancygrid": {
            "desc": "Angular grid library with charts integration and server communication for Enterprise.",
            "descCn": "具有图表集成和企业服务器通信功能的 Angular 网格库。",
            "title": "FancyGrid",
            "url": "https://fancygrid.com/docs/getting-started/angular"
          },
          "ngx-smart-modal": {
            "desc": "Angular smart, light and fast modal handler to manage modals and data everywhere.",
            "descCn": "Angular 智能、轻便、快速的模态框处理程序，可随时随地管理模态框和数据。",
            "title": "ngx-smart-modal",
            "url": "https://biig-io.github.io/ngx-smart-modal"
          },
          "jqwidgets": {
            "desc": "Angular UI Components including data grid, tree grid, pivot grid, scheduler, charts, editors and other multi-purpose components",
            "descCn": "Angular UI 组件，包括数据网格、树形网格、多维网格、调度器、图表、编辑器和多种功能的组件",
            "title": "jQWidgets",
            "url": "https://www.jqwidgets.com/angular/"
          },
          "amexio": {
            "desc": "Amexio is a rich set of Angular components powered by HTML5 & CSS3 for Responsive Web Design and 80+ built-in Material Design Themes. Amexio has 3 Editions, Standard, Enterprise and Creative. Std Edition consists of basic UI Components which include Grid, Tabs, Form Inputs and so on. While Enterprise Edition consists of components like Calendar, Tree Tabs, Social Media Logins (Facebook, GitHub, Twitter and so on) and Creative Edition is focused building elegant and beautiful websites. With more than 200+ components/features. All the editions are open-sourced and free, based on Apache 2 License.",
            "descCn": "Amexio 是一套由 HTML5 和 CSS3 支持的丰富的 Angular 组件，用于响应式 Web 设计和 80 多种内置的 Material Design 主题。 Amexio 有 3 个版本，标准版、企业版和创意版。标准版由基本的 UI 组件组成，其中包括网格、选项卡、表单输入等。企业版由日历、树形选项卡、社交媒体登录（Facebook，GitHub，Twitter 等）组成，而创意版则专注于构建美观的网站。具有 200 多个组件/功能。所有版本都是基于 Apache 2 许可证的开源和免费版本。",
            "title": "Amexio - Angular Extensions",
            "titleCn": "Amexio - Angular 扩展",
            "url": "https://amexio.tech/",
            "logo": "http://www.amexio.org/amexio-logo.png"
          },
          "bm": {
            "desc": "A lightweight Material Design library for Angular, based upon Google's Material Components for the Web",
            "descCn": "轻量级的 Angular Material Design 库，基于 Google 的 Web Material 组件",
            "logo": "https://blox.src.zone/assets/bloxmaterial.03ecfe4fa0147a781487749dc1cc4580.svg",
            "title": "Blox Material",
            "url": "https://github.com/src-zone/material"
          },
          "essentialjs2": {
            "desc": "Essential JS 2 for Angular is a collection modern TypeScript based true Angular Components. It has support for Ahead Of Time (AOT) compilation and Tree-Shaking. All the components are developed from the ground up to be lightweight, responsive, modular and touch friendly.",
            "descCn": "Essential JS 2 for Angular 是基于现代 TypeScript 的真正 Angular 组件的集合。它支持预先（AOT）编译和摇树优化。所有组件都是从零开始开发的，从而使其轻巧、响应迅速、模块化且对触控友好。",
            "title": "Essential JS 2",
            "url": "https://www.syncfusion.com/products/angular-js2"
          },
          "trulyui": {
            "desc": "TrulyUI is an Angular UI Framework especially developed for Desktop Applications based on Web Components using the greatest technologies of the world.",
            "descCn": "TrulyUI 是一个 Angular UI 框架，它是使用世界上最先进的技术为基于 Web 组件的桌面应用程序专门开发的。",
            "title": "Truly UI",
            "url": "https://truly-ui.com/"
          },
          "ngsqui": {
            "desc": "Simple Quality UI (SQ-UI) is a flexible and easily customizable UI-kit, aiming to provide maximum efficiency with as little overhead as possible. Driven by the idea that it should be strictly \"for developers by developers\", every new feature release includes functionalities demanded by the developers who are using it.",
            "descCn": "Simple Quality UI（SQ-UI）是一种灵活且易于自定义的 UI 工具包，旨在以尽可能少的开销提供最大的效率。它严格遵守“供开发人员使用，由开发人员创造”的思想，每个新的特性发行版都包含使用它的开发人员所要求的功能。",
            "logo": "https://sq-ui.github.io/ng-sq-ui/_media/sq-ui-logo.png",
            "title": "Simple Quality UI",
            "url": "https://sq-ui.github.io/ng-sq-ui/#/"
          },
          "smart": {
            "desc": "Web Components for Angular. Dependency-free Angular components for building modern and mobile-friendly web apps",
            "descCn": "Angular 的 Web 组件。一些无依赖的 Angular 组件，用于构建现代且移动友好的 Web 应用程序",
            "title": "Smart Web Components",
            "titleCn": "Smart Web 组件库",
            "url": "https://www.htmlelements.com/angular/"
          },
          "AlyleUI": {
            "desc": "Minimal Design, a set of components for Angular.",
            "descCn": "最小化设计，一组用于 Angular 的组件。",
            "title": "Alyle UI",
            "url": "https://alyle-ui.firebaseapp.com/"
          },
          "nebular": {
            "desc": "Theme System, UI Components, Auth and Security for your next Angular application.",
            "descCn": "为你的下一个 Angular 应用程序准备的主题体系、UI 组件、身份验证和安全性。",
            "title": "Nebular",
            "url": "https://akveo.github.io/nebular/"
          },
          "carbondesignsystem": {
            "desc": "An Angular implementation of the Carbon Design System for IBM.",
            "descCn": "IBM 的 Carbon Design System 的 Angular 实现。",
            "title": "Carbon Components Angular",
            "titleCn": "Carbon Design 的 Angular 组件库",
            "url": "https://angular.carbondesignsystem.com/"
          },
          "jigsaw": {
            "desc": "Jigsaw provides a set of web components based on Angular. It is supporting the development of all applications of Big Data Product of ZTE (https://www.zte.com.cn).",
            "descCn": "Jigsaw 提供了一组基于 Angular 的 Web 组件。它支持中兴通讯大数据产品（ <https://www.zte.com.cn> ）的所有应用程序的开发。",
            "title": "Awade Jigsaw (Chinese)",
            "titleCn": "Awade Jigsaw（中文）",
            "url": "https://jigsaw-zte.gitee.io"
          },
          "material-dayjs-adapter": {
            "desc": "A DayJS implementation of @angular/material's DateAdapter that results in smaller bundle sizes than its MomentJS counterpart.",
            "descCn": "@ angular/material 的 DateAdapter 的 DayJS 实现，其包比相应的 MomentJS 版小。",
            "rev": true,
            "title": "material-dayjs-adapter",
            "url": "https://www.npmjs.com/package/@tabuckner/material-dayjs-adapter"
          },
          "ngx-skeleton-loader": {
            "desc": "NGX Skeleton Loader is a lightweight and A11Y friendly solution for blazing fast loading skeletons that automatically adapt to your Angular apps.",
            "descCn": "NGX Skeleton Loader 是一种轻巧且 A11Y 友好的解决方案，用于快速加载可自动适配 Angular 应用程序的骨架。",
            "title": "NGX Skeleton Loader",
            "titleCn": "NGX 骨架装载器",
            "url": "https://www.npmjs.com/package/ngx-skeleton-loader"
          },
          "taiga-ui": {
            "desc": "Taiga UI is fully-treeshakable Angular UI Kit consisting of multiple base libraries and several add-ons. We have 130+ components, 100+ directives, dozens of tokens, utils and tools. They are easily customizable and well engineered.",
            "title": "Taiga UI",
            "url": "https://taiga-ui.dev"
          }
        }
      }
    }
  },
  "教育": {
    "order": 2,
    "subCategories": {
      "书籍": {
        "order": 1,
        "resources": {
          "-KLIzGEp8Mh5W-FkiQnL": {
            "desc": "A no-nonsense beginner's guide to building web applications with Angular and TypeScript",
            "descCn": "使用 Angular 和 TypeScript 构建 Web 应用程序的入门指南",
            "title": "Learning Angular - Third Edition",
            "titleCn": "学习 Angular - 第三版",
            "url": "https://www.packtpub.com/product/learning-angular-third-edition/9781839210662"
          },
          "3ab": {
            "desc": "More than 15 books from O'Reilly about Angular",
            "descCn": "O'Reilly 撰写的有关 Angular 的超过 15 本书",
            "title": "O'Reilly Media",
            "titleCn": "O'Reilly 媒体",
            "url": "https://ssearch.oreilly.com/?q=angular"
          },
          "a5b": {
            "desc": "The in-depth, complete, and up-to-date book on Angular. Become an Angular expert today.",
            "descCn": "关于 Angular 的深入、完整和最新的书。立即成为 Angular 专家。",
            "title": "ng-book",
            "url": "https://www.ng-book.com/2/"
          },
          "a7b": {
            "desc": "This ebook will help you getting the philosophy of the framework: what comes from 1.x, what has been introduced and why",
            "descCn": "这本电子书将帮助你了解框架的理念：来自 1.x 的内容、新引入的内容以及原因",
            "title": "Becoming a Ninja with Angular",
            "titleCn": "成为 Angular 忍者",
            "url": "https://books.ninja-squad.com/angular"
          },
          "ab": {
            "desc": "More than 10 books from Packt Publishing about Angular",
            "descCn": "Packt 出版了 10 多本有关 Angular 的书",
            "title": "Packt Publishing",
            "titleCn": "Packt 出版",
            "url": "https://www.packtpub.com/catalogsearch/result/?q=angular"
          },
          "cnoring-rxjs-fundamentals": {
            "desc": "A free book that covers all facets of working with Rxjs from your first Observable to how to make your code run at optimal speed with Schedulers.",
            "descCn": "一本免费的书，涵盖了从你的第一个 Observable 到使用 Rxjs 的所有方面，以及如何利用 Scheduler 来使代码以最佳速度运行。",
            "title": "RxJS Ultimate",
            "url": "https://chrisnoring.gitbooks.io/rxjs-5-ultimate/content/"
          },
          "vsavkin-angular-router": {
            "desc": "This book is a comprehensive guide to the Angular router written by its designer. The book explores the library in depth, including the mental model, design constraints, subtleties of the API.",
            "descCn": "本书是由其设计师编写的有关 Angular 路由器的综合指南。该书深入探讨了库，包括思维模型、设计约束、API 的精妙之处。",
            "title": "Angular Router",
            "titleCn": "Angular 路由器",
            "url": "https://leanpub.com/router"
          },
          "vsavkin-essential-angular": {
            "desc": "The book is a short, but at the same time, fairly complete overview of the key aspects of Angular written by its core contributors Victor Savkin and Jeff Cross. The book will give you a strong foundation. It will help you put all the concepts into right places. So you will get a good understanding of why the framework is the way it is.",
            "descCn": "这本书是由核心贡献者 Victor Savkin 和 Jeff Cross 撰写的有关 Angular 关键方面的简短但同时相当完整的概述。这本书将为你打下坚实的基础。它将帮助你将所有概念放入正确的位置。这样，你就能很好地理解本框架为何如此。",
            "title": "Essential Angular",
            "titleCn": "Angular 本质论",
            "url": "https://gumroad.com/l/essential_angular"
          },
          "angular-buch": {
            "desc": "The first German book about Angular. It gives you a detailed practical overview of the key concepts of the platform. In each chapter a sample application is built upon with a new Angular topic. All sources are available on GitHub.",
            "descCn": "第一本有关 Angular 的德语书籍。它为你提供了平台关键概念的详细实践概述。在每一章中，示例应用程序都是基于新的 Angular 主题构建的。所有资源都可以在 GitHub 上找到。",
            "logo": "https://angular-buch.com/assets/img/brand.svg",
            "title": "Angular-Buch (German)",
            "titleCn": "Angular-Buch（德语）",
            "url": "https://angular-buch.com/"
          },
          "wishtack-guide-angular": {
            "desc": "The free, open-source and up-to-date Angular guide. This pragmatic guide is focused on best practices and will drive you from scratch to cloud.",
            "descCn": "免费、开源的最新 Angular 指南。本实用指南侧重于最佳实践，它将带你从无到有。",
            "logo": "https://raw.githubusercontent.com/wishtack/gitbook-guide-angular/master/.gitbook/assets/wishtack-logo-with-text.png",
            "title": "The Angular Guide by Wishtack (Français)",
            "titleCn": "Wishtack 的《Angular 指南》（Français）",
            "url": "https://guide-angular.wishtack.io/"
          },
          "ab5": {
            "desc": "How to build Angular applications using NGRX",
            "descCn": "如何使用 NGRX 构建 Angular 应用",
            "logo": "",
            "title": "Architecting Angular Applications with NGRX",
            "titleCn": "使用 NGRX 设计 Angular 应用",
            "url": "https://www.packtpub.com/web-development/architecting-angular-applications-redux"
          },
          "dwa": {
            "desc": "Practical journey with Angular framework, ES6, TypeScript, webpack and Angular CLI.",
            "descCn": "Angular 框架、ES6、TypeScript、webpack 和 Angular CLI 的实践之旅。",
            "title": "Developing with Angular",
            "titleCn": "用 Angular 开发",
            "url": "https://leanpub.com/developing-with-angular"
          },
          "reactive-state-for-angular-with-ngrx": {
            "desc": "Learn how to build a Reactive Application with Ngrx and Angular",
            "title": "Reactive State for Angular with NgRx",
            "url": "https://bpbonline.com/products/reactive-state-for-angular-with-ngrx"
          },
          "ngrx-reactive-state-management": {
            "title": "NgRx: Reactive State Management for Angular",
            "desc": "Comprehensive learning resource on building Angular apps with NgRx",
            "url": "https://gumroad.com/l/angular-ngrx-book",
            "logo": ""
          },
          "testing-angular-guide": {
            "title": "Testing Angular",
            "desc": "A Guide to Robust Angular Applications (free online book and e-book)",
            "url": "https://testing-angular.com",
            "logo": ""
          },
          "butter-cms": {
            "title":"How to integrate ButterCMS into Angular 2+ App",
            "desc": "Integrate a Headless CMS into your Angular App, create blog posts and pages",
            "url":"https://medium.com/orlyknop/how-to-integrate-buttercms-into-angular-2-app-a1baaa51402",
            "logo": ""
          }
        }
      },
      "在线培训": {
        "order": 3,
        "resources": {
          "angular-dyma": {
            "desc": "Learn Angular and all its ecosystem (Material, Flex-layout, Ngrx and more) from scratch.",
            "descCn": "从头开始学习 Angular 及其所有生态系统（Material，Flex-layout，Ngrx 等）。",
            "title": "Dyma (French)",
            "titleCn": "Dyma（法文）",
            "url": "https://dyma.fr/angular"
          },
          "-KLIBoTWXMiBcvG0dAM6": {
            "desc": "This course introduces you to the essentials of this \"superheroic\" framework, including declarative templates, two-way data binding, and dependency injection.",
            "descCn": "本课程向你介绍此“超级英雄”框架的基本知识，包括声明性模板、双向数据绑定和依赖注入。",
            "title": "Angular: Essential Training",
            "titleCn": "Angular：基础培训",
            "url": "https://www.lynda.com/AngularJS-tutorials/Angular-2-Essential-Training/540347-2.html"
          },
          "-KLIzGq3CiFeoZUemVyE": {
            "desc": "Learn the core concepts, play with the code, become a competent Angular developer",
            "descCn": "学学核心概念、玩玩代码，成为有能力的 Angular 开发人员",
            "title": "Angular Concepts, Code and Collective Wisdom",
            "titleCn": "Angular 的概念、代码和集体智慧",
            "url": "https://www.udemy.com/angular-2-concepts-code-and-collective-wisdom/"
          },
          "-KLIzHwg-glQLXni1hvL": {
            "desc": "Spanish language Angular articles and information",
            "descCn": "西班牙语 Angular 文章和信息",
            "title": "Academia Binaria (español)",
            "titleCn": "Binaria 学院（español）",
            "url": "https://academia-binaria.com/"
          },
          "-KN3uNQvxifu26D6WKJW": {
            "category": "Education",
            "desc": "Create the future of web applications by taking Angular for a test drive.",
            "descCn": "通过测试驱动的方式使用 Angular，创建面向未来的 Web 应用。",
            "subcategory": "Online Training",
            "title": "CodeSchool: Accelerating Through Angular",
            "titleCn": "CodeSchool：Angular 加速器",
            "url": "https://www.codeschool.com/courses/accelerating-through-angular-2"
          },
          "angular-playbook": {
            "desc": "Learn advanced Angular best practices for enterprise teams, created by Nrwl.io.",
            "descCn": "了解由 Nrwl.io 创建的针对企业团队的高级 Angular 最佳实践。",
            "logo": "https://nrwl.io/assets/logo_footer_2x.png",
            "title": "Angular Enterprise Playbook",
            "titleCn": "Angular 企业手册",
            "url": "https://angularplaybook.com"
          },
          "a2b": {
            "desc": "Hundreds of Angular courses for all skill levels",
            "descCn": "面向各种技能水平的数百种 Angular 课程",
            "logo": "",
            "title": "Pluralsight",
            "url": "https://www.pluralsight.com/paths/angular"
          },
          "ab3": {
            "desc": "Angular courses hosted by  Udemy",
            "descCn": "Udemy 主持的 Angular 课程",
            "logo": "",
            "title": "Udemy",
            "url": "https://www.udemy.com/courses/search/?q=angular"
          },
          "ab4": {
            "desc": "Angular Fundamentals and advanced topics focused on Redux Style Angular Applications",
            "descCn": "Angular 基础知识和高级主题，侧重于 Redux 风格 Angular 应用程序",
            "logo": "",
            "title": "Egghead.io",
            "url": "https://egghead.io/browse/frameworks/angular"
          },
          "ab5": {
            "desc": "Build Web Apps with Angular - recorded video content",
            "descCn": "使用 Angular 构建 Web 应用-录制的视频内容",
            "logo": "",
            "title": "Frontend Masters",
            "titleCn": "前端大师",
            "url": "https://frontendmasters.com/courses/angular-core/"
          },
          "angular-love": {
            "desc": "Polish language Angular articles and information",
            "descCn": "波兰语 Angular 文章和信息",
            "title": "angular.love (Polski)",
            "titleCn": "angular.love（波兰语）",
            "url": "https://www.angular.love/"
          },
          "learn-angular-fr": {
            "desc": "French language Angular content.",
            "descCn": "法语 Angular 内容。",
            "title": "Learn Angular (francais)",
            "titleCn": "学习 Angular （法语）",
            "url": "https://www.learn-angular.fr/"
          },
          "upgrading-ajs": {
            "desc": "The world's most comprehensive, step-by-step course on using best practices and avoiding pitfalls while migrating from AngularJS to Angular.",
            "descCn": "有关从 AngularJS 迁移到 Angular 时如何使用最佳实践和避免陷阱的全球最全面的分步教程。",
            "title": "Upgrading AngularJS",
            "titleCn": "升级 AngularJS",
            "url": "https://www.upgradingangularjs.com"
          },
          "toddmotto-ultimateangular": {
            "desc": "Online courses providing in-depth coverage of the Angular ecosystem, AngularJS, Angular and TypeScript, with functional code samples and a full-featured seed environment. Get a deep understanding of Angular and TypeScript from foundation to functional application, then move on to advanced topics with Todd Motto and collaborators.",
            "descCn": "本在线课程提供有关 Angular 生态系统、AngularJS、Angular 和 TypeScript 的深入报道，并提供功能代码示例和功能齐全的种子环境。从基础到实现功能的应用程序，对 Angular 和 TypeScript 有深入的了解，然后随 Todd Motto 和合作者进入高级主题。",
            "title": "Ultimate Angular",
            "titleCn": "极限  Angular",
            "url": "https://ultimateangular.com/"
          },
          "angular-pro-screencast": {
            "desc": "Youtube Channel. Online videos in English and Russian providing in-depth coverage of the Angular advanced topics.",
            "title": "Angular Pro Screencast",
            "url": "https://www.youtube.com/playlist?list=PLLf-VBOaoVk1E9fTBZdq1CfnRa2TtL_Kb"
          },
          "willh-angular-zero": {
            "desc": "Online video course in Chinese for newbies who need to learning from the scratch in Chinese.  It's covering Angular, Angular CLI, TypeScript, VSCode, and some must known knowledge of Angular development.",
            "descCn": "针对需要从头开始学习的新手的中文在线视频课程。它涵盖了 Angular、Angular CLI、TypeScript、VSCode，以及一些有关 Angular 开发的必知知识。",
            "title": "Angular in Action: Start From Scratch (正體中文)",
            "url": "https://www.udemy.com/angular-zero/?couponCode=ANGULAR.IO"
          },
          "angular-firebase": {
            "desc": "Video lessons covering progressive web apps with Angular, Firebase, RxJS, and related APIs.",
            "descCn": "本视频课程涵盖了使用 Angular、Firebase、RxJS 和相关 API 的渐进式 Web 应用程序。",
            "title": "AngularFirebase.com",
            "url": "https://angularfirebase.com/"
          },
          "loiane-angulartraining": {
            "desc": "Free Angular course in Portuguese.",
            "descCn": "葡萄牙语免费 Angular 课程。",
            "title": "Loiane Training (Português)",
            "titleCn": "Loiane 培训（葡萄牙）",
            "url": "https://loiane.training/course/angular/"
          },
          "web-dev-angular": {
            "desc": "Build performant and progressive Angular applications.",
            "descCn": "构建高性能和渐进式 Angular 应用。",
            "title": "web.dev/angular",
            "url": "https://web.dev/angular"
          },
          "mdb-angular-boilerplate": {
            "desc": "Angular CRUD application starter with NgRx state management, Firebase backend and installation guide.",
            "descCn": "带有 NgRx 状态管理、Firebase 后端和安装指南的 Angular CRUD 应用程序入门。",
            "title": "MDB Angular Boilerplate",
            "titleCn": "MDB Angular 样板项目",
            "url": "https://github.com/mdbootstrap/Angular-Bootstrap-Boilerplate"
          },
          "dotnettricks": {
            "desc": "Online videos and training for Angular.",
            "descCn": "在线视频和 Angular 培训。",
            "logo": "",
            "title": "DotNetTricks",
            "url": "https://www.dotnettricks.com/courses/angular"
          }
        }
      },
      "工作室 & 现场培训": {
        "order": 2,
        "resources": {
          "webucator": {
            "desc": "Customized in-person instructor-led Angular training for private groups and public online instructor-led Angular classes.",
            "descCn": "为私人团体和公共在线讲师指导的 Angular 课程提供量身定制的由讲师指导的 Angular 培训。",
            "title": "Webucator",
            "url": "https://www.webucator.com/webdev-training/angular-training"
          },
          "-acceleb": {
            "desc": "Customized, Instructor-Led Angular Training",
            "descCn": "定制的讲师指导的 Angular 培训",
            "title": "Accelebrate",
            "titleCn": "加速器",
            "url": "https://www.accelebrate.com/angular-training"
          },
          "-KLIBoFWStce29UCwkvY": {
            "desc": "Private Angular Training and Mentoring",
            "descCn": "私人 Angular 培训和指导",
            "title": "Chariot Solutions",
            "titleCn": "Chariot 解决方案",
            "url": "https://chariotsolutions.com/services/training/angular-workshop-fundamentals-architecture/"
          },
          "-KLIBoN0p9be3kwC6-ga": {
            "desc": "Angular Academy is a two day hands-on public course given in-person across Canada!",
            "descCn": "Angular Academy 是为期两天的动手实践公开课程，在加拿大境内亲自授课！",
            "title": "Angular Academy (Canada)",
            "titleCn": "Angular Academy（加拿大）",
            "url": "https://www.angularacademy.ca/"
          },
          "at": {
            "desc": "Angular Training teaches Angular on-site all over the world. Also provides consulting and mentoring.",
            "descCn": "此 Angular 培训在世界各地现场教授 Angular。还提供咨询和指导。",
            "title": "Angular Training",
            "titleCn": "Angular 培训",
            "url": "https://www.angulartraining.com/"
          },
          "-KLIBo_lm-WrK1Sjtt-2": {
            "desc": "Basic and Advanced training across Europe in German",
            "descCn": "面向整个欧洲的德语基础和高级培训",
            "title": "TheCodeCampus (German)",
            "titleCn": "TheCodeCampus（德语）",
            "url": "https://www.thecodecampus.de/schulungen/angular"
          },
          "-KLIzFhfGKi1xttqJ7Uh": {
            "desc": "4 day in-depth Angular training in Israel",
            "descCn": "在以色列进行为期 4 天的深度 Angular 培训",
            "title": "ng-course (Israel)",
            "titleCn": "ng-course（以色列）",
            "url": "http://ng-course.org/"
          },
          "-KLIzIcRoDq3TzCJWnYc": {
            "desc": "Virtual and in-person training in Canada and the US",
            "descCn": "在加拿大和美国进行的虚拟和面对面培训",
            "title": "Web Age Solutions",
            "titleCn": "网络时代解决方案",
            "url": "https://www.webagesolutions.com/courses/WA2533-introduction-to-angular-2-programming"
          },
          "500tech": {
            "desc": "Learn from 500Tech, an Angular consultancy in Israel.  This course was built by an expert developer, who lives and breathes Angular, and has practical experience  with real world large scale Angular apps.",
            "descCn": "向以色列的 Angular 咨询公司 500Tech 学习。本课程由整天使用 Angular 的专业开发人员构建，并具有实际的大型 Angular 应用程序实践经验。",
            "title": "Angular Hands-on Course (Israel)",
            "titleCn": "Angular 动手课程（以色列）",
            "url": "http://angular2.courses.500tech.com/"
          },
          "9ab": {
            "desc": "OnSite Training From the Authors of  \"Become A Ninja with Angular\"",
            "descCn": "来自“成为 Angular 忍者”作者的现场培训",
            "title": "Ninja Squad",
            "titleCn": "忍者小队",
            "url": "https://ninja-squad.com/formations/formation-angular"
          },
          "a2b": {
            "desc": "Angular Boot Camp covers introductory through advanced Angular topics. It includes extensive workshop sessions, with hands-on help from our experienced developer-trainers. We take developers or teams from the beginnings of Angular understanding through a working knowledge of all essential Angular features.",
            "descCn": "Angular 新兵训练营涵盖了高级 Angular 主题的介绍。它包括广泛的研讨会，在我们经验丰富的开发人员培训人员的动手帮助下。我们从对 Angular 的了解开始就通过对所有 Angular 基本功能的实际了解来吸引开发人员或团队。",
            "logo": "https://angularbootcamp.com/images/angular-boot-camp-logo.svg",
            "title": "Angular Boot Camp",
            "titleCn": "Angular 训练营",
            "url": "https://angularbootcamp.com"
          },
          "ab3": {
            "desc": "Trainings & Code Reviews. We help people to get a deep understanding of different technologies through trainings and code reviews. Our services can be arranged online, making it possible to join in from anywhere in the world, or on-site to get the best experience possible.",
            "descCn": "培训和代码审查。我们通过培训和代码审查帮助人们深入了解不同的技术。我们的服务可以在线安排，从而可以从世界任何地方加入，也可以在现场加入以获得最佳体验。",
            "logo": "",
            "title": "Thoughtram",
            "url": "https://thoughtram.io/"
          },
          "jsru": {
            "desc": "Complete Angular online course. Constantly updating. Real-time webinars with immediate feedback from the teacher.",
            "descCn": "完成 Angular 在线课程。不断更新。实时在线研讨会，并得到老师的即时反馈。",
            "logo": "https://learn.javascript.ru/img/sitetoolbar__logo_ru.svg",
            "title": "Learn Javascript (Russian)",
            "titleCn": "学习 Javascript（俄语）",
            "url": "https://learn.javascript.ru/courses/angular"
          },
          "zenika-angular": {
            "desc": "Angular trainings delivered by Zenika (FRANCE)",
            "descCn": "Zenika（法国）提供的 Angular 培训",
            "title": "Angular Trainings (French)",
            "titleCn": "Angular 培训（法语）",
            "url": "https://training.zenika.com/fr/training/angular/description"
          },
          "formationjs": {
            "desc": "Angular onsite training in Paris (France). Monthly Angular workshops and custom onsite classes. We are focused on Angular, so we are always up to date.",
            "descCn": "在法国巴黎进行的 Angular 现场培训。每月的 Angular 研讨会和定制的现场课程。我们专注于 Angular，因此我们始终处于最新状态。",
            "title": "Formation JavaScript (French)",
            "titleCn": "编队 JavaScript（法语）",
            "url": "https://formationjavascript.com/formation-angular/"
          },
          "humancoders-angular": {
            "desc": "Angular trainings delivered by Human Coders (France)",
            "descCn": "由人类编码员提供的 Angular 培训（法国）",
            "title": "Formation Angular (French)",
            "titleCn": "编队 Angular （法语）",
            "url": "https://www.humancoders.com/formations/angular"
          },
          "wao": {
            "desc": "Onsite Angular Training delivered by We Are One Sàrl in Switzerland",
            "descCn": "We Are One Sàrl 在瑞士提供的现场 Angular 培训",
            "logo": "https://weareone.ch/wordpress/wao-content/uploads/2014/12/logo_200_2x.png",
            "title": "We Are One Sàrl",
            "url": "https://weareone.ch/courses/angular/"
          },
          "angular-schule": {
            "desc": "Angular onsite training and public workshops in Germany from the authors of the German Angular book. We also regularly post articles and videos on our blog (in English and German language).",
            "descCn": "来自德国的 Angular 书的作者在德国矩形 Angular 现场培训和公共研讨会。我们还会定期在博客上发布文章和视频（使用英语和德语）。",
            "logo": "https://angular.schule/assets/img/brand.svg",
            "title": "Angular.Schule (German)",
            "titleCn": "Angular.Schule（德语）",
            "url": "https://angular.schule/"
          },
          "strbrw": {
            "desc": "Angular and RxJS trainings, Code Reviews and consultancy. We help software engineers all over the world to create better web-applications...",
            "descCn": "Angular 和 RxJS 培训、代码审查和咨询。我们帮助世界各地的软件工程师创建更好的 Web 应用程序...",
            "title": "StrongBrew",
            "url": "https://strongbrew.io/"
          },
          "angular.de": {
            "desc": "Onsite Angular Training delivered by the greatest community in the german speaking area in Germany, Austria and Switzerland. We also regularly post articles and tutorials on our blog.",
            "descCn": "由德语区最大的社区在德国、奥地利和瑞士提供的现场 Angular 培训。我们还定期在博客上发布文章和教程。",
            "logo": "https://angular.de/assets/img/angular-de-logo.svg",
            "title": "Angular.de (German)",
            "titleCn": "Angular.de（德语）",
            "url": "https://angular.de/"
          },
          "AngularArchitects": {
            "desc": "In-depth training and consulting with focus on enterprise-scale Angular applications and architecture (remote, on-site company trainings, and public workshops). We also blog about these topics on a regular basis.",
            "descCn": "深入培训和咨询，重点关注企业级 Angular 应用程序和架构（远程，现场公司培训和公共研讨会）。我们还会定期发布有关这些主题的博客。",
            "rev": true,
            "title": "Angular Architects (German and English)",
            "titleCn": "Angular Architects（德语和英语）",
            "url": "https://www.angulararchitects.io/"
          }
        }
      }
    }
  }
}<|MERGE_RESOLUTION|>--- conflicted
+++ resolved
@@ -315,17 +315,6 @@
             "logo": "https://nrwl.io/assets/nx-logo.png",
             "url": "https://nrwl.io/nx"
           },
-<<<<<<< HEAD
-          "uijar": {
-            "desc": "A drop in module to automatically create a living style guide based on the test you write for your components.",
-            "descCn": "一个空投式模块，可根据你为组件编写的测试自动创建现场样式指南（Living Style Guide）。",
-            "logo": "",
-            "title": "UI-jar - Test Driven Style Guide Development",
-            "titleCn": "UI-jar - 测试驱动的样式指南开发方式",
-            "url": "https://github.com/ui-jar/ui-jar"
-          },
-=======
->>>>>>> d7454a16
           "protractor": {
             "desc": "The official end to end testing framework for Angular applications.",
             "descCn": "Angular 应用的官方端到端测试框架",
