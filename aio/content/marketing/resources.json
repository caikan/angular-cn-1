--- conflicted
+++ resolved
@@ -181,7 +181,7 @@
             "rev": true,
             "title": "Amexio Canvas Web Based Drag and Drop IDE by MetaMagic",
             "url": "https://amexio.tech/"
-          }	
+          }
         }
       },
       "工具": {
@@ -383,20 +383,18 @@
             "url": "http://www.amexio.tech/",
             "logo": "http://www.amexio.org/amexio-logo.png"
           },
-<<<<<<< HEAD
-          "element": {
-            "desc": "Angular UI libraries derived from Element UI.",
-            "rev": true,
-            "title": "Element Angular",
-            "url": "https://github.com/ElemeFE/element-angular"
-=======
           "bm": {
             "desc": "A lightweight Material Design library for Angular, based upon Google's Material Components for the Web",
             "logo": "https://blox.src.zone/assets/bloxmaterial.03ecfe4fa0147a781487749dc1cc4580.svg",
             "rev": true,
             "title": "Blox Material",
             "url": "https://github.com/src-zone/material"
->>>>>>> 601064e4
+          },
+          "element": {
+            "desc": "Angular UI libraries derived from Element UI.",
+            "rev": true,
+            "title": "Element Angular",
+            "url": "https://github.com/ElemeFE/element-angular"
           },
           "essentialjs2": {
             "desc": "Essential JS 2 for Angular is a collection modern TypeScript based true Angular Components. It has support for Ahead Of Time (AOT) compilation and Tree-Shaking. All the components are developed from the ground up to be lightweight, responsive, modular and touch friendly.",
@@ -404,19 +402,11 @@
             "title": "Essential JS 2",
             "url": "https://www.syncfusion.com/products/angular-js2"
           },
-<<<<<<< HEAD
-          "zorro": {
-            "desc": "An enterprise-class UI components based on Ant Design and Angular.",
-            "rev": true,
-            "title": "NG-ZORRO",
-            "url": "https://ng.ant.design/"
-=======
           "trulyui": {
             "desc": "TrulyUI is an Angular UI Framework especially developed for Desktop Applications based on Web Components using the greatest technologies of the world.",
             "rev": true,
             "title": "Truly UI",
             "url": "http://truly-ui.tk"
->>>>>>> 601064e4
           }
         }
       }
