--- conflicted
+++ resolved
@@ -297,12 +297,8 @@
             "desc": "Amexio Canvas is Drag and Drop Environment to create Fully Responsive Web and Smart Device HTML5/Angular Apps. Code will be auto generated and hot deployed by the Canvas for live testing. Out of the box 50+ Material Design Theme support. Commit your code to GitHub public or private repository.",
             "descCn": "Amexio Canvas 是一个拖放式环境，用于创建完全响应式的 Web 和智能设备的 HTML5 / Angular 应用程序。代码将由 Canvas 自动生成并进行热部署以进行实时测试。开箱即用的 50 多种 Material Design Theme 支持。可以将你的代码提交到 GitHub 公共或私有存储库。",
             "title": "Amexio Canvas Web Based Drag and Drop IDE by MetaMagic",
-<<<<<<< HEAD
             "titleCn": "MetaMagic 的 Amexio Canvas 是基于 Web 的拖放式 IDE",
-            "url": "https://amexio.tech/"
-=======
             "url": "https://api.amexio.org/"
->>>>>>> cfd87027
           }
         }
       },
@@ -832,18 +828,14 @@
           "rangle-angular-training-book": {
             "title": "Rangle’s Angular Training Book",
             "desc": "It's a free book, drawn from years of collective experience and aligned with the best practices of modern software development. The book covers the most important Angular topics, from getting started with the Angular toolchain to writing Angular applications in a scalable and maintainable manner.",
-<<<<<<< HEAD
             "url": "https://angular-training-guide.rangle.io/",
             "titleCn": "Rangle 的 Angular 培训书",
             "descCn": "这是一本免费的书，来自多年的集体经验，并与现代软件开发的最佳实践保持一致。本书涵盖了最重要的 Angular 主题，从 Angular 工具链入门到以可扩展和可维护的方式编写 Angular 应用程序。"
-=======
-            "url": "https://angular-training-guide.rangle.io/"
           },
           "angular-from-scratch": {
             "title": "Angular from Scratch",
             "desc": "Learn Angular from Scratch, building a sales application",
             "url": "https://leanpub.com/book-angular"
->>>>>>> cfd87027
           }
         }
       },
@@ -1007,18 +999,14 @@
           "architect-angular-nation": {
             "desc": "Whether you're already an architect or you'd like to become one, come learn how to keep your apps clean and fast (especially at the enterprise level). Four weeks of training includes live office hours every week with an Angular GDE, diversity discounts, and scholarships available!",
             "title": "Angular Architect Training",
-<<<<<<< HEAD
             "url": "https://www.angularnation.net/",
             "descCn": "无论你已经是一名架构师，还是想成为一名架构师，都来了解如何保持你的应用程序干净快速（尤其是在企业级别）。为期四周的培训包括每周的实时办公时间（包括 Angular GDE）、多样性折扣和提供奖学金！",
             "titleCn": "Angular 架构师培训"
-=======
-            "url": "https://www.angularnation.net/"
           },
           "platzi": {
             "desc": "An online education platform with a complete path in Angular and TypeScript from zero to advanced. Platzi helps students from all over the world acquire new, in-demand skills.",
             "title": "Platzi (Español)",
             "url": "https://platzi.com/angular-io"
->>>>>>> cfd87027
           }
         }
       },
