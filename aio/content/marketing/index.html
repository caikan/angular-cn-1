<!-- FULL HEADER BLOCK -->
<header>

  <!-- BACKGROUND IMAGE -->
  <div class="background-sky hero"></div>

  <!-- INTRO SECTION -->
  <section id="intro">

    <!-- LOGO -->
    <div class="hero-logo">
      <img src="assets/images/logos/angular/angular.svg" alt="Angular"/>
    </div>

    <!-- CONTAINER -->
    <div class="homepage-container">
<<<<<<< HEAD
      <div class="hero-headline no-toc">一套框架，多种平台<br>移动端 &amp; 桌面端</div>
      <a class="button hero-cta" href="start">快速上手</a>
=======
      <div class="hero-headline no-toc">One framework.<br>Mobile &amp; desktop.</div>
      <a class="button hero-cta" href="docs">Get Started</a>
>>>>>>> 4f3ac1d9
    </div>
  </section>

</header>

<!-- MAIN CONTENT -->
<article>

  <h1 class="no-anchor no-toc" style="display: none"></h1>

  <div class="home-rows">

    <aio-announcement-bar></aio-announcement-bar>

    <!-- Group 1 -->
    <div layout="row" layout-xs="column" class="home-row homepage-container">
      <div class="promo-img-container promo-1">
        <div>
          <img height="222" width="340" src="generated/images/marketing/home/responsive-framework.svg" alt="responsive framework">
        </div>
      </div>

      <div class="text-container">
        <div class="text-block promo-1-desc l-pad-top-2">
          <div class="text-headline">横跨所有平台</div>
          <p class="text-body">学会用 Angular 构建应用，然后把这些代码和能力复用在多种多种不同平台的应用上 —— Web、移动 Web、移动应用、原生应用和桌面原生应用。</p>
        </div>
      </div>
    </div>
    <hr>

    <!-- Group 2 -->
    <div layout="row" layout-xs="column" class="home-row">
      <div class="text-container">
        <div class="text-block">
          <div class="text-headline">速度与性能</div>
          <p class="text-body">通过 Web Worker 和服务端渲染，达到在如今(以及未来）的 Web 平台上所能达到的最高速度。</p>
          <p class="text-body">Angular 让你有效掌控可伸缩性。基于 RxJS、Immutable.js 和其它推送模型，能适应海量数据需求。</p>
        </div>
      </div>

      <div class="promo-img-container promo-2">
        <div>
          <img height="222" width="323" src="generated/images/marketing/home/speed-performance.svg" alt="speed and performance">
        </div>
      </div>
    </div>
    <hr>

    <!-- Group 3 -->
    <div layout="row" layout-xs="column" class="home-row">
      <div class="promo-img-container promo-3">
        <div><img src="generated/images/marketing/home/joyful-development.svg" alt="IDE example"></div>
      </div>

      <div class="text-container">
        <div class="text-block promo-3-desc">
          <div class="text-headline">美妙的工具</div>
          <p class="text-body">使用简单的声明式模板，快速实现各种特性。使用自定义组件和大量现有组件，扩展模板语言。在几乎所有的 IDE 中获得针对 Angular 的即时帮助和反馈。所有这一切，都是为了帮助你编写漂亮的应用，而不是绞尽脑汁的让代码“能用”。</p>
        </div>
      </div>

    </div>
    <hr>

    <!-- Group 4 -->
    <div layout="row" layout-xs="column" class="home-row">
      <div class="text-container">
        <div class="text-block l-pad-top-2">
          <div class="text-headline">百万粉丝热捧</div>
          <p class="text-body">从原型到全球部署，Angular 都能带给你支撑 Google 大型应用的那些高延展性基础设施与技术。</p>
        </div>
      </div>

      <div class="promo-img-container promo-4">
        <div>
          <img src="generated/images/marketing/home/loved-by-millions.svg" alt="angular on the map" width="455" height="228">
        </div>
      </div>
    </div>

    <!-- CTA CARDS -->
    <div layout="row" layout-xs="column" class="home-row">
      <a href="start">
        <div class="card">
          <img src="generated/images/marketing/home/code-icon.svg" height="70px" alt="Get Started with Angular">
          <div class="card-text-container">
<<<<<<< HEAD
            <div class="text-headline">立即开始</div>
            <p>构建你的 Angular 应用</p>
=======
            <div class="text-headline">Try it now</div>
            <p>Explore Angular's capabilities with a ready-made sample app. No setup required.</p>
>>>>>>> 4f3ac1d9
          </div>
        </div>
      </a>
    </div>

  </div><!-- end of home rows -->

</article><|MERGE_RESOLUTION|>--- conflicted
+++ resolved
@@ -14,13 +14,8 @@
 
     <!-- CONTAINER -->
     <div class="homepage-container">
-<<<<<<< HEAD
       <div class="hero-headline no-toc">一套框架，多种平台<br>移动端 &amp; 桌面端</div>
-      <a class="button hero-cta" href="start">快速上手</a>
-=======
-      <div class="hero-headline no-toc">One framework.<br>Mobile &amp; desktop.</div>
-      <a class="button hero-cta" href="docs">Get Started</a>
->>>>>>> 4f3ac1d9
+      <a class="button hero-cta" href="docs">快速上手</a>
     </div>
   </section>
 
@@ -108,13 +103,8 @@
         <div class="card">
           <img src="generated/images/marketing/home/code-icon.svg" height="70px" alt="Get Started with Angular">
           <div class="card-text-container">
-<<<<<<< HEAD
-            <div class="text-headline">立即开始</div>
-            <p>构建你的 Angular 应用</p>
-=======
-            <div class="text-headline">Try it now</div>
-            <p>Explore Angular's capabilities with a ready-made sample app. No setup required.</p>
->>>>>>> 4f3ac1d9
+            <div class="text-headline">立即试用</div>
+            <p>通过一个现成的范例应用来探索 Angular 的能力。不用安装任何东西。</p>
           </div>
         </div>
       </a>
