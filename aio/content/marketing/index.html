--- conflicted
+++ resolved
@@ -12,14 +12,10 @@
 
     <!-- CONTAINER -->
     <div class="homepage-container">
-<<<<<<< HEAD
-      <div class="hero-headline no-toc">现代 Web 开发平台</div>
-      <a class="button hero-cta no-print" href="start">快速上手</a>
-=======
       <h1 class="hero-headline no-title no-toc no-anchor" aria-label="Angular - The modern web developer's platform">The modern web<br>developer's platform</h1>
       <a class="button hero-cta no-print" href="start">Get Started</a>
->>>>>>> f25ac4ae
     </div>
+
   </section>
 
 </header>
@@ -40,18 +36,11 @@
       </div>
 
       <div class="text-container">
-<<<<<<< HEAD
-        <div class="text-block promo-1-desc l-pad-top-2">
-          <div class="text-headline">横跨多种平台</div>
-          <p class="text-body">学会用 Angular 构建应用，然后把这些代码和能力复用在多种多种不同平台的应用上 —— Web、移动 Web、移动应用、原生应用和桌面原生应用。</p>
-        </div>
-=======
         <section aria-labelledby="promo-1-title" class="text-block promo-1-desc l-pad-top-2">
           <h2 id="promo-1-title" class="text-headline no-anchor">Develop Across All Platforms</h2>
           <p class="text-body">Learn one way to build applications with Angular and reuse your code and abilities to build apps for any deployment target. For web, mobile web, native mobile and native desktop.
           </p>
         </section>
->>>>>>> f25ac4ae
       </div>
     </div>
     <hr>
@@ -59,19 +48,11 @@
     <!-- Group 2 -->
     <div layout="row" layout-xs="column" class="home-row">
       <div class="text-container">
-<<<<<<< HEAD
-        <div class="text-block">
-          <div class="text-headline">速度与性能</div>
-          <p class="text-body">通过 Web Worker 和服务端渲染，达到在如今(以及未来）的 Web 平台上所能达到的最高速度。</p>
-          <p class="text-body">Angular 让你有效掌控可伸缩性。基于 RxJS、Immutable.js 和其它推送模型，能适应海量数据需求。</p>
-        </div>
-=======
         <section aria-labelledby="promo-2-title" class="text-block">
           <h2 id="promo-2-title" class="text-headline no-anchor">Speed & Performance</h2>
           <p class="text-body">Achieve the maximum speed possible on the Web Platform today, and take it further, via Web Workers and server-side rendering.</p>
           <p class="text-body">Angular puts you in control over scalability. Meet huge data requirements by building data models on RxJS, Immutable.js or another push-model.</p>
         </section>
->>>>>>> f25ac4ae
       </div>
 
       <div class="promo-img-container promo-2">
@@ -89,18 +70,11 @@
       </div>
 
       <div class="text-container">
-<<<<<<< HEAD
-        <div class="text-block promo-3-desc">
-          <div class="text-headline">美妙的工具</div>
-          <p class="text-body">使用简单的声明式模板，快速实现各种特性。使用自定义组件和大量现有组件，扩展模板语言。在几乎所有的 IDE 中获得针对 Angular 的即时帮助和反馈。所有这一切，都是为了帮助你编写漂亮的应用，而不是绞尽脑汁的让代码“能用”。</p>
-        </div>
-=======
         <section aria-labelledby="promo-3-title" class="text-block promo-3-desc">
           <h2 id="promo-3-title" class="text-headline no-anchor">Incredible Tooling</h2>
           <p class="text-body">Build features quickly with simple, declarative templates. Extend the template language with your own components and use a wide array of existing components. Get immediate Angular-specific help and feedback with nearly every IDE and editor. All this comes together so you can focus on building amazing apps rather than trying to make the code work.
           </p>
         </section>
->>>>>>> f25ac4ae
       </div>
 
     </div>
@@ -109,17 +83,10 @@
     <!-- Group 4 -->
     <div layout="row" layout-xs="column" class="home-row">
       <div class="text-container">
-<<<<<<< HEAD
-        <div class="text-block l-pad-top-2">
-          <div class="text-headline">百万粉丝热捧</div>
-          <p class="text-body">从原型到全球部署，Angular 都能带给你支撑 Google 大型应用的那些高延展性基础设施与技术。</p>
-        </div>
-=======
         <section aria-labelledby="promo-4-title" class="text-block l-pad-top-2">
           <h2 id="promo-4-title" class="text-headline no-anchor">Loved by Millions</h2>
           <p class="text-body">From prototype through global deployment, Angular delivers the productivity and scalable infrastructure that supports Google's largest applications.</p>
         </section>
->>>>>>> f25ac4ae
       </div>
 
       <div class="promo-img-container promo-4">
@@ -131,21 +98,11 @@
 
     <!-- CTA CARDS -->
     <div layout="row" layout-xs="column" class="home-row">
-<<<<<<< HEAD
-      <a href="start">
-        <div class="card">
-          <img src="generated/images/marketing/home/code-icon.svg" alt="Get Started with Angular" width="70" height="70" loading="lazy">
-          <div class="card-text-container">
-            <div class="text-headline">立即试用</div>
-            <p>通过一个现成的范例应用来探索 Angular 的能力。不用安装任何东西。</p>
-          </div>
-=======
       <a href="start" class="card">
         <img src="generated/images/marketing/home/code-icon.svg" alt="" width="70" height="70" loading="lazy">
         <div class="card-text-container">
           <div class="text-headline">Try it now</div>
           <p>Explore Angular's capabilities with a ready-made sample app. No setup required.</p>
->>>>>>> f25ac4ae
         </div>
       </a>
     </div>
