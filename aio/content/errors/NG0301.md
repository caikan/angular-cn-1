@name Export Not Found
@category runtime
<<<<<<< HEAD
@videoUrl /assets/videos/NG0301.cn.mp4
=======
@videoUrl <https://www.youtube.com/embed/fUSAg4kp2WQ>
>>>>>>> f25ac4ae
@shortDescription Export not found!
<br/>
没有找到此导出！

@description
Angular can't find a directive with `{{ PLACEHOLDER }}` export name. The export name is specified in the `exportAs` property of the directive decorator. This is common when using FormsModule or Material modules in templates and you've forgotten to [import the corresponding modules](guide/sharing-ngmodules).

Angular 找不到带有 `{{ PLACEHOLDER }}` 导出名称的指令。导出名称在指令装饰器的 `exportAs` 属性中指定。在模板中使用 FormsModule 或 Material 模块时，这很常见，因为你忘记了[导入相应的模块](guide/sharing-ngmodules)。

<div class="alert is-helpful">

This is the runtime equivalent of a common compiler error [NG8003: No directive found with export](errors/NG8003).

这是常见的编译器错误 [NG8003：找不到带有 export 的指令](errors/NG8003)的运行期等价物。

</div>

@debugging
Use the export name to trace the templates or modules using this export.

根据此导出名来追踪使用了此导出的模板或模块。

Ensure that all dependencies are [properly imported and declared in your NgModules](guide/sharing-ngmodules). For example, if the export not found is `ngForm`, we need to import `FormsModule` and declare it in the list of imports in `*.module.ts` to resolve the error.

<<<<<<< HEAD
确保所有依赖项都已[正确导入并在 NgModules 中声明](guide/sharing-ngmodules)。例如，如果未找到名为 `ngForm` 的导出，则需要导入 `FormsModule`，并把它添加到 `*.module.ts` 中的导入（imports）列表中来声明它，以解决该错误。

<code-example format="typescript" language="typescript">

import { FormsModule } from '@angular/forms';
=======
<code-example format="typescript" language="typescript">
>>>>>>> f25ac4ae

import { FormsModule } from '&commat;angular/forms';

&commat;NgModule({
  &hellip;
  imports: [
    FormsModule,
<<<<<<< HEAD
    …
=======
    &hellip;
>>>>>>> f25ac4ae

</code-example>

If you recently added an import, you may need to restart your server to see these changes.

<<<<<<< HEAD
如果你最近添加了导入，则可能需要重新启动服务器以查看这些更改。
=======
<!-- links -->

<!-- external links -->

<!-- end links -->

@reviewed 2022-02-28
>>>>>>> f25ac4ae
<|MERGE_RESOLUTION|>--- conflicted
+++ resolved
@@ -1,43 +1,23 @@
 @name Export Not Found
 @category runtime
-<<<<<<< HEAD
-@videoUrl /assets/videos/NG0301.cn.mp4
-=======
 @videoUrl <https://www.youtube.com/embed/fUSAg4kp2WQ>
->>>>>>> f25ac4ae
 @shortDescription Export not found!
-<br/>
-没有找到此导出！
 
 @description
 Angular can't find a directive with `{{ PLACEHOLDER }}` export name. The export name is specified in the `exportAs` property of the directive decorator. This is common when using FormsModule or Material modules in templates and you've forgotten to [import the corresponding modules](guide/sharing-ngmodules).
 
-Angular 找不到带有 `{{ PLACEHOLDER }}` 导出名称的指令。导出名称在指令装饰器的 `exportAs` 属性中指定。在模板中使用 FormsModule 或 Material 模块时，这很常见，因为你忘记了[导入相应的模块](guide/sharing-ngmodules)。
-
 <div class="alert is-helpful">
 
 This is the runtime equivalent of a common compiler error [NG8003: No directive found with export](errors/NG8003).
-
-这是常见的编译器错误 [NG8003：找不到带有 export 的指令](errors/NG8003)的运行期等价物。
 
 </div>
 
 @debugging
 Use the export name to trace the templates or modules using this export.
 
-根据此导出名来追踪使用了此导出的模板或模块。
-
 Ensure that all dependencies are [properly imported and declared in your NgModules](guide/sharing-ngmodules). For example, if the export not found is `ngForm`, we need to import `FormsModule` and declare it in the list of imports in `*.module.ts` to resolve the error.
 
-<<<<<<< HEAD
-确保所有依赖项都已[正确导入并在 NgModules 中声明](guide/sharing-ngmodules)。例如，如果未找到名为 `ngForm` 的导出，则需要导入 `FormsModule`，并把它添加到 `*.module.ts` 中的导入（imports）列表中来声明它，以解决该错误。
-
 <code-example format="typescript" language="typescript">
-
-import { FormsModule } from '@angular/forms';
-=======
-<code-example format="typescript" language="typescript">
->>>>>>> f25ac4ae
 
 import { FormsModule } from '&commat;angular/forms';
 
@@ -45,24 +25,16 @@
   &hellip;
   imports: [
     FormsModule,
-<<<<<<< HEAD
-    …
-=======
     &hellip;
->>>>>>> f25ac4ae
 
 </code-example>
 
 If you recently added an import, you may need to restart your server to see these changes.
 
-<<<<<<< HEAD
-如果你最近添加了导入，则可能需要重新启动服务器以查看这些更改。
-=======
 <!-- links -->
 
 <!-- external links -->
 
 <!-- end links -->
 
-@reviewed 2022-02-28
->>>>>>> f25ac4ae
+@reviewed 2022-02-28