@name Import Cycle Detected
@category compiler
@shortDescription Import cycles would need to be created to compile this component
<br/>
编译此组件时需要创建循环导入

@description

A component, directive, or pipe that is referenced by this component would require the compiler to add an import that would lead to a cycle of imports.
For example, consider a scenario where a `ParentComponent` references a `ChildComponent` in its template:

<<<<<<< HEAD
该组件引用的组件、指令或管道将要求编译器添加某个导入，而这将导致循环导入。例如，考虑一个场景，其中 `ParentComponent` 在其模板中引用了 `ChildComponent`

<code-example path="errors/cyclic-imports/parent.component.ts" header="parent.component.ts"></code-example>
=======
<code-example header="parent.component.ts" path="errors/cyclic-imports/parent.component.ts"></code-example>
>>>>>>> f25ac4ae

<code-example header="child.component.ts" path="errors/cyclic-imports/child.component.ts"></code-example>

There is already an import from `child.component.ts` to `parent.component.ts` since the `ChildComponent` references the `ParentComponent` in its constructor.

<<<<<<< HEAD
由于 `ChildComponent` 在其构造函数中引用了 `ParentComponent` ，因此已经有一个从 `child.component.ts` 到 `parent.component.ts` 的导入。

But note that the parent component's template contains `<child></child>`. The generated code for this
template must therefore contain a reference to the `ChildComponent` class. In order to make this reference
the compiler would have to add an import from `parent.component.ts` to `child.component.ts`, which would
cause an import cycle:

但是请注意，父组件的模板中包含 `<child></child>`。因此，该模板的生成后代码必须包含对 `ChildComponent` 类的引用。而为了进行此引用，编译器必须将从 `parent.component.ts` 的导入添加到 `child.component.ts` ，这将导致循环导入：

```
parent.component.ts -> child.component.ts -> parent.component.ts
```
=======
<div class="alert is-helpful">

**NOTE**: <br />
The parent component's template contains `<child></child>`.
The generated code for this template must therefore contain a reference to the `ChildComponent` class.
In order to make this reference, the compiler would have to add an import from `parent.component.ts` to `child.component.ts`, which would cause an import cycle:
>>>>>>> f25ac4ae

<code-example format="none" language="none">

<<<<<<< HEAD
### 远程作用域

To avoid adding imports that create cycles, additional code is added to the `NgModule` class where
the component is declared that wires up the dependencies. This is known as "remote scoping".

为了避免添加会导致循环的导入，可以将一些额外代码添加到 `NgModule` 类中，在该类中声明联系依赖关系的组件。这称为“远程作用域”。
=======
parent.component.ts -&gt; child.component.ts -&gt; parent.component.ts

</code-example>
>>>>>>> f25ac4ae

</div>

### Remote Scoping

To avoid adding imports that create cycles, additional code is added to the `NgModule` class where the component that wires up the dependencies is declared.
This is known as "remote scoping".

<<<<<<< HEAD
### 库

Unfortunately, "remote scoping" code is side-effectful, which prevents tree shaking, and cannot
be used in libraries. So when building libraries using the `"compilationMode": "partial"` setting,
any component that would require a cyclic import will cause this `NG3003` compiler error to be raised.

不幸的是，“远程作用域”代码有副作用，它会阻止摇树优化，并且不能在库中使用。因此，当使用 `"compilationMode": "partial"` 设置来构建库时，任何需要循环导入的组件都将引发此 `NG3003` 编译器错误。
=======
### Libraries

Unfortunately, "remote scoping" code is side-effectful —which prevents tree shaking— and cannot be used in libraries.
So when building libraries using the `"compilationMode": "partial"` setting, any component that would require a cyclic import will cause this `NG3003` compiler error to be raised.
>>>>>>> f25ac4ae

@debugging

The cycle that would be generated is shown as part of the error message.
For example:

这种循环会显示为错误消息的一部分。例如：

<code-example hideCopy="true">

The component ChildComponent is used in the template but importing it would create a cycle:
/parent.component.ts -&gt; /child.component.ts -&gt; /parent.component.ts

</code-example>

Use this to identify how the referenced component, pipe, or directive has a dependency back to the component being compiled.
Here are some ideas for fixing the problem:

* Try to rearrange your dependencies to avoid the cycle.
  For example, using an intermediate interface that is stored in an independent file that can be imported to both dependent files without causing an import cycle.

<<<<<<< HEAD
使用它来确定所引用的组件、管道或指令是如何反向依赖要编译的组件的。以下是一些解决问题的方法：

* Try to re-arrange your dependencies to avoid the cycle. For example using an intermediate interface
  that is stored in an independent file that can be imported to both dependent files without
  causing an import cycle.

  尝试重新安排你的依赖关系，以避免循环。例如，使用存储在独立文件中的中间接口，可以将该文件导入两个相关文件中而不会导致循环导入。

* Move the classes that reference each other into the same file, to avoid any imports between them.

  把相互引用的类移入同一个文件中，以避免它们相互导入。

* Convert import statements to type-only imports (using `import type` syntax) if the imported declarations
  are only used as types, as type-only imports do not contribute to cycles.

    将相互引用的类移到同一文件中，以避免它们之间的任何导入。
=======
* Move the classes that reference each other into the same file, to avoid any imports between them.

* Convert import statements to type-only imports (using `import type` syntax) if the imported declarations are only used as types, as type-only imports do not contribute to cycles.

@reviewed 2022-02-28
>>>>>>> f25ac4ae
<|MERGE_RESOLUTION|>--- conflicted
+++ resolved
@@ -1,62 +1,30 @@
 @name Import Cycle Detected
 @category compiler
 @shortDescription Import cycles would need to be created to compile this component
-<br/>
-编译此组件时需要创建循环导入
 
 @description
 
 A component, directive, or pipe that is referenced by this component would require the compiler to add an import that would lead to a cycle of imports.
 For example, consider a scenario where a `ParentComponent` references a `ChildComponent` in its template:
 
-<<<<<<< HEAD
-该组件引用的组件、指令或管道将要求编译器添加某个导入，而这将导致循环导入。例如，考虑一个场景，其中 `ParentComponent` 在其模板中引用了 `ChildComponent`
-
-<code-example path="errors/cyclic-imports/parent.component.ts" header="parent.component.ts"></code-example>
-=======
 <code-example header="parent.component.ts" path="errors/cyclic-imports/parent.component.ts"></code-example>
->>>>>>> f25ac4ae
 
 <code-example header="child.component.ts" path="errors/cyclic-imports/child.component.ts"></code-example>
 
 There is already an import from `child.component.ts` to `parent.component.ts` since the `ChildComponent` references the `ParentComponent` in its constructor.
 
-<<<<<<< HEAD
-由于 `ChildComponent` 在其构造函数中引用了 `ParentComponent` ，因此已经有一个从 `child.component.ts` 到 `parent.component.ts` 的导入。
-
-But note that the parent component's template contains `<child></child>`. The generated code for this
-template must therefore contain a reference to the `ChildComponent` class. In order to make this reference
-the compiler would have to add an import from `parent.component.ts` to `child.component.ts`, which would
-cause an import cycle:
-
-但是请注意，父组件的模板中包含 `<child></child>`。因此，该模板的生成后代码必须包含对 `ChildComponent` 类的引用。而为了进行此引用，编译器必须将从 `parent.component.ts` 的导入添加到 `child.component.ts` ，这将导致循环导入：
-
-```
-parent.component.ts -> child.component.ts -> parent.component.ts
-```
-=======
 <div class="alert is-helpful">
 
 **NOTE**: <br />
 The parent component's template contains `<child></child>`.
 The generated code for this template must therefore contain a reference to the `ChildComponent` class.
 In order to make this reference, the compiler would have to add an import from `parent.component.ts` to `child.component.ts`, which would cause an import cycle:
->>>>>>> f25ac4ae
 
 <code-example format="none" language="none">
 
-<<<<<<< HEAD
-### 远程作用域
-
-To avoid adding imports that create cycles, additional code is added to the `NgModule` class where
-the component is declared that wires up the dependencies. This is known as "remote scoping".
-
-为了避免添加会导致循环的导入，可以将一些额外代码添加到 `NgModule` 类中，在该类中声明联系依赖关系的组件。这称为“远程作用域”。
-=======
 parent.component.ts -&gt; child.component.ts -&gt; parent.component.ts
 
 </code-example>
->>>>>>> f25ac4ae
 
 </div>
 
@@ -65,27 +33,15 @@
 To avoid adding imports that create cycles, additional code is added to the `NgModule` class where the component that wires up the dependencies is declared.
 This is known as "remote scoping".
 
-<<<<<<< HEAD
-### 库
-
-Unfortunately, "remote scoping" code is side-effectful, which prevents tree shaking, and cannot
-be used in libraries. So when building libraries using the `"compilationMode": "partial"` setting,
-any component that would require a cyclic import will cause this `NG3003` compiler error to be raised.
-
-不幸的是，“远程作用域”代码有副作用，它会阻止摇树优化，并且不能在库中使用。因此，当使用 `"compilationMode": "partial"` 设置来构建库时，任何需要循环导入的组件都将引发此 `NG3003` 编译器错误。
-=======
 ### Libraries
 
 Unfortunately, "remote scoping" code is side-effectful —which prevents tree shaking— and cannot be used in libraries.
 So when building libraries using the `"compilationMode": "partial"` setting, any component that would require a cyclic import will cause this `NG3003` compiler error to be raised.
->>>>>>> f25ac4ae
 
 @debugging
 
 The cycle that would be generated is shown as part of the error message.
 For example:
-
-这种循环会显示为错误消息的一部分。例如：
 
 <code-example hideCopy="true">
 
@@ -100,27 +56,8 @@
 * Try to rearrange your dependencies to avoid the cycle.
   For example, using an intermediate interface that is stored in an independent file that can be imported to both dependent files without causing an import cycle.
 
-<<<<<<< HEAD
-使用它来确定所引用的组件、管道或指令是如何反向依赖要编译的组件的。以下是一些解决问题的方法：
-
-* Try to re-arrange your dependencies to avoid the cycle. For example using an intermediate interface
-  that is stored in an independent file that can be imported to both dependent files without
-  causing an import cycle.
-
-  尝试重新安排你的依赖关系，以避免循环。例如，使用存储在独立文件中的中间接口，可以将该文件导入两个相关文件中而不会导致循环导入。
-
-* Move the classes that reference each other into the same file, to avoid any imports between them.
-
-  把相互引用的类移入同一个文件中，以避免它们相互导入。
-
-* Convert import statements to type-only imports (using `import type` syntax) if the imported declarations
-  are only used as types, as type-only imports do not contribute to cycles.
-
-    将相互引用的类移到同一文件中，以避免它们之间的任何导入。
-=======
 * Move the classes that reference each other into the same file, to avoid any imports between them.
 
 * Convert import statements to type-only imports (using `import type` syntax) if the imported declarations are only used as types, as type-only imports do not contribute to cycles.
 
-@reviewed 2022-02-28
->>>>>>> f25ac4ae
+@reviewed 2022-02-28