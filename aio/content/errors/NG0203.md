--- conflicted
+++ resolved
@@ -3,23 +3,15 @@
 `inject()` 只能在注入上下文中调用
 
 @category runtime
-<<<<<<< HEAD
 
-@shortDescription `inject()` must be called from an injection context (a constructor, a factory function or a field initializer)
-=======
 @shortDescription `inject()` must be called from an injection context such as a constructor, a factory function, a field initializer, or a function used with `EnvironmentInjector#runInContext`.
->>>>>>> cfd87027
 
 `inject()` 只能从注入上下文（构造函数、工厂函数或字段初始化器）中调用
 
 @description
-<<<<<<< HEAD
 
-You see this error when you try to use the `inject()` function outside of the allowed injection context. The injection context is available during the class creation and initialization. 
-=======
 You see this error when you try to use the `inject()` function outside of the allowed injection context. The injection context is available during the class creation and initialization. It is also available to functions
 used with `EnvironmentInjector#runInContext`.
->>>>>>> cfd87027
 
 当试图在允许的注入上下文之外使用 `inject()` 函数时，就会看到此错误。注入上下文只能在类的创建和初始化过程中使用。
 
