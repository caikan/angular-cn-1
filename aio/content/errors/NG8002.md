@name Invalid Attribute
@category compiler
<<<<<<< HEAD
@videoUrl /assets/videos/NG8002.cn.mp4
=======
@videoUrl <https://www.youtube.com/embed/wfLkB3RsSJM>
>>>>>>> f25ac4ae
@shortDescription Unknown attribute or input
<br/>
未知的 HTML 属性或输入属性

@description
An attribute or property cannot be resolved during compilation.

<<<<<<< HEAD
在编译过程中无法解析的 Attribute 或 Property。

This error arises when attempting to bind to a property that does not exist. Any property binding must correspond to either:

尝试绑定到不存在的属性时会出现此错误。任何属性绑定都必须符合以下任一条件：
=======
This error arises when attempting to bind to a property that does not exist.
Any property binding must correspond to either:
>>>>>>> f25ac4ae

* A native property on the HTML element, or

  HTML 元素上的原生属性，或者

* An `@Input()` property of a component or directive applied to the element.

<<<<<<< HEAD
  应用于元素的组件或指令的 `@Input()` 输入属性。

The runtime error for this is `NG0304: '${tagName}' is not a known element: …’`.
=======
The runtime error for this is `NG0304: '${tagName}' is not a known element: &hellip;'`.
>>>>>>> f25ac4ae

其运行时错误为 `NG0304: '${tagName}' is not a known element: …'` 。

@debugging
<<<<<<< HEAD
Look at documentation for the specific [binding syntax](guide/binding-syntax) used. This is usually a typo or incorrect import. There may also be a missing direction with property selector ‘name’ or missing input.

请参阅文档以了解所使用的特定[绑定语法](guide/binding-syntax)。这通常是因为拼写错误或不正确的导入。还有一种可能是属性选择器缺少方向，或缺少输入属性。
=======
Look at documentation for the specific [binding syntax](guide/binding-syntax) used. This is usually a typo or incorrect import.
There may also be a missing direction with property selector 'name' or missing input.

<!-- links -->

<!-- external links -->

<!-- end links -->

@reviewed 2022-02-28
>>>>>>> f25ac4ae
<|MERGE_RESOLUTION|>--- conflicted
+++ resolved
@@ -1,50 +1,20 @@
 @name Invalid Attribute
 @category compiler
-<<<<<<< HEAD
-@videoUrl /assets/videos/NG8002.cn.mp4
-=======
 @videoUrl <https://www.youtube.com/embed/wfLkB3RsSJM>
->>>>>>> f25ac4ae
 @shortDescription Unknown attribute or input
-<br/>
-未知的 HTML 属性或输入属性
 
 @description
 An attribute or property cannot be resolved during compilation.
 
-<<<<<<< HEAD
-在编译过程中无法解析的 Attribute 或 Property。
-
-This error arises when attempting to bind to a property that does not exist. Any property binding must correspond to either:
-
-尝试绑定到不存在的属性时会出现此错误。任何属性绑定都必须符合以下任一条件：
-=======
 This error arises when attempting to bind to a property that does not exist.
 Any property binding must correspond to either:
->>>>>>> f25ac4ae
 
 * A native property on the HTML element, or
-
-  HTML 元素上的原生属性，或者
-
 * An `@Input()` property of a component or directive applied to the element.
 
-<<<<<<< HEAD
-  应用于元素的组件或指令的 `@Input()` 输入属性。
-
-The runtime error for this is `NG0304: '${tagName}' is not a known element: …’`.
-=======
 The runtime error for this is `NG0304: '${tagName}' is not a known element: &hellip;'`.
->>>>>>> f25ac4ae
-
-其运行时错误为 `NG0304: '${tagName}' is not a known element: …'` 。
 
 @debugging
-<<<<<<< HEAD
-Look at documentation for the specific [binding syntax](guide/binding-syntax) used. This is usually a typo or incorrect import. There may also be a missing direction with property selector ‘name’ or missing input.
-
-请参阅文档以了解所使用的特定[绑定语法](guide/binding-syntax)。这通常是因为拼写错误或不正确的导入。还有一种可能是属性选择器缺少方向，或缺少输入属性。
-=======
 Look at documentation for the specific [binding syntax](guide/binding-syntax) used. This is usually a typo or incorrect import.
 There may also be a missing direction with property selector 'name' or missing input.
 
@@ -54,5 +24,4 @@
 
 <!-- end links -->
 
-@reviewed 2022-02-28
->>>>>>> f25ac4ae
+@reviewed 2022-02-28