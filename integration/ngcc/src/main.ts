<<<<<<< HEAD
import { Component, NgModule, ɵrenderComponent as renderComponent } from '@angular/core';
import { CommonModule } from '@angular/common';
import { MatButtonModule } from '@angular/material/button';
=======
import {Component, NgModule} from '@angular/core';
import {MatButtonModule} from '@angular/material/button';
import {BrowserModule, platformBrowser} from '@angular/platform-browser';
>>>>>>> cfd87027

@Component({
  selector: 'hello-world',
  template: `
    <button mat-button (click)="visible = true">See Message</button>
    <h2 *ngIf="visible">Hello World</h2>
  `,
})
class HelloWorld {
  visible = false;
}

@NgModule({
  declarations: [HelloWorld],
  imports: [BrowserModule, MatButtonModule],
  bootstrap: [HelloWorld],
})
class Module {
}

platformBrowser().bootstrapModule(Module);<|MERGE_RESOLUTION|>--- conflicted
+++ resolved
@@ -1,12 +1,6 @@
-<<<<<<< HEAD
-import { Component, NgModule, ɵrenderComponent as renderComponent } from '@angular/core';
-import { CommonModule } from '@angular/common';
+import { Component, NgModule } from '@angular/core';
 import { MatButtonModule } from '@angular/material/button';
-=======
-import {Component, NgModule} from '@angular/core';
-import {MatButtonModule} from '@angular/material/button';
-import {BrowserModule, platformBrowser} from '@angular/platform-browser';
->>>>>>> cfd87027
+import { BrowserModule, platformBrowser } from '@angular/platform-browser';
 
 @Component({
   selector: 'hello-world',
